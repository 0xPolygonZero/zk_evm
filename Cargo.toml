--- conflicted
+++ resolved
@@ -21,17 +21,10 @@
 thiserror = "1.0.49"
 
 # plonky2-related dependencies
-<<<<<<< HEAD
-plonky2 = "0.2.1"
-plonky2_maybe_rayon = "0.2.0"
-plonky2_util = "0.2.0"
-starky = "0.3.0"
-=======
 plonky2 = "0.2.2"
 plonky2_maybe_rayon = "0.2.0"
 plonky2_util = "0.2.0"
 starky = "0.4.0"
->>>>>>> 0a91d519
 
 
 [workspace.package]
