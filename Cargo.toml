[workspace]
members = ["mpt_trie",
    "smt_trie",
    "proof_gen",
    "trace_decoder",
    "evm_arithmetization",
    "proc_macro",
    "zero_bin/leader",
    "zero_bin/worker",
    "zero_bin/common",
    "zero_bin/ops",
    "zero_bin/verifier",
    "zero_bin/rpc",
    "zero_bin/prover", 
    "compat"]
resolver = "2"

[workspace.package]
edition = "2021"
license = "MIT OR Apache-2.0"
repository = "https://github.com/0xPolygonZero/zk_evm"
homepage = "https://github.com/0xPolygonZero/zk_evm"
keywords = ["cryptography", "STARK", "plonky2", "ethereum", "zk"]
categories = ["cryptography::cryptocurrencies"]

[workspace.dependencies]
alloy = { git = "https://github.com/alloy-rs/alloy", tag='v0.1.1', default-features = false, features = [
    "consensus",
    "reqwest",
    "json-rpc",
    "rlp",
    "rpc",
    "rpc-client",
    "rpc-types-eth",
    "rpc-types-trace",
    "providers",
    "transports",
    "transport-http",
    "rpc-types-debug"
] }
anyhow = "1.0.86"
async-stream = "0.3.5"
axum = "0.7.5"
bytes = "1.6.0"
ciborium = "0.2.2"
ciborium-io = "0.2.2"
clap = { version = "4.5.7", features = ["derive", "env"] }
compat = { path = "compat" }
__compat_primitive_types = { version = "0.12.2", package = "primitive-types" }
criterion = "0.5.1"
dotenvy = "0.15.7"
enum-as-inner = "0.6.0"
enumn = "0.1.13"
env_logger = "0.11.3"
ethereum-types = "0.14.1"
eth_trie = "0.4.0"
evm_arithmetization = { path = "evm_arithmetization", version = "0.2.0" }
futures = "0.3.30"
hashbrown = "0.14.5"
hex = "0.4.3"
hex-literal = "0.4.1"
impl-codec = "0.6.0"
impl-num-traits = "0.1.2"
impl-rlp = "0.3.0"
impl-serde = "0.4.0"
itertools = "0.13.0"
keccak-hash = "0.10.0"
log = "0.4.21"
mpt_trie = { path = "mpt_trie", version = "0.3.0" }
num = "0.4.3"
num-bigint = "0.4.5"
num-traits = "0.2.19"
once_cell = "1.19.0"
paladin-core = "0.4.2"
parking_lot = "0.12.3"
paste = "1.0.15"
pest = "2.7.10"
pest_derive = "2.7.10"
pretty_env_logger = "0.5.0"
proof_gen = { path = "proof_gen", version = "0.2.0" }
rand = "0.8.5"
rand_chacha = "0.3.1"
ripemd = "0.1.3"
rlp = "0.5.2"
rlp-derive = "0.1.0"
<<<<<<< HEAD
serde = "1.0.166"
serde_json = "1.0.96"
serde-big-array = "0.5.1"
thiserror = "1.0.49"
hashbrown = "0.14.0"
=======
ruint = "1.12.3"
serde = "1.0.203"
serde_json = "1.0.118"
serde_path_to_error = "0.1.16"
serde_with = "3.8.1"
smt_trie = { path = "smt_trie", version = "0.1.0" }
sha2 = "0.10.8"
static_assertions = "1.1.0"
thiserror = "1.0.61"
tiny-keccak = "2.0.2"
tokio = { version = "1.38.0", features = ["full"] }
toml = "0.8.14"
tower = "0.4"
trace_decoder = { path = "trace_decoder", version = "0.4.0" }
tracing = "0.1"
tracing-subscriber = { version = "0.3", features = ["env-filter"] }
uint = "0.9.5"
url = "2.5.2"

# zero-bin related dependencies
ops = { path = "zero_bin/ops" }
prover = { path = "zero_bin/prover" }
rpc = { path = "zero_bin/rpc" }
zero_bin_common = { path = "zero_bin/common" }
>>>>>>> a591b6f2

# plonky2-related dependencies
plonky2 = { git = "https://github.com/0xPolygonZero/plonky2.git", rev = "dc77c77f2b06500e16ad4d7f1c2b057903602eed" }
plonky2_maybe_rayon = "0.2.0"
plonky2_util = { git = "https://github.com/0xPolygonZero/plonky2.git", rev = "dc77c77f2b06500e16ad4d7f1c2b057903602eed" }
starky = { git = "https://github.com/0xPolygonZero/plonky2.git", rev = "dc77c77f2b06500e16ad4d7f1c2b057903602eed" }

# proc macro related dependencies
proc-macro2 = "1.0"
quote = "1.0"
syn = "2.0"
trybuild = "1.0"
zk_evm_proc_macro = { path = "proc_macro" }<|MERGE_RESOLUTION|>--- conflicted
+++ resolved
@@ -83,15 +83,9 @@
 ripemd = "0.1.3"
 rlp = "0.5.2"
 rlp-derive = "0.1.0"
-<<<<<<< HEAD
-serde = "1.0.166"
-serde_json = "1.0.96"
-serde-big-array = "0.5.1"
-thiserror = "1.0.49"
-hashbrown = "0.14.0"
-=======
 ruint = "1.12.3"
 serde = "1.0.203"
+serde-big-array = "0.5.1"
 serde_json = "1.0.118"
 serde_path_to_error = "0.1.16"
 serde_with = "3.8.1"
@@ -114,7 +108,6 @@
 prover = { path = "zero_bin/prover" }
 rpc = { path = "zero_bin/rpc" }
 zero_bin_common = { path = "zero_bin/common" }
->>>>>>> a591b6f2
 
 # plonky2-related dependencies
 plonky2 = { git = "https://github.com/0xPolygonZero/plonky2.git", rev = "dc77c77f2b06500e16ad4d7f1c2b057903602eed" }
