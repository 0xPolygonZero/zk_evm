--- conflicted
+++ resolved
@@ -1,13 +1,10 @@
 [workspace]
 members = [
-<<<<<<< HEAD
+    "compat",
     "mpt_trie",
     "smt_trie",
     "proof_gen",
     "trace_decoder",
-=======
-    "compat",
->>>>>>> d47a5c79
     "evm_arithmetization",
     "mpt_trie",
     "proc_macro",
@@ -19,14 +16,9 @@
     "zero_bin/ops",
     "zero_bin/prover",
     "zero_bin/rpc",
-<<<<<<< HEAD
-    "zero_bin/prover",
-    "compat",
-    "zero_bin/coordinator",
-=======
     "zero_bin/verifier",
     "zero_bin/worker",
->>>>>>> d47a5c79
+    "zero_bin/coordinator"
 ]
 resolver = "2"
 
@@ -99,7 +91,7 @@
 rlp = "0.5.2"
 rlp-derive = "0.1.0"
 ruint = "1.12.3"
-serde = "1.0.203"
+serde = {version = "1.0.203", features = ["std", "derive"]}
 serde-big-array = "0.5.1"
 serde_json = "1.0.118"
 serde_path_to_error = "0.1.16"
