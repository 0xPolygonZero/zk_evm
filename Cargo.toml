--- conflicted
+++ resolved
@@ -1,13 +1,13 @@
 [workspace]
 members = [
-  "common",
-  "compat",
-  "evm_arithmetization",
-  "mpt_trie",
-  "proc_macro",
-  "smt_trie",
-  "trace_decoder",
-  "zero",
+    "common",
+    "compat",
+    "evm_arithmetization",
+    "mpt_trie",
+    "proc_macro",
+    "smt_trie",
+    "trace_decoder",
+    "zero",
 ]
 resolver = "2"
 
@@ -22,18 +22,18 @@
 [workspace.dependencies]
 __compat_primitive_types = { version = "0.12.2", package = "primitive-types" }
 alloy = { version = '0.3.0', default-features = false, features = [
-  "consensus",
-  "reqwest",
-  "json-rpc",
-  "rlp",
-  "rpc",
-  "rpc-client",
-  "rpc-types-eth",
-  "rpc-types-trace",
-  "providers",
-  "transports",
-  "transport-http",
-  "rpc-types-debug",
+    "consensus",
+    "reqwest",
+    "json-rpc",
+    "rlp",
+    "rpc",
+    "rpc-client",
+    "rpc-types-eth",
+    "rpc-types-trace",
+    "providers",
+    "transports",
+    "transport-http",
+    "rpc-types-debug",
 ] }
 alloy-primitives = "0.8.0"
 alloy-serde = "0.3.0"
@@ -90,11 +90,8 @@
 serde = "1.0.203"
 serde_json = "1.0.118"
 serde_path_to_error = "0.1.16"
-<<<<<<< HEAD
 serde_with = "3.8.1"
-=======
 serde-big-array = "0.5.1"
->>>>>>> 34307b4f
 sha2 = "0.10.8"
 static_assertions = "1.1.0"
 syn = "2.0"
@@ -103,14 +100,9 @@
 tokio = { version = "1.38.0", features = ["full"] }
 toml = "0.8.14"
 tower = "0.4"
-<<<<<<< HEAD
 tracing = { version = "0.1", features = ["attributes"] }
 tracing-subscriber = { version = "0.3", features = ["env-filter", "json"] }
-=======
-tracing = "0.1"
-tracing-subscriber = { version = "0.3", features = ["env-filter"] }
 trybuild = "1.0"
->>>>>>> 34307b4f
 u4 = "0.1.0"
 uint = "0.9.5"
 url = "2.5.2"
