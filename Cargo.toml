[workspace]
members = [
<<<<<<< HEAD
    "mpt_trie",
=======
    "compat",
    "evm_arithmetization",
    "mpt_trie",
    "proc_macro",
>>>>>>> ddca6be9
    "proof_gen",
    "smt_trie",
    "trace_decoder",
<<<<<<< HEAD
    "smt_trie",
    "evm_arithmetization",
    "zero_bin/leader",
    "zero_bin/worker",
=======
>>>>>>> ddca6be9
    "zero_bin/common",
    "zero_bin/leader",
    "zero_bin/ops",
    "zero_bin/prover",
    "zero_bin/rpc",
<<<<<<< HEAD
    "zero_bin/prover"
=======
    "zero_bin/verifier",
    "zero_bin/worker",
>>>>>>> ddca6be9
]
resolver = "2"

[workspace.package]
edition = "2021"
license = "MIT OR Apache-2.0"
repository = "https://github.com/0xPolygonZero/zk_evm"
homepage = "https://github.com/0xPolygonZero/zk_evm"
keywords = ["cryptography", "STARK", "plonky2", "ethereum", "zk"]
categories = ["cryptography::cryptocurrencies"]

[workspace.dependencies]
__compat_primitive_types = { version = "0.12.2", package = "primitive-types" }
alloy = { git = "https://github.com/alloy-rs/alloy", tag = 'v0.1.1', default-features = false, features = [
    "consensus",
    "reqwest",
    "json-rpc",
    "rlp",
    "rpc",
    "rpc-client",
    "rpc-types-eth",
    "rpc-types-trace",
    "providers",
    "transports",
    "transport-http",
    "rpc-types-debug",
] }
anyhow = "1.0.86"
async-stream = "0.3.5"
axum = "0.7.5"
bitflags = "2.5.0"
bitvec = "1.0.1"
bytes = "1.6.0"
ciborium = "0.2.2"
ciborium-io = "0.2.2"
clap = { version = "4.5.7", features = ["derive", "env"] }
compat = { path = "compat" }
criterion = "0.5.1"
dotenvy = "0.15.7"
either = "1.12.0"
enum-as-inner = "0.6.0"
enumn = "0.1.13"
env_logger = "0.11.3"
eth_trie = "0.4.0"
ethereum-types = "0.14.1"
evm_arithmetization = { path = "evm_arithmetization", version = "0.2.0" }
futures = "0.3.30"
hashbrown = "0.14.5"
hex = "0.4.3"
hex-literal = "0.4.1"
impl-codec = "0.6.0"
impl-num-traits = "0.1.2"
impl-rlp = "0.3.0"
impl-serde = "0.4.0"
itertools = "0.13.0"
keccak-hash = "0.10.0"
log = "0.4.21"
lru = "0.12.3"
mpt_trie = { path = "mpt_trie", version = "0.3.0" }
num = "0.4.3"
num-bigint = "0.4.5"
num-traits = "0.2.19"
nunny = "0.2.1"
once_cell = "1.19.0"
paladin-core = "0.4.2"
parking_lot = "0.12.3"
paste = "1.0.15"
pest = "2.7.10"
pest_derive = "2.7.10"
pretty_env_logger = "0.5.0"
proof_gen = { path = "proof_gen", version = "0.2.0" }
rand = "0.8.5"
rand_chacha = "0.3.1"
ripemd = "0.1.3"
rlp = "0.5.2"
rlp-derive = "0.1.0"
<<<<<<< HEAD
ruint = "1.12.1"
serde = "1.0.166"
serde_json = "1.0.96"
serde_path_to_error = "0.1.14"
serde_with = "3.4.0"
sha2 = "0.10.6"
=======
ruint = "1.12.3"
serde = "1.0.203"
serde_json = "1.0.118"
serde_path_to_error = "0.1.16"
serde_with = "3.8.1"
sha2 = "0.10.8"
>>>>>>> ddca6be9
smt_trie = { path = "smt_trie", version = "0.1.0" }
static_assertions = "1.1.0"
thiserror = "1.0.61"
tiny-keccak = "2.0.2"
tokio = { version = "1.38.0", features = ["full"] }
toml = "0.8.14"
tower = "0.4"
trace_decoder = { path = "trace_decoder", version = "0.4.0" }
tracing = "0.1"
tracing-subscriber = { version = "0.3", features = ["env-filter"] }
u4 = "0.1.0"
uint = "0.9.5"
url = "2.5.2"
winnow = "0.6.13"

# zero-bin related dependencies
ops = { path = "zero_bin/ops" }
prover = { path = "zero_bin/prover" }
rpc = { path = "zero_bin/rpc" }
zero_bin_common = { path = "zero_bin/common" }

# plonky2-related dependencies
plonky2 = "0.2.2"
plonky2_maybe_rayon = "0.2.0"
plonky2_util = "0.2.0"
starky = "0.4.0"

# proc macro related dependencies
proc-macro2 = "1.0"
quote = "1.0"
syn = "2.0"
trybuild = "1.0"
zk_evm_proc_macro = { path = "proc_macro" }<|MERGE_RESOLUTION|>--- conflicted
+++ resolved
@@ -1,34 +1,19 @@
 [workspace]
 members = [
-<<<<<<< HEAD
-    "mpt_trie",
-=======
     "compat",
     "evm_arithmetization",
     "mpt_trie",
     "proc_macro",
->>>>>>> ddca6be9
     "proof_gen",
     "smt_trie",
     "trace_decoder",
-<<<<<<< HEAD
-    "smt_trie",
-    "evm_arithmetization",
-    "zero_bin/leader",
-    "zero_bin/worker",
-=======
->>>>>>> ddca6be9
     "zero_bin/common",
     "zero_bin/leader",
     "zero_bin/ops",
     "zero_bin/prover",
     "zero_bin/rpc",
-<<<<<<< HEAD
-    "zero_bin/prover"
-=======
     "zero_bin/verifier",
     "zero_bin/worker",
->>>>>>> ddca6be9
 ]
 resolver = "2"
 
@@ -105,21 +90,12 @@
 ripemd = "0.1.3"
 rlp = "0.5.2"
 rlp-derive = "0.1.0"
-<<<<<<< HEAD
-ruint = "1.12.1"
-serde = "1.0.166"
-serde_json = "1.0.96"
-serde_path_to_error = "0.1.14"
-serde_with = "3.4.0"
-sha2 = "0.10.6"
-=======
 ruint = "1.12.3"
 serde = "1.0.203"
 serde_json = "1.0.118"
 serde_path_to_error = "0.1.16"
 serde_with = "3.8.1"
 sha2 = "0.10.8"
->>>>>>> ddca6be9
 smt_trie = { path = "smt_trie", version = "0.1.0" }
 static_assertions = "1.1.0"
 thiserror = "1.0.61"
