--- conflicted
+++ resolved
@@ -14,7 +14,6 @@
     108, 173, 192, 1, 98, 47, 181, 227, 99, 180, 33,
 ]);
 
-<<<<<<< HEAD
 #[macro_export]
 /// A convenience macro to check the feature flags activating chain specific
 /// behaviors. Only one of these flags may be activated at a time.
@@ -34,7 +33,6 @@
     };
 }
 
-=======
 /// Converts an amount in `ETH` to `wei` units.
 pub fn eth_to_wei(eth: U256) -> U256 {
     // 1 ether = 10^18 wei.
@@ -55,7 +53,6 @@
         gwei_to_wei(gwei_to_wei(U256::one()))
     );
 }
->>>>>>> 5bb3a6aa
 #[test]
 fn test_empty_code_hash() {
     assert_eq!(EMPTY_CODE_HASH, keccak_hash::keccak([]));
