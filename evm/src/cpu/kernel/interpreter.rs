use std::collections::HashMap;

use anyhow::{anyhow, bail, ensure};
use ethereum_types::{BigEndianHash, U256, U512};
use keccak_hash::keccak;
use plonky2::field::goldilocks_field::GoldilocksField;

use crate::cpu::kernel::aggregator::KERNEL;
use crate::cpu::kernel::assembler::Kernel;
use crate::cpu::kernel::global_metadata::GlobalMetadata;
use crate::cpu::kernel::txn_fields::NormalizedTxnField;
use crate::generation::memory::{MemoryContextState, MemorySegmentState};
use crate::generation::prover_input::ProverInputFn;
use crate::generation::state::GenerationState;
use crate::generation::GenerationInputs;
use crate::memory::segments::Segment;

type F = GoldilocksField;

/// Halt interpreter execution whenever a jump to this offset is done.
const DEFAULT_HALT_OFFSET: usize = 0xdeadbeef;

#[derive(Debug)]
pub(crate) struct InterpreterMemory {
    pub(crate) context_memory: Vec<MemoryContextState>,
}

impl Default for InterpreterMemory {
    fn default() -> Self {
        Self {
            context_memory: vec![MemoryContextState::default()],
        }
    }
}

impl InterpreterMemory {
    fn with_code_and_stack(code: &[u8], stack: Vec<U256>) -> Self {
        let mut mem = Self::default();
        for (i, b) in code.iter().copied().enumerate() {
            mem.context_memory[0].segments[Segment::Code as usize].set(i, b.into());
        }
        mem.context_memory[0].segments[Segment::Stack as usize].content = stack;

        mem
    }
}

impl InterpreterMemory {
    fn mload_general(&self, context: usize, segment: Segment, offset: usize) -> U256 {
        self.context_memory[context].segments[segment as usize].get(offset)
    }

    fn mstore_general(&mut self, context: usize, segment: Segment, offset: usize, value: U256) {
        self.context_memory[context].segments[segment as usize].set(offset, value)
    }
}

pub struct Interpreter<'a> {
    kernel_mode: bool,
    jumpdests: Vec<usize>,
    pub(crate) offset: usize,
    context: usize,
    pub(crate) memory: InterpreterMemory,
    pub(crate) generation_state: GenerationState<F>,
    prover_inputs_map: &'a HashMap<usize, ProverInputFn>,
    pub(crate) halt_offsets: Vec<usize>,
    running: bool,
}

pub fn run_with_kernel(
    // TODO: Remove param and just use KERNEL.
    kernel: &Kernel,
    initial_offset: usize,
    initial_stack: Vec<U256>,
) -> anyhow::Result<Interpreter> {
    run(
        &kernel.code,
        initial_offset,
        initial_stack,
        &kernel.prover_inputs,
    )
}

pub fn run<'a>(
    code: &'a [u8],
    initial_offset: usize,
    initial_stack: Vec<U256>,
    prover_inputs: &'a HashMap<usize, ProverInputFn>,
) -> anyhow::Result<Interpreter<'a>> {
    let mut interpreter = Interpreter::new(code, initial_offset, initial_stack, prover_inputs);
    interpreter.run()?;
    Ok(interpreter)
}

impl<'a> Interpreter<'a> {
    pub(crate) fn new_with_kernel(initial_offset: usize, initial_stack: Vec<U256>) -> Self {
        Self::new(
            &KERNEL.code,
            initial_offset,
            initial_stack,
            &KERNEL.prover_inputs,
        )
    }

    pub(crate) fn new(
        code: &'a [u8],
        initial_offset: usize,
        initial_stack: Vec<U256>,
        prover_inputs: &'a HashMap<usize, ProverInputFn>,
    ) -> Self {
        Self {
            kernel_mode: true,
            jumpdests: find_jumpdests(code),
            offset: initial_offset,
            memory: InterpreterMemory::with_code_and_stack(code, initial_stack),
            generation_state: GenerationState::new(GenerationInputs::default()),
            prover_inputs_map: prover_inputs,
            context: 0,
            halt_offsets: vec![DEFAULT_HALT_OFFSET],
            running: false,
        }
    }

    pub(crate) fn run(&mut self) -> anyhow::Result<()> {
        self.running = true;
        while self.running {
            self.run_opcode()?;
        }
        Ok(())
    }

    fn code(&self) -> &MemorySegmentState {
        &self.memory.context_memory[self.context].segments[Segment::Code as usize]
    }

    fn code_slice(&self, n: usize) -> Vec<u8> {
        self.code().content[self.offset..self.offset + n]
            .iter()
            .map(|u256| u256.byte(0))
            .collect::<Vec<_>>()
    }

    pub(crate) fn get_txn_field(&self, field: NormalizedTxnField) -> U256 {
        self.memory.context_memory[0].segments[Segment::TxnFields as usize].get(field as usize)
    }

    pub(crate) fn set_txn_field(&mut self, field: NormalizedTxnField, value: U256) {
        self.memory.context_memory[0].segments[Segment::TxnFields as usize]
            .set(field as usize, value);
    }

    pub(crate) fn get_txn_data(&self) -> &[U256] {
        &self.memory.context_memory[0].segments[Segment::TxnData as usize].content
    }

    pub(crate) fn get_global_metadata_field(&self, field: GlobalMetadata) -> U256 {
        self.memory.context_memory[0].segments[Segment::GlobalMetadata as usize].get(field as usize)
    }

    pub(crate) fn get_trie_data(&self) -> &[U256] {
        &self.memory.context_memory[0].segments[Segment::TrieData as usize].content
    }

    pub(crate) fn get_rlp_memory(&self) -> Vec<u8> {
        self.memory.context_memory[self.context].segments[Segment::RlpRaw as usize]
            .content
            .iter()
            .map(|x| x.as_u32() as u8)
            .collect()
    }

    pub(crate) fn set_rlp_memory(&mut self, rlp: Vec<u8>) {
        self.memory.context_memory[self.context].segments[Segment::RlpRaw as usize].content =
            rlp.into_iter().map(U256::from).collect();
    }

    fn incr(&mut self, n: usize) {
        self.offset += n;
    }

    pub(crate) fn stack(&self) -> &[U256] {
        &self.memory.context_memory[self.context].segments[Segment::Stack as usize].content
    }

    fn stack_mut(&mut self) -> &mut Vec<U256> {
        &mut self.memory.context_memory[self.context].segments[Segment::Stack as usize].content
    }

    pub(crate) fn push(&mut self, x: U256) {
        self.stack_mut().push(x);
    }

    fn push_bool(&mut self, x: bool) {
        self.push(if x { U256::one() } else { U256::zero() });
    }

    fn pop(&mut self) -> U256 {
        self.stack_mut().pop().expect("Pop on empty stack.")
    }

    fn run_opcode(&mut self) -> anyhow::Result<()> {
        let opcode = self.code().get(self.offset).byte(0);
        self.incr(1);
        match opcode {
            0x00 => self.run_stop(),                                    // "STOP",
            0x01 => self.run_add(),                                     // "ADD",
            0x02 => self.run_mul(),                                     // "MUL",
            0x03 => self.run_sub(),                                     // "SUB",
            0x04 => self.run_div(),                                     // "DIV",
            0x05 => todo!(),                                            // "SDIV",
            0x06 => self.run_mod(),                                     // "MOD",
            0x07 => todo!(),                                            // "SMOD",
            0x08 => self.run_addmod(),                                  // "ADDMOD",
            0x09 => self.run_mulmod(),                                  // "MULMOD",
            0x0a => self.run_exp(),                                     // "EXP",
            0x0b => todo!(),                                            // "SIGNEXTEND",
            0x10 => self.run_lt(),                                      // "LT",
            0x11 => self.run_gt(),                                      // "GT",
            0x12 => todo!(),                                            // "SLT",
            0x13 => todo!(),                                            // "SGT",
            0x14 => self.run_eq(),                                      // "EQ",
            0x15 => self.run_iszero(),                                  // "ISZERO",
            0x16 => self.run_and(),                                     // "AND",
            0x17 => self.run_or(),                                      // "OR",
            0x18 => self.run_xor(),                                     // "XOR",
            0x19 => self.run_not(),                                     // "NOT",
            0x1a => self.run_byte(),                                    // "BYTE",
            0x1b => self.run_shl(),                                     // "SHL",
            0x1c => self.run_shr(),                                     // "SHR",
            0x1d => todo!(),                                            // "SAR",
            0x20 => self.run_keccak256(),                               // "KECCAK256",
            0x30 => todo!(),                                            // "ADDRESS",
            0x31 => todo!(),                                            // "BALANCE",
            0x32 => todo!(),                                            // "ORIGIN",
            0x33 => todo!(),                                            // "CALLER",
            0x34 => todo!(),                                            // "CALLVALUE",
            0x35 => todo!(),                                            // "CALLDATALOAD",
            0x36 => todo!(),                                            // "CALLDATASIZE",
            0x37 => todo!(),                                            // "CALLDATACOPY",
            0x38 => todo!(),                                            // "CODESIZE",
            0x39 => todo!(),                                            // "CODECOPY",
            0x3a => todo!(),                                            // "GASPRICE",
            0x3b => todo!(),                                            // "EXTCODESIZE",
            0x3c => todo!(),                                            // "EXTCODECOPY",
            0x3d => todo!(),                                            // "RETURNDATASIZE",
            0x3e => todo!(),                                            // "RETURNDATACOPY",
            0x3f => todo!(),                                            // "EXTCODEHASH",
            0x40 => todo!(),                                            // "BLOCKHASH",
            0x41 => todo!(),                                            // "COINBASE",
            0x42 => todo!(),                                            // "TIMESTAMP",
            0x43 => todo!(),                                            // "NUMBER",
            0x44 => todo!(),                                            // "DIFFICULTY",
            0x45 => todo!(),                                            // "GASLIMIT",
            0x46 => todo!(),                                            // "CHAINID",
            0x48 => todo!(),                                            // "BASEFEE",
            0x49 => self.run_prover_input()?,                           // "PROVER_INPUT",
            0x50 => self.run_pop(),                                     // "POP",
            0x51 => self.run_mload(),                                   // "MLOAD",
            0x52 => self.run_mstore(),                                  // "MSTORE",
            0x53 => self.run_mstore8(),                                 // "MSTORE8",
            0x54 => todo!(),                                            // "SLOAD",
            0x55 => todo!(),                                            // "SSTORE",
            0x56 => self.run_jump(),                                    // "JUMP",
            0x57 => self.run_jumpi(),                                   // "JUMPI",
            0x58 => todo!(),                                            // "GETPC",
            0x59 => todo!(),                                            // "MSIZE",
            0x5a => todo!(),                                            // "GAS",
            0x5b => self.run_jumpdest(),                                // "JUMPDEST",
            0x5c => todo!(),                                            // "GET_STATE_ROOT",
            0x5d => todo!(),                                            // "SET_STATE_ROOT",
            0x5e => todo!(),                                            // "GET_RECEIPT_ROOT",
            0x5f => todo!(),                                            // "SET_RECEIPT_ROOT",
            x if (0x60..0x80).contains(&x) => self.run_push(x - 0x5f),  // "PUSH"
            x if (0x80..0x90).contains(&x) => self.run_dup(x - 0x7f),   // "DUP"
            x if (0x90..0xa0).contains(&x) => self.run_swap(x - 0x8f)?, // "SWAP"
            0xa0 => todo!(),                                            // "LOG0",
            0xa1 => todo!(),                                            // "LOG1",
            0xa2 => todo!(),                                            // "LOG2",
            0xa3 => todo!(),                                            // "LOG3",
            0xa4 => todo!(),                                            // "LOG4",
            0xa5 => bail!("Executed PANIC"),                            // "PANIC",
            0xf0 => todo!(),                                            // "CREATE",
            0xf1 => todo!(),                                            // "CALL",
            0xf2 => todo!(),                                            // "CALLCODE",
            0xf3 => todo!(),                                            // "RETURN",
            0xf4 => todo!(),                                            // "DELEGATECALL",
            0xf5 => todo!(),                                            // "CREATE2",
            0xf6 => self.run_get_context(),                             // "GET_CONTEXT",
            0xf7 => self.run_set_context(),                             // "SET_CONTEXT",
            0xf8 => todo!(),                                            // "CONSUME_GAS",
            0xf9 => todo!(),                                            // "EXIT_KERNEL",
            0xfa => todo!(),                                            // "STATICCALL",
            0xfb => self.run_mload_general(),                           // "MLOAD_GENERAL",
            0xfc => self.run_mstore_general(),                          // "MSTORE_GENERAL",
            0xfd => todo!(),                                            // "REVERT",
            0xfe => bail!("Executed INVALID"),                          // "INVALID",
            0xff => todo!(),                                            // "SELFDESTRUCT",
            _ => bail!("Unrecognized opcode {}.", opcode),
        };
        Ok(())
    }

    fn run_stop(&mut self) {
        self.running = false;
    }

    fn run_add(&mut self) {
        let x = self.pop();
        let y = self.pop();
        self.push(x.overflowing_add(y).0);
    }

    fn run_mul(&mut self) {
        let x = self.pop();
        let y = self.pop();
        self.push(x.overflowing_mul(y).0);
    }

    fn run_sub(&mut self) {
        let x = self.pop();
        let y = self.pop();
        self.push(x.overflowing_sub(y).0);
    }

    fn run_div(&mut self) {
        let x = self.pop();
        let y = self.pop();
        self.push(if y.is_zero() { U256::zero() } else { x / y });
    }

    fn run_mod(&mut self) {
        let x = self.pop();
        let y = self.pop();
        self.push(if y.is_zero() { U256::zero() } else { x % y });
    }

    fn run_addmod(&mut self) {
        let x = U512::from(self.pop());
        let y = U512::from(self.pop());
        let z = U512::from(self.pop());
        self.push(if z.is_zero() {
            U256::zero()
        } else {
            U256::try_from((x + y) % z).unwrap()
        });
    }

    fn run_mulmod(&mut self) {
        let x = self.pop();
        let y = self.pop();
        let z = U512::from(self.pop());
        self.push(if z.is_zero() {
            U256::zero()
        } else {
            U256::try_from(x.full_mul(y) % z).unwrap()
        });
    }

    fn run_exp(&mut self) {
        let x = self.pop();
        let y = self.pop();
        self.push(x.overflowing_pow(y).0);
    }

    fn run_lt(&mut self) {
        let x = self.pop();
        let y = self.pop();
        self.push_bool(x < y);
    }

    fn run_gt(&mut self) {
        let x = self.pop();
        let y = self.pop();
        self.push_bool(x > y);
    }

    fn run_eq(&mut self) {
        let x = self.pop();
        let y = self.pop();
        self.push_bool(x == y);
    }

    fn run_iszero(&mut self) {
        let x = self.pop();
        self.push_bool(x.is_zero());
    }

    fn run_and(&mut self) {
        let x = self.pop();
        let y = self.pop();
        self.push(x & y);
    }

    fn run_or(&mut self) {
        let x = self.pop();
        let y = self.pop();
        self.push(x | y);
    }

    fn run_xor(&mut self) {
        let x = self.pop();
        let y = self.pop();
        self.push(x ^ y);
    }

    fn run_not(&mut self) {
        let x = self.pop();
        self.push(!x);
    }

    fn run_byte(&mut self) {
        let i = self.pop();
        let x = self.pop();
        let result = if i > 32.into() {
            0
        } else {
            let mut bytes = [0; 32];
            x.to_big_endian(&mut bytes);
            bytes[i.as_usize()]
        };
        self.push(result.into());
    }

    fn run_shl(&mut self) {
        let shift = self.pop();
        let x = self.pop();
        self.push(x << shift);
    }

    fn run_shr(&mut self) {
        let shift = self.pop();
<<<<<<< HEAD
        let value = self.pop();
        self.push(value >> shift);
=======
        let x = self.pop();
        self.push(x >> shift);
>>>>>>> e3131f5f
    }

    fn run_keccak256(&mut self) {
        let offset = self.pop().as_usize();
        let size = self.pop().as_usize();
        let bytes = (offset..offset + size)
            .map(|i| {
                self.memory
                    .mload_general(self.context, Segment::MainMemory, i)
                    .byte(0)
            })
            .collect::<Vec<_>>();
        let hash = keccak(bytes);
        self.push(hash.into_uint());
    }

    fn run_prover_input(&mut self) -> anyhow::Result<()> {
        let prover_input_fn = self
            .prover_inputs_map
            .get(&(self.offset - 1))
            .ok_or_else(|| anyhow!("Offset not in prover inputs."))?;
        let stack = self.stack().to_vec();
        let output = self.generation_state.prover_input(&stack, prover_input_fn);
        self.push(output);
        Ok(())
    }

    fn run_pop(&mut self) {
        self.pop();
    }

    fn run_mload(&mut self) {
        let offset = self.pop().as_usize();
        let value = U256::from_big_endian(
            &(0..32)
                .map(|i| {
                    self.memory
                        .mload_general(self.context, Segment::MainMemory, offset + i)
                        .byte(0)
                })
                .collect::<Vec<_>>(),
        );
        self.push(value);
    }

    fn run_mstore(&mut self) {
        let offset = self.pop().as_usize();
        let value = self.pop();
        let mut bytes = [0; 32];
        value.to_big_endian(&mut bytes);
        for (i, byte) in (0..32).zip(bytes) {
            self.memory
                .mstore_general(self.context, Segment::MainMemory, offset + i, byte.into());
        }
    }

    fn run_mstore8(&mut self) {
        let offset = self.pop().as_usize();
        let value = self.pop();
        self.memory.mstore_general(
            self.context,
            Segment::MainMemory,
            offset,
            value.byte(0).into(),
        );
    }

    fn run_jump(&mut self) {
        let x = self.pop().as_usize();
        self.jump_to(x);
    }

    fn run_jumpi(&mut self) {
        let x = self.pop().as_usize();
        let b = self.pop();
        if !b.is_zero() {
            self.jump_to(x);
        }
    }

    fn run_jumpdest(&mut self) {
        assert!(!self.kernel_mode, "JUMPDEST is not needed in kernel code");
    }

    fn jump_to(&mut self, offset: usize) {
        // The JUMPDEST rule is not enforced in kernel mode.
        if !self.kernel_mode && self.jumpdests.binary_search(&offset).is_err() {
            panic!("Destination is not a JUMPDEST.");
        }

        self.offset = offset;

        if self.halt_offsets.contains(&offset) {
            self.running = false;
        }
    }

    fn run_push(&mut self, num_bytes: u8) {
        let x = U256::from_big_endian(&self.code_slice(num_bytes as usize));
        self.incr(num_bytes as usize);
        self.push(x);
    }

    fn run_dup(&mut self, n: u8) {
        self.push(self.stack()[self.stack().len() - n as usize]);
    }

    fn run_swap(&mut self, n: u8) -> anyhow::Result<()> {
        let len = self.stack().len();
        ensure!(len > n as usize);
        self.stack_mut().swap(len - 1, len - n as usize - 1);
        Ok(())
    }

    fn run_get_context(&mut self) {
        self.push(self.context.into());
    }

    fn run_set_context(&mut self) {
        let x = self.pop();
        self.context = x.as_usize();
    }

    fn run_mload_general(&mut self) {
        let context = self.pop().as_usize();
        let segment = Segment::all()[self.pop().as_usize()];
        let offset = self.pop().as_usize();
        let value = self.memory.mload_general(context, segment, offset);
        assert!(value.bits() <= segment.bit_range());
        self.push(value);
    }

    fn run_mstore_general(&mut self) {
        let context = self.pop().as_usize();
        let segment = Segment::all()[self.pop().as_usize()];
        let offset = self.pop().as_usize();
        let value = self.pop();
        assert!(value.bits() <= segment.bit_range());
        self.memory.mstore_general(context, segment, offset, value);
    }
}

/// Return the (ordered) JUMPDEST offsets in the code.
fn find_jumpdests(code: &[u8]) -> Vec<usize> {
    let mut offset = 0;
    let mut res = Vec::new();
    while offset < code.len() {
        let opcode = code[offset];
        match opcode {
            0x5b => res.push(offset),
            x if (0x60..0x80).contains(&x) => offset += x as usize - 0x5f, // PUSH instruction, disregard data.
            _ => (),
        }
        offset += 1;
    }
    res
}

#[cfg(test)]
mod tests {
    use std::collections::HashMap;

    use crate::cpu::kernel::interpreter::run;
    use crate::memory::segments::Segment;

    #[test]
    fn test_run() -> anyhow::Result<()> {
        let code = vec![
            0x60, 0x1, 0x60, 0x2, 0x1, 0x63, 0xde, 0xad, 0xbe, 0xef, 0x56,
        ]; // PUSH1, 1, PUSH1, 2, ADD, PUSH4 deadbeef, JUMP
        assert_eq!(
            run(&code, 0, vec![], &HashMap::new())?.stack(),
            &[0x3.into()],
        );
        Ok(())
    }

    #[test]
    fn test_run_with_memory() -> anyhow::Result<()> {
        //         PUSH1 0xff
        //         PUSH1 0
        //         MSTORE

        //         PUSH1 0
        //         MLOAD

        //         PUSH1 1
        //         MLOAD

        //         PUSH1 0x42
        //         PUSH1 0x27
        //         MSTORE8
        let code = vec![
            0x60, 0xff, 0x60, 0x0, 0x52, 0x60, 0, 0x51, 0x60, 0x1, 0x51, 0x60, 0x42, 0x60, 0x27,
            0x53,
        ];
        let pis = HashMap::new();
        let run = run(&code, 0, vec![], &pis)?;
        assert_eq!(run.stack(), &[0xff.into(), 0xff00.into()]);
        assert_eq!(
            run.memory.context_memory[0].segments[Segment::MainMemory as usize].get(0x27),
            0x42.into()
        );
        assert_eq!(
            run.memory.context_memory[0].segments[Segment::MainMemory as usize].get(0x1f),
            0xff.into()
        );
        Ok(())
    }
}<|MERGE_RESOLUTION|>--- conflicted
+++ resolved
@@ -429,13 +429,8 @@
 
     fn run_shr(&mut self) {
         let shift = self.pop();
-<<<<<<< HEAD
-        let value = self.pop();
-        self.push(value >> shift);
-=======
         let x = self.pop();
         self.push(x >> shift);
->>>>>>> e3131f5f
     }
 
     fn run_keccak256(&mut self) {
