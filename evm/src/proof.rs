--- conflicted
+++ resolved
@@ -696,21 +696,12 @@
     pub local_values: Vec<F::Extension>,
     /// Openings of trace polynomials at `g * zeta`.
     pub next_values: Vec<F::Extension>,
-<<<<<<< HEAD
     /// Openings of lookups and cross-table lookups `Z` polynomials at `zeta`.
     pub auxiliary_polys: Vec<F::Extension>,
     /// Openings of lookups and cross-table lookups `Z` polynomials at `g * zeta`.
     pub auxiliary_polys_next: Vec<F::Extension>,
-    /// Openings of cross-table lookups `Z` polynomials at `g^-1`.
-    pub ctl_zs_last: Vec<F>,
-=======
-    /// Openings of permutations and cross-table lookups `Z` polynomials at `zeta`.
-    pub permutation_ctl_zs: Vec<F::Extension>,
-    /// Openings of permutations and cross-table lookups `Z` polynomials at `g * zeta`.
-    pub permutation_ctl_zs_next: Vec<F::Extension>,
     /// Openings of cross-table lookups `Z` polynomials at `1`.
     pub ctl_zs_first: Vec<F>,
->>>>>>> 696377ba
     /// Openings of quotient polynomials at `zeta`.
     pub quotient_polys: Vec<F::Extension>,
 }
@@ -722,12 +713,7 @@
         trace_commitment: &PolynomialBatch<F, C, D>,
         auxiliary_polys_commitment: &PolynomialBatch<F, C, D>,
         quotient_commitment: &PolynomialBatch<F, C, D>,
-<<<<<<< HEAD
-        degree_bits: usize,
         num_lookup_columns: usize,
-=======
-        num_permutation_zs: usize,
->>>>>>> 696377ba
     ) -> Self {
         let eval_commitment = |z: F::Extension, c: &PolynomialBatch<F, C, D>| {
             c.polynomials
@@ -745,19 +731,10 @@
         Self {
             local_values: eval_commitment(zeta, trace_commitment),
             next_values: eval_commitment(zeta_next, trace_commitment),
-<<<<<<< HEAD
             auxiliary_polys: eval_commitment(zeta, auxiliary_polys_commitment),
             auxiliary_polys_next: eval_commitment(zeta_next, auxiliary_polys_commitment),
-            ctl_zs_last: eval_commitment_base(
-                F::primitive_root_of_unity(degree_bits).inverse(),
-                auxiliary_polys_commitment,
-            )[num_lookup_columns..]
-=======
-            permutation_ctl_zs: eval_commitment(zeta, permutation_ctl_zs_commitment),
-            permutation_ctl_zs_next: eval_commitment(zeta_next, permutation_ctl_zs_commitment),
-            ctl_zs_first: eval_commitment_base(F::ONE, permutation_ctl_zs_commitment)
-                [num_permutation_zs..]
->>>>>>> 696377ba
+            ctl_zs_first: eval_commitment_base(F::ONE, auxiliary_polys_commitment)
+                [num_lookup_columns..]
                 .to_vec(),
             quotient_polys: eval_commitment(zeta, quotient_commitment),
         }
@@ -801,15 +778,9 @@
 pub struct StarkOpeningSetTarget<const D: usize> {
     pub local_values: Vec<ExtensionTarget<D>>,
     pub next_values: Vec<ExtensionTarget<D>>,
-<<<<<<< HEAD
     pub auxiliary_polys: Vec<ExtensionTarget<D>>,
     pub auxiliary_polys_next: Vec<ExtensionTarget<D>>,
-    pub ctl_zs_last: Vec<Target>,
-=======
-    pub permutation_ctl_zs: Vec<ExtensionTarget<D>>,
-    pub permutation_ctl_zs_next: Vec<ExtensionTarget<D>>,
     pub ctl_zs_first: Vec<Target>,
->>>>>>> 696377ba
     pub quotient_polys: Vec<ExtensionTarget<D>>,
 }
 
@@ -817,15 +788,9 @@
     pub fn to_buffer(&self, buffer: &mut Vec<u8>) -> IoResult<()> {
         buffer.write_target_ext_vec(&self.local_values)?;
         buffer.write_target_ext_vec(&self.next_values)?;
-<<<<<<< HEAD
         buffer.write_target_ext_vec(&self.auxiliary_polys)?;
         buffer.write_target_ext_vec(&self.auxiliary_polys_next)?;
-        buffer.write_target_vec(&self.ctl_zs_last)?;
-=======
-        buffer.write_target_ext_vec(&self.permutation_ctl_zs)?;
-        buffer.write_target_ext_vec(&self.permutation_ctl_zs_next)?;
         buffer.write_target_vec(&self.ctl_zs_first)?;
->>>>>>> 696377ba
         buffer.write_target_ext_vec(&self.quotient_polys)?;
         Ok(())
     }
@@ -833,29 +798,17 @@
     pub fn from_buffer(buffer: &mut Buffer) -> IoResult<Self> {
         let local_values = buffer.read_target_ext_vec::<D>()?;
         let next_values = buffer.read_target_ext_vec::<D>()?;
-<<<<<<< HEAD
         let auxiliary_polys = buffer.read_target_ext_vec::<D>()?;
         let auxiliary_polys_next = buffer.read_target_ext_vec::<D>()?;
-        let ctl_zs_last = buffer.read_target_vec()?;
-=======
-        let permutation_ctl_zs = buffer.read_target_ext_vec::<D>()?;
-        let permutation_ctl_zs_next = buffer.read_target_ext_vec::<D>()?;
         let ctl_zs_first = buffer.read_target_vec()?;
->>>>>>> 696377ba
         let quotient_polys = buffer.read_target_ext_vec::<D>()?;
 
         Ok(Self {
             local_values,
             next_values,
-<<<<<<< HEAD
             auxiliary_polys,
             auxiliary_polys_next,
-            ctl_zs_last,
-=======
-            permutation_ctl_zs,
-            permutation_ctl_zs_next,
             ctl_zs_first,
->>>>>>> 696377ba
             quotient_polys,
         })
     }
