use std::any::type_name;

use anyhow::{ensure, Result};
use itertools::Itertools;
use once_cell::sync::Lazy;
use plonky2::field::extension::Extendable;
use plonky2::field::packable::Packable;
use plonky2::field::packed::PackedField;
use plonky2::field::polynomial::{PolynomialCoeffs, PolynomialValues};
use plonky2::field::types::Field;
use plonky2::field::zero_poly_coset::ZeroPolyOnCoset;
use plonky2::fri::oracle::PolynomialBatch;
use plonky2::hash::hash_types::RichField;
use plonky2::iop::challenger::Challenger;
use plonky2::plonk::config::GenericConfig;
use plonky2::timed;
use plonky2::util::timing::TimingTree;
use plonky2::util::transpose;
use plonky2_maybe_rayon::*;
use plonky2_util::{log2_ceil, log2_strict};

use crate::all_stark::{AllStark, Table, NUM_TABLES};
use crate::arithmetic::arithmetic_stark::ArithmeticStark;
use crate::byte_packing::byte_packing_stark::BytePackingStark;
use crate::config::StarkConfig;
use crate::constraint_consumer::ConstraintConsumer;
use crate::cpu::cpu_stark::CpuStark;
use crate::cpu::kernel::aggregator::KERNEL;
use crate::cross_table_lookup::{
    cross_table_lookup_data, get_grand_product_challenge_set, CtlCheckVars, CtlData,
    GrandProductChallengeSet,
};
use crate::generation::outputs::GenerationOutputs;
use crate::generation::{generate_traces, GenerationInputs};
use crate::get_challenges::observe_public_values;
use crate::keccak::keccak_stark::KeccakStark;
use crate::keccak_sponge::keccak_sponge_stark::KeccakSpongeStark;
use crate::logic::LogicStark;
use crate::lookup::{lookup_helper_columns, Lookup, LookupCheckVars};
use crate::memory::memory_stark::MemoryStark;
use crate::proof::{AllProof, PublicValues, StarkOpeningSet, StarkProof, StarkProofWithMetadata};
use crate::stark::Stark;
use crate::vanishing_poly::eval_vanishing_poly;
use crate::vars::StarkEvaluationVars;

/// Generate traces, then create all STARK proofs.
pub fn prove<F, C, const D: usize>(
    all_stark: &AllStark<F, D>,
    config: &StarkConfig,
    inputs: GenerationInputs,
    timing: &mut TimingTree,
) -> Result<AllProof<F, C, D>>
where
    F: RichField + Extendable<D>,
    C: GenericConfig<D, F = F>,
    [(); ArithmeticStark::<F, D>::COLUMNS]:,
    [(); BytePackingStark::<F, D>::COLUMNS]:,
    [(); CpuStark::<F, D>::COLUMNS]:,
    [(); KeccakStark::<F, D>::COLUMNS]:,
    [(); KeccakSpongeStark::<F, D>::COLUMNS]:,
    [(); LogicStark::<F, D>::COLUMNS]:,
    [(); MemoryStark::<F, D>::COLUMNS]:,
{
    let (proof, _outputs) = prove_with_outputs(all_stark, config, inputs, timing)?;
    Ok(proof)
}

/// Generate traces, then create all STARK proofs. Returns information about the post-state,
/// intended for debugging, in addition to the proof.
pub fn prove_with_outputs<F, C, const D: usize>(
    all_stark: &AllStark<F, D>,
    config: &StarkConfig,
    inputs: GenerationInputs,
    timing: &mut TimingTree,
) -> Result<(AllProof<F, C, D>, GenerationOutputs)>
where
    F: RichField + Extendable<D>,
    C: GenericConfig<D, F = F>,
    [(); ArithmeticStark::<F, D>::COLUMNS]:,
    [(); BytePackingStark::<F, D>::COLUMNS]:,
    [(); CpuStark::<F, D>::COLUMNS]:,
    [(); KeccakStark::<F, D>::COLUMNS]:,
    [(); KeccakSpongeStark::<F, D>::COLUMNS]:,
    [(); LogicStark::<F, D>::COLUMNS]:,
    [(); MemoryStark::<F, D>::COLUMNS]:,
{
    timed!(timing, "build kernel", Lazy::force(&KERNEL));
    let (traces, public_values, outputs) = timed!(
        timing,
        "generate all traces",
        generate_traces(all_stark, inputs, config, timing)?
    );
    let proof = prove_with_traces(all_stark, config, traces, public_values, timing)?;
    Ok((proof, outputs))
}

/// Compute all STARK proofs.
pub(crate) fn prove_with_traces<F, C, const D: usize>(
    all_stark: &AllStark<F, D>,
    config: &StarkConfig,
    trace_poly_values: [Vec<PolynomialValues<F>>; NUM_TABLES],
    public_values: PublicValues,
    timing: &mut TimingTree,
) -> Result<AllProof<F, C, D>>
where
    F: RichField + Extendable<D>,
    C: GenericConfig<D, F = F>,
    [(); ArithmeticStark::<F, D>::COLUMNS]:,
    [(); BytePackingStark::<F, D>::COLUMNS]:,
    [(); CpuStark::<F, D>::COLUMNS]:,
    [(); KeccakStark::<F, D>::COLUMNS]:,
    [(); KeccakSpongeStark::<F, D>::COLUMNS]:,
    [(); LogicStark::<F, D>::COLUMNS]:,
    [(); MemoryStark::<F, D>::COLUMNS]:,
{
    let rate_bits = config.fri_config.rate_bits;
    let cap_height = config.fri_config.cap_height;

    let trace_commitments = timed!(
        timing,
        "compute all trace commitments",
        trace_poly_values
            .iter()
            .zip_eq(Table::all())
            .map(|(trace, table)| {
                timed!(
                    timing,
                    &format!("compute trace commitment for {:?}", table),
                    PolynomialBatch::<F, C, D>::from_values(
                        // TODO: Cloning this isn't great; consider having `from_values` accept a reference,
                        // or having `compute_permutation_z_polys` read trace values from the `PolynomialBatch`.
                        trace.clone(),
                        rate_bits,
                        false,
                        cap_height,
                        timing,
                        None,
                    )
                )
            })
            .collect::<Vec<_>>()
    );

    let trace_caps = trace_commitments
        .iter()
        .map(|c| c.merkle_tree.cap.clone())
        .collect::<Vec<_>>();
    let mut challenger = Challenger::<F, C::Hasher>::new();
    for cap in &trace_caps {
        challenger.observe_cap(cap);
    }

    observe_public_values::<F, C, D>(&mut challenger, &public_values)
        .map_err(|_| anyhow::Error::msg("Invalid conversion of public values."))?;

    let ctl_challenges = get_grand_product_challenge_set(&mut challenger, config.num_challenges);
    let ctl_data_per_table = timed!(
        timing,
        "compute CTL data",
        cross_table_lookup_data::<F, D>(
            &trace_poly_values,
            &all_stark.cross_table_lookups,
            &ctl_challenges,
        )
    );

    let stark_proofs = timed!(
        timing,
        "compute all proofs given commitments",
        prove_with_commitments(
            all_stark,
            config,
            trace_poly_values,
            trace_commitments,
            ctl_data_per_table,
            &mut challenger,
            &ctl_challenges,
            timing
        )?
    );

    Ok(AllProof {
        stark_proofs,
        ctl_challenges,
        public_values,
    })
}

fn prove_with_commitments<F, C, const D: usize>(
    all_stark: &AllStark<F, D>,
    config: &StarkConfig,
    trace_poly_values: [Vec<PolynomialValues<F>>; NUM_TABLES],
    trace_commitments: Vec<PolynomialBatch<F, C, D>>,
    ctl_data_per_table: [CtlData<F>; NUM_TABLES],
    challenger: &mut Challenger<F, C::Hasher>,
    ctl_challenges: &GrandProductChallengeSet<F>,
    timing: &mut TimingTree,
) -> Result<[StarkProofWithMetadata<F, C, D>; NUM_TABLES]>
where
    F: RichField + Extendable<D>,
    C: GenericConfig<D, F = F>,
    [(); ArithmeticStark::<F, D>::COLUMNS]:,
    [(); BytePackingStark::<F, D>::COLUMNS]:,
    [(); CpuStark::<F, D>::COLUMNS]:,
    [(); KeccakStark::<F, D>::COLUMNS]:,
    [(); KeccakSpongeStark::<F, D>::COLUMNS]:,
    [(); LogicStark::<F, D>::COLUMNS]:,
    [(); MemoryStark::<F, D>::COLUMNS]:,
{
    let arithmetic_proof = timed!(
        timing,
        "prove Arithmetic STARK",
        prove_single_table(
            &all_stark.arithmetic_stark,
            config,
            &trace_poly_values[Table::Arithmetic as usize],
            &trace_commitments[Table::Arithmetic as usize],
            &ctl_data_per_table[Table::Arithmetic as usize],
            ctl_challenges,
            challenger,
            timing,
        )?
    );
    let byte_packing_proof = timed!(
        timing,
        "prove byte packing STARK",
        prove_single_table(
            &all_stark.byte_packing_stark,
            config,
            &trace_poly_values[Table::BytePacking as usize],
            &trace_commitments[Table::BytePacking as usize],
            &ctl_data_per_table[Table::BytePacking as usize],
            ctl_challenges,
            challenger,
            timing,
        )?
    );
    let cpu_proof = timed!(
        timing,
        "prove CPU STARK",
        prove_single_table(
            &all_stark.cpu_stark,
            config,
            &trace_poly_values[Table::Cpu as usize],
            &trace_commitments[Table::Cpu as usize],
            &ctl_data_per_table[Table::Cpu as usize],
            ctl_challenges,
            challenger,
            timing,
        )?
    );
    let keccak_proof = timed!(
        timing,
        "prove Keccak STARK",
        prove_single_table(
            &all_stark.keccak_stark,
            config,
            &trace_poly_values[Table::Keccak as usize],
            &trace_commitments[Table::Keccak as usize],
            &ctl_data_per_table[Table::Keccak as usize],
            ctl_challenges,
            challenger,
            timing,
        )?
    );
    let keccak_sponge_proof = timed!(
        timing,
        "prove Keccak sponge STARK",
        prove_single_table(
            &all_stark.keccak_sponge_stark,
            config,
            &trace_poly_values[Table::KeccakSponge as usize],
            &trace_commitments[Table::KeccakSponge as usize],
            &ctl_data_per_table[Table::KeccakSponge as usize],
            ctl_challenges,
            challenger,
            timing,
        )?
    );
    let logic_proof = timed!(
        timing,
        "prove logic STARK",
        prove_single_table(
            &all_stark.logic_stark,
            config,
            &trace_poly_values[Table::Logic as usize],
            &trace_commitments[Table::Logic as usize],
            &ctl_data_per_table[Table::Logic as usize],
            ctl_challenges,
            challenger,
            timing,
        )?
    );
    let memory_proof = timed!(
        timing,
        "prove memory STARK",
        prove_single_table(
            &all_stark.memory_stark,
            config,
            &trace_poly_values[Table::Memory as usize],
            &trace_commitments[Table::Memory as usize],
            &ctl_data_per_table[Table::Memory as usize],
            ctl_challenges,
            challenger,
            timing,
        )?
    );

    Ok([
        arithmetic_proof,
        byte_packing_proof,
        cpu_proof,
        keccak_proof,
        keccak_sponge_proof,
        logic_proof,
        memory_proof,
    ])
}

/// Compute proof for a single STARK table.
pub(crate) fn prove_single_table<F, C, S, const D: usize>(
    stark: &S,
    config: &StarkConfig,
    trace_poly_values: &[PolynomialValues<F>],
    trace_commitment: &PolynomialBatch<F, C, D>,
    ctl_data: &CtlData<F>,
    ctl_challenges: &GrandProductChallengeSet<F>,
    challenger: &mut Challenger<F, C::Hasher>,
    timing: &mut TimingTree,
) -> Result<StarkProofWithMetadata<F, C, D>>
where
    F: RichField + Extendable<D>,
    C: GenericConfig<D, F = F>,
    S: Stark<F, D>,
    [(); S::COLUMNS]:,
{
    let degree = trace_poly_values[0].len();
    let degree_bits = log2_strict(degree);
    let fri_params = config.fri_params(degree_bits);
    let rate_bits = config.fri_config.rate_bits;
    let cap_height = config.fri_config.cap_height;
    assert!(
        fri_params.total_arities() <= degree_bits + rate_bits - cap_height,
        "FRI total reduction arity is too large.",
    );

    let init_challenger_state = challenger.compact();

    let constraint_degree = stark.constraint_degree();
    let lookup_challenges = stark.uses_lookups().then(|| {
        ctl_challenges
            .challenges
            .iter()
            .map(|ch| ch.beta)
            .collect::<Vec<_>>()
    });
    let lookups = stark.lookups();
    let lookup_helper_columns = timed!(
        timing,
        "compute lookup helper columns",
        lookup_challenges.as_ref().map(|challenges| {
            let mut columns = Vec::new();
            for lookup in &lookups {
                for &challenge in challenges {
                    columns.extend(lookup_helper_columns(
                        lookup,
                        trace_poly_values,
                        challenge,
                        constraint_degree,
                    ));
                }
            }
            columns
        })
    );
    let num_lookup_columns = lookup_helper_columns.as_ref().map(|v| v.len()).unwrap_or(0);

    let auxiliary_polys = match lookup_helper_columns {
        None => ctl_data.z_polys(),
        Some(mut lookup_columns) => {
            lookup_columns.extend(ctl_data.z_polys());
            lookup_columns
        }
    };
    assert!(!auxiliary_polys.is_empty(), "No CTL?");

    let auxiliary_polys_commitment = timed!(
        timing,
        "compute auxiliary polynomials commitment",
        PolynomialBatch::from_values(
            auxiliary_polys,
            rate_bits,
            false,
            config.fri_config.cap_height,
            timing,
            None,
        )
    );

    let auxiliary_polys_cap = auxiliary_polys_commitment.merkle_tree.cap.clone();
    challenger.observe_cap(&auxiliary_polys_cap);

    let alphas = challenger.get_n_challenges(config.num_challenges);
    if cfg!(test) {
        check_constraints(
            stark,
            trace_commitment,
            &auxiliary_polys_commitment,
            lookup_challenges.as_ref(),
            &lookups,
            ctl_data,
            alphas.clone(),
            degree_bits,
            num_lookup_columns,
        );
    }
    let quotient_polys = timed!(
        timing,
        "compute quotient polys",
        compute_quotient_polys::<F, <F as Packable>::Packing, C, S, D>(
            stark,
            trace_commitment,
            &auxiliary_polys_commitment,
            lookup_challenges.as_ref(),
            &lookups,
            ctl_data,
            alphas,
            degree_bits,
            num_lookup_columns,
            config,
        )
    );
    let all_quotient_chunks = timed!(
        timing,
        "split quotient polys",
        quotient_polys
            .into_par_iter()
            .flat_map(|mut quotient_poly| {
                quotient_poly
                    .trim_to_len(degree * stark.quotient_degree_factor())
                    .expect(
                        "Quotient has failed, the vanishing polynomial is not divisible by Z_H",
                    );
                // Split quotient into degree-n chunks.
                quotient_poly.chunks(degree)
            })
            .collect()
    );
    let quotient_commitment = timed!(
        timing,
        "compute quotient commitment",
        PolynomialBatch::from_coeffs(
            all_quotient_chunks,
            rate_bits,
            false,
            config.fri_config.cap_height,
            timing,
            None,
        )
    );
    let quotient_polys_cap = quotient_commitment.merkle_tree.cap.clone();
    challenger.observe_cap(&quotient_polys_cap);

    let zeta = challenger.get_extension_challenge::<D>();
    // To avoid leaking witness data, we want to ensure that our opening locations, `zeta` and
    // `g * zeta`, are not in our subgroup `H`. It suffices to check `zeta` only, since
    // `(g * zeta)^n = zeta^n`, where `n` is the order of `g`.
    let g = F::primitive_root_of_unity(degree_bits);
    ensure!(
        zeta.exp_power_of_2(degree_bits) != F::Extension::ONE,
        "Opening point is in the subgroup."
    );

    let openings = StarkOpeningSet::new(
        zeta,
        g,
        trace_commitment,
        &auxiliary_polys_commitment,
        &quotient_commitment,
<<<<<<< HEAD
        degree_bits,
        stark.num_lookup_helper_columns(config),
=======
        stark.num_permutation_batches(config),
>>>>>>> 696377ba
    );
    challenger.observe_openings(&openings.to_fri_openings());

    let initial_merkle_trees = vec![
        trace_commitment,
        &auxiliary_polys_commitment,
        &quotient_commitment,
    ];

    let opening_proof = timed!(
        timing,
        "compute openings proof",
        PolynomialBatch::prove_openings(
            &stark.fri_instance(zeta, g, ctl_data.len(), config),
            &initial_merkle_trees,
            challenger,
            &fri_params,
            timing,
        )
    );

    let proof = StarkProof {
        trace_cap: trace_commitment.merkle_tree.cap.clone(),
        auxiliary_polys_cap,
        quotient_polys_cap,
        openings,
        opening_proof,
    };
    Ok(StarkProofWithMetadata {
        init_challenger_state,
        proof,
    })
}

/// Computes the quotient polynomials `(sum alpha^i C_i(x)) / Z_H(x)` for `alpha` in `alphas`,
/// where the `C_i`s are the Stark constraints.
fn compute_quotient_polys<'a, F, P, C, S, const D: usize>(
    stark: &S,
    trace_commitment: &'a PolynomialBatch<F, C, D>,
    auxiliary_polys_commitment: &'a PolynomialBatch<F, C, D>,
    lookup_challenges: Option<&'a Vec<F>>,
    lookups: &[Lookup],
    ctl_data: &CtlData<F>,
    alphas: Vec<F>,
    degree_bits: usize,
    num_lookup_columns: usize,
    config: &StarkConfig,
) -> Vec<PolynomialCoeffs<F>>
where
    F: RichField + Extendable<D>,
    P: PackedField<Scalar = F>,
    C: GenericConfig<D, F = F>,
    S: Stark<F, D>,
    [(); S::COLUMNS]:,
{
    let degree = 1 << degree_bits;
    let rate_bits = config.fri_config.rate_bits;

    let quotient_degree_bits = log2_ceil(stark.quotient_degree_factor());
    assert!(
        quotient_degree_bits <= rate_bits,
        "Having constraints of degree higher than the rate is not supported yet."
    );
    let step = 1 << (rate_bits - quotient_degree_bits);
    // When opening the `Z`s polys at the "next" point, need to look at the point `next_step` steps away.
    let next_step = 1 << quotient_degree_bits;

    // Evaluation of the first Lagrange polynomial on the LDE domain.
    let lagrange_first = PolynomialValues::selector(degree, 0).lde_onto_coset(quotient_degree_bits);
    // Evaluation of the last Lagrange polynomial on the LDE domain.
    let lagrange_last =
        PolynomialValues::selector(degree, degree - 1).lde_onto_coset(quotient_degree_bits);

    let z_h_on_coset = ZeroPolyOnCoset::<F>::new(degree_bits, quotient_degree_bits);

    // Retrieve the LDE values at index `i`.
    let get_trace_values_packed = |i_start| -> [P; S::COLUMNS] {
        trace_commitment
            .get_lde_values_packed(i_start, step)
            .try_into()
            .unwrap()
    };

    // Last element of the subgroup.
    let last = F::primitive_root_of_unity(degree_bits).inverse();
    let size = degree << quotient_degree_bits;
    let coset = F::cyclic_subgroup_coset_known_order(
        F::primitive_root_of_unity(degree_bits + quotient_degree_bits),
        F::coset_shift(),
        size,
    );

    // We will step by `P::WIDTH`, and in each iteration, evaluate the quotient polynomial at
    // a batch of `P::WIDTH` points.
    let quotient_values = (0..size)
        .into_par_iter()
        .step_by(P::WIDTH)
        .flat_map_iter(|i_start| {
            let i_next_start = (i_start + next_step) % size;
            let i_range = i_start..i_start + P::WIDTH;

            let x = *P::from_slice(&coset[i_range.clone()]);
            let z_last = x - last;
            let lagrange_basis_first = *P::from_slice(&lagrange_first.values[i_range.clone()]);
            let lagrange_basis_last = *P::from_slice(&lagrange_last.values[i_range]);

            let mut consumer = ConstraintConsumer::new(
                alphas.clone(),
                z_last,
                lagrange_basis_first,
                lagrange_basis_last,
            );
            let vars = StarkEvaluationVars {
                local_values: &get_trace_values_packed(i_start),
                next_values: &get_trace_values_packed(i_next_start),
            };
            let lookup_vars = lookup_challenges.map(|challenges| LookupCheckVars {
                local_values: auxiliary_polys_commitment.get_lde_values_packed(i_start, step)
                    [..num_lookup_columns]
                    .to_vec(),
                next_values: auxiliary_polys_commitment.get_lde_values_packed(i_next_start, step),
                challenges: challenges.to_vec(),
            });
            let ctl_vars = ctl_data
                .zs_columns
                .iter()
                .enumerate()
                .map(|(i, zs_columns)| CtlCheckVars::<F, F, P, 1> {
                    local_z: auxiliary_polys_commitment.get_lde_values_packed(i_start, step)
                        [num_lookup_columns + i],
                    next_z: auxiliary_polys_commitment.get_lde_values_packed(i_next_start, step)
                        [num_lookup_columns + i],
                    challenges: zs_columns.challenge,
                    columns: &zs_columns.columns,
                    filter_column: &zs_columns.filter_column,
                })
                .collect::<Vec<_>>();
            eval_vanishing_poly::<F, F, P, S, D, 1>(
                stark,
                vars,
                lookups,
                lookup_vars,
                &ctl_vars,
                &mut consumer,
            );
            let mut constraints_evals = consumer.accumulators();
            // We divide the constraints evaluations by `Z_H(x)`.
            let denominator_inv: P = z_h_on_coset.eval_inverse_packed(i_start);
            for eval in &mut constraints_evals {
                *eval *= denominator_inv;
            }

            let num_challenges = alphas.len();

            (0..P::WIDTH).map(move |i| {
                (0..num_challenges)
                    .map(|j| constraints_evals[j].as_slice()[i])
                    .collect()
            })
        })
        .collect::<Vec<_>>();

    transpose(&quotient_values)
        .into_par_iter()
        .map(PolynomialValues::new)
        .map(|values| values.coset_ifft(F::coset_shift()))
        .collect()
}

/// Check that all constraints evaluate to zero on `H`.
/// Can also be used to check the degree of the constraints by evaluating on a larger subgroup.
fn check_constraints<'a, F, C, S, const D: usize>(
    stark: &S,
    trace_commitment: &'a PolynomialBatch<F, C, D>,
    auxiliary_commitment: &'a PolynomialBatch<F, C, D>,
    lookup_challenges: Option<&'a Vec<F>>,
    lookups: &[Lookup],
    ctl_data: &CtlData<F>,
    alphas: Vec<F>,
    degree_bits: usize,
    num_lookup_columns: usize,
) where
    F: RichField + Extendable<D>,
    C: GenericConfig<D, F = F>,
    S: Stark<F, D>,
    [(); S::COLUMNS]:,
{
    let degree = 1 << degree_bits;
    let rate_bits = 0; // Set this to higher value to check constraint degree.

    let size = degree << rate_bits;
    let step = 1 << rate_bits;

    // Evaluation of the first Lagrange polynomial.
    let lagrange_first = PolynomialValues::selector(degree, 0).lde(rate_bits);
    // Evaluation of the last Lagrange polynomial.
    let lagrange_last = PolynomialValues::selector(degree, degree - 1).lde(rate_bits);

    let subgroup = F::two_adic_subgroup(degree_bits + rate_bits);

    // Get the evaluations of a batch of polynomials over our subgroup.
    let get_subgroup_evals = |comm: &PolynomialBatch<F, C, D>| -> Vec<Vec<F>> {
        let values = comm
            .polynomials
            .par_iter()
            .map(|coeffs| coeffs.clone().fft().values)
            .collect::<Vec<_>>();
        transpose(&values)
    };

    let trace_subgroup_evals = get_subgroup_evals(trace_commitment);
    let auxiliary_subgroup_evals = get_subgroup_evals(auxiliary_commitment);

    // Last element of the subgroup.
    let last = F::primitive_root_of_unity(degree_bits).inverse();

    let constraint_values = (0..size)
        .map(|i| {
            let i_next = (i + step) % size;

            let x = subgroup[i];
            let z_last = x - last;
            let lagrange_basis_first = lagrange_first.values[i];
            let lagrange_basis_last = lagrange_last.values[i];

            let mut consumer = ConstraintConsumer::new(
                alphas.clone(),
                z_last,
                lagrange_basis_first,
                lagrange_basis_last,
            );
            let vars = StarkEvaluationVars {
                local_values: trace_subgroup_evals[i].as_slice().try_into().unwrap(),
                next_values: trace_subgroup_evals[i_next].as_slice().try_into().unwrap(),
            };
            let lookup_vars = lookup_challenges.map(|challenges| LookupCheckVars {
                local_values: auxiliary_subgroup_evals[i][..num_lookup_columns].to_vec(),
                next_values: auxiliary_subgroup_evals[i_next][..num_lookup_columns].to_vec(),
                challenges: challenges.to_vec(),
            });

            let ctl_vars = ctl_data
                .zs_columns
                .iter()
                .enumerate()
                .map(|(iii, zs_columns)| CtlCheckVars::<F, F, F, 1> {
                    local_z: auxiliary_subgroup_evals[i][num_lookup_columns + iii],
                    next_z: auxiliary_subgroup_evals[i_next][num_lookup_columns + iii],
                    challenges: zs_columns.challenge,
                    columns: &zs_columns.columns,
                    filter_column: &zs_columns.filter_column,
                })
                .collect::<Vec<_>>();
            eval_vanishing_poly::<F, F, F, S, D, 1>(
                stark,
                vars,
                lookups,
                lookup_vars,
                &ctl_vars,
                &mut consumer,
            );
            consumer.accumulators()
        })
        .collect::<Vec<_>>();

    for v in constraint_values {
        assert!(
            v.iter().all(|x| x.is_zero()),
            "Constraint failed in {}",
            type_name::<S>()
        );
    }
}<|MERGE_RESOLUTION|>--- conflicted
+++ resolved
@@ -477,12 +477,7 @@
         trace_commitment,
         &auxiliary_polys_commitment,
         &quotient_commitment,
-<<<<<<< HEAD
-        degree_bits,
         stark.num_lookup_helper_columns(config),
-=======
-        stark.num_permutation_batches(config),
->>>>>>> 696377ba
     );
     challenger.observe_openings(&openings.to_fri_openings());
 
