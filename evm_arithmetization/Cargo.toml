[package]
name = "evm_arithmetization"
description = "Implementation of STARKs for the Ethereum Virtual Machine"
version = "0.4.0"
authors = [
  "Daniel Lubarov <daniel@lubarov.com>",
  "William Borgeaud <williamborgeaud@gmail.com>",
]
readme = "README.md"
categories = ["cryptography"]
edition.workspace = true
license.workspace = true
repository.workspace = true
homepage.workspace = true
keywords.workspace = true

[dependencies]
alloy.workspace = true
<<<<<<< HEAD
alloy-primitives.workspace = true
alloy-serde.workspace = true
=======
alloy-compat.workspace = true
>>>>>>> b63c8e2b
anyhow.workspace = true
bitvec.workspace = true
bytes.workspace = true
copyvec.workspace = true
either.workspace = true
env_logger.workspace = true
ethereum-types.workspace = true
hashbrown.workspace = true
hex = { workspace = true, optional = true }
hex-literal.workspace = true
itertools.workspace = true
keccak-hash.workspace = true
line-index = "0.1.1"
log.workspace = true
mpt_trie.workspace = true
num.workspace = true
num-bigint.workspace = true
once_cell.workspace = true
pest.workspace = true
pest_derive.workspace = true
plonky2 = { workspace = true, features = ["parallel"] }
plonky2_maybe_rayon = { workspace = true, features = ["parallel"] }
plonky2_util.workspace = true
rand.workspace = true
rand_chacha.workspace = true
rlp.workspace = true
rlp-derive.workspace = true
serde = { workspace = true, features = ["derive"] }
serde-big-array.workspace = true
serde_json.workspace = true
sha2.workspace = true
smt_trie = { workspace = true }
starky = { workspace = true, features = ["parallel"] }
static_assertions.workspace = true
thiserror.workspace = true
tiny-keccak.workspace = true
tokio.workspace = true
tower-lsp = "0.20.0"
tracing.workspace = true
u4.workspace = true
url.workspace = true
zk_evm_common.workspace = true
zk_evm_proc_macro.workspace = true

[dev-dependencies]
criterion.workspace = true
hex.workspace = true
ripemd.workspace = true

[features]
default = ["eth_mainnet"]
asmtools = ["hex"]
polygon_pos = []
cdk_erigon = []
eth_mainnet = []

[[bin]]
name = "assemble"
required-features = ["asmtools"]

[[bench]]
name = "stack_manipulation"
harness = false

[[bench]]
name = "fibonacci_25m_gas"
harness = false


# Display math equations properly in documentation
[package.metadata.docs.rs]
rustdoc-args = ["--html-in-header", ".cargo/katex-header.html"]


[lints]
workspace = true<|MERGE_RESOLUTION|>--- conflicted
+++ resolved
@@ -16,12 +16,9 @@
 
 [dependencies]
 alloy.workspace = true
-<<<<<<< HEAD
+alloy-compat.workspace = true
 alloy-primitives.workspace = true
 alloy-serde.workspace = true
-=======
-alloy-compat.workspace = true
->>>>>>> b63c8e2b
 anyhow.workspace = true
 bitvec.workspace = true
 bytes.workspace = true
