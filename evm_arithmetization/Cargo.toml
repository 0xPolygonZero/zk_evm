--- conflicted
+++ resolved
@@ -17,6 +17,8 @@
 [dependencies]
 anyhow.workspace = true
 bytes.workspace = true
+derive-quote-to-tokens = "0.1.1"
+derive-syn-parse = "0.2.0"
 env_logger.workspace = true
 ethereum-types.workspace = true
 hashbrown.workspace = true
@@ -34,58 +36,33 @@
 plonky2 = { workspace = true, features = ["parallel"] }
 plonky2_maybe_rayon = { workspace = true, features = ["parallel"] }
 plonky2_util.workspace = true
+proc-macro2.workspace = true
+quote.workspace = true
 rand.workspace = true
 rand_chacha.workspace = true
 rlp.workspace = true
 rlp-derive.workspace = true
 serde = { workspace = true, features = ["derive"] }
-<<<<<<< HEAD
-sha2 = { workspace = true }
-static_assertions = { workspace = true }
-hashbrown = { workspace = true }
-thiserror = { workspace = true }
-tiny-keccak = { workspace = true }
-serde_json = { workspace = true }
-serde-big-array = { workspace = true }
-winnow.workspace = true
-
-# Local dependencies
-mpt_trie = { workspace = true }
-smt_trie = { workspace = true, optional = true }
-zk_evm_common = { workspace = true }
-zk_evm_proc_macro = { workspace = true }
-logos = "0.14.2"
-syn.workspace = true
-proc-macro2.workspace = true
-quote.workspace = true
-derive-syn-parse = "0.2.0"
-derive-quote-to-tokens = "0.1.1"
-syn-miette = "0.3.0"
-glob = "0.3.1"
-
-[dev-dependencies]
-camino = "1.1.9"
-criterion = { workspace = true }
-hex = { workspace = true }
-libtest-mimic = "0.7.3"
-ripemd = { workspace = true }
-=======
 serde-big-array.workspace = true
 serde_json.workspace = true
 sha2.workspace = true
 smt_trie = { workspace = true, optional = true }
 starky = { workspace = true, features = ["parallel"] }
 static_assertions.workspace = true
+syn.workspace = true
 thiserror.workspace = true
 tiny-keccak.workspace = true
 zk_evm_common.workspace = true
 zk_evm_proc_macro.workspace = true
 
 [dev-dependencies]
+camino = "1.1.9"
 criterion.workspace = true
+glob = "0.3.1"
 hex.workspace = true
+libtest-mimic = "0.7.3"
 ripemd.workspace = true
->>>>>>> 41f57446
+syn-miette = "0.3.0"
 
 [features]
 default = ["eth_mainnet"]
