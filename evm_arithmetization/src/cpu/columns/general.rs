--- conflicted
+++ resolved
@@ -14,10 +14,7 @@
     jumps: CpuJumpsView<T>,
     shift: CpuShiftView<T>,
     stack: CpuStackView<T>,
-<<<<<<< HEAD
-=======
     push: CpuPushView<T>,
->>>>>>> 312cb609
     context_pruning: CpuContextPruningView<T>,
 }
 
@@ -84,8 +81,6 @@
         unsafe { &mut self.stack }
     }
 
-<<<<<<< HEAD
-=======
     /// View of the columns required for the push operation.
     /// SAFETY: Each view is a valid interpretation of the underlying array.
     pub(crate) fn push(&self) -> &CpuPushView<T> {
@@ -98,7 +93,6 @@
         unsafe { &mut self.push }
     }
 
->>>>>>> 312cb609
     /// View of the column for context pruning.
     /// SAFETY: Each view is a valid interpretation of the underlying array.
     pub(crate) fn context_pruning(&self) -> &CpuContextPruningView<T> {
@@ -188,14 +182,6 @@
     pub(crate) high_limb_sum_inv: T,
     /// Reserve the unused columns.
     _padding_columns: [T; NUM_SHARED_COLUMNS - 1],
-}
-
-/// View of the first `CpuGeneralColumns` storing a flag for context pruning.
-#[derive(Copy, Clone)]
-pub(crate) struct CpuContextPruningView<T: Copy> {
-    /// The flag is 1 if the OP flag `context_op` is set, the operation is
-    /// `SET_CONTEXT` and `new_ctx < old_ctx`, and 0 otherwise.
-    pub(crate) pruning_flag: T,
 }
 
 /// View of the last four `CpuGeneralColumns` storing stack-related variables.
