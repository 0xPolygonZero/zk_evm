--- conflicted
+++ resolved
@@ -131,12 +131,7 @@
     // stack: kexit_info, address, new_ctx
     %drain_all_but_one_64th_gas
     %stack (kexit_info, drained_gas, address, new_ctx) -> (drained_gas, new_ctx, address, kexit_info)
-<<<<<<< HEAD
-    %set_new_ctx_gas_limit
-global debug_3:
-=======
     %set_new_ctx_gas_limit_no_check
->>>>>>> 7e269d10
     // stack: new_ctx, address, kexit_info
 
     // Create the new contract account in the state trie.
