--- conflicted
+++ resolved
@@ -88,15 +88,9 @@
     JUMPTABLE sys_msize
     JUMPTABLE sys_gas
     JUMPTABLE panic // jumpdest is implemented natively
-<<<<<<< HEAD
     JUMPTABLE sys_tload
     JUMPTABLE sys_tstore
     JUMPTABLE panic // 0x5e is an invalid opcode
-=======
-    JUMPTABLE panic // 0x5c is an invalid opcode
-    JUMPTABLE panic // 0x5d is an invalid opcode
-    JUMPTABLE sys_mcopy
->>>>>>> 8926efdc
     JUMPTABLE panic // 0x5f is an invalid opcode
 
     // 0x60-0x6f
