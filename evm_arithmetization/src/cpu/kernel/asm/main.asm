global main:
    // First, hash the kernel code
    %mload_global_metadata(@GLOBAL_METADATA_KERNEL_LEN)
    PUSH 0
    // stack: addr, len
    KECCAK_GENERAL
    // stack: hash
    %mload_global_metadata(@GLOBAL_METADATA_KERNEL_HASH)
    // stack: expected_hash, hash
    %assert_eq

    // Initialise the shift table
    %shift_table_init

    // Initialize accessed addresses and storage keys lists
    %init_access_lists

    // Initialize the RLP DATA pointer to its initial position, 
    // skipping over the preinitialized empty node.
    PUSH @INITIAL_TXN_RLP_ADDR
    %mstore_global_metadata(@GLOBAL_METADATA_RLP_DATA_SIZE)

    // Encode constant nodes
    %initialize_rlp_segment
   
    // Initialize the state, transaction and receipt trie root pointers.
    PROVER_INPUT(trie_ptr::state)
    %mstore_global_metadata(@GLOBAL_METADATA_STATE_TRIE_ROOT)
    PROVER_INPUT(trie_ptr::txn)
    %mstore_global_metadata(@GLOBAL_METADATA_TXN_TRIE_ROOT)
    PROVER_INPUT(trie_ptr::receipt)
    %mstore_global_metadata(@GLOBAL_METADATA_RECEIPT_TRIE_ROOT)

global hash_initial_tries:
    // We compute the length of the trie data segment in `mpt_hash` so that we
    // can check the value provided by the prover.
    // We initialize the segment length with 1 because the segment contains 
    // the null pointer `0` when the tries are empty.
    PUSH 2
    %smt_hash_state %mload_global_metadata(@GLOBAL_METADATA_STATE_TRIE_DIGEST_BEFORE) %assert_eq
    // stack: trie_data_len
    %mpt_hash_txn_trie     %mload_global_metadata(@GLOBAL_METADATA_TXN_TRIE_DIGEST_BEFORE)      %assert_eq
    // stack: trie_data_len
    %mpt_hash_receipt_trie %mload_global_metadata(@GLOBAL_METADATA_RECEIPT_TRIE_DIGEST_BEFORE)  %assert_eq
    // stack: trie_data_full_len
    %mstore_global_metadata(@GLOBAL_METADATA_TRIE_DATA_SIZE)

global start_txn:
    // stack: (empty)
    // The special case of an empty trie (i.e. for the first transaction)
    // is handled outside of the kernel.
    %mload_global_metadata(@GLOBAL_METADATA_TXN_NUMBER_BEFORE)
    // stack: txn_nb
    DUP1 %scalar_to_rlp
    // stack: txn_counter, txn_nb
    DUP1 %num_bytes %mul_const(2)
    // stack: num_nibbles, txn_counter, txn_nb
    %increment_bounded_rlp
    // stack: txn_counter, num_nibbles, next_txn_counter, next_num_nibbles,  txn_nb
    %mload_global_metadata(@GLOBAL_METADATA_BLOCK_GAS_USED_BEFORE)

    // stack: init_gas_used, txn_counter, num_nibbles, next_txn_counter, next_num_nibbles, txn_nb

    // If the prover has no txn for us to process, halt.
    PROVER_INPUT(no_txn)
    %jumpi(execute_withdrawals)

    // Call route_txn. When we return, we will process the txn receipt.
    PUSH txn_after
    // stack: retdest, prev_gas_used, txn_counter, num_nibbles, next_txn_counter, next_num_nibbles, txn_nb
    DUP4 DUP4

    %jump(route_txn)

global txn_after:
    // stack: success, leftover_gas, cur_cum_gas, prev_txn_counter, prev_num_nibbles, txn_counter, num_nibbles, txn_nb
    %process_receipt
    // stack: new_cum_gas, txn_counter, num_nibbles, txn_nb
    SWAP3 %increment SWAP3
    %jump(execute_withdrawals_post_stack_op)

global execute_withdrawals:
    // stack: cum_gas, txn_counter, num_nibbles, next_txn_counter, next_num_nibbles, txn_nb
    %stack (cum_gas, txn_counter, num_nibbles, next_txn_counter, next_num_nibbles) -> (cum_gas, txn_counter, num_nibbles)
execute_withdrawals_post_stack_op:
    %withdrawals

global perform_final_checks:
    // stack: cum_gas, txn_counter, num_nibbles, txn_nb
    // Check that we end up with the correct `cum_gas`, `txn_nb` and bloom filter.
    %mload_global_metadata(@GLOBAL_METADATA_BLOCK_GAS_USED_AFTER) %assert_eq
    DUP3 %mload_global_metadata(@GLOBAL_METADATA_TXN_NUMBER_AFTER) %assert_eq
    %pop3
<<<<<<< HEAD
    PUSH 1 // initial trie data length 
    %smt_hash_state        %mload_global_metadata(@GLOBAL_METADATA_STATE_TRIE_DIGEST_AFTER)     %assert_eq
=======
    PUSH 1 // initial trie data length
global check_state_trie:
    %mpt_hash_state_trie   %mload_global_metadata(@GLOBAL_METADATA_STATE_TRIE_DIGEST_AFTER)     %assert_eq
global check_txn_trie:
>>>>>>> ed8d982e
    %mpt_hash_txn_trie     %mload_global_metadata(@GLOBAL_METADATA_TXN_TRIE_DIGEST_AFTER)       %assert_eq
global check_receipt_trie:
    %mpt_hash_receipt_trie %mload_global_metadata(@GLOBAL_METADATA_RECEIPT_TRIE_DIGEST_AFTER)   %assert_eq
    // We don't need the trie data length here.
    POP
    %jump(halt)<|MERGE_RESOLUTION|>--- conflicted
+++ resolved
@@ -91,15 +91,10 @@
     %mload_global_metadata(@GLOBAL_METADATA_BLOCK_GAS_USED_AFTER) %assert_eq
     DUP3 %mload_global_metadata(@GLOBAL_METADATA_TXN_NUMBER_AFTER) %assert_eq
     %pop3
-<<<<<<< HEAD
-    PUSH 1 // initial trie data length 
-    %smt_hash_state        %mload_global_metadata(@GLOBAL_METADATA_STATE_TRIE_DIGEST_AFTER)     %assert_eq
-=======
     PUSH 1 // initial trie data length
 global check_state_trie:
-    %mpt_hash_state_trie   %mload_global_metadata(@GLOBAL_METADATA_STATE_TRIE_DIGEST_AFTER)     %assert_eq
+    %smt_hash_state        %mload_global_metadata(@GLOBAL_METADATA_STATE_TRIE_DIGEST_AFTER)     %assert_eq
 global check_txn_trie:
->>>>>>> ed8d982e
     %mpt_hash_txn_trie     %mload_global_metadata(@GLOBAL_METADATA_TXN_TRIE_DIGEST_AFTER)       %assert_eq
 global check_receipt_trie:
     %mpt_hash_receipt_trie %mload_global_metadata(@GLOBAL_METADATA_RECEIPT_TRIE_DIGEST_AFTER)   %assert_eq
