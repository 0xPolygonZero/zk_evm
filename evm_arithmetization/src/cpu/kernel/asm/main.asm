global init:
    PUSH @SEGMENT_REGISTERS_STATES
    // stack: addr_registers
    // First, set the registers correctly and verify their values.
    PUSH 2
    %stack_length SUB
    // stack: prev_stack_len, addr_registers
    // First, check the stack length.
    DUP1
    DUP3 %add_const(2) 
    // stack: stack_len_addr, prev_stack_len, prev_stack_len, addr_registers
    MLOAD_GENERAL
    %assert_eq

    // Now, we want to check the stack top. For this, we load
    // the value at offset (prev_stack_len - 1) * (stack_len > 0),
    // since we do not constrain the stack top when the stack is empty.
    // stack: prev_stack_len, addr_registers
    DUP1 PUSH 0 LT
    // stack: 0 < prev_stack_len, prev_stack_len, addr_registers
    PUSH 1 DUP3 SUB
    // stack: prev_stack_len - 1, 0 < prev_stack_len, prev_stack_len, addr_registers
    MUL
    PUSH @SEGMENT_STACK
    GET_CONTEXT
    %build_address
    // stack: stack_top_addr, prev_stack_len, addr_registers
    MLOAD_GENERAL

    // stack: stack_top, prev_stack_len, addr_registers
    DUP3 %add_const(3)
    MLOAD_GENERAL
    // stack: pv_stack_top, stack_top, prev_stack_len, addr_registers
    SUB
    // If the stack length was previously 0, we do not need to check the previous stack top.
    MUL
    // stack: (pv_stack_top - stack_top) * prev_stack_len, addr_registers
    %assert_zero

    // Check the context.
    GET_CONTEXT
    // stack: context, addr_registers
    DUP2 %add_const(4)
    MLOAD_GENERAL %shl_const(64)
    // stack: stored_context, context, addr_registers
    %assert_eq

    // Construct `kexit_info`.
    DUP1 MLOAD_GENERAL
    // stack: program_counter, addr_registers
    DUP2 %increment
    MLOAD_GENERAL
    // stack: is_kernel, program_counter, addr_registers
    %shl_const(32) ADD
    // stack: is_kernel << 32 + program_counter, addr_registers
    SWAP1 %add_const(5) MLOAD_GENERAL
    // stack: gas_used, is_kernel << 32 + program_counter
    %shl_const(192) ADD
    // stack: kexit_info =  gas_used << 192 + is_kernel << 32 + program_counter
    // Now, we set the PC, is_kernel and gas_used to the correct values and continue the execution.
    EXIT_KERNEL

global main:
<<<<<<< HEAD
    // First, hash the kernel code
    // Start with PUSH0 to avoid having a BytePacking operation at timestamp 0.
    // Timestamp 0 is reserved for memory initialization.
    %mload_global_metadata(@GLOBAL_METADATA_KERNEL_LEN)
    PUSH 0
    // stack: addr, len
    KECCAK_GENERAL
    // stack: hash
    %mload_global_metadata(@GLOBAL_METADATA_KERNEL_HASH)
    // stack: expected_hash, hash
    %assert_eq
=======
    // Initialize accessed addresses and storage keys lists
    %init_access_lists
>>>>>>> 3c4cd10d

    // Initialize the RLP DATA pointer to its initial position, 
    // skipping over the preinitialized empty node.
    PUSH @INITIAL_TXN_RLP_ADDR
    %mstore_global_metadata(@GLOBAL_METADATA_RLP_DATA_SIZE)

    // Encode constant nodes
    %initialize_rlp_segment
   
    // Initialize the state, transaction and receipt trie root pointers.
    PROVER_INPUT(trie_ptr::state)
    %mstore_global_metadata(@GLOBAL_METADATA_STATE_TRIE_ROOT)
    PROVER_INPUT(trie_ptr::txn)
    %mstore_global_metadata(@GLOBAL_METADATA_TXN_TRIE_ROOT)
    PROVER_INPUT(trie_ptr::receipt)
    %mstore_global_metadata(@GLOBAL_METADATA_RECEIPT_TRIE_ROOT)

global hash_initial_tries:
    // We compute the length of the trie data segment in `mpt_hash` so that we
    // can check the value provided by the prover.
    // We initialize the segment length with 1 because the segment contains 
    // the null pointer `0` when the tries are empty.
    PUSH 1
    %mpt_hash_state_trie  %mload_global_metadata(@GLOBAL_METADATA_STATE_TRIE_DIGEST_BEFORE)    %assert_eq
    // stack: trie_data_len
    %mpt_hash_txn_trie     %mload_global_metadata(@GLOBAL_METADATA_TXN_TRIE_DIGEST_BEFORE)      %assert_eq
    // stack: trie_data_len
    %mpt_hash_receipt_trie %mload_global_metadata(@GLOBAL_METADATA_RECEIPT_TRIE_DIGEST_BEFORE)  %assert_eq
    // stack: trie_data_full_len
    %mstore_global_metadata(@GLOBAL_METADATA_TRIE_DATA_SIZE)

global start_txns:
    // stack: (empty)
    // The special case of an empty trie (i.e. for the first transaction)
    // is handled outside of the kernel.
    %mload_global_metadata(@GLOBAL_METADATA_TXN_NUMBER_BEFORE)
    // stack: txn_nb
    DUP1 %scalar_to_rlp
    // stack: txn_counter, txn_nb
    DUP1 %num_bytes %mul_const(2)
    SWAP1
    // stack: txn_counter, num_nibbles, txn_nb
    %mload_global_metadata(@GLOBAL_METADATA_BLOCK_GAS_USED_BEFORE)

    // stack: init_gas_used, txn_counter, num_nibbles, txn_nb
global txn_loop:
    // If the prover has no more txns for us to process, halt.
    PROVER_INPUT(end_of_txns)
    %jumpi(execute_withdrawals)

    // Initialize memory values.
    %initialize_memory_pre_txn
    
    // Call route_txn. When we return, we will process the txn receipt.
    PUSH txn_loop_after
   
    // stack: retdest, prev_gas_used, txn_counter, num_nibbles, txn_nb
    %stack(retdest, prev_gas_used, txn_counter, num_nibbles) -> (txn_counter, num_nibbles, retdest, prev_gas_used, txn_counter, num_nibbles) 
    %jump(route_txn)

global txn_loop_after:
    // stack: success, leftover_gas, cur_cum_gas, prev_txn_counter, prev_num_nibbles, txn_nb
    DUP5 DUP5 %increment_bounded_rlp
    // stack: txn_counter, num_nibbles, success, leftover_gas, cur_cum_gas, prev_txn_counter, prev_num_nibbles, txn_nb
    %stack (txn_counter, num_nibbles, success, leftover_gas, cur_cum_gas, prev_txn_counter, prev_num_nibbles) -> (success, leftover_gas, cur_cum_gas, prev_txn_counter, prev_num_nibbles, txn_counter, num_nibbles)
    %process_receipt

    // stack: new_cum_gas, txn_counter, num_nibbles, txn_nb
    SWAP3 %increment SWAP3

    // stack: new_cum_gas, txn_counter, num_nibbles, new_txn_number
    %jump(txn_loop)

global execute_withdrawals:
    // stack: cum_gas, txn_counter, num_nibbles, txn_nb
    %withdrawals

global perform_final_checks:
    // stack: cum_gas, txn_counter, num_nibbles, txn_nb
    // Check that we end up with the correct `cum_gas`, `txn_nb` and bloom filter.
    %mload_global_metadata(@GLOBAL_METADATA_BLOCK_GAS_USED_AFTER) %assert_eq
    DUP3 %mload_global_metadata(@GLOBAL_METADATA_TXN_NUMBER_AFTER) %assert_eq
    %pop3
    PUSH 1 // initial trie data length
global check_state_trie:
    %mpt_hash_state_trie   %mload_global_metadata(@GLOBAL_METADATA_STATE_TRIE_DIGEST_AFTER)     %assert_eq
global check_txn_trie:
    %mpt_hash_txn_trie     %mload_global_metadata(@GLOBAL_METADATA_TXN_TRIE_DIGEST_AFTER)       %assert_eq
global check_receipt_trie:
    %mpt_hash_receipt_trie %mload_global_metadata(@GLOBAL_METADATA_RECEIPT_TRIE_DIGEST_AFTER)   %assert_eq
    // We don't need the trie data length here.
    POP
    %jump(halt)

%macro initialize_memory_pre_txn
    // Initialize accessed addresses and storage keys lists
    %init_access_lists

    // Initialize metadata
    PUSH 0 %mstore_global_metadata(@GLOBAL_METADATA_CONTRACT_CREATION)
    PUSH 0 %mstore_global_metadata(@GLOBAL_METADATA_IS_PRECOMPILE_FROM_EOA)
    PUSH 0 %mstore_global_metadata(@GLOBAL_METADATA_LOGS_LEN)
    PUSH 0 %mstore_global_metadata(@GLOBAL_METADATA_LOGS_DATA_LEN)
    PUSH 0 %mstore_global_metadata(@GLOBAL_METADATA_LOGS_PAYLOAD_LEN)
    PUSH 0 %mstore_global_metadata(@GLOBAL_METADATA_JOURNAL_LEN)
    PUSH 0 %mstore_global_metadata(@GLOBAL_METADATA_JOURNAL_DATA_LEN)
    PUSH 0 %mstore_global_metadata(@GLOBAL_METADATA_REFUND_COUNTER)
    PUSH 0 %mstore_global_metadata(@GLOBAL_METADATA_SELFDESTRUCT_LIST_LEN)
%endmacro<|MERGE_RESOLUTION|>--- conflicted
+++ resolved
@@ -61,22 +61,8 @@
     EXIT_KERNEL
 
 global main:
-<<<<<<< HEAD
-    // First, hash the kernel code
-    // Start with PUSH0 to avoid having a BytePacking operation at timestamp 0.
-    // Timestamp 0 is reserved for memory initialization.
-    %mload_global_metadata(@GLOBAL_METADATA_KERNEL_LEN)
-    PUSH 0
-    // stack: addr, len
-    KECCAK_GENERAL
-    // stack: hash
-    %mload_global_metadata(@GLOBAL_METADATA_KERNEL_HASH)
-    // stack: expected_hash, hash
-    %assert_eq
-=======
     // Initialize accessed addresses and storage keys lists
     %init_access_lists
->>>>>>> 3c4cd10d
 
     // Initialize the RLP DATA pointer to its initial position, 
     // skipping over the preinitialized empty node.
