global init:
    PUSH @SEGMENT_REGISTERS_STATES
    // stack: addr_registers
    // First, set the registers correctly and verify their values.
    PUSH 2
    %stack_length SUB
    // stack: prev_stack_len, addr_registers
    // First, check the stack length.
    DUP1
    DUP3 %add_const(2) 
    // stack: stack_len_addr, prev_stack_len, prev_stack_len, addr_registers
    MLOAD_GENERAL
    %assert_eq

    // Now, we want to check the stack top. For this, we load
    // the value at offset (prev_stack_len - 1) * (stack_len > 0),
    // since we do not constrain the stack top when the stack is empty.
    // stack: prev_stack_len, addr_registers
    DUP1 PUSH 0 LT
    // stack: 0 < prev_stack_len, prev_stack_len, addr_registers
    PUSH 1 DUP3 SUB
    // stack: prev_stack_len - 1, 0 < prev_stack_len, prev_stack_len, addr_registers
    MUL
    PUSH @SEGMENT_STACK
    GET_CONTEXT
    %build_address
    // stack: stack_top_addr, prev_stack_len, addr_registers
    MLOAD_GENERAL

    // stack: stack_top, prev_stack_len, addr_registers
    DUP3 %add_const(3)
    MLOAD_GENERAL
    // stack: pv_stack_top, stack_top, prev_stack_len, addr_registers
    SUB
    // If the stack length was previously 0, we do not need to check the previous stack top.
    MUL
    // stack: (pv_stack_top - stack_top) * prev_stack_len, addr_registers
    %assert_zero

    // Check the context.
    GET_CONTEXT
    // stack: context, addr_registers
    DUP2 %add_const(4)
    MLOAD_GENERAL %shl_const(64)
    // stack: stored_context, context, addr_registers
    %assert_eq

    // Construct `kexit_info`.
    DUP1 MLOAD_GENERAL
    // stack: program_counter, addr_registers
    DUP2 %increment
    MLOAD_GENERAL
    // stack: is_kernel, program_counter, addr_registers
    %shl_const(32) ADD
    // stack: is_kernel << 32 + program_counter, addr_registers
    SWAP1 %add_const(5) MLOAD_GENERAL
    // stack: gas_used, is_kernel << 32 + program_counter
    %shl_const(192) ADD
    // stack: kexit_info =  gas_used << 192 + is_kernel << 32 + program_counter
    // Now, we set the PC, is_kernel and gas_used to the correct values and continue the execution.
    EXIT_KERNEL

global main:
    // Initialize accessed addresses and storage keys lists
    %init_access_lists

    // Initialize transient storage length
    %init_transient_storage_len

    // Encode constant nodes
    %initialize_rlp_segment

    // Initialize trie data size.
    PROVER_INPUT(trie_ptr::trie_data_size)
    %mstore_global_metadata(@GLOBAL_METADATA_TRIE_DATA_SIZE)

global store_initial:
    // Store the initial accounts and slots for hashing later
    %store_initial_accounts
    %store_initial_slots
   
global after_store_initial:
    // Initialize the transaction and receipt trie root pointers.
    PROVER_INPUT(trie_ptr::txn)
    %mstore_global_metadata(@GLOBAL_METADATA_TXN_TRIE_ROOT)
    PROVER_INPUT(trie_ptr::receipt)
    %mstore_global_metadata(@GLOBAL_METADATA_RECEIPT_TRIE_ROOT)

global hash_initial_tries:
    // We compute the length of the trie data segment in `mpt_hash` so that we
    // can check the value provided by the prover.
    // The trie data segment is already written by the linked lists

    // First, we compute the initial size of the trie data segment.
    PUSH @ACCOUNTS_LINKED_LISTS_NODE_SIZE
    PUSH @SEGMENT_ACCOUNTS_LINKED_LIST
    %mload_global_metadata(@GLOBAL_METADATA_ACCOUNTS_LINKED_LIST_NEXT_AVAILABLE)
    SUB
    // stack: accounts_ll_full_len, accounts_ll_node_size
    DIV
    %decrement
    // stack: actual_nb_accounts
    // The initial payloads are written twice, and each payload requires 4 elements.
    PUSH 8 MUL
    %increment
    // stack: init_trie_data_len
    PUSH @INITIAL_RLP_ADDR
    // stack: rlp_start, init_trie_data_len
    %mpt_hash_txn_trie     %mload_global_metadata(@GLOBAL_METADATA_TXN_TRIE_DIGEST_BEFORE)      %assert_eq
    PUSH @INITIAL_RLP_ADDR
    // stack: rlp_start, trie_data_len
    %mpt_hash_receipt_trie %mload_global_metadata(@GLOBAL_METADATA_RECEIPT_TRIE_DIGEST_BEFORE)  %assert_eq
    // stack: trie_data_full_len
    // Check that the trie data length is correct.
    %mload_global_metadata(@GLOBAL_METADATA_TRIE_DATA_SIZE)
    %assert_eq

global start_txns:
    // stack: (empty)
    %mload_global_metadata(@GLOBAL_METADATA_TXN_NUMBER_BEFORE)
    // stack: txn_nb
    DUP1 %scalar_to_rlp
    // stack: txn_counter, txn_nb
    DUP1 %num_bytes %mul_const(2)
    SWAP1
    // stack: txn_counter, num_nibbles, txn_nb
    %mload_global_metadata(@GLOBAL_METADATA_BLOCK_GAS_USED_BEFORE)
    // stack: init_gas_used, txn_counter, num_nibbles, txn_nb

    // If txn_idx == 0, update the beacon_root and exit roots.
    %mload_global_metadata(@GLOBAL_METADATA_TXN_NUMBER_BEFORE)
    ISZERO
    %jumpi(set_beacon_root)

    // stack: init_gas_used, txn_counter, num_nibbles, txn_nb
global txn_loop:
    // If the prover has no more txns for us to process, halt.
    PROVER_INPUT(end_of_txns)
    %jumpi(execute_withdrawals)

    // Call route_txn. When we return, we will process the txn receipt.
    PUSH txn_loop_after

    // stack: retdest, prev_gas_used, txn_counter, num_nibbles, txn_nb
    %stack(retdest, prev_gas_used, txn_counter, num_nibbles) -> (txn_counter, num_nibbles, retdest, prev_gas_used, txn_counter, num_nibbles) 
    %jump(route_txn)

global txn_loop_after:
    // stack: success, leftover_gas, cur_cum_gas, prev_txn_counter, prev_num_nibbles, txn_nb
    DUP5 DUP5 %increment_bounded_rlp
    // stack: txn_counter, num_nibbles, success, leftover_gas, cur_cum_gas, prev_txn_counter, prev_num_nibbles, txn_nb
    %stack (txn_counter, num_nibbles, success, leftover_gas, cur_cum_gas, prev_txn_counter, prev_num_nibbles) -> (success, leftover_gas, cur_cum_gas, prev_txn_counter, prev_num_nibbles, txn_counter, num_nibbles)
    %process_receipt

    // stack: new_cum_gas, txn_counter, num_nibbles, txn_nb
    SWAP3 %increment SWAP3

    // Re-initialize memory values before processing the next txn.
    %reinitialize_memory_pre_txn

    // stack: new_cum_gas, txn_counter, num_nibbles, new_txn_number
    %jump(txn_loop)

global execute_withdrawals:
    // stack: cum_gas, txn_counter, num_nibbles, txn_nb
    %withdrawals

global perform_final_checks:
    // stack: cum_gas, txn_counter, num_nibbles, txn_nb
    // Check that we end up with the correct `cum_gas`, `txn_nb` and bloom filter.
    %mload_global_metadata(@GLOBAL_METADATA_BLOCK_GAS_USED_AFTER) %assert_eq
    DUP3
    %mload_global_metadata(@GLOBAL_METADATA_TXN_NUMBER_AFTER) %assert_eq
    %pop3

    // We set a dummy value as an initial trie data length,
    // since the final transaction and receipt tries have already been
    // added to `GLOBAL_METADATA_TRIE_DATA_SIZE`.
    PUSH 1
    PUSH @INITIAL_RLP_ADDR
    
global check_txn_trie:
    // stack: rlp_start, dummy_trie_len
    %mpt_hash_txn_trie     %mload_global_metadata(@GLOBAL_METADATA_TXN_TRIE_DIGEST_AFTER)       %assert_eq
    PUSH @INITIAL_RLP_ADDR
global check_receipt_trie:
    // stack: rlp_start, dummy_trie_len
    %mpt_hash_receipt_trie %mload_global_metadata(@GLOBAL_METADATA_RECEIPT_TRIE_DIGEST_AFTER)   %assert_eq
global check_state_trie:
    // First, check initial trie.
    // We pop the dummy trie data length that was computed.
    POP 
    // Now, we get the trie data size so we can add the values from the 
    // initial trie data size and check that the value stored in 
    // `GLOBAL_METADATA_TRIE_DATA_SIZE` is correct.
    %get_trie_data_size
    // stack: trie_data_len
    PROVER_INPUT(trie_ptr::initial_state)

    %mstore_global_metadata(@GLOBAL_METADATA_STATE_TRIE_ROOT)

    PROVER_INPUT(trie_ptr::trie_data_size)
    %mstore_global_metadata(@GLOBAL_METADATA_TRIE_DATA_SIZE)

<<<<<<< HEAD
    %set_initial_state_trie
=======
    %set_initial_tries

    PUSH @INITIAL_RLP_ADDR
    // stack: rlp_start, trie_data_len
>>>>>>> 5faa7a12
    %mpt_hash_state_trie

    // stack: init_state_hash, trie_data_len
    // Check that the initial trie is correct.
    %mload_global_metadata(@GLOBAL_METADATA_STATE_TRIE_DIGEST_BEFORE)
global debug_wtf:
    %assert_eq
    // Check that the stored trie data length is correct.
    // TODO: uncommen the following 2 lines
    //%mload_global_metadata(@GLOBAL_METADATA_TRIE_DATA_SIZE) 
    //%assert_eq
    POP // remove

    // We set a dummy value as an initial trie data length,
    // as we do not need to compute the actual trie data length here.
    PUSH 1
global check_final_state_trie:
    %set_final_tries
<<<<<<< HEAD
    %mpt_hash_state_trie   %mload_global_metadata(@GLOBAL_METADATA_STATE_TRIE_DIGEST_AFTER)
global debug_final_trie_hash:
    %assert_eq
=======
    PUSH @INITIAL_RLP_ADDR
    // stack: rlp_start, dummy_trie_len
    %mpt_hash_state_trie   %mload_global_metadata(@GLOBAL_METADATA_STATE_TRIE_DIGEST_AFTER)     %assert_eq
>>>>>>> 5faa7a12
    // We don't need the trie data length here.
    POP

    // We have reached the end of the execution, so we set the pruning flag to 1 for context 0.
    PUSH 1
    SET_CONTEXT
    
    %jump(halt)

%macro reinitialize_memory_pre_txn
    // Reinitialize accessed addresses and storage keys lists
    %init_access_lists

    // Reinitialize transient storage
    %init_transient_storage_len

    // Reinitialize global metadata
    PUSH 0 %mstore_global_metadata(@GLOBAL_METADATA_CONTRACT_CREATION)
    PUSH 0 %mstore_global_metadata(@GLOBAL_METADATA_IS_PRECOMPILE_FROM_EOA)
    PUSH 0 %mstore_global_metadata(@GLOBAL_METADATA_LOGS_LEN)
    PUSH 0 %mstore_global_metadata(@GLOBAL_METADATA_LOGS_DATA_LEN)
    PUSH 0 %mstore_global_metadata(@GLOBAL_METADATA_LOGS_PAYLOAD_LEN)
    PUSH 0 %mstore_global_metadata(@GLOBAL_METADATA_JOURNAL_LEN)
    PUSH 0 %mstore_global_metadata(@GLOBAL_METADATA_JOURNAL_DATA_LEN)
    PUSH 0 %mstore_global_metadata(@GLOBAL_METADATA_REFUND_COUNTER)
    PUSH 0 %mstore_global_metadata(@GLOBAL_METADATA_SELFDESTRUCT_LIST_LEN)

    // Reinitialize `chain_id` for legacy transactions and `to` transaction field
    PUSH 0 %mstore_txn_field(@TXN_FIELD_CHAIN_ID_PRESENT)
    PUSH 0 %mstore_txn_field(@TXN_FIELD_TO)

    %reset_blob_versioned_hashes
%endmacro<|MERGE_RESOLUTION|>--- conflicted
+++ resolved
@@ -202,14 +202,10 @@
     PROVER_INPUT(trie_ptr::trie_data_size)
     %mstore_global_metadata(@GLOBAL_METADATA_TRIE_DATA_SIZE)
 
-<<<<<<< HEAD
     %set_initial_state_trie
-=======
-    %set_initial_tries
 
     PUSH @INITIAL_RLP_ADDR
     // stack: rlp_start, trie_data_len
->>>>>>> 5faa7a12
     %mpt_hash_state_trie
 
     // stack: init_state_hash, trie_data_len
@@ -228,15 +224,9 @@
     PUSH 1
 global check_final_state_trie:
     %set_final_tries
-<<<<<<< HEAD
-    %mpt_hash_state_trie   %mload_global_metadata(@GLOBAL_METADATA_STATE_TRIE_DIGEST_AFTER)
-global debug_final_trie_hash:
-    %assert_eq
-=======
     PUSH @INITIAL_RLP_ADDR
     // stack: rlp_start, dummy_trie_len
     %mpt_hash_state_trie   %mload_global_metadata(@GLOBAL_METADATA_STATE_TRIE_DIGEST_AFTER)     %assert_eq
->>>>>>> 5faa7a12
     // We don't need the trie data length here.
     POP
 
