global init:
    PUSH @SEGMENT_REGISTERS_STATES
    // stack: addr_registers
    // First, set the registers correctly and verify their values.
    PUSH 2
    %stack_length SUB
    // stack: prev_stack_len, addr_registers
    // First, check the stack length.
    DUP1
    DUP3 %add_const(2) 
    // stack: stack_len_addr, prev_stack_len, prev_stack_len, addr_registers
    MLOAD_GENERAL
    %assert_eq

    // Now, we want to check the stack top. For this, we load
    // the value at offset (prev_stack_len - 1) * (stack_len > 0),
    // since we do not constrain the stack top when the stack is empty.
    // stack: prev_stack_len, addr_registers
    DUP1 PUSH 0 LT
    // stack: 0 < prev_stack_len, prev_stack_len, addr_registers
    PUSH 1 DUP3 SUB
    // stack: prev_stack_len - 1, 0 < prev_stack_len, prev_stack_len, addr_registers
    MUL
    PUSH @SEGMENT_STACK
    GET_CONTEXT
    %build_address
    // stack: stack_top_addr, prev_stack_len, addr_registers
    MLOAD_GENERAL

    // stack: stack_top, prev_stack_len, addr_registers
    DUP3 %add_const(3)
    MLOAD_GENERAL
    // stack: pv_stack_top, stack_top, prev_stack_len, addr_registers
    SUB
    // If the stack length was previously 0, we do not need to check the previous stack top.
    MUL
    // stack: (pv_stack_top - stack_top) * prev_stack_len, addr_registers
    %assert_zero

    // Check the context.
    GET_CONTEXT
    // stack: context, addr_registers
    DUP2 %add_const(4)
    MLOAD_GENERAL %shl_const(64)
    // stack: stored_context, context, addr_registers
    %assert_eq

    // Construct `kexit_info`.
    DUP1 MLOAD_GENERAL
    // stack: program_counter, addr_registers
    DUP2 %increment
    MLOAD_GENERAL
    // stack: is_kernel, program_counter, addr_registers
    %shl_const(32) ADD
    // stack: is_kernel << 32 + program_counter, addr_registers
    SWAP1 %add_const(5) MLOAD_GENERAL
    // stack: gas_used, is_kernel << 32 + program_counter
    %shl_const(192) ADD
    // stack: kexit_info =  gas_used << 192 + is_kernel << 32 + program_counter
    // Now, we set the PC, is_kernel and gas_used to the correct values and continue the execution.
    EXIT_KERNEL

global main:
    // Initialize accessed addresses and storage keys lists
    %init_access_lists

    // Initialize transient storage length
    %init_transient_storage_len

    // Initialize the RLP DATA pointer to its initial position, 
    // skipping over the preinitialized empty node.
    PUSH @INITIAL_TXN_RLP_ADDR
    %add_const(@MAX_RLP_BLOB_SIZE)
    %mstore_global_metadata(@GLOBAL_METADATA_RLP_DATA_SIZE)

    // Encode constant nodes
    %initialize_rlp_segment

    // Initialize trie data size.
    PROVER_INPUT(trie_ptr::trie_data_size)
    %mstore_global_metadata(@GLOBAL_METADATA_TRIE_DATA_SIZE)

global store_initial:
    // Store the initial accounts and slots for hashing later
    %store_initial_accounts
    %store_initial_slots
   
global after_store_initial:
    // Initialize the transaction and receipt trie root pointers.
    PROVER_INPUT(trie_ptr::txn)
    %mstore_global_metadata(@GLOBAL_METADATA_TXN_TRIE_ROOT)
    PROVER_INPUT(trie_ptr::receipt)
    %mstore_global_metadata(@GLOBAL_METADATA_RECEIPT_TRIE_ROOT)

global hash_initial_tries:
    // We compute the length of the trie data segment in `mpt_hash` so that we
    // can check the value provided by the prover.
    // The trie data segment is already written by the linked lists

    // First, we compute the initial size of the trie data segment.
    PUSH @ACCOUNTS_LINKED_LISTS_NODE_SIZE
    PUSH @SEGMENT_ACCOUNTS_LINKED_LIST
    %mload_global_metadata(@GLOBAL_METADATA_ACCOUNTS_LINKED_LIST_NEXT_AVAILABLE)
    SUB
    // stack: accounts_ll_full_len, accounts_ll_node_size
    DIV
    %decrement
    // stack: actual_nb_accounts
    // The initial payloads are written twice, and each payload requires 4 elements.
    PUSH 8 MUL
    %increment
    // stack: init_trie_data_len

    %mpt_hash_txn_trie     %mload_global_metadata(@GLOBAL_METADATA_TXN_TRIE_DIGEST_BEFORE)      %assert_eq
    // stack: trie_data_len
    %mpt_hash_receipt_trie %mload_global_metadata(@GLOBAL_METADATA_RECEIPT_TRIE_DIGEST_BEFORE)  %assert_eq
    // stack: trie_data_full_len
    // Check that the trie data length is correct.
    %mload_global_metadata(@GLOBAL_METADATA_TRIE_DATA_SIZE)
    %assert_eq

global start_txns:
    // stack: (empty)
    %mload_global_metadata(@GLOBAL_METADATA_TXN_NUMBER_BEFORE)
    // stack: txn_nb
    DUP1 %scalar_to_rlp
    // stack: txn_counter, txn_nb
    DUP1 %num_bytes %mul_const(2)
    SWAP1
    // stack: txn_counter, num_nibbles, txn_nb
    %mload_global_metadata(@GLOBAL_METADATA_BLOCK_GAS_USED_BEFORE)
    // stack: init_gas_used, txn_counter, num_nibbles, txn_nb

    // If txn_idx == 0, update the beacon_root and exit roots.
    %mload_global_metadata(@GLOBAL_METADATA_TXN_NUMBER_BEFORE)
    ISZERO
    %jumpi(set_beacon_root)

    // stack: init_gas_used, txn_counter, num_nibbles, txn_nb
global txn_loop:
    // If the prover has no more txns for us to process, halt.
    PROVER_INPUT(end_of_txns)
    %jumpi(execute_withdrawals)

    // Call route_txn. When we return, we will process the txn receipt.
    PUSH txn_loop_after

    // stack: retdest, prev_gas_used, txn_counter, num_nibbles, txn_nb
    %stack(retdest, prev_gas_used, txn_counter, num_nibbles) -> (txn_counter, num_nibbles, retdest, prev_gas_used, txn_counter, num_nibbles) 
    %jump(route_txn)

global txn_loop_after:
    // stack: success, leftover_gas, cur_cum_gas, prev_txn_counter, prev_num_nibbles, txn_nb
    DUP5 DUP5 %increment_bounded_rlp
    // stack: txn_counter, num_nibbles, success, leftover_gas, cur_cum_gas, prev_txn_counter, prev_num_nibbles, txn_nb
    %stack (txn_counter, num_nibbles, success, leftover_gas, cur_cum_gas, prev_txn_counter, prev_num_nibbles) -> (success, leftover_gas, cur_cum_gas, prev_txn_counter, prev_num_nibbles, txn_counter, num_nibbles)
    %process_receipt

    // stack: new_cum_gas, txn_counter, num_nibbles, txn_nb
    SWAP3 %increment SWAP3

    // Re-initialize memory values before processing the next txn.
    %reinitialize_memory_pre_txn

    // stack: new_cum_gas, txn_counter, num_nibbles, new_txn_number
    %jump(txn_loop)

global execute_withdrawals:
    // stack: cum_gas, txn_counter, num_nibbles, txn_nb
    %withdrawals

global perform_final_checks:
    // stack: cum_gas, txn_counter, num_nibbles, txn_nb
    // Check that we end up with the correct `cum_gas`, `txn_nb` and bloom filter.
    %mload_global_metadata(@GLOBAL_METADATA_BLOCK_GAS_USED_AFTER) %assert_eq
    DUP3
    %mload_global_metadata(@GLOBAL_METADATA_TXN_NUMBER_AFTER) %assert_eq
    %pop3

    // We set a dummy value as an initial trie data length,
    // since the final transaction and receipt tries have already been
    // added to `GLOBAL_METADATA_TRIE_DATA_SIZE`.
    PUSH 1
    
global check_txn_trie:
    %mpt_hash_txn_trie     %mload_global_metadata(@GLOBAL_METADATA_TXN_TRIE_DIGEST_AFTER)       %assert_eq
global check_receipt_trie:
    %mpt_hash_receipt_trie %mload_global_metadata(@GLOBAL_METADATA_RECEIPT_TRIE_DIGEST_AFTER)   %assert_eq
global check_state_trie:
    // First, check initial trie.
<<<<<<< HEAD
    PROVER_INPUT(trie_ptr::initial_state)
=======
    // We pop the dummy trie data length that was computed.
    POP 
    // Now, we get the trie data size so we can add the values from the 
    // initial trie data size and check that the value stored in 
    // `GLOBAL_METADATA_TRIE_DATA_SIZE` is correct.
    %get_trie_data_size
    // stack: trie_data_len
    PROVER_INPUT(trie_ptr::state)
>>>>>>> 1724620c

    %mstore_global_metadata(@GLOBAL_METADATA_STATE_TRIE_ROOT)

    PROVER_INPUT(trie_ptr::trie_data_size)
    %mstore_global_metadata(@GLOBAL_METADATA_TRIE_DATA_SIZE)

<<<<<<< HEAD
    // %set_initial_tries
    %get_trie_data_size
global debug_before_hash_init_trie:
    %mpt_hash_state_trie_new
global debug_adter_hash_init_trie:
=======
    %set_initial_tries
    %mpt_hash_state_trie
>>>>>>> 1724620c

    // stack: init_state_hash, trie_data_len
    // Check that the initial trie is correct.
    %mload_global_metadata(@GLOBAL_METADATA_STATE_TRIE_DIGEST_BEFORE)
global debug_check_inital_state_trie:
    %assert_eq
    // Check that the stored trie data length is correct.
    %mload_global_metadata(@GLOBAL_METADATA_TRIE_DATA_SIZE) 
    %assert_eq

    // We set a dummy value as an initial trie data length,
    // as we do not need to compute the actual trie data length here.
    PUSH 1
global check_final_state_trie:

    PROVER_INPUT(trie_ptr::final_state)
    %mstore_global_metadata(@GLOBAL_METADATA_STATE_TRIE_ROOT)

    %mpt_hash_state_trie_final
global debug_el_stack:
    
    %mload_global_metadata(@GLOBAL_METADATA_STATE_TRIE_DIGEST_AFTER)

global debug_final_hash:
    %assert_eq
    // We don't need the trie data length here.
    POP

    // We have reached the end of the execution, so we set the pruning flag to 1 for context 0.
    PUSH 1
    SET_CONTEXT
    
    %jump(halt)

%macro reinitialize_memory_pre_txn
    // Reinitialize accessed addresses and storage keys lists
    %init_access_lists

    // Reinitialize transient storage
    %init_transient_storage_len

    // Reinitialize global metadata
    PUSH 0 %mstore_global_metadata(@GLOBAL_METADATA_CONTRACT_CREATION)
    PUSH 0 %mstore_global_metadata(@GLOBAL_METADATA_IS_PRECOMPILE_FROM_EOA)
    PUSH 0 %mstore_global_metadata(@GLOBAL_METADATA_LOGS_LEN)
    PUSH 0 %mstore_global_metadata(@GLOBAL_METADATA_LOGS_DATA_LEN)
    PUSH 0 %mstore_global_metadata(@GLOBAL_METADATA_LOGS_PAYLOAD_LEN)
    PUSH 0 %mstore_global_metadata(@GLOBAL_METADATA_JOURNAL_LEN)
    PUSH 0 %mstore_global_metadata(@GLOBAL_METADATA_JOURNAL_DATA_LEN)
    PUSH 0 %mstore_global_metadata(@GLOBAL_METADATA_REFUND_COUNTER)
    PUSH 0 %mstore_global_metadata(@GLOBAL_METADATA_SELFDESTRUCT_LIST_LEN)

    // Reinitialize `chain_id` for legacy transactions and `to` transaction field
    PUSH 0 %mstore_txn_field(@TXN_FIELD_CHAIN_ID_PRESENT)
    PUSH 0 %mstore_txn_field(@TXN_FIELD_TO)

    %reset_blob_versioned_hashes
%endmacro<|MERGE_RESOLUTION|>--- conflicted
+++ resolved
@@ -188,9 +188,6 @@
     %mpt_hash_receipt_trie %mload_global_metadata(@GLOBAL_METADATA_RECEIPT_TRIE_DIGEST_AFTER)   %assert_eq
 global check_state_trie:
     // First, check initial trie.
-<<<<<<< HEAD
-    PROVER_INPUT(trie_ptr::initial_state)
-=======
     // We pop the dummy trie data length that was computed.
     POP 
     // Now, we get the trie data size so we can add the values from the 
@@ -198,24 +195,15 @@
     // `GLOBAL_METADATA_TRIE_DATA_SIZE` is correct.
     %get_trie_data_size
     // stack: trie_data_len
-    PROVER_INPUT(trie_ptr::state)
->>>>>>> 1724620c
+    PROVER_INPUT(trie_ptr::initial_state)
 
     %mstore_global_metadata(@GLOBAL_METADATA_STATE_TRIE_ROOT)
 
     PROVER_INPUT(trie_ptr::trie_data_size)
     %mstore_global_metadata(@GLOBAL_METADATA_TRIE_DATA_SIZE)
 
-<<<<<<< HEAD
-    // %set_initial_tries
-    %get_trie_data_size
-global debug_before_hash_init_trie:
-    %mpt_hash_state_trie_new
-global debug_adter_hash_init_trie:
-=======
     %set_initial_tries
     %mpt_hash_state_trie
->>>>>>> 1724620c
 
     // stack: init_state_hash, trie_data_len
     // Check that the initial trie is correct.
