--- conflicted
+++ resolved
@@ -136,15 +136,9 @@
     {
         // TODO: Uncomment
         // If txn_idx == 0, perform pre-state execution for CDK erigon.
-<<<<<<< HEAD
-        //%mload_global_metadata(@GLOBAL_METADATA_TXN_NUMBER_BEFORE)
+        //DUP4
         //ISZERO
         //%jumpi(pre_block_execution)
-=======
-        DUP4
-        ISZERO
-        %jumpi(pre_block_execution)
->>>>>>> fa1e2f91
     }
 
     // stack: init_gas_used, txn_counter, num_nibbles, txn_nb
