--- conflicted
+++ resolved
@@ -132,10 +132,6 @@
     %jump(memcpy_bytes)
 
 wcopy_within_bounds:
-<<<<<<< HEAD
-global debug_wcopy_within_bounds:
-=======
->>>>>>> 7e269d10
     // stack: base_addr, kexit_info, dest_offset, offset, size
     GET_CONTEXT
     %stack (context, base_addr, kexit_info, dest_offset, offset, size) ->
