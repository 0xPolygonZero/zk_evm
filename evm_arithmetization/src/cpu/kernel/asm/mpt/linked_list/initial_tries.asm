<<<<<<< HEAD

global set_initial_state_trie:
    PUSH set_inital_state_trie_after
    %first_initial_slot // Skip the first node.
    %mload_global_metadata(@GLOBAL_METADATA_STATE_TRIE_ROOT)
    %first_initial_account // Skip the first node.
    %jump(insert_all_initial_accounts)
set_inital_state_trie_after:
    //stack: new_state_root
    %mstore_global_metadata(@GLOBAL_METADATA_STATE_TRIE_ROOT)
global debug_que_tenimos_aca:
    JUMP

%macro set_initial_state_trie
    // stack: (empty)
    PUSH %%after
    %jump(set_initial_state_trie)
%%after:
%endmacro

// Given a pointer `root_ptr` to the root of a trie, insert all the inital accounts in
// the accounts_linked_list starting at `account_ptr_ptr` as well as the
// respective inital storage slots in `storage_ptr_ptr`.
// Pre stack: account_ptr_ptr, root_ptr, storage_ptr_ptr, retdest
// Post stack: new_root_ptr. // shouldn't change
global insert_all_initial_accounts:
    // stack: account_ptr_ptr, root_ptr, storage_ptr_ptr, retdest
    SWAP2
    DUP3
    MLOAD_GENERAL
    // stack: key, storage_ptr_ptr, root_ptr, account_ptr_ptr, retdest
    DUP4
    %mload_global_metadata(@GLOBAL_METADATA_INITIAL_ACCOUNTS_LINKED_LIST_LEN)
global debug_it_should_stop:
    EQ
    %jumpi(no_more_accounts)
    // stack: key, storage_ptr_ptr, root_ptr, account_ptr_ptr, retdest
    PUSH after_mpt_read
    DUP2
    PUSH 64
    DUP6
    %jump(mpt_read)
after_mpt_read:
    //stack: trie_account_ptr_ptr, key, storage_ptr_ptr, root_ptr, account_ptr_ptr, retdest
    DUP1
    %mload_trie_data
    %add_const(2)
    %mload_trie_data
    // stack: trie_storage_root, trie_account_ptr_ptr, key, storage_ptr_ptr, root_ptr, account_ptr_ptr, retdest
    SWAP1
    // stack: trie_account_ptr_ptr, trie_storage_root, key, storage_ptr_ptr, root_ptr, account_ptr_ptr, retdest
    DUP6
    %add_const(2) // intial account_ptr = account_ptr_ptr + 2
    MLOAD_GENERAL
    // stack: account_ptr, trie_account_ptr_ptr, trie_storage_root, key, storage_ptr_ptr, root_ptr, account_ptr_ptr, retdest
    SWAP1 DUP2
    // stack: account_ptr, trie_account_ptr_ptr, account_ptr, trie_storage_root, key, storage_ptr_ptr, root_ptr, account_ptr_ptr, retdest
    MSTORE_GENERAL // The trie's account points to the linked list inital account
    // stack: account_ptr, trie_storage_root, key, storage_ptr_ptr, root_ptr, account_ptr_ptr, retdest
    %add_const(2)
    // stack: storage_root_ptr_ptr, trie_storage_root, key, storage_ptr_ptr, root_ptr, account_ptr_ptr, retdest

    %stack
        (storage_root_ptr_ptr, trie_storage_root, key, storage_ptr_ptr) ->
        (key, storage_ptr_ptr, trie_storage_root, after_insert_all_initial_slots, storage_root_ptr_ptr)
    %jump(insert_all_initial_slots)

after_insert_all_initial_slots:
global debug_after_insert_all_initial_slots:
    // stack: storage_ptr_ptr', trie_storage_root_ptr', storage_root_ptr_ptr, root_ptr, account_ptr_ptr, retdest
    SWAP2
    %mstore_trie_data
    // stack: storage_ptr_ptr', root_ptr, account_ptr_ptr, retdest
    SWAP2
    %next_initial_account
    // stack: account_ptr_ptr', root_ptr, storage_ptr_ptr', retdest
    %jump(insert_all_initial_accounts)

no_more_accounts:
    // stack: key, storage_ptr_ptr, root_ptr, account_ptr_ptr, retdest
    %stack (key, storage_ptr_ptr, root_ptr, account_ptr_ptr, retdest) ->(retdest, root_ptr)
    JUMP

// Insert all slots before the account key changes
// Pre stack: addr, storage_ptr_ptr, root_ptr, retdest
// Post stack: storage_ptr_ptr', root_ptr'
global insert_all_initial_slots:
    DUP2
    MLOAD_GENERAL
    DUP2
    EQ // Check that the node addres is the same as `addr`
    %jumpi(insert_next_slot)
    // The addr has changed, meaning that we've inserted all slots for addr
    // stack: addr, storage_ptr_ptr, root_ptr, retdest
    %stack (addr, storage_ptr_ptr, root_ptr, retdest) -> (retdest, storage_ptr_ptr, root_ptr)
    JUMP

insert_next_slot:
    // stack: addr, storage_ptr_ptr, root_ptr, retdest
    DUP2
    %increment
    MLOAD_GENERAL
    // stack: key, addr, storage_ptr_ptr, root_ptr, retdest
    DUP3
    %add_const(3) // inital value is at position 3
    MLOAD_GENERAL
    // stack: value, key, addr, storage_ptr_ptr, root_ptr, retdest
    // If the value is 0, then payload_ptr = 0, and we don't need to insert a value in the `TrieData` segment.
    DUP1 ISZERO %jumpi(insert_with_payload_ptr)
    %get_trie_data_size // payload_ptr
    SWAP1 %append_to_trie_data // append the value to the trie data segment
insert_with_payload_ptr:
    %stack (payload_ptr, key, addr, storage_ptr_ptr, root_ptr) -> (root_ptr, 64, key, payload_ptr, after_insert_slot, storage_ptr_ptr, addr)
    %jump(mpt_insert)
after_insert_slot:
    // stack: root_ptr', storage_ptr_ptr, addr, retdest
=======
// Set the payload pointers of the leaves in the trie with root at `node_ptr` 
// to mem[payload_ptr_ptr] + step*i,
// for i =0..n_leaves. This is used to constraint the
// initial state and account tries payload pointers such that they are exactly
// those of the initial accounts and linked lists.
// Pre stack: node_ptr, account_ptr_ptr, storage_ptr_ptr, num_nibbles, packed_nibbles, retdest
// Post stack: account_ptr_ptr, storage_ptr_ptr
global mpt_set_payload:
    // stack: node_ptr, account_ptr_ptr, storage_ptr_ptr, num_nibbles, packed_nibbles, retdest
    DUP1 %mload_trie_data
    // stack: node_type, node_ptr, account_ptr_ptr, storage_ptr_ptr, retdest
    // Increment node_ptr, so it points to the node payload instead of its type.
    SWAP1 %increment SWAP1
    // stack: node_type, after_node_type, account_ptr_ptr, storage_ptr_ptr, retdest

    DUP1 %eq_const(@MPT_NODE_EMPTY)     %jumpi(skip)
    DUP1 %eq_const(@MPT_NODE_BRANCH)    %jumpi(set_payload_branch)
    DUP1 %eq_const(@MPT_NODE_EXTENSION) %jumpi(set_payload_extension)
    DUP1 %eq_const(@MPT_NODE_LEAF)      %jumpi(set_payload_leaf)
    DUP1 %eq_const(@MPT_NODE_HASH)      %jumpi(skip)
    PANIC

skip:
    // The following 2-lines block is the inlined version of
    // %stack (node_type, after_node_type, account_ptr_ptr, storage_ptr_ptr, num_nibbles, packed_nibbles, retdest) ->
    //        (retdest, account_ptr_ptr, storage_ptr_ptr)
    POP POP SWAP3 POP
    SWAP3 SWAP1 POP

    JUMP

%macro mpt_set_payload
    %stack (node_ptr, account_ptr_ptr, storage_ptr_ptr, num_nibbles, packed_nibbles) ->
           (node_ptr, account_ptr_ptr, storage_ptr_ptr, num_nibbles, packed_nibbles, %%after)
    %jump(mpt_set_payload)
%%after:
%endmacro

%macro set_initial_tries
    PUSH %%after
    PUSH 0 // empty nibbles
    PUSH 0 // num nibbles
    PUSH @SEGMENT_STORAGE_LINKED_LIST
    %add_const(8) // The first node is the special node, of size 5, so the first value is at position 5 + 3.
    PUSH @SEGMENT_ACCOUNTS_LINKED_LIST
    %add_const(6) // The first node is the special node, of size 4, so the first payload is at position 4 + 2.
    %mload_global_metadata(@GLOBAL_METADATA_STATE_TRIE_ROOT)
    %jump(mpt_set_payload)
%%after:
    // We store account_ptr_ptr - 2, i.e. a pointer to the first node not in the initial state.
    %sub_const(2)
    %mstore_global_metadata(@GLOBAL_METADATA_INITIAL_ACCOUNTS_LINKED_LIST_LEN)
    // We store storage_ptr_ptr - 3, i.e. a pointer to the first node not in the initial state.
    %sub_const(3)
    %mstore_global_metadata(@GLOBAL_METADATA_INITIAL_STORAGE_LINKED_LIST_LEN)
%endmacro

// Pre stack: node_ptr, storage_ptr_ptr, num_nibbles, packed_nibbles, retdest
// Post stack: storage_ptr_ptr
global mpt_set_storage_payload:
    // stack: node_ptr, storage_ptr_ptr, num_nibbles, packed_nibbles, retdest
    DUP1 %mload_trie_data
    // stack: node_type, node_ptr, storage_ptr_ptr, num_nibbles, packed_nibbles, retdest
    // Increment node_ptr, so it points to the node payload instead of its type.
    SWAP1 %increment SWAP1
    // stack: node_type, after_node_type, storage_ptr_ptr, num_nibbles, packed_nibbles, retdest

    DUP1 %eq_const(@MPT_NODE_EMPTY)     %jumpi(storage_skip)
    DUP1 %eq_const(@MPT_NODE_BRANCH)    %jumpi(set_payload_storage_branch)
    DUP1 %eq_const(@MPT_NODE_EXTENSION) %jumpi(set_payload_storage_extension)
    DUP1 %eq_const(@MPT_NODE_LEAF)      %jumpi(set_payload_storage_leaf)

storage_skip:
    // stack: node_type, after_node_type, storage_ptr_ptr, num_nibbles, packedـnibbles, retdest
    %stack (node_type, after_node_type, storage_ptr_ptr, num_nibbles, packed_nibbles, retdest) -> (retdest, storage_ptr_ptr)
    JUMP

%macro mpt_set_storage_payload
    %stack(node_ptr, storage_ptr_ptr, num_nibbles, nibbles) -> (node_ptr, storage_ptr_ptr, num_nibbles, nibbles, %%after)
    %jump(mpt_set_storage_payload)
%%after:
%endmacro

set_payload_branch:
    // stack: node_type, after_node_type, account_ptr_ptr, storage_ptr_ptr, num_nibbles, packed_nibbles, retdest
    POP

    PUSH 0 // child counter
    // Call mpt_set_payload on each child
    %rep 16
        // The following 4-lines block is the inlined version of
        // %stack (i, child_ptr_ptr, account_ptr_ptr, storage_ptr_ptr, num_nibbles, packed_nibbles) ->
        //        (num_nibbles, packed_nibbles, 1, i, child_ptr_ptr, account_ptr_ptr, storage_ptr_ptr, i, num_nibbles, packed_nibbles, child_ptr_ptr)
        SWAP2 DUP2 DUP4
        PUSH 1
        DUP9 DUP9 SWAP8
        SWAP6 SWAP10 SWAP9

        // We do not check the stored nibbles here, as the current value is not written yet.
        %merge_nibbles
        // stack: num_merged_nibbles, merged_nibbles, child_ptr_ptr, account_ptr_ptr, storage_ptr_ptr, i, num_nibbles, packed_nibbles, child_ptr_ptr

        // The following line is the inlined version of
        // %stack (num_merged_nibbles, merged_nibbles, child_ptr_ptr, account_ptr_ptr, storage_ptr_ptr) ->
        //        (child_ptr_ptr, account_ptr_ptr, storage_ptr_ptr, num_merged_nibbles, merged_nibbles)
        SWAP3 SWAP1 SWAP4 SWAP2

        // stack: child_ptr_ptr, account_ptr_ptr, storage_ptr_ptr, num_merged_nibbles, merged_nibbles, i, num_nibbles, packed_nibbles, child_ptr_ptr, retdest
        %mload_trie_data
        // stack: child_ptr, account_ptr_ptr, storage_ptr_ptr, num_merged_nibbles, merged_nibbles, i, num_nibbles, packed_nibbles, child_ptr_ptr, retdest
        %mpt_set_payload
        // stack: account_ptr_ptr', storage_ptr_ptr', i, num_nibbles, packed_nibbles, child_ptr_ptr, retdest
        
        // The following line is the inlined version of
        // %stack (account_ptr_ptr_p, storage_ptr_ptr_p, i, num_nibbles, packed_nibbles, child_ptr_ptr) ->
        //        (child_ptr_ptr, i, account_ptr_ptr_p, storage_ptr_ptr_p, num_nibbles, packed_nibbles)
        SWAP2 SWAP1 SWAP3 SWAP4 SWAP5

        // stack: (child_ptr_ptr, i, account_ptr_ptr_p, storage_ptr_ptr_p, num_nibbles, packed_nibbles, retdest)
        %increment
        SWAP1
        %increment
    %endrep
    // stack: i, child_ptr_ptr', account_ptr_ptr', storage_ptr_ptr', num_nibbles, packed_nibbles, retdest
    POP
    %stack (child_ptr_ptr, account_ptr_ptr, storage_ptr_ptr, num_nibbles, packed_nibbles, retdest) ->
           (retdest, account_ptr_ptr, storage_ptr_ptr)
    JUMP

set_payload_storage_branch:
    // stack: node_type, child_ptr_ptr, storage_ptr_ptr, num_nibbles, packed_nibbles, retdest
    POP

    // Child counter
    PUSH 0
    // Call mpt_set_storage_payload on each child
    %rep 16
        // The following 3-lines block is the inlined version of
        // %stack (i, child_ptr_ptr, storage_ptr_ptr, num_nibbles, packed_nibbles) ->
        //        (num_nibbles, packed_nibbles, 1, i, child_ptr_ptr, storage_ptr_ptr, i, num_nibbles, packed_nibbles, child_ptr_ptr)
        SWAP1 SWAP4 SWAP3
        SWAP2 DUP5 DUP3
        PUSH 1 DUP7 DUP7

        %merge_nibbles
        // stack: num_merged_nibbles, merged_nibbles, child_ptr_ptr, storage_ptr_ptr, i, num_nibbles, packed_nibbles, child_ptr_ptr, retdest
        %stack (num_merged_nibbles, merged_nibbles, child_ptr_ptr, storage_ptr_ptr) ->
               (child_ptr_ptr, storage_ptr_ptr, num_merged_nibbles, merged_nibbles)
        %mload_trie_data
        // stack: child_ptr, storage_ptr_ptr, num_merged_nibbles, merged_nibbles, i, num_nibbles, packed_nibbles, child_ptr_ptr, retdest
        %mpt_set_storage_payload
        // stack: storage_ptr_ptr', i, num_nibbles, packed_nibbles, child_ptr_ptr, retdest
        %stack (storage_ptr_ptr_p, i, num_nibbles, packed_nibbles, child_ptr_ptr) ->
               (child_ptr_ptr, i, storage_ptr_ptr_p, num_nibbles, packed_nibbles)
        %increment
        SWAP1
        %increment
    %endrep
    // stack: i, child_ptr_ptr', storage_ptr_ptr', num_nibbles, packed_nibbles, retdest
    %stack (i, child_ptr_ptr, storage_ptr_ptr, num_nibbles, packed_nibbles, retdest) -> (retdest, storage_ptr_ptr)
    JUMP

set_payload_extension:
    // stack: node_type, after_node_type, account_ptr_ptr, storage_ptr_ptr, num_nibbles, packed_nibbles, retdest
    POP
    // stack: after_node_type, account_ptr_ptr, storage_ptr_ptr, num_nibbles, packed_nibbles, retdest
    DUP1 %mload_trie_data // num_nibbles
    DUP2 %increment %mload_trie_data // nibbles
    SWAP2
    %add_const(2) %mload_trie_data
    // stack: child_ptr, loaded_num_nibbles, loaded_nibbles, account_ptr_ptr, storage_ptr_ptr, num_nibbles, packed_nibbles, retdest

    // The following 2-lines block is the inlined version of
    // %stack (child_ptr, loaded_num_nibbles, loaded_nibbles, account_ptr_ptr, storage_ptr_ptr, num_nibbles, packed_nibbles) ->
    //        (num_nibbles, packed_nibbles, loaded_num_nibbles, loaded_nibbles, child_ptr, account_ptr_ptr, storage_ptr_ptr)
    SWAP4 SWAP6 SWAP1
    SWAP2 SWAP3 SWAP5

    %merge_nibbles
    // stack: merged_num_nibbles, merged_nibbles, child_ptr, account_ptr_ptr, storage_ptr_ptr, retdest
    %stack (merged_num_nibbles, merged_nibbles, child_ptr, account_ptr_ptr, storage_ptr_ptr) ->
           (child_ptr, account_ptr_ptr, storage_ptr_ptr, merged_num_nibbles, merged_nibbles)
    %jump(mpt_set_payload)

set_payload_storage_extension:
    // stack: node_type, after_node_type, storage_ptr_ptr, num_nibbles, packed_nibbles, retdest
    POP
    // stack: after_node_type, storage_ptr_ptr, num_nibbles, packed_nibbles, retdest
    DUP1 %mload_trie_data // num_nibbles
    DUP2 %increment %mload_trie_data // nibbles
    SWAP2
    // stack: after_node_type, loaded_num_nibbles, loaded_packed_nibbles, storage_ptr_ptr, num_nibbles, packed_nibbles, retdest
    %add_const(2) %mload_trie_data
    // stack: child_ptr, loaded_num_nibbles, loaded_packed_nibbles, storage_ptr_ptr, num_nibbles, packed_nibbles, retdest

    // The following 2-lines block is the inlined version of
    // %stack (child_ptr, loaded_num_nibbles, loaded_packed_nibbles, storage_ptr_ptr, num_nibbles, packed_nibbles) ->
    //        (num_nibbles, packed_nibbles, loaded_num_nibbles, loaded_packed_nibbles, child_ptr, storage_ptr_ptr)
    SWAP1 SWAP2 SWAP3
    SWAP5 SWAP1 SWAP4

    %merge_nibbles
    %stack (merged_num_nibbles, merged_nibbles, child_ptr, storage_ptr_ptr) ->
           (child_ptr, storage_ptr_ptr, merged_num_nibbles, merged_nibbles)
    %jump(mpt_set_storage_payload)

set_payload_leaf:
    // stack: node_type, after_node_type, account_ptr_ptr, storage_ptr_ptr, num_nibbles, packed_nibbles, retdest
    POP
    DUP1 %increment %mload_trie_data
    DUP2 %mload_trie_data

    // The following 2-lines block is the inlined version of
    // %stack (loaded_num_nibbles, loaded_packed_nibbles, after_node_type, account_ptr_ptr, storage_ptr_ptr, num_nibbles, packed_nibbles, retdest) ->
    //        (num_nibbles, packed_nibbles, loaded_num_nibbles, loaded_packed_nibbles, after_node_type, account_ptr_ptr, storage_ptr_ptr, retdest)
    SWAP2 SWAP4 SWAP6
    SWAP1 SWAP3 SWAP5

    %merge_nibbles
    // stack: merged_len, merged_nibbles, after_node_type, account_ptr_ptr, storage_ptr_ptr, retdest
    PUSH 64 %assert_eq
    DUP3 %sub_const(2) MLOAD_GENERAL
    // stack: addr_key, merged_nibbles, after_node_type, account_ptr_ptr, storage_ptr_ptr, retdest
    %assert_eq
    // stack: after_node_type, account_ptr_ptr, storage_ptr_ptr, retdest
    %add_const(2) // The payload pointer starts at index 3, after num_nibbles and packed_nibbles.
    DUP1 
    // stack: payload_ptr_ptr, payload_ptr_ptr, account_ptr_ptr, storage_ptr_ptr, retdest
    %mload_trie_data 
    // stack: account_ptr, payload_ptr_ptr, account_ptr_ptr, storage_ptr_ptr, retdest
    %add_const(2)
    %mload_trie_data // storage_root_ptr = account[2]

    // stack: storage_root_ptr, payload_ptr_ptr, account_ptr_ptr, storage_ptr_ptr, retdest

    // The following 4-lines block is the inlined version of
    // %stack (storage_root_ptr, payload_ptr_ptr, account_ptr_ptr, storage_ptr_ptr) ->
    //        (storage_root_ptr, storage_ptr_ptr, 0, 0, after_set_storage_payload, storage_root_ptr, payload_ptr_ptr, account_ptr_ptr)
    PUSH 0 PUSH 0
    DUP3 SWAP4 SWAP5 SWAP6
    PUSH after_set_storage_payload
    SWAP4
    
    %jump(mpt_set_storage_payload)
after_set_storage_payload:
    // stack: storage_ptr_ptr', storage_root_ptr, payload_ptr_ptr, account_ptr_ptr, retdest
    DUP4
    MLOAD_GENERAL // load the next payload pointer in the linked list
    DUP1 %add_const(2) // new_storage_root_ptr_ptr = payload_ptr[2]
    // stack: new_storage_root_ptr_ptr, new_payload_ptr, storage_root_ptr, storage_ptr_ptr', payload_ptr_ptr, account_ptr_ptr, retdest
    // Load also the old "dynamic" payload for storing the storage_root_ptr
    DUP6 %decrement
    MLOAD_GENERAL
    %add_const(2) // dyn_storage_root_ptr_ptr = dyn_paylod_ptr[2]

    // The following 3-lines block is the inlined version of
    // %stack (dyn_storage_root_ptr_ptr, new_storage_root_ptr_ptr, new_payload_ptr, storage_ptr_ptr_p, storage_root_ptr, payload_ptr_ptr, account_ptr_ptr) ->
    //        (new_storage_root_ptr_ptr, storage_root_ptr, dyn_storage_root_ptr_ptr, storage_root_ptr, payload_ptr_ptr, new_payload_ptr, account_ptr_ptr, storage_ptr_ptr_p)
    DUP5
    SWAP3 SWAP5 SWAP1 SWAP4
    SWAP7 SWAP6 SWAP4 SWAP2

    %mstore_trie_data // The initial account pointer in the linked list has no storage root so we need to manually set it.
    %mstore_trie_data // The dynamic account pointer in the linked list has no storage root so we need to manually set it.
    %mstore_trie_data // Set the leaf payload pointing to next account in the linked list.
    // stack: account_ptr_ptr, storage_ptr_ptr', retdest
    %add_const(@ACCOUNTS_LINKED_LISTS_NODE_SIZE) // The next pointer is at distance `ACCOUNTS_LINKED_LISTS_NODE_SIZE`
    // stack: payload_ptr_ptr', storage_ptr_ptr', retdest
    SWAP1
    SWAP2
    JUMP

set_payload_storage_leaf:
    // stack: node_type, after_node_type, storage_ptr_ptr, num_nibbles, packed_nibbles, retdest
    POP
    DUP1 %increment %mload_trie_data
    DUP2 %mload_trie_data
    %stack (loaded_num_nibbles, loaded_nibbles, after_node_type, storage_ptr_ptr, num_nibbles, packed_nibbles) ->
           (num_nibbles, packed_nibbles, loaded_num_nibbles, loaded_nibbles, after_node_type, storage_ptr_ptr)
    %merge_nibbles
    // stack: merged_num_nibbles, merged_nibbles, after_node_type, storage_ptr_ptr, retdest
    PUSH 64 %assert_eq
    // stack: merged_nibbles, after_node_type, storage_ptr_ptr, retdest
    DUP3 %sub_const(2) MLOAD_GENERAL
    // stack: slot_key, merged_nibbles, after_node_type, storage_ptr_ptr, retdest
    %assert_eq
    // stack: after_node_type, storage_ptr_ptr, retdest
    %add_const(2) // The value pointer starts at index 3, after num_nibbles and packed_nibbles.
    // stack: value_ptr_ptr, storage_ptr_ptr, retdest
    DUP2 MLOAD_GENERAL
    // stack: value, value_ptr_ptr, storage_ptr_ptr, retdest
    // If value == 0, then value_ptr = 0, and we don't need to append the value to the `TrieData` segment.
    DUP1 ISZERO %jumpi(set_payload_storage_leaf_end)
    %get_trie_data_size
    // stack: value_ptr, value, value_ptr_ptr, storage_ptr_ptr, retdest
    SWAP1
    %append_to_trie_data
set_payload_storage_leaf_end:
    // stack: value_ptr, value_ptr_ptr, storage_ptr_ptr, retdest
    SWAP1
    %mstore_trie_data
    // stack: storage_ptr_ptr, retdest
    %add_const(@STORAGE_LINKED_LISTS_NODE_SIZE) // The next pointer is at distance `STORAGE_LINKED_LISTS_NODE_SIZE`
    // stack: storage_ptr_ptr', retdest
>>>>>>> 5faa7a12
    SWAP1
    %next_initial_slot
    // stack: storage_ptr_ptr', root_ptr', addr
    %stack (storage_ptr_ptr_p, root_ptr_p, addr) -> (addr, storage_ptr_ptr_p, root_ptr_p)
    %jump(insert_all_initial_slots)
<|MERGE_RESOLUTION|>--- conflicted
+++ resolved
@@ -1,4 +1,3 @@
-<<<<<<< HEAD
 
 global set_initial_state_trie:
     PUSH set_inital_state_trie_after
@@ -54,9 +53,9 @@
     %add_const(2) // intial account_ptr = account_ptr_ptr + 2
     MLOAD_GENERAL
     // stack: account_ptr, trie_account_ptr_ptr, trie_storage_root, key, storage_ptr_ptr, root_ptr, account_ptr_ptr, retdest
-    SWAP1 DUP2
+    DUP1 SWAP2
     // stack: account_ptr, trie_account_ptr_ptr, account_ptr, trie_storage_root, key, storage_ptr_ptr, root_ptr, account_ptr_ptr, retdest
-    MSTORE_GENERAL // The trie's account points to the linked list inital account
+    %mstore_trie_data // The trie's account points to the linked list inital account
     // stack: account_ptr, trie_storage_root, key, storage_ptr_ptr, root_ptr, account_ptr_ptr, retdest
     %add_const(2)
     // stack: storage_root_ptr_ptr, trie_storage_root, key, storage_ptr_ptr, root_ptr, account_ptr_ptr, retdest
@@ -95,7 +94,6 @@
     // stack: addr, storage_ptr_ptr, root_ptr, retdest
     %stack (addr, storage_ptr_ptr, root_ptr, retdest) -> (retdest, storage_ptr_ptr, root_ptr)
     JUMP
-
 insert_next_slot:
     // stack: addr, storage_ptr_ptr, root_ptr, retdest
     DUP2
@@ -115,312 +113,6 @@
     %jump(mpt_insert)
 after_insert_slot:
     // stack: root_ptr', storage_ptr_ptr, addr, retdest
-=======
-// Set the payload pointers of the leaves in the trie with root at `node_ptr` 
-// to mem[payload_ptr_ptr] + step*i,
-// for i =0..n_leaves. This is used to constraint the
-// initial state and account tries payload pointers such that they are exactly
-// those of the initial accounts and linked lists.
-// Pre stack: node_ptr, account_ptr_ptr, storage_ptr_ptr, num_nibbles, packed_nibbles, retdest
-// Post stack: account_ptr_ptr, storage_ptr_ptr
-global mpt_set_payload:
-    // stack: node_ptr, account_ptr_ptr, storage_ptr_ptr, num_nibbles, packed_nibbles, retdest
-    DUP1 %mload_trie_data
-    // stack: node_type, node_ptr, account_ptr_ptr, storage_ptr_ptr, retdest
-    // Increment node_ptr, so it points to the node payload instead of its type.
-    SWAP1 %increment SWAP1
-    // stack: node_type, after_node_type, account_ptr_ptr, storage_ptr_ptr, retdest
-
-    DUP1 %eq_const(@MPT_NODE_EMPTY)     %jumpi(skip)
-    DUP1 %eq_const(@MPT_NODE_BRANCH)    %jumpi(set_payload_branch)
-    DUP1 %eq_const(@MPT_NODE_EXTENSION) %jumpi(set_payload_extension)
-    DUP1 %eq_const(@MPT_NODE_LEAF)      %jumpi(set_payload_leaf)
-    DUP1 %eq_const(@MPT_NODE_HASH)      %jumpi(skip)
-    PANIC
-
-skip:
-    // The following 2-lines block is the inlined version of
-    // %stack (node_type, after_node_type, account_ptr_ptr, storage_ptr_ptr, num_nibbles, packed_nibbles, retdest) ->
-    //        (retdest, account_ptr_ptr, storage_ptr_ptr)
-    POP POP SWAP3 POP
-    SWAP3 SWAP1 POP
-
-    JUMP
-
-%macro mpt_set_payload
-    %stack (node_ptr, account_ptr_ptr, storage_ptr_ptr, num_nibbles, packed_nibbles) ->
-           (node_ptr, account_ptr_ptr, storage_ptr_ptr, num_nibbles, packed_nibbles, %%after)
-    %jump(mpt_set_payload)
-%%after:
-%endmacro
-
-%macro set_initial_tries
-    PUSH %%after
-    PUSH 0 // empty nibbles
-    PUSH 0 // num nibbles
-    PUSH @SEGMENT_STORAGE_LINKED_LIST
-    %add_const(8) // The first node is the special node, of size 5, so the first value is at position 5 + 3.
-    PUSH @SEGMENT_ACCOUNTS_LINKED_LIST
-    %add_const(6) // The first node is the special node, of size 4, so the first payload is at position 4 + 2.
-    %mload_global_metadata(@GLOBAL_METADATA_STATE_TRIE_ROOT)
-    %jump(mpt_set_payload)
-%%after:
-    // We store account_ptr_ptr - 2, i.e. a pointer to the first node not in the initial state.
-    %sub_const(2)
-    %mstore_global_metadata(@GLOBAL_METADATA_INITIAL_ACCOUNTS_LINKED_LIST_LEN)
-    // We store storage_ptr_ptr - 3, i.e. a pointer to the first node not in the initial state.
-    %sub_const(3)
-    %mstore_global_metadata(@GLOBAL_METADATA_INITIAL_STORAGE_LINKED_LIST_LEN)
-%endmacro
-
-// Pre stack: node_ptr, storage_ptr_ptr, num_nibbles, packed_nibbles, retdest
-// Post stack: storage_ptr_ptr
-global mpt_set_storage_payload:
-    // stack: node_ptr, storage_ptr_ptr, num_nibbles, packed_nibbles, retdest
-    DUP1 %mload_trie_data
-    // stack: node_type, node_ptr, storage_ptr_ptr, num_nibbles, packed_nibbles, retdest
-    // Increment node_ptr, so it points to the node payload instead of its type.
-    SWAP1 %increment SWAP1
-    // stack: node_type, after_node_type, storage_ptr_ptr, num_nibbles, packed_nibbles, retdest
-
-    DUP1 %eq_const(@MPT_NODE_EMPTY)     %jumpi(storage_skip)
-    DUP1 %eq_const(@MPT_NODE_BRANCH)    %jumpi(set_payload_storage_branch)
-    DUP1 %eq_const(@MPT_NODE_EXTENSION) %jumpi(set_payload_storage_extension)
-    DUP1 %eq_const(@MPT_NODE_LEAF)      %jumpi(set_payload_storage_leaf)
-
-storage_skip:
-    // stack: node_type, after_node_type, storage_ptr_ptr, num_nibbles, packedـnibbles, retdest
-    %stack (node_type, after_node_type, storage_ptr_ptr, num_nibbles, packed_nibbles, retdest) -> (retdest, storage_ptr_ptr)
-    JUMP
-
-%macro mpt_set_storage_payload
-    %stack(node_ptr, storage_ptr_ptr, num_nibbles, nibbles) -> (node_ptr, storage_ptr_ptr, num_nibbles, nibbles, %%after)
-    %jump(mpt_set_storage_payload)
-%%after:
-%endmacro
-
-set_payload_branch:
-    // stack: node_type, after_node_type, account_ptr_ptr, storage_ptr_ptr, num_nibbles, packed_nibbles, retdest
-    POP
-
-    PUSH 0 // child counter
-    // Call mpt_set_payload on each child
-    %rep 16
-        // The following 4-lines block is the inlined version of
-        // %stack (i, child_ptr_ptr, account_ptr_ptr, storage_ptr_ptr, num_nibbles, packed_nibbles) ->
-        //        (num_nibbles, packed_nibbles, 1, i, child_ptr_ptr, account_ptr_ptr, storage_ptr_ptr, i, num_nibbles, packed_nibbles, child_ptr_ptr)
-        SWAP2 DUP2 DUP4
-        PUSH 1
-        DUP9 DUP9 SWAP8
-        SWAP6 SWAP10 SWAP9
-
-        // We do not check the stored nibbles here, as the current value is not written yet.
-        %merge_nibbles
-        // stack: num_merged_nibbles, merged_nibbles, child_ptr_ptr, account_ptr_ptr, storage_ptr_ptr, i, num_nibbles, packed_nibbles, child_ptr_ptr
-
-        // The following line is the inlined version of
-        // %stack (num_merged_nibbles, merged_nibbles, child_ptr_ptr, account_ptr_ptr, storage_ptr_ptr) ->
-        //        (child_ptr_ptr, account_ptr_ptr, storage_ptr_ptr, num_merged_nibbles, merged_nibbles)
-        SWAP3 SWAP1 SWAP4 SWAP2
-
-        // stack: child_ptr_ptr, account_ptr_ptr, storage_ptr_ptr, num_merged_nibbles, merged_nibbles, i, num_nibbles, packed_nibbles, child_ptr_ptr, retdest
-        %mload_trie_data
-        // stack: child_ptr, account_ptr_ptr, storage_ptr_ptr, num_merged_nibbles, merged_nibbles, i, num_nibbles, packed_nibbles, child_ptr_ptr, retdest
-        %mpt_set_payload
-        // stack: account_ptr_ptr', storage_ptr_ptr', i, num_nibbles, packed_nibbles, child_ptr_ptr, retdest
-        
-        // The following line is the inlined version of
-        // %stack (account_ptr_ptr_p, storage_ptr_ptr_p, i, num_nibbles, packed_nibbles, child_ptr_ptr) ->
-        //        (child_ptr_ptr, i, account_ptr_ptr_p, storage_ptr_ptr_p, num_nibbles, packed_nibbles)
-        SWAP2 SWAP1 SWAP3 SWAP4 SWAP5
-
-        // stack: (child_ptr_ptr, i, account_ptr_ptr_p, storage_ptr_ptr_p, num_nibbles, packed_nibbles, retdest)
-        %increment
-        SWAP1
-        %increment
-    %endrep
-    // stack: i, child_ptr_ptr', account_ptr_ptr', storage_ptr_ptr', num_nibbles, packed_nibbles, retdest
-    POP
-    %stack (child_ptr_ptr, account_ptr_ptr, storage_ptr_ptr, num_nibbles, packed_nibbles, retdest) ->
-           (retdest, account_ptr_ptr, storage_ptr_ptr)
-    JUMP
-
-set_payload_storage_branch:
-    // stack: node_type, child_ptr_ptr, storage_ptr_ptr, num_nibbles, packed_nibbles, retdest
-    POP
-
-    // Child counter
-    PUSH 0
-    // Call mpt_set_storage_payload on each child
-    %rep 16
-        // The following 3-lines block is the inlined version of
-        // %stack (i, child_ptr_ptr, storage_ptr_ptr, num_nibbles, packed_nibbles) ->
-        //        (num_nibbles, packed_nibbles, 1, i, child_ptr_ptr, storage_ptr_ptr, i, num_nibbles, packed_nibbles, child_ptr_ptr)
-        SWAP1 SWAP4 SWAP3
-        SWAP2 DUP5 DUP3
-        PUSH 1 DUP7 DUP7
-
-        %merge_nibbles
-        // stack: num_merged_nibbles, merged_nibbles, child_ptr_ptr, storage_ptr_ptr, i, num_nibbles, packed_nibbles, child_ptr_ptr, retdest
-        %stack (num_merged_nibbles, merged_nibbles, child_ptr_ptr, storage_ptr_ptr) ->
-               (child_ptr_ptr, storage_ptr_ptr, num_merged_nibbles, merged_nibbles)
-        %mload_trie_data
-        // stack: child_ptr, storage_ptr_ptr, num_merged_nibbles, merged_nibbles, i, num_nibbles, packed_nibbles, child_ptr_ptr, retdest
-        %mpt_set_storage_payload
-        // stack: storage_ptr_ptr', i, num_nibbles, packed_nibbles, child_ptr_ptr, retdest
-        %stack (storage_ptr_ptr_p, i, num_nibbles, packed_nibbles, child_ptr_ptr) ->
-               (child_ptr_ptr, i, storage_ptr_ptr_p, num_nibbles, packed_nibbles)
-        %increment
-        SWAP1
-        %increment
-    %endrep
-    // stack: i, child_ptr_ptr', storage_ptr_ptr', num_nibbles, packed_nibbles, retdest
-    %stack (i, child_ptr_ptr, storage_ptr_ptr, num_nibbles, packed_nibbles, retdest) -> (retdest, storage_ptr_ptr)
-    JUMP
-
-set_payload_extension:
-    // stack: node_type, after_node_type, account_ptr_ptr, storage_ptr_ptr, num_nibbles, packed_nibbles, retdest
-    POP
-    // stack: after_node_type, account_ptr_ptr, storage_ptr_ptr, num_nibbles, packed_nibbles, retdest
-    DUP1 %mload_trie_data // num_nibbles
-    DUP2 %increment %mload_trie_data // nibbles
-    SWAP2
-    %add_const(2) %mload_trie_data
-    // stack: child_ptr, loaded_num_nibbles, loaded_nibbles, account_ptr_ptr, storage_ptr_ptr, num_nibbles, packed_nibbles, retdest
-
-    // The following 2-lines block is the inlined version of
-    // %stack (child_ptr, loaded_num_nibbles, loaded_nibbles, account_ptr_ptr, storage_ptr_ptr, num_nibbles, packed_nibbles) ->
-    //        (num_nibbles, packed_nibbles, loaded_num_nibbles, loaded_nibbles, child_ptr, account_ptr_ptr, storage_ptr_ptr)
-    SWAP4 SWAP6 SWAP1
-    SWAP2 SWAP3 SWAP5
-
-    %merge_nibbles
-    // stack: merged_num_nibbles, merged_nibbles, child_ptr, account_ptr_ptr, storage_ptr_ptr, retdest
-    %stack (merged_num_nibbles, merged_nibbles, child_ptr, account_ptr_ptr, storage_ptr_ptr) ->
-           (child_ptr, account_ptr_ptr, storage_ptr_ptr, merged_num_nibbles, merged_nibbles)
-    %jump(mpt_set_payload)
-
-set_payload_storage_extension:
-    // stack: node_type, after_node_type, storage_ptr_ptr, num_nibbles, packed_nibbles, retdest
-    POP
-    // stack: after_node_type, storage_ptr_ptr, num_nibbles, packed_nibbles, retdest
-    DUP1 %mload_trie_data // num_nibbles
-    DUP2 %increment %mload_trie_data // nibbles
-    SWAP2
-    // stack: after_node_type, loaded_num_nibbles, loaded_packed_nibbles, storage_ptr_ptr, num_nibbles, packed_nibbles, retdest
-    %add_const(2) %mload_trie_data
-    // stack: child_ptr, loaded_num_nibbles, loaded_packed_nibbles, storage_ptr_ptr, num_nibbles, packed_nibbles, retdest
-
-    // The following 2-lines block is the inlined version of
-    // %stack (child_ptr, loaded_num_nibbles, loaded_packed_nibbles, storage_ptr_ptr, num_nibbles, packed_nibbles) ->
-    //        (num_nibbles, packed_nibbles, loaded_num_nibbles, loaded_packed_nibbles, child_ptr, storage_ptr_ptr)
-    SWAP1 SWAP2 SWAP3
-    SWAP5 SWAP1 SWAP4
-
-    %merge_nibbles
-    %stack (merged_num_nibbles, merged_nibbles, child_ptr, storage_ptr_ptr) ->
-           (child_ptr, storage_ptr_ptr, merged_num_nibbles, merged_nibbles)
-    %jump(mpt_set_storage_payload)
-
-set_payload_leaf:
-    // stack: node_type, after_node_type, account_ptr_ptr, storage_ptr_ptr, num_nibbles, packed_nibbles, retdest
-    POP
-    DUP1 %increment %mload_trie_data
-    DUP2 %mload_trie_data
-
-    // The following 2-lines block is the inlined version of
-    // %stack (loaded_num_nibbles, loaded_packed_nibbles, after_node_type, account_ptr_ptr, storage_ptr_ptr, num_nibbles, packed_nibbles, retdest) ->
-    //        (num_nibbles, packed_nibbles, loaded_num_nibbles, loaded_packed_nibbles, after_node_type, account_ptr_ptr, storage_ptr_ptr, retdest)
-    SWAP2 SWAP4 SWAP6
-    SWAP1 SWAP3 SWAP5
-
-    %merge_nibbles
-    // stack: merged_len, merged_nibbles, after_node_type, account_ptr_ptr, storage_ptr_ptr, retdest
-    PUSH 64 %assert_eq
-    DUP3 %sub_const(2) MLOAD_GENERAL
-    // stack: addr_key, merged_nibbles, after_node_type, account_ptr_ptr, storage_ptr_ptr, retdest
-    %assert_eq
-    // stack: after_node_type, account_ptr_ptr, storage_ptr_ptr, retdest
-    %add_const(2) // The payload pointer starts at index 3, after num_nibbles and packed_nibbles.
-    DUP1 
-    // stack: payload_ptr_ptr, payload_ptr_ptr, account_ptr_ptr, storage_ptr_ptr, retdest
-    %mload_trie_data 
-    // stack: account_ptr, payload_ptr_ptr, account_ptr_ptr, storage_ptr_ptr, retdest
-    %add_const(2)
-    %mload_trie_data // storage_root_ptr = account[2]
-
-    // stack: storage_root_ptr, payload_ptr_ptr, account_ptr_ptr, storage_ptr_ptr, retdest
-
-    // The following 4-lines block is the inlined version of
-    // %stack (storage_root_ptr, payload_ptr_ptr, account_ptr_ptr, storage_ptr_ptr) ->
-    //        (storage_root_ptr, storage_ptr_ptr, 0, 0, after_set_storage_payload, storage_root_ptr, payload_ptr_ptr, account_ptr_ptr)
-    PUSH 0 PUSH 0
-    DUP3 SWAP4 SWAP5 SWAP6
-    PUSH after_set_storage_payload
-    SWAP4
-    
-    %jump(mpt_set_storage_payload)
-after_set_storage_payload:
-    // stack: storage_ptr_ptr', storage_root_ptr, payload_ptr_ptr, account_ptr_ptr, retdest
-    DUP4
-    MLOAD_GENERAL // load the next payload pointer in the linked list
-    DUP1 %add_const(2) // new_storage_root_ptr_ptr = payload_ptr[2]
-    // stack: new_storage_root_ptr_ptr, new_payload_ptr, storage_root_ptr, storage_ptr_ptr', payload_ptr_ptr, account_ptr_ptr, retdest
-    // Load also the old "dynamic" payload for storing the storage_root_ptr
-    DUP6 %decrement
-    MLOAD_GENERAL
-    %add_const(2) // dyn_storage_root_ptr_ptr = dyn_paylod_ptr[2]
-
-    // The following 3-lines block is the inlined version of
-    // %stack (dyn_storage_root_ptr_ptr, new_storage_root_ptr_ptr, new_payload_ptr, storage_ptr_ptr_p, storage_root_ptr, payload_ptr_ptr, account_ptr_ptr) ->
-    //        (new_storage_root_ptr_ptr, storage_root_ptr, dyn_storage_root_ptr_ptr, storage_root_ptr, payload_ptr_ptr, new_payload_ptr, account_ptr_ptr, storage_ptr_ptr_p)
-    DUP5
-    SWAP3 SWAP5 SWAP1 SWAP4
-    SWAP7 SWAP6 SWAP4 SWAP2
-
-    %mstore_trie_data // The initial account pointer in the linked list has no storage root so we need to manually set it.
-    %mstore_trie_data // The dynamic account pointer in the linked list has no storage root so we need to manually set it.
-    %mstore_trie_data // Set the leaf payload pointing to next account in the linked list.
-    // stack: account_ptr_ptr, storage_ptr_ptr', retdest
-    %add_const(@ACCOUNTS_LINKED_LISTS_NODE_SIZE) // The next pointer is at distance `ACCOUNTS_LINKED_LISTS_NODE_SIZE`
-    // stack: payload_ptr_ptr', storage_ptr_ptr', retdest
-    SWAP1
-    SWAP2
-    JUMP
-
-set_payload_storage_leaf:
-    // stack: node_type, after_node_type, storage_ptr_ptr, num_nibbles, packed_nibbles, retdest
-    POP
-    DUP1 %increment %mload_trie_data
-    DUP2 %mload_trie_data
-    %stack (loaded_num_nibbles, loaded_nibbles, after_node_type, storage_ptr_ptr, num_nibbles, packed_nibbles) ->
-           (num_nibbles, packed_nibbles, loaded_num_nibbles, loaded_nibbles, after_node_type, storage_ptr_ptr)
-    %merge_nibbles
-    // stack: merged_num_nibbles, merged_nibbles, after_node_type, storage_ptr_ptr, retdest
-    PUSH 64 %assert_eq
-    // stack: merged_nibbles, after_node_type, storage_ptr_ptr, retdest
-    DUP3 %sub_const(2) MLOAD_GENERAL
-    // stack: slot_key, merged_nibbles, after_node_type, storage_ptr_ptr, retdest
-    %assert_eq
-    // stack: after_node_type, storage_ptr_ptr, retdest
-    %add_const(2) // The value pointer starts at index 3, after num_nibbles and packed_nibbles.
-    // stack: value_ptr_ptr, storage_ptr_ptr, retdest
-    DUP2 MLOAD_GENERAL
-    // stack: value, value_ptr_ptr, storage_ptr_ptr, retdest
-    // If value == 0, then value_ptr = 0, and we don't need to append the value to the `TrieData` segment.
-    DUP1 ISZERO %jumpi(set_payload_storage_leaf_end)
-    %get_trie_data_size
-    // stack: value_ptr, value, value_ptr_ptr, storage_ptr_ptr, retdest
-    SWAP1
-    %append_to_trie_data
-set_payload_storage_leaf_end:
-    // stack: value_ptr, value_ptr_ptr, storage_ptr_ptr, retdest
-    SWAP1
-    %mstore_trie_data
-    // stack: storage_ptr_ptr, retdest
-    %add_const(@STORAGE_LINKED_LISTS_NODE_SIZE) // The next pointer is at distance `STORAGE_LINKED_LISTS_NODE_SIZE`
-    // stack: storage_ptr_ptr', retdest
->>>>>>> 5faa7a12
     SWAP1
     %next_initial_slot
     // stack: storage_ptr_ptr', root_ptr', addr
