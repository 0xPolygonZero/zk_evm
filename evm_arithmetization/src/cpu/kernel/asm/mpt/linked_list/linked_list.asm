/// Linked lists for accounts and storage slots.
/// The accounts linked list is stored in SEGMENT_ACCOUNTS_LINKED_LIST while the slots 
/// are stored in SEGMENT_STORAGE_LINKED_LIST. The length of
/// the segments is stored in the associated global metadata.
/// Both arrays are stored in the kernel memory (context=0).
/// Searching and inserting is done by guessing the predecessor in the list.
/// If the address/storage key isn't found in the array, it is inserted 
/// at the correct location. These linked lists are used to keep track of
/// inserted and deleted accounts/slots during the execution, so that the 
/// initial and final MPT state tries can be reconstructed at the end of the execution.
/// An empty account linked list is written as
/// [@U256_MAX, _, _, @SEGMENT_ACCOUNTS_LINKED_LIST] in SEGMENT_ACCOUNTS_LINKED_LIST.
/// The linked list is preinitialized by appending accounts to the segment. Each account is encoded
/// using 4 values.
/// The values at the respective positions are:
/// - 0: The account key
/// - 1: A ptr to the payload (the account values)
/// - 2: A ptr to the initial payload.
/// - 3: A ptr (in segment @SEGMENT_ACCOUNTS_LINKED_LIST) to the next node in the list.
/// Similarly, an empty storage linked list is written as
/// [@U256_MAX, _, _, _, @SEGMENT_ACCOUNTS_LINKED_LIST] in SEGMENT_ACCOUNTS_LINKED_LIST.
/// The linked list is preinitialized by appending storage slots to the segment. 
/// Each slot is encoded using 5 values.
/// The values at the respective positions are:
/// - 0: The account key
/// - 1: The slot key
/// - 2: The slot value.
/// - 3: The initial slot value.
/// - 4: A ptr (in segment @SEGMENT_ACCOUNTS_LINKED_LIST) to the next node in the list.

%macro store_initial_accounts
    PUSH %%after
    %jump(store_initial_accounts)
%%after:
%endmacro

/// Iterates over the initial account linked list and shallow copies
/// the accounts, storing a pointer to the copied account in the node.
/// Computes the length of `SEGMENT_ACCOUNTS_LINKED_LIST` and 
/// stores it in `GLOBAL_METADATA_ACCOUNTS_LINKED_LIST_NEXT_AVAILABLE`.
global store_initial_accounts:
    // stack: retdest
    PUSH @ACCOUNTS_LINKED_LISTS_NODE_SIZE
    PUSH @SEGMENT_ACCOUNTS_LINKED_LIST
    ADD
    // stack: cur_len, retdest
    PUSH @SEGMENT_ACCOUNTS_LINKED_LIST
    %next_account
loop_store_initial_accounts:
    // stack: current_node_ptr, cur_len, retdest
    %get_trie_data_size
    DUP2
    MLOAD_GENERAL
    // stack: current_addr_key, cpy_ptr, current_node_ptr, cur_len, retdest
    %eq_const(@U256_MAX)
    %jumpi(store_initial_accounts_end)
    DUP2
    %increment
    MLOAD_GENERAL
    // stack: nonce_ptr, cpy_ptr, current_node_ptr, cur_len, retdest
    DUP1
    %mload_trie_data // nonce
    %append_to_trie_data
    %increment
    // stack: balance_ptr, cpy_ptr, current_node_ptr, cur_len, retdest
    DUP1
    %mload_trie_data // balance
    %append_to_trie_data
    %increment // The storage_root_ptr is not really necessary
    // stack: storage_root_ptr_ptr, cpy_ptr, current_node_ptr, cur_len, retdest
    DUP1
    %mload_trie_data // storage_root_ptr
    %append_to_trie_data
    %increment
    // stack: code_hash_ptr, cpy_ptr, current_node_ptr, cur_len, retdest
    %mload_trie_data // code_hash
    %append_to_trie_data
    // stack: cpy_ptr, current_node_ptr, cur_len, retdest
    DUP2
    %add_const(2)
    SWAP1
    MSTORE_GENERAL // Store cpy_ptr
    // stack: current_node_ptr, cur_len, retdest
    SWAP1 PUSH @ACCOUNTS_LINKED_LISTS_NODE_SIZE 
    ADD
    SWAP1
    // stack: current_node_ptr, cur_len', retdest
    %next_account
    %jump(loop_store_initial_accounts)

store_initial_accounts_end:
    %pop2
    // stack: cur_len, retdest
    %mstore_global_metadata(@GLOBAL_METADATA_ACCOUNTS_LINKED_LIST_NEXT_AVAILABLE)
    JUMP

%macro insert_account_with_overwrite
    %stack (addr_key, ptr) -> (addr_key, ptr, %%after)
    %jump(insert_account_with_overwrite)
%%after:
%endmacro

// Multiplies the value at the top of the stack, denoted by ptr/4, by 4
// and aborts if ptr/4 <= mem[@GLOBAL_METADATA_ACCOUNTS_LINKED_LIST_NEXT_AVAILABLE]/4.
// Also checks that ptr >= @SEGMENT_ACCOUNTS_LINKED_LIST.
// This way, 4*ptr/4 must be pointing to the beginning of a node.
// TODO: Maybe we should check here if the node has been deleted.
%macro get_valid_account_ptr
    // stack: ptr/4
    // Check that the pointer is greater than the segment.
    PUSH @SEGMENT_ACCOUNTS_LINKED_LIST
    DUP2
    %mul_const(4)
    // stack: ptr, @SEGMENT_ACCOUNTS_LINKED_LIST, ptr/4
    %increment %assert_gt
    // stack: ptr/4
    DUP1
    PUSH 4
    %mload_global_metadata(@GLOBAL_METADATA_ACCOUNTS_LINKED_LIST_NEXT_AVAILABLE)
    // By construction, both @SEGMENT_ACCOUNTS_LINKED_LIST and the unscaled list len
    // must be multiples of 4
    DIV
    // stack: @SEGMENT_ACCOUNTS_LINKED_LIST/4 + accounts_linked_list_len/4, ptr/4, ptr/4
    %assert_gt
    %mul_const(4)
%endmacro

global insert_account_with_overwrite:
    // stack: addr_key, payload_ptr, retdest
    PROVER_INPUT(linked_list::insert_account)
    // stack: pred_ptr/4, addr_key, payload_ptr, retdest
    %get_valid_account_ptr
    // stack: pred_ptr, addr_key, payload_ptr, retdest
    DUP1
    MLOAD_GENERAL
    DUP1
    // stack: pred_addr_key, pred_addr_key, pred_ptr, addr_key, payload_ptr, retdest
    DUP4 GT
    DUP3 %eq_const(@SEGMENT_ACCOUNTS_LINKED_LIST)
    ADD // OR
    // If the predesessor is strictly smaller or the predecessor is the special
    // node with key @U256_MAX (and hence we're inserting a new minimum), then
    // we need to insert a new node.
    %jumpi(insert_new_account)
    // stack: pred_addr_key, pred_ptr, addr_key, payload_ptr, retdest
    // If we are here we know that addr <= pred_addr. But this is only possible if pred_addr == addr.
    DUP3
    %assert_eq
    
    // stack: pred_ptr, addr_key, payload_ptr, retdest
    // Check that this is not a deleted node
    DUP1
    %add_const(@ACCOUNTS_NEXT_NODE_PTR)
    MLOAD_GENERAL
    %jump_neq_const(@U256_MAX, account_found_with_overwrite)
    // The storage key is not in the list.
    PANIC

account_found_with_overwrite:
    // The address was already in the list
    // stack: pred_ptr, addr_key, payload_ptr, retdest
    // Load the payload pointer
    %increment
    // stack: payload_ptr_ptr, addr_key, payload_ptr, retdest
    DUP3 MSTORE_GENERAL
    %pop2
    JUMP

insert_new_account:
    // stack: pred_addr_key, pred_ptr, addr_key, payload_ptr, retdest
    POP
    // get the value of the next address
    %add_const(@ACCOUNTS_NEXT_NODE_PTR)
    // stack: next_ptr_ptr, addr_key, payload_ptr, retdest
    %mload_global_metadata(@GLOBAL_METADATA_ACCOUNTS_LINKED_LIST_NEXT_AVAILABLE)
    DUP2
    MLOAD_GENERAL
    // stack: next_ptr, new_ptr, next_ptr_ptr, addr_key, payload_ptr, retdest
    // Check that this is not a deleted node
    DUP1
    %eq_const(@U256_MAX)
    %assert_zero
    DUP1
    MLOAD_GENERAL
    // stack: next_addr_key, next_ptr, new_ptr, next_ptr_ptr, addr_key, payload_ptr, retdest
    DUP5
    // Here, (addr_key > pred_addr_key) || (pred_ptr == @SEGMENT_ACCOUNTS_LINKED_LIST).
    // We should have (addr_key < next_addr_key), meaning the new value can be inserted between pred_ptr and next_ptr.
    %assert_lt
    // stack: next_ptr, new_ptr, next_ptr_ptr, addr_key, payload_ptr, retdest
    SWAP2
    DUP2
    // stack: new_ptr, next_ptr_ptr, new_ptr, next_ptr, addr_key, payload_ptr, retdest
    MSTORE_GENERAL
    // stack: new_ptr, next_ptr, addr_key, payload_ptr, retdest
    DUP1
    DUP4
    MSTORE_GENERAL
    // stack: new_ptr, next_ptr, addr_key, payload_ptr, retdest
    %increment
    DUP1
    DUP5
    MSTORE_GENERAL
    // stack: new_ptr + 1, next_ptr, addr_key, payload_ptr, retdest
    %increment
    DUP1
    DUP5
    %clone_account
    MSTORE_GENERAL
    %increment
    DUP1
    // stack: new_next_ptr, new_next_ptr, next_ptr, addr_key, payload_ptr, retdest
    SWAP2
    MSTORE_GENERAL
    // stack: new_next_ptr, addr_key, payload_ptr, retdest
    %increment
    %mstore_global_metadata(@GLOBAL_METADATA_ACCOUNTS_LINKED_LIST_NEXT_AVAILABLE)
    // stack: addr_key, payload_ptr, retdest
    %pop2
    JUMP


/// Searches the account addr in the linked list.
/// Returns 0 if the account was not found or `original_ptr` if it was already present.
global search_account:
    // stack: addr_key, retdest
    PROVER_INPUT(linked_list::insert_account)
    // stack: pred_ptr/4, addr_key, retdest
    %get_valid_account_ptr
    // stack: pred_ptr, addr_key, retdest
    DUP1
    MLOAD_GENERAL
    DUP1
    // stack: pred_addr_key, pred_addr_key, pred_ptr, addr_key, retdest
    DUP4 GT
    DUP3 %eq_const(@SEGMENT_ACCOUNTS_LINKED_LIST)
    ADD // OR
    // If the predesessor is strictly smaller or the predecessor is the special
    // node with key @U256_MAX (and hence we're inserting a new minimum), then
    // we need to insert a new node.
    %jumpi(account_not_found)
    // stack: pred_addr_key, pred_ptr, addr_key, retdest
    // If we are here we know that addr_key <= pred_addr_key. But this is only possible if pred_addr == addr.
    DUP3
    %assert_eq
    
    // stack: pred_ptr, addr_key, retdest
    // Check that this is not a deleted node
    DUP1
    %add_const(@ACCOUNTS_NEXT_NODE_PTR)
    MLOAD_GENERAL
    %jump_neq_const(@U256_MAX, account_found)
    // The storage key is not in the list.
    PANIC

account_found:
    // The address was already in the list
    // stack: pred_ptr, addr_key, retdest
    // Load the payload pointer
    %increment
    MLOAD_GENERAL
    // stack: orig_payload_ptr, addr_key, retdest
    %stack (orig_payload_ptr, addr_key, retdest) -> (retdest, orig_payload_ptr)
    JUMP

account_not_found:
    // stack: pred_addr_key, pred_ptr, addr_key, retdest
    %stack (pred_addr_key, pred_ptr, addr_key, retdest) -> (retdest, 0)
    JUMP

%macro remove_account_from_linked_list
    PUSH %%after
    SWAP1
    %jump(remove_account)
%%after:
%endmacro

/// Removes the address and its value from the access list.
/// Panics if the key is not in the list.
global remove_account:
    // stack: addr_key, retdest
    PROVER_INPUT(linked_list::remove_account)
    // stack: pred_ptr/4, addr_key, retdest
    %get_valid_account_ptr
    // stack: pred_ptr, addr_key, retdest
    %add_const(@ACCOUNTS_NEXT_NODE_PTR)
    // stack: next_ptr_ptr, addr_key, retdest
    DUP1
    MLOAD_GENERAL
    // stack: next_ptr, next_ptr_ptr, addr_key, retdest
    DUP1
    MLOAD_GENERAL
    // stack: next_addr_key, next_ptr, next_ptr_ptr, addr_key, retdest
    DUP4
    %assert_eq
    // stack: next_ptr, next_ptr_ptr, addr_key, retdest
    %add_const(@ACCOUNTS_NEXT_NODE_PTR)
    // stack: next_next_ptr_ptr, next_ptr_ptr, addr_key, key, retdest
    DUP1
    MLOAD_GENERAL
    // stack: next_next_ptr, next_next_ptr_ptr, next_ptr_ptr, addr_key, retdest
    SWAP1
    %mstore_u256_max
    // stack: next_next_ptr, next_ptr_ptr, addr_key, retdest
    MSTORE_GENERAL
    POP
    JUMP


//
//
// STORAGE linked list
//
//

%macro store_initial_slots
    PUSH %%after
    %jump(store_initial_slots)
%%after:
%endmacro


/// Iterates over the initial account linked list and shallow copies
/// the accounts, storing a pointer to the copied account in the node.
/// Computes the length of `SEGMENT_STORAGE_LINKED_LIST` and 
/// checks against `GLOBAL_METADATA_STORAGE_LINKED_LIST_NEXT_AVAILABLE`.
global store_initial_slots:
    // stack: retdest
    PUSH @STORAGE_LINKED_LISTS_NODE_SIZE
    PUSH @SEGMENT_STORAGE_LINKED_LIST
    ADD
    // stack: cur_len, retdest
    PUSH @SEGMENT_STORAGE_LINKED_LIST
    %next_slot

loop_store_initial_slots:
    // stack: current_node_ptr, cur_len, retdest
    DUP1
    MLOAD_GENERAL
    // stack: current_addr_key, current_node_ptr, cur_len, retdest
    %eq_const(@U256_MAX)
    %jumpi(store_initial_slots_end)
    DUP1
    %add_const(2)
    MLOAD_GENERAL
    // stack: value, current_node_ptr, cur_len, retdest
    DUP2
    %add_const(@STORAGE_COPY_PAYLOAD_PTR)
    // stack: cpy_value_ptr, value, current_node_ptr, cur_len, retdest
    SWAP1
    MSTORE_GENERAL // Store cpy_value
    // stack: current_node_ptr, cur_len, retdest
    SWAP1 PUSH @STORAGE_LINKED_LISTS_NODE_SIZE
    ADD
    SWAP1
    // stack: current_node_ptr, cur_len', retdest
    %next_slot
    %jump(loop_store_initial_slots)

store_initial_slots_end:
    POP
    // stack: cur_len, retdest
    %mstore_global_metadata(@GLOBAL_METADATA_STORAGE_LINKED_LIST_NEXT_AVAILABLE)
    JUMP


// Multiplies the value at the top of the stack, denoted by ptr/5, by 5
// and aborts if ptr/5 >= (mem[@GLOBAL_METADATA_ACCOUNTS_LINKED_LIST_NEXT_AVAILABLE] - @SEGMENT_STORAGE_LINKED_LIST)/5.
// This way, @SEGMENT_STORAGE_LINKED_LIST + 5*ptr/5 must be pointing to the beginning of a node.
// TODO: Maybe we should check here if the node has been deleted.
%macro get_valid_slot_ptr
    // stack: ptr/5
    DUP1
    PUSH 5
    PUSH @SEGMENT_STORAGE_LINKED_LIST
    // stack: segment, 5, ptr/5, ptr/5
    %mload_global_metadata(@GLOBAL_METADATA_STORAGE_LINKED_LIST_NEXT_AVAILABLE)
    SUB
    // stack: accessed_strg_keys_len, 5, ptr/5, ptr/5
    // By construction, the unscaled list len must be multiple of 5
    DIV
    // stack: accessed_strg_keys_len/5, ptr/5, ptr/5
    %assert_gt
    %mul_const(5)
    %add_const(@SEGMENT_STORAGE_LINKED_LIST)
%endmacro

/// Inserts the pair (address_key, storage_key) and a new payload pointer into the linked list if it is not already present,
/// or modifies its payload if it was already present.
global insert_slot_with_value:
    // stack: addr_key, key, value, retdest
    PROVER_INPUT(linked_list::insert_slot)
    // stack: pred_ptr/5, addr_key, key, value, retdest
    %get_valid_slot_ptr

    // stack: pred_ptr, addr_key, key, value, retdest
    DUP1
    MLOAD_GENERAL
    DUP1
    // stack: pred_addr_key, pred_addr_key, pred_ptr, addr_key, key, value, retdest
    DUP4 
    GT
    DUP3 %eq_const(@SEGMENT_STORAGE_LINKED_LIST)
    ADD // OR
    // If the predesessor is strictly smaller or the predecessor is the special
    // node with key @U256_MAX (and hence we're inserting a new minimum), then
    // we need to insert a new node.
    %jumpi(insert_new_slot_with_value)
    // stack: pred_addr_key, pred_ptr, addr_key, key, payload_ptr, retdest
    // If we are here we know that addr <= pred_addr. But this is only possible if pred_addr == addr.
    DUP3
    %assert_eq
    // stack: pred_ptr, addr_key, key, value, retdest
    DUP1
    %increment
    MLOAD_GENERAL
    // stack: pred_key, pred_ptr, addr_key, key, value, retdest
    DUP1 DUP5
    GT
    %jumpi(insert_new_slot_with_value)
    // stack: pred_key, pred_ptr, addr_key, key, value, retdest
    DUP4
    // We know that key <= pred_key. It must hold that pred_key == key.
    %assert_eq
    
    // stack: pred_ptr, addr_key, key, value, retdest
    // Check that this is not a deleted node
    DUP1
    %add_const(@STORAGE_NEXT_NODE_PTR)
    MLOAD_GENERAL
    %jump_neq_const(@U256_MAX, slot_found_write_value)
    // The storage key is not in the list.
    PANIC

insert_new_slot_with_value:
    // stack: pred_addr or pred_key, pred_ptr, addr_key, key, value, retdest
    POP
    // get the value of the next address
    %add_const(@STORAGE_NEXT_NODE_PTR)
    // stack: next_ptr_ptr, addr_key, key, value, retdest
    %mload_global_metadata(@GLOBAL_METADATA_STORAGE_LINKED_LIST_NEXT_AVAILABLE)
    DUP2
    MLOAD_GENERAL
    // stack: next_ptr, new_ptr, next_ptr_ptr, addr_key, key, value, retdest
    // Check that this is not a deleted node
    DUP1
    %eq_const(@U256_MAX)
    %assert_zero
    DUP1
    MLOAD_GENERAL
    // stack: next_addr_key, next_ptr, new_ptr, next_ptr_ptr, addr_key, key, value, retdest
    DUP1
    DUP6
    // Here, (addr_key > pred_addr_key) || (pred_ptr == @SEGMENT_ACCOUNTS_LINKED_LIST).
    // We should have (addr_key < next_addr_key), meaning the new value can be inserted between pred_ptr and next_ptr.
    LT
    %jumpi(next_node_ok_with_value)
    // If addr_key <= next_addr_key, then it addr must be equal to next_addr
    // stack: next_addr_key, next_ptr, new_ptr, next_ptr_ptr, addr_key, key, value, retdest
    DUP5
    %assert_eq
    // stack: next_ptr, new_ptr, next_ptr_ptr, addr_key, key, value, retdest
    DUP1
    %increment
    MLOAD_GENERAL
    // stack: next_key, next_ptr, new_ptr, next_ptr_ptr, addr_key, key, value, retdest
    DUP1 // This is added just to have the correct stack in next_node_ok
    DUP7
    // The next key must be strictly larger
    %assert_lt

next_node_ok_with_value:
    // stack: next_addr or next_key, next_ptr, new_ptr, next_ptr_ptr, addr_key, key, value, retdest
    POP
    // stack: next_ptr, new_ptr, next_ptr_ptr, addr_key, key, value, retdest
    SWAP2
    DUP2
    // stack: new_ptr, next_ptr_ptr, new_ptr, next_ptr, addr_key, key, value, retdest
    MSTORE_GENERAL
    // stack: new_ptr, next_ptr, addr_key, key, value, retdest
    // Write the address in the new node
    DUP1
    DUP4
    MSTORE_GENERAL
    // stack: new_ptr, next_ptr, addr_key, key, value, retdest
    // Write the key in the new node
    %increment
    DUP1
    DUP5
    MSTORE_GENERAL
    // stack: new_ptr + 1, next_ptr, addr_key, key, value, retdest
    // Write the value in the linked list.
    %increment
    DUP1 %increment
    // stack: new_ptr+3, new_value_ptr, next_ptr, addr_key, key, value, retdest
    %stack (new_cloned_value_ptr, new_value_ptr, next_ptr, addr_key, key, value, retdest)
        -> (value, new_cloned_value_ptr, value, new_value_ptr, new_cloned_value_ptr, next_ptr, retdest)
    MSTORE_GENERAL // Store copied value.
    MSTORE_GENERAL // Store value.

    // stack: new_ptr + 3, next_ptr, retdest
    %increment
    DUP1
    // stack: new_next_ptr_ptr, new_next_ptr_ptr, next_ptr, retdest
    SWAP2
    MSTORE_GENERAL
    // stack: new_next_ptr_ptr, retdest
    %increment
    %mstore_global_metadata(@GLOBAL_METADATA_STORAGE_LINKED_LIST_NEXT_AVAILABLE)
    // stack: retdest
    JUMP

slot_found_write_value:
    // stack: pred_ptr, addr_key, key, value, retdest
    %add_const(2)
    %stack (payload_ptr, addr_key, key, value) -> (value, payload_ptr)
    MSTORE_GENERAL
    // stack: retdest
    JUMP

%macro insert_slot_with_value
    // stack: addr, slot, value
    %addr_to_state_key
    SWAP1
    %slot_to_storage_key
    %stack (slot_key, addr_key, value) -> (addr_key, slot_key, value, %%after)
    %jump(insert_slot_with_value)
%%after:
    // stack: (empty)
%endmacro

%macro insert_slot_with_value_from_keys
    // stack: addr_key, slot_key, value
    %stack (addr_key, slot_key, value) -> (addr_key, slot_key, value, %%after)
    %jump(insert_slot_with_value)
%%after:
    // stack: (empty)
%endmacro

/// Inserts the pair (address_key, storage_key) and payload pointer into the linked list if it is not already present,
/// or modifies its payload if it was already present.
/// Returns `value` if the storage key was inserted, `old_value` if it was already present.
global insert_slot:
    // stack: addr_key, key, value, retdest
    PROVER_INPUT(linked_list::insert_slot)
    // stack: pred_ptr/5, addr_key, key, value, retdest
    %get_valid_slot_ptr

    // stack: pred_ptr, addr_key, key, value, retdest
    DUP1
    MLOAD_GENERAL
    DUP1
    // stack: pred_addr_key, pred_addr_key, pred_ptr, addr_key, key, value, retdest
    DUP4 
    GT
    DUP3 %eq_const(@SEGMENT_STORAGE_LINKED_LIST)
    ADD // OR
    // If the predesessor is strictly smaller or the predecessor is the special
    // node with key @U256_MAX (and hence we're inserting a new minimum), then
    // we need to insert a new node.
    %jumpi(insert_new_slot)
    // stack: pred_addr_key, pred_ptr, addr_key, key, value, retdest
    // If we are here we know that addr <= pred_addr. But this is only possible if pred_addr == addr.
    DUP3
    %assert_eq
    // stack: pred_ptr, addr_key, key, value, retdest
    DUP1
    %increment
    MLOAD_GENERAL
    // stack: pred_key, pred_ptr, addr_key, key, value, retdest
    DUP1 DUP5
    GT
    %jumpi(insert_new_slot)
    // stack: pred_key, pred_ptr, addr_key, key, value, retdest
    DUP4
    // We know that key <= pred_key. It must hold that pred_key == key.
    %assert_eq
    // stack: pred_ptr, addr_key, key, value, retdest
    
    // stack: pred_ptr, addr_key, key, value, retdest
    // Check that this is not a deleted node
    DUP1
    %add_const(@STORAGE_NEXT_NODE_PTR)
    MLOAD_GENERAL
    %jump_neq_const(@U256_MAX, slot_found_write)
    // The storage key is not in the list.
    PANIC

slot_found_write:
    // The slot was already in the list
    // stack: pred_ptr, addr_key, key, value, retdest
    // Load the old value
    %add_const(2)
    DUP1
    MLOAD_GENERAL
    // stack: old_value, pred_ptr + 2, addr_key, key, value, retdest
    SWAP1
    DUP5
    MSTORE_GENERAL // Store the new value
    %stack (old_value, addr_key, key, value, retdest) -> (retdest, old_value)
    JUMP
insert_new_slot:
    // stack: pred_addr or pred_key, pred_ptr, addr_key, key, value, retdest
    POP
    // get the value of the next address
    %add_const(@STORAGE_NEXT_NODE_PTR)
    // stack: next_ptr_ptr, addr_key, key, value, retdest
    %mload_global_metadata(@GLOBAL_METADATA_STORAGE_LINKED_LIST_NEXT_AVAILABLE)
    DUP2
    MLOAD_GENERAL
    // stack: next_ptr, new_ptr, next_ptr_ptr, addr_key, key, value, retdest
    // Check that this is not a deleted node
    DUP1
    %eq_const(@U256_MAX)
    %assert_zero
    DUP1
    MLOAD_GENERAL
    // stack: next_addr_key, next_ptr, new_ptr, next_ptr_ptr, addr_key, key, value, retdest
    DUP1
    DUP6
    // Here, (addr_key > pred_addr_key) || (pred_ptr == @SEGMENT_ACCOUNTS_LINKED_LIST).
    // We should have (addr_key < next_addr_key), meaning the new value can be inserted between pred_ptr and next_ptr.
    LT
    %jumpi(next_node_ok)
    // If addr_key <= next_addr_key, then it addr must be equal to next_addr
    // stack: next_addr_key, next_ptr, new_ptr, next_ptr_ptr, addr_key, key, value, retdest
    DUP5
    %assert_eq
    // stack: next_ptr, new_ptr, next_ptr_ptr, addr_key, key, value, retdest
    DUP1
    %increment
    MLOAD_GENERAL
    // stack: next_key, next_ptr, new_ptr, next_ptr_ptr, addr_key, key, value, retdest
    DUP1 // This is added just to have the correct stack in next_node_ok
    DUP7
    // The next key must be strictly larger
    %assert_lt
next_node_ok:
    // stack: next_addr or next_key, next_ptr, new_ptr, next_ptr_ptr, addr_key, key, value, retdest
    POP
    // stack: next_ptr, new_ptr, next_ptr_ptr, addr_key, key, value, retdest
    SWAP2
    DUP2
    // stack: new_ptr, next_ptr_ptr, new_ptr, next_ptr, addr_key, key, value, retdest
    MSTORE_GENERAL
    // stack: new_ptr, next_ptr, addr_key, key, value, retdest
    // Write the address in the new node
    DUP1
    DUP4
    MSTORE_GENERAL
    // stack: new_ptr, next_ptr, addr_key, key, value, retdest
    // Write the key in the new node
    %increment
    DUP1
    DUP5
    MSTORE_GENERAL
    // stack: new_ptr + 1, next_ptr, addr_key, key, value, retdest
    // Store value
    %increment
    DUP1
    DUP6
    MSTORE_GENERAL

    // stack: new_ptr + 2, next_ptr, addr_key, key, value, retdest
    // Store the copy of value
    %increment
    DUP1
    DUP6
    %clone_slot
    MSTORE_GENERAL
    // stack: new_ptr + 3, next_ptr, addr_key, key, value, retdest
    %increment
    DUP1
    // stack: new_next_ptr, new_next_ptr, next_ptr, addr_key, key, value, retdest
    SWAP2
    MSTORE_GENERAL
    // stack: new_next_ptr, addr_key, key, value, retdest
    %increment
    %mstore_global_metadata(@GLOBAL_METADATA_STORAGE_LINKED_LIST_NEXT_AVAILABLE)
    // stack: addr_key, key, value, retdest
    %stack (addr_key, key, value, retdest) -> (retdest, value)
    JUMP

/// Searches the pair (address_key, storage_key) in the storage the linked list.
/// Returns `value` if the storage key was inserted, `old_value` if it was already present.
global search_slot:
    // stack: addr_key, key, value, retdest
    PROVER_INPUT(linked_list::insert_slot)
    // stack: pred_ptr/5, addr_key, key, value, retdest
    %get_valid_slot_ptr

    // stack: pred_ptr, addr_key, key, value, retdest
    DUP1
    MLOAD_GENERAL
    DUP1
    // stack: pred_addr_key, pred_addr_key, pred_ptr, addr_key, key, value, retdest
    DUP4 
    GT
    DUP3 %eq_const(@SEGMENT_STORAGE_LINKED_LIST)
    ADD // OR
    // If the predesessor is strictly smaller or the predecessor is the special
    // node with key @U256_MAX (and hence we're inserting a new minimum), then
    // the slot was not found
    %jumpi(slot_not_found)
    // stack: pred_addr_key, pred_ptr, addr_key, key, value, retdest
    // If we are here we know that addr <= pred_addr. But this is only possible if pred_addr == addr.
    DUP3
    %assert_eq
    // stack: pred_ptr, addr_key, key, value, retdest
    DUP1
    %increment
    MLOAD_GENERAL
    // stack: pred_key, pred_ptr, addr_key, key, value, retdest
    DUP1 DUP5
    GT
    %jumpi(slot_not_found)
    // stack: pred_key, pred_ptr, addr_key, key, value, retdest
    DUP4
    // We know that key <= pred_key. It must hold that pred_key == key.
    %assert_eq
    // stack: pred_ptr, addr_key, key, value, retdest
    
    // stack: pred_ptr, addr_key, key, value, retdest
    // Check that this is not a deleted node
    DUP1
    %add_const(@STORAGE_NEXT_NODE_PTR)
    MLOAD_GENERAL
    %jump_neq_const(@U256_MAX, slot_found_no_write)
    // The storage key is not in the list.
    PANIC
slot_not_found:    
    // stack: pred_addr_or_pred_key, pred_ptr, addr_key, key, value, retdest
    %stack (pred_addr_or_pred_key, pred_ptr, addr_key, key, value, retdest)
        -> (retdest, value)
    JUMP

slot_found_no_write:
    // The slot was already in the list
    // stack: pred_ptr, addr_key, key, value, retdest
    // Load the old value
    %add_const(2)
    MLOAD_GENERAL
    // stack: old_value, addr_key, key, value, retdest
    %stack (old_value, addr_key, key, value, retdest) -> (retdest, old_value)
    JUMP

%macro search_slot
    // stack: state_key, storage_key, ptr
    %stack (state_key, storage_key, ptr) -> (state_key, storage_key, ptr, %%after)
    %jump(search_slot)
%%after:
    // stack: value
%endmacro

%macro remove_slot
    %stack (key, addr_key) -> (addr_key, key, %%after)
    %jump(remove_slot)
%%after:
%endmacro

/// Removes the storage key and its value from the list.
/// Panics if the key is not in the list.
global remove_slot:
    // stack: addr_key, key, retdest
    PROVER_INPUT(linked_list::remove_slot)
    // stack: pred_ptr/5, addr_key, key, retdest
    %get_valid_slot_ptr
    // stack: pred_ptr, addr_key, key, retdest
    %add_const(@STORAGE_NEXT_NODE_PTR)
    // stack: next_ptr_ptr, addr_key, key, retdest
    DUP1
    MLOAD_GENERAL
    // stack: next_ptr, next_ptr_ptr, addr_key, key, retdest
    DUP1
    MLOAD_GENERAL
    // stack: next_addr_key, next_ptr, next_ptr_ptr, addr_key, key, retdest
    DUP4
    %assert_eq
    // stack: next_ptr, next_ptr_ptr, addr_key, key, retdest
    DUP1
    %increment
    MLOAD_GENERAL
    // stack: next_key, next_ptr, next_ptr_ptr, addr_key, key, retdest
    DUP5
    %assert_eq
    // stack: next_ptr, next_ptr_ptr, addr_key, key, retdest
    %add_const(@STORAGE_NEXT_NODE_PTR)
    // stack: next_next_ptr_ptr, next_ptr_ptr, addr_key, key, retdest
    DUP1
    MLOAD_GENERAL
    // stack: next_next_ptr, next_next_ptr_ptr, next_ptr_ptr, addr_key, key, retdest
    // Mark the next node as deleted
    SWAP1
    %mstore_u256_max
    // stack: next_next_ptr, next_ptr_ptr, addr_key, key, retdest
    MSTORE_GENERAL
    %pop2
    JUMP

/// Called when an account is deleted: it deletes all slots associated with the account.
global remove_all_account_slots:
    // stack: addr_key, retdest
    PROVER_INPUT(linked_list::remove_address_slots)
    // pred_ptr/5, retdest
    %get_valid_slot_ptr
    // stack: pred_ptr, addr_key, retdest
    // First, check that the previous address is not `addr`
    DUP1 MLOAD_GENERAL
    // stack: pred_addr_key, pred_ptr, addr_key, retdest
    DUP3 EQ %jumpi(panic)
    // stack: pred_ptr, addr_key, retdest
    DUP1

// Now, while the next address is `addr`, remove the next slot.
remove_all_slots_loop:
    // stack: pred_ptr, pred_ptr, addr_key, retdest
    %add_const(@STORAGE_NEXT_NODE_PTR) DUP1 MLOAD_GENERAL
    // stack: cur_ptr, cur_ptr_ptr, pred_ptr, addr_key, retdest
    DUP1 %eq_const(@U256_MAX) %jumpi(remove_all_slots_end)
    DUP1 %add_const(@STORAGE_NEXT_NODE_PTR) MLOAD_GENERAL 
    // stack: next_ptr, cur_ptr, cur_ptr_ptr, pred_ptr, addr_key, retdest
    SWAP1 DUP1
    // stack: cur_ptr, cur_ptr, next_ptr, cur_ptr_ptr, pred_ptr, addr_key, retdest
    MLOAD_GENERAL
    DUP6 EQ ISZERO %jumpi(remove_all_slots_pop_and_end)
    
    // Remove slot: update the value in cur_ptr_ptr, and set cur_ptr+4 to @U256_MAX.
    // stack: cur_ptr, next_ptr, cur_ptr_ptr, pred_ptr, addr_key, retdest
    SWAP2 SWAP1
    // stack: next_ptr, cur_ptr_ptr, cur_ptr, pred_ptr, addr_key, retdest
    MSTORE_GENERAL
    // stack: cur_ptr, pred_ptr, addr_key, retdest
    %add_const(@STORAGE_NEXT_NODE_PTR) 
    %mstore_u256_max
    // stack: pred_ptr, addr_key, retdest
    DUP1
    %jump(remove_all_slots_loop)

remove_all_slots_pop_and_end:
    POP
remove_all_slots_end:
    // stack: next_ptr, cur_ptr_ptr, pred_ptr, addr_key, retdest
    %pop4 JUMP

%macro remove_all_account_slots
    %stack (addr_key) -> (addr_key, %%after)
    %jump(remove_all_account_slots)
%%after:
%endmacro

%macro read_accounts_linked_list
    %stack (addr) -> (addr, %%after)
    %addr_to_state_key
    %jump(search_account)
%%after:
    // stack: account_ptr
%endmacro

%macro read_storage_linked_list
    // stack: slot
    %slot_to_storage_key
    %stack (storage_key) -> (storage_key, 0, %%after)
    %address
    %addr_to_state_key
    // stack: addr_key, storage_key, 0, %%after
    %jump(search_slot)
%%after:
    // stack: slot_value
%endmacro

%macro read_storage_linked_list_w_addr
    // stack: slot, address
    %slot_to_storage_key
    %stack (storage_key, address) -> (address, storage_key, 0, %%after)
    %addr_to_state_key
    // stack: addr_key, storage_key, 0, %%after
    %jump(search_slot)
%%after:
    // stack: slot_value
%endmacro

%macro read_storage_linked_list_w_state_key
    // stack: slot, state_key
    %slot_to_storage_key
<<<<<<< HEAD
    SWAP1
    %stack (state_key, key) -> (state_key, key, 0, %%after)
=======
    %stack (storage_key, state_key) -> (state_key, storage_key, 0, %%after)
>>>>>>> 7f7ce75c
    %jump(search_slot)
%%after:
    // stack: slot_ptr
%endmacro

%macro first_account
    // stack: empty
    PUSH @SEGMENT_ACCOUNTS_LINKED_LIST
    %next_account
%endmacro

%macro next_account
    // stack: node_ptr
    %add_const(@ACCOUNTS_NEXT_NODE_PTR)
    MLOAD_GENERAL
    // stack: next_node_ptr
%endmacro

%macro first_slot
    // stack: empty
    PUSH @SEGMENT_STORAGE_LINKED_LIST
    %next_slot
%endmacro

%macro next_slot
    // stack: node_ptr
    %add_const(@STORAGE_NEXT_NODE_PTR)
    MLOAD_GENERAL
    // stack: next_node_ptr
%endmacro<|MERGE_RESOLUTION|>--- conflicted
+++ resolved
@@ -882,12 +882,7 @@
 %macro read_storage_linked_list_w_state_key
     // stack: slot, state_key
     %slot_to_storage_key
-<<<<<<< HEAD
-    SWAP1
-    %stack (state_key, key) -> (state_key, key, 0, %%after)
-=======
     %stack (storage_key, state_key) -> (state_key, storage_key, 0, %%after)
->>>>>>> 7f7ce75c
     %jump(search_slot)
 %%after:
     // stack: slot_ptr
