--- conflicted
+++ resolved
@@ -102,7 +102,6 @@
     KernelHash,
     KernelLen,
 
-<<<<<<< HEAD
     /// The address of the next available address in
     /// Segment::AccountsLinkedList
     AccountsLinkedListNextAvailable,
@@ -115,11 +114,7 @@
     /// Length of the `StorageLinkedList` segment after insertion of the
     /// initial storage slots.
     InitialStorageLinkedListLen,
-}
-
-impl GlobalMetadata {
-    pub(crate) const COUNT: usize = 51;
-=======
+
     /// The length of the transient storage segment.
     TransientStorageLen,
 
@@ -132,8 +127,7 @@
 }
 
 impl GlobalMetadata {
-    pub(crate) const COUNT: usize = 55;
->>>>>>> e7e83ded
+    pub(crate) const COUNT: usize = 59;
 
     /// Unscales this virtual offset by their respective `Segment` value.
     pub(crate) const fn unscale(&self) -> usize {
@@ -193,17 +187,14 @@
             Self::CreatedContractsLen,
             Self::KernelHash,
             Self::KernelLen,
-<<<<<<< HEAD
             Self::AccountsLinkedListNextAvailable,
             Self::StorageLinkedListNextAvailable,
             Self::InitialAccountsLinkedListLen,
             Self::InitialStorageLinkedListLen,
-=======
             Self::TransientStorageLen,
             Self::BlobVersionedHashesRlpStart,
             Self::BlobVersionedHashesRlpLen,
             Self::BlobVersionedHashesLen,
->>>>>>> e7e83ded
         ]
     }
 
@@ -261,7 +252,6 @@
             Self::CreatedContractsLen => "GLOBAL_METADATA_CREATED_CONTRACTS_LEN",
             Self::KernelHash => "GLOBAL_METADATA_KERNEL_HASH",
             Self::KernelLen => "GLOBAL_METADATA_KERNEL_LEN",
-<<<<<<< HEAD
             Self::AccountsLinkedListNextAvailable => {
                 "GLOBAL_METADATA_ACCOUNTS_LINKED_LIST_NEXT_AVAILABLE"
             }
@@ -272,12 +262,10 @@
                 "GLOBAL_METADATA_INITIAL_ACCOUNTS_LINKED_LIST_LEN"
             }
             Self::InitialStorageLinkedListLen => "GLOBAL_METADATA_INITIAL_STORAGE_LINKED_LIST_LEN",
-=======
             Self::TransientStorageLen => "GLOBAL_METADATA_TRANSIENT_STORAGE_LEN",
             Self::BlobVersionedHashesRlpStart => "GLOBAL_METADATA_BLOB_VERSIONED_HASHES_RLP_START",
             Self::BlobVersionedHashesRlpLen => "GLOBAL_METADATA_BLOB_VERSIONED_HASHES_RLP_LEN",
             Self::BlobVersionedHashesLen => "GLOBAL_METADATA_BLOB_VERSIONED_HASHES_LEN",
->>>>>>> e7e83ded
         }
     }
 }