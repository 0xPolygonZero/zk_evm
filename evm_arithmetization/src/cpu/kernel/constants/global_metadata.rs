--- conflicted
+++ resolved
@@ -118,11 +118,7 @@
 }
 
 impl GlobalMetadata {
-<<<<<<< HEAD
-    pub(crate) const COUNT: usize = 56;
-=======
-    pub(crate) const COUNT: usize = 54;
->>>>>>> e57fe5a6
+    pub(crate) const COUNT: usize = 55;
 
     /// Unscales this virtual offset by their respective `Segment` value.
     pub(crate) const fn unscale(&self) -> usize {
