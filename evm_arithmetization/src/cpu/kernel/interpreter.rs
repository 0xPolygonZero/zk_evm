--- conflicted
+++ resolved
@@ -412,24 +412,6 @@
         self.generation_state.registers.context
     }
 
-<<<<<<< HEAD
-    pub(crate) fn set_context(&mut self, context: usize) {
-        if context == 0 {
-            assert!(self.is_kernel());
-        }
-
-        while self.generation_state.memory.contexts.len() <= context {
-            self.generation_state
-                .memory
-                .contexts
-                .push(MemoryContextState::default());
-        }
-
-        self.generation_state.registers.context = context;
-    }
-
-=======
->>>>>>> 19138512
     /// Writes the encoding of 0 at @ENCODED_EMPTY_NODE_ADDR.
     pub(crate) fn initialize_rlp_segment(&mut self) {
         self.generation_state
