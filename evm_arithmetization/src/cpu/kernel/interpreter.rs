//! An EVM interpreter, allowing to execute the zkEVM CPU without keeping track
//! of co-processor operations to fill out their execution traces.
//! This is useful for testing and debugging purposes, but also in the context
//! of jumpdest analysis simulation, where it allows the prover to skim through
//! the future execution and generate nondeterministically the corresponding
//! jumpdest table, before the actual CPU carries on with contract execution.

use std::collections::{BTreeMap, BTreeSet, HashMap};

use anyhow::anyhow;
use ethereum_types::{BigEndianHash, U256};
use log::Level;
use mpt_trie::partial_trie::PartialTrie;
use plonky2::hash::hash_types::RichField;
use serde::{Deserialize, Serialize};

use crate::byte_packing::byte_packing_stark::BytePackingOp;
use crate::cpu::columns::CpuColumnsView;
use crate::cpu::kernel::aggregator::KERNEL;
use crate::cpu::kernel::constants::global_metadata::GlobalMetadata;
use crate::generation::debug_inputs;
use crate::generation::mpt::{load_linked_lists_and_txn_and_receipt_mpts, TrieRootPtrs};
use crate::generation::rlp::all_rlp_prover_inputs_reversed;
use crate::generation::state::{
    all_ger_prover_inputs, all_withdrawals_prover_inputs_reversed, GenerationState,
    GenerationStateCheckpoint,
};
use crate::generation::{state::State, GenerationInputs};
use crate::keccak_sponge::columns::KECCAK_WIDTH_BYTES;
use crate::keccak_sponge::keccak_sponge_stark::KeccakSpongeOp;
use crate::memory::segments::Segment;
use crate::util::h2u;
use crate::witness::errors::ProgramError;
use crate::witness::memory::{
    MemoryAddress, MemoryContextState, MemoryOp, MemoryOpKind, MemorySegmentState, MemoryState,
};
use crate::witness::operation::Operation;
use crate::witness::state::RegistersState;
use crate::witness::transition::{
    decode, fill_op_flag, get_op_special_length, log_kernel_instruction, Transition,
};
use crate::{arithmetic, keccak, logic};

/// Halt interpreter execution whenever a jump to this offset is done.
const DEFAULT_HALT_OFFSET: usize = 0xdeadbeef;

pub(crate) struct Interpreter<F: RichField> {
    /// The interpreter holds a `GenerationState` to keep track of the memory
    /// and registers.
    pub(crate) generation_state: GenerationState<F>,
    // All offsets at which the interpreter execution halts.
    pub(crate) halt_offsets: Vec<usize>,
    /// The interpreter will halt only if the current context matches
    /// halt_context
    pub(crate) halt_context: Option<usize>,
    /// Counts the number of appearances of each opcode. For debugging purposes.
    #[allow(unused)]
    pub(crate) opcode_count: [usize; 0x100],
    jumpdest_table: HashMap<usize, BTreeSet<usize>>,
    /// `true` if the we are currently carrying out a jumpdest analysis.
    pub(crate) is_jumpdest_analysis: bool,
    /// Holds the value of the clock: the clock counts the number of operations
    /// in the execution.
    pub(crate) clock: usize,
    /// Log of the maximal number of CPU cycles in one segment execution.
    max_cpu_len_log: Option<usize>,
}

/// Simulates the CPU execution from `state` until the program counter reaches
/// `final_label` in the current context.
pub(crate) fn simulate_cpu_and_get_user_jumps<F: RichField>(
    final_label: &str,
    state: &GenerationState<F>,
) -> Option<HashMap<usize, Vec<usize>>> {
    match state.jumpdest_table {
        Some(_) => None,
        None => {
            let halt_pc = KERNEL.global_labels[final_label];
            let initial_context = state.registers.context;
            let mut interpreter = Interpreter::new_with_state_and_halt_condition(
                state,
                halt_pc,
                initial_context,
                None,
            );

            log::debug!("Simulating CPU for jumpdest analysis.");

            let _ = interpreter.run();

            log::trace!("jumpdest table = {:?}", interpreter.jumpdest_table);

            let clock = interpreter.get_clock();

            interpreter
                .generation_state
                .set_jumpdest_analysis_inputs(interpreter.jumpdest_table);

            log::debug!(
                "Simulated CPU for jumpdest analysis halted after {:?} cycles.",
                clock
            );

            interpreter.generation_state.jumpdest_table
        }
    }
}

/// State data required to initialize the state passed to the prover.
#[derive(Default, Debug, Clone, Serialize, Deserialize)]
pub(crate) struct ExtraSegmentData {
    pub(crate) bignum_modmul_result_limbs: Vec<U256>,
    pub(crate) rlp_prover_inputs: Vec<U256>,
    pub(crate) withdrawal_prover_inputs: Vec<U256>,
    pub(crate) ger_prover_inputs: Vec<U256>,
    pub(crate) trie_root_ptrs: TrieRootPtrs,
    pub(crate) jumpdest_table: Option<HashMap<usize, Vec<usize>>>,
    pub(crate) accounts: BTreeMap<U256, usize>,
    pub(crate) storage: BTreeMap<(U256, U256), usize>,
    pub(crate) next_txn_index: usize,
}

pub(crate) fn set_registers_and_run<F: RichField>(
    registers: RegistersState,
    interpreter: &mut Interpreter<F>,
) -> anyhow::Result<(RegistersState, Option<MemoryState>)> {
    interpreter.generation_state.registers = registers;
    interpreter.generation_state.registers.program_counter = KERNEL.global_labels["init"];
    interpreter.generation_state.registers.is_kernel = true;
    interpreter.clock = 0;

    // Write initial registers.
    [
        registers.program_counter.into(),
        (registers.is_kernel as usize).into(),
        registers.stack_len.into(),
        registers.stack_top,
        registers.context.into(),
        registers.gas_used.into(),
    ]
    .iter()
    .enumerate()
    .for_each(|(i, reg_content)| {
        interpreter.generation_state.memory.set(
            MemoryAddress::new(0, Segment::RegistersStates, i),
            *reg_content,
        )
    });

    interpreter.run()
}

impl<F: RichField> Interpreter<F> {
    /// Returns an instance of `Interpreter` given `GenerationInputs`, and
    /// assuming we are initializing with the `KERNEL` code.
    pub(crate) fn new_with_generation_inputs(
        initial_offset: usize,
        initial_stack: Vec<U256>,
        inputs: &GenerationInputs<F>,
        max_cpu_len_log: Option<usize>,
    ) -> Self {
        debug_inputs(inputs);

        let mut result = Self::new(initial_offset, initial_stack, max_cpu_len_log);
        result.initialize_interpreter_state(inputs);
        result
    }

    pub(crate) fn new(
        initial_offset: usize,
        initial_stack: Vec<U256>,
        max_cpu_len_log: Option<usize>,
    ) -> Self {
        let mut interpreter = Self {
            generation_state: GenerationState::new(&GenerationInputs::default(), &KERNEL.code)
                .expect("Default inputs are known-good"),
            // `DEFAULT_HALT_OFFSET` is used as a halting point for the interpreter,
            // while the label `halt` is the halting label in the kernel.
            halt_offsets: vec![DEFAULT_HALT_OFFSET, KERNEL.global_labels["halt_final"]],
            halt_context: None,
            opcode_count: [0; 256],
            jumpdest_table: HashMap::new(),
            is_jumpdest_analysis: false,
            clock: 0,
            max_cpu_len_log,
        };
        interpreter.generation_state.registers.program_counter = initial_offset;
        let initial_stack_len = initial_stack.len();
        interpreter.generation_state.registers.stack_len = initial_stack_len;
        if !initial_stack.is_empty() {
            interpreter.generation_state.registers.stack_top = initial_stack[initial_stack_len - 1];
            *interpreter.stack_segment_mut() = initial_stack
                .iter()
                .map(|&elt| Some(elt))
                .collect::<Vec<_>>();
        }

        interpreter.initialize_rlp_segment();
        interpreter
    }

    pub(crate) fn new_with_state_and_halt_condition(
        state: &GenerationState<F>,
        halt_offset: usize,
        halt_context: usize,
        max_cpu_len_log: Option<usize>,
    ) -> Self {
        Self {
            generation_state: state.soft_clone(),
            halt_offsets: vec![halt_offset],
            halt_context: Some(halt_context),
            opcode_count: [0; 256],
            jumpdest_table: HashMap::new(),
            is_jumpdest_analysis: true,
            clock: 0,
            max_cpu_len_log,
        }
    }

    /// Initializes the interpreter state given `GenerationInputs`.
    pub(crate) fn initialize_interpreter_state(&mut self, inputs: &GenerationInputs<F>) {
        // Initialize registers.
        let registers_before = RegistersState::new();
        self.generation_state.registers = RegistersState {
            program_counter: self.generation_state.registers.program_counter,
            is_kernel: self.generation_state.registers.is_kernel,
            ..registers_before
        };

        let tries = &inputs.tries;

        // Set state's inputs. We trim unnecessary components.
        self.generation_state.inputs = inputs.trim();

        // Initialize the MPT's pointers.
        let (state_leaves, storage_leaves, trie_data) =
            load_linked_lists_and_txn_and_receipt_mpts(
                &mut self.generation_state.accounts_pointers,
                &mut self.generation_state.storage_pointers,
                &inputs.tries,
            )
            .expect("Invalid MPT data for preinitialization");

            let trie_root_ptrs = TrieRootPtrs {
                state_root_ptr: None,
                txn_root_ptr : load_transactions_mpt(&input.tries.transactions_trie, &mut trie_data),
                receipt_root_ptr: load_receipts_mpt(&input.tries.transactions_trie, &mut trie_data),
            };

        let trie_roots_after = &inputs.trie_roots_after;
        self.generation_state.trie_root_ptrs = trie_root_ptrs;

<<<<<<< HEAD
=======
        // Initialize the `TrieData` segment.
        let preinit_trie_data_segment = MemorySegmentState { content: trie_data };
        let preinit_accounts_ll_segment = MemorySegmentState {
            content: state_leaves,
        };
        let preinit_storage_ll_segment = MemorySegmentState {
            content: storage_leaves,
        };
        self.insert_preinitialized_segment(Segment::TrieData, preinit_trie_data_segment);
        self.insert_preinitialized_segment(
            Segment::AccountsLinkedList,
            preinit_accounts_ll_segment,
        );
        self.insert_preinitialized_segment(Segment::StorageLinkedList, preinit_storage_ll_segment);

>>>>>>> 0dbbb6cc
        // Update the RLP and withdrawal prover inputs.
        let rlp_prover_inputs = all_rlp_prover_inputs_reversed(&inputs.signed_txns);
        let withdrawal_prover_inputs = all_withdrawals_prover_inputs_reversed(&inputs.withdrawals);
        let ger_prover_inputs = all_ger_prover_inputs(inputs.ger_data);
        self.generation_state.rlp_prover_inputs = rlp_prover_inputs;
        self.generation_state.withdrawal_prover_inputs = withdrawal_prover_inputs;
        self.generation_state.ger_prover_inputs = ger_prover_inputs;

        // Set `GlobalMetadata` values.
        let metadata = &inputs.block_metadata;
        let global_metadata_to_set = [
            (
                GlobalMetadata::BlockBeneficiary,
                U256::from_big_endian(&metadata.block_beneficiary.0),
            ),
            (GlobalMetadata::BlockTimestamp, metadata.block_timestamp),
            (GlobalMetadata::BlockNumber, metadata.block_number),
            (GlobalMetadata::BlockDifficulty, metadata.block_difficulty),
            (
                GlobalMetadata::BlockRandom,
                metadata.block_random.into_uint(),
            ),
            (GlobalMetadata::BlockGasLimit, metadata.block_gaslimit),
            (GlobalMetadata::BlockChainId, metadata.block_chain_id),
            (GlobalMetadata::BlockBaseFee, metadata.block_base_fee),
            (
                GlobalMetadata::BlockCurrentHash,
                h2u(inputs.block_hashes.cur_hash),
            ),
            (GlobalMetadata::BlockGasUsed, metadata.block_gas_used),
            #[cfg(feature = "eth_mainnet")]
            (
                GlobalMetadata::BlockBlobGasUsed,
                metadata.block_blob_gas_used,
            ),
            #[cfg(feature = "eth_mainnet")]
            (
                GlobalMetadata::BlockExcessBlobGas,
                metadata.block_excess_blob_gas,
            ),
            #[cfg(feature = "eth_mainnet")]
            (
                GlobalMetadata::ParentBeaconBlockRoot,
                h2u(metadata.parent_beacon_block_root),
            ),
            (GlobalMetadata::BlockGasUsedBefore, inputs.gas_used_before),
            (GlobalMetadata::BlockGasUsedAfter, inputs.gas_used_after),
            (GlobalMetadata::TxnNumberBefore, inputs.txn_number_before),
            (
                GlobalMetadata::TxnNumberAfter,
                inputs.txn_number_before + inputs.signed_txns.len(),
            ),
            (
                GlobalMetadata::StateTrieRootDigestBefore,
                h2u(tries.state_trie.hash()),
            ),
            (
                GlobalMetadata::TransactionTrieRootDigestBefore,
                h2u(tries.transactions_trie.hash()),
            ),
            (
                GlobalMetadata::ReceiptTrieRootDigestBefore,
                h2u(tries.receipts_trie.hash()),
            ),
            (
                GlobalMetadata::StateTrieRootDigestAfter,
                h2u(trie_roots_after.state_root),
            ),
            (
                GlobalMetadata::TransactionTrieRootDigestAfter,
                h2u(trie_roots_after.transactions_root),
            ),
            (
                GlobalMetadata::ReceiptTrieRootDigestAfter,
                h2u(trie_roots_after.receipts_root),
            ),
            (GlobalMetadata::KernelHash, h2u(KERNEL.code_hash)),
            (GlobalMetadata::KernelLen, KERNEL.code.len().into()),
            #[cfg(feature = "cdk_erigon")]
            (
                GlobalMetadata::BurnAddr,
                inputs
                    .burn_addr
                    .map_or_else(U256::max_value, |addr| U256::from_big_endian(&addr.0)),
            ),
        ];

        self.set_global_metadata_multi_fields(&global_metadata_to_set);

        // Set final block bloom values.
        let final_block_bloom_fields = (0..8)
            .map(|i| {
                (
                    MemoryAddress::new(0, Segment::GlobalBlockBloom, i),
                    metadata.block_bloom[i],
                )
            })
            .collect::<Vec<_>>();

        self.set_memory_multi_addresses(&final_block_bloom_fields);

        // Set previous block hash.
        let block_hashes_fields = (0..256)
            .map(|i| {
                (
                    MemoryAddress::new(0, Segment::BlockHashes, i),
                    h2u(inputs.block_hashes.prev_hashes[i]),
                )
            })
            .collect::<Vec<_>>();

        self.set_memory_multi_addresses(&block_hashes_fields);

        // Write initial registers.
        let registers_before = [
            registers_before.program_counter.into(),
            (registers_before.is_kernel as usize).into(),
            registers_before.stack_len.into(),
            registers_before.stack_top,
            registers_before.context.into(),
            registers_before.gas_used.into(),
        ];
        let registers_before_fields = (0..registers_before.len())
            .map(|i| {
                (
                    MemoryAddress::new(0, Segment::RegistersStates, i),
                    registers_before[i],
                )
            })
            .collect::<Vec<_>>();

        self.set_memory_multi_addresses(&registers_before_fields);
    }

    /// Applies all memory operations since the last checkpoint. The memory
    /// operations are cleared at each checkpoint.
    pub(crate) fn apply_memops(&mut self) -> Result<(), anyhow::Error> {
        for memop in &self.generation_state.traces.memory_ops {
            let &MemoryOp {
                kind,
                address,
                value,
                ..
            } = memop;
            match kind {
                MemoryOpKind::Read => {
                    if self.generation_state.memory.get(address).is_none() {
                        if !self.is_preinitialized_segment(address.segment) && !value.is_zero() {
                            return Err(anyhow!("The initial value {:?} at address {:?} should be zero, because it is not preinitialized.", value, address));
                        }
                        self.generation_state.memory.set(address, value);
                    }
                }
                MemoryOpKind::Write => self.generation_state.memory.set(address, value),
            }
        }

        Ok(())
    }

    pub(crate) fn run(&mut self) -> Result<(RegistersState, Option<MemoryState>), anyhow::Error> {
        self.run_cpu(self.max_cpu_len_log)
    }

    /// Returns the max number of CPU cycles.
    pub(crate) const fn get_max_cpu_len_log(&self) -> Option<usize> {
        self.max_cpu_len_log
    }

    pub(crate) fn code(&self) -> &MemorySegmentState {
        // The context is 0 if we are in kernel mode.
        &self.generation_state.memory.contexts[(1 - self.is_kernel() as usize) * self.context()]
            .segments[Segment::Code.unscale()]
    }

    pub(crate) fn set_global_metadata_multi_fields(&mut self, metadata: &[(GlobalMetadata, U256)]) {
        for &(field, value) in metadata {
            let field = field.unscale();
            self.generation_state.memory.contexts[0].segments[Segment::GlobalMetadata.unscale()]
                .set(field, value);
        }
    }

    pub(crate) fn set_memory_multi_addresses(&mut self, addrs: &[(MemoryAddress, U256)]) {
        for &(addr, val) in addrs {
            self.generation_state.memory.set(addr, val);
        }
    }

    // As this relies on the underlying `GenerationState` method, stacks containing
    // more than 10 elements will be truncated. As such, new tests that would need
    // to access more elements would require special handling.
    pub(crate) fn stack(&self) -> Vec<U256> {
        let mut stack = self.generation_state.stack();
        stack.reverse();

        stack
    }

    fn stack_segment_mut(&mut self) -> &mut Vec<Option<U256>> {
        let context = self.context();
        &mut self.generation_state.memory.contexts[context].segments[Segment::Stack.unscale()]
            .content
    }

    pub(crate) fn add_jumpdest_offset(&mut self, offset: usize) {
        if let Some(jumpdest_table) = self
            .jumpdest_table
            .get_mut(&self.generation_state.registers.context)
        {
            jumpdest_table.insert(offset);
        } else {
            self.jumpdest_table.insert(
                self.generation_state.registers.context,
                BTreeSet::from([offset]),
            );
        }
    }

    pub(crate) const fn is_kernel(&self) -> bool {
        self.generation_state.registers.is_kernel
    }

    pub(crate) const fn context(&self) -> usize {
        self.generation_state.registers.context
    }

    /// Writes the encoding of 0 at @ENCODED_EMPTY_NODE_ADDR.
    pub(crate) fn initialize_rlp_segment(&mut self) {
        self.generation_state
            .memory
            .set(MemoryAddress::new(0, Segment::RlpRaw, 0), 0x80.into())
    }

    /// Inserts a preinitialized segment, given as a [Segment],
    /// into the `preinitialized_segments` memory field.
    fn insert_preinitialized_segment(&mut self, segment: Segment, values: MemorySegmentState) {
        self.generation_state
            .memory
            .insert_preinitialized_segment(segment, values);
    }

    pub(crate) fn is_preinitialized_segment(&self, segment: usize) -> bool {
        self.generation_state
            .memory
            .is_preinitialized_segment(segment)
    }
}

impl<F: RichField> State<F> for Interpreter<F> {
    /// Returns a `GenerationStateCheckpoint` to save the current registers and
    /// reset memory operations to the empty vector.
    fn checkpoint(&mut self) -> GenerationStateCheckpoint {
        self.generation_state.traces.memory_ops = vec![];
        GenerationStateCheckpoint {
            registers: self.generation_state.registers,
            traces: self.generation_state.traces.checkpoint(),
            clock: self.get_clock(),
        }
    }

    fn incr_gas(&mut self, n: u64) {
        self.generation_state.incr_gas(n);
    }

    fn incr_pc(&mut self, n: usize) {
        self.generation_state.incr_pc(n);
    }

    fn get_registers(&self) -> RegistersState {
        self.generation_state.get_registers()
    }

    fn get_mut_registers(&mut self) -> &mut RegistersState {
        self.generation_state.get_mut_registers()
    }

    fn get_from_memory(&mut self, address: MemoryAddress) -> U256 {
        self.generation_state.memory.get_with_init(address)
    }

    fn get_generation_state(&self) -> &GenerationState<F> {
        &self.generation_state
    }

    fn get_mut_generation_state(&mut self) -> &mut GenerationState<F> {
        &mut self.generation_state
    }

    fn get_clock(&self) -> usize {
        self.clock
    }

    fn push_cpu(&mut self, _val: CpuColumnsView<F>) {
        // We don't push anything, but increment the clock to match
        // an actual proof generation.
        self.clock += 1;
    }

    fn push_logic(&mut self, _op: logic::Operation) {}

    fn push_arithmetic(&mut self, _op: arithmetic::Operation) {}

    fn push_byte_packing(&mut self, _op: BytePackingOp) {}

    fn push_keccak(&mut self, _input: [u64; keccak::keccak_stark::NUM_INPUTS], _clock: usize) {}

    fn push_keccak_bytes(&mut self, _input: [u8; KECCAK_WIDTH_BYTES], _clock: usize) {}

    fn push_keccak_sponge(&mut self, _op: KeccakSpongeOp) {}

    fn rollback(&mut self, checkpoint: GenerationStateCheckpoint) {
        self.clock = checkpoint.clock;
        self.generation_state.rollback(checkpoint)
    }

    fn get_context(&self) -> usize {
        self.context()
    }

    fn get_halt_context(&self) -> Option<usize> {
        self.halt_context
    }

    fn mem_get_kernel_content(&self) -> Vec<Option<U256>> {
        self.generation_state.memory.contexts[0].segments[Segment::KernelGeneral.unscale()]
            .content
            .clone()
    }

    fn apply_ops(&mut self, _checkpoint: GenerationStateCheckpoint) {
        self.apply_memops()
            .expect("We should not have nonzero initial values in non-preinitialized segments");
    }

    fn get_stack(&self) -> Vec<U256> {
        let mut stack = self.stack();
        stack.reverse();

        stack
    }

    fn get_halt_offsets(&self) -> Vec<usize> {
        self.halt_offsets.clone()
    }

    fn get_active_memory(&self) -> Option<MemoryState> {
        let mut memory_state = MemoryState {
            contexts: vec![
                MemoryContextState::default();
                self.generation_state.memory.contexts.len()
            ],
            ..self.generation_state.memory.clone()
        };

        // Only copy memory from non-stale contexts
        for (ctx_idx, ctx) in self.generation_state.memory.contexts.iter().enumerate() {
            if !self
                .get_generation_state()
                .stale_contexts
                .contains(&ctx_idx)
            {
                memory_state.contexts[ctx_idx] = ctx.clone();
            }
        }

        memory_state.preinitialized_segments =
            self.generation_state.memory.preinitialized_segments.clone();

        Some(memory_state)
    }

    fn update_interpreter_final_registers(&mut self, final_registers: RegistersState) {
        {
            let registers_after = [
                final_registers.program_counter.into(),
                (final_registers.is_kernel as usize).into(),
                final_registers.stack_len.into(),
                final_registers.stack_top,
                final_registers.context.into(),
                final_registers.gas_used.into(),
            ];

            let length = registers_after.len();
            let registers_after_fields = (0..length)
                .map(|i| {
                    (
                        MemoryAddress::new(0, Segment::RegistersStates, length + i),
                        registers_after[i],
                    )
                })
                .collect::<Vec<_>>();
            self.set_memory_multi_addresses(&registers_after_fields);
        }
    }

    fn try_perform_instruction(&mut self) -> Result<Operation, ProgramError> {
        let registers = self.generation_state.registers;
        let (mut row, opcode) = self.base_row();

        let op = decode(registers, opcode)?;

        fill_op_flag(op, &mut row);

        self.fill_stack_fields(&mut row)?;

        if registers.is_kernel {
            log_kernel_instruction(self, op);
        } else {
            self.log_debug(format!("User instruction: {:?}", op));
        }

        let generation_state = self.get_mut_generation_state();
        // Might write in general CPU columns when it shouldn't, but the correct values
        // will overwrite these ones during the op generation.
        if let Some(special_len) = get_op_special_length(op) {
            if generation_state.stack().len() != special_len {
                // If the `State` is an interpreter, we cannot rely on the row to carry out the
                // check.
                generation_state.registers.is_stack_top_read = true;
            }
        } else if let Some(inv) = row.stack_len.try_inverse() {
            row.general.stack_mut().stack_inv = inv;
            row.general.stack_mut().stack_inv_aux = F::ONE;
        }

        self.perform_state_op(op, row)
    }

    fn log_debug(&self, msg: String) {
        if !self.is_jumpdest_analysis {
            log::debug!("{}", msg);
        }
    }

    fn log(&self, level: Level, msg: String) {
        if !self.is_jumpdest_analysis {
            log::log!(level, "{}", msg);
        }
    }
}

impl<F: RichField> Transition<F> for Interpreter<F> {
    fn generate_jumpdest_analysis(&mut self, dst: usize) -> bool {
        if self.is_jumpdest_analysis && !self.generation_state.registers.is_kernel {
            self.add_jumpdest_offset(dst);
            true
        } else {
            false
        }
    }

    fn skip_if_necessary(&mut self, op: Operation) -> Result<Operation, ProgramError> {
        if self.is_kernel()
            && self.is_jumpdest_analysis
            && self.generation_state.registers.program_counter
                == KERNEL.global_labels["jumpdest_analysis"]
        {
            self.generation_state.registers.program_counter =
                KERNEL.global_labels["jumpdest_analysis_end"];
            self.generation_state
                .set_jumpdest_bits(&self.generation_state.get_current_code()?);
            let opcode = self
                .code()
                .get(self.generation_state.registers.program_counter)
                .byte(0);

            decode(self.generation_state.registers, opcode)
        } else {
            Ok(op)
        }
    }

    fn fill_stack_fields(
        &mut self,
        _row: &mut crate::cpu::columns::CpuColumnsView<F>,
    ) -> Result<(), ProgramError> {
        self.generation_state.registers.is_stack_top_read = false;
        self.generation_state.registers.check_overflow = false;

        Ok(())
    }
}

#[cfg(test)]
mod tests {
    use ethereum_types::U256;
    use plonky2::field::goldilocks_field::GoldilocksField as F;

    use crate::cpu::kernel::constants::context_metadata::ContextMetadata;
    use crate::cpu::kernel::interpreter::Interpreter;
    use crate::memory::segments::Segment;
    use crate::witness::memory::MemoryAddress;
    use crate::witness::operation::CONTEXT_SCALING_FACTOR;

    #[test]
    fn test_run_with_memory() -> anyhow::Result<()> {
        //         PUSH1 0xff
        //         PUSH1 0
        //         MSTORE

        //         PUSH1 0
        //         MLOAD

        //         PUSH1 1
        //         MLOAD

        //         PUSH1 0x42
        //         PUSH1 0x27
        //         MSTORE8
        let code = [
            0x60, 0xff, 0x60, 0x0, 0x52, 0x60, 0, 0x51, 0x60, 0x1, 0x51, 0x60, 0x42, 0x60, 0x27,
            0x53,
        ];
        let mut interpreter: Interpreter<F> = Interpreter::new(0, vec![], None);

        interpreter.set_code(1, code.to_vec());

        interpreter.generation_state.memory.contexts[1].segments
            [Segment::ContextMetadata.unscale()]
        .set(ContextMetadata::GasLimit.unscale(), 100_000.into());
        // Set context and kernel mode.
        interpreter.set_context(1);
        interpreter.set_is_kernel(false);
        // Set memory necessary to sys_stop.
        interpreter.generation_state.memory.set(
            MemoryAddress::new(
                1,
                Segment::ContextMetadata,
                ContextMetadata::ParentProgramCounter.unscale(),
            ),
            0xdeadbeefu32.into(),
        );
        interpreter.generation_state.memory.set(
            MemoryAddress::new(
                1,
                Segment::ContextMetadata,
                ContextMetadata::ParentContext.unscale(),
            ),
            U256::one() << CONTEXT_SCALING_FACTOR,
        );

        interpreter.run()?;

        // sys_stop returns `success` and `cum_gas_used`, that we need to pop.
        interpreter.pop().expect("Stack should not be empty");
        interpreter.pop().expect("Stack should not be empty");

        assert_eq!(interpreter.stack(), &[0xff.into(), 0xff00.into()]);
        assert_eq!(
            interpreter.generation_state.memory.contexts[1].segments[Segment::MainMemory.unscale()]
                .get(0x27),
            0x42.into()
        );
        assert_eq!(
            interpreter.generation_state.memory.contexts[1].segments[Segment::MainMemory.unscale()]
                .get(0x1f),
            0xff.into()
        );
        Ok(())
    }
}<|MERGE_RESOLUTION|>--- conflicted
+++ resolved
@@ -13,13 +13,15 @@
 use mpt_trie::partial_trie::PartialTrie;
 use plonky2::hash::hash_types::RichField;
 use serde::{Deserialize, Serialize};
+#[cfg(feature = "cdk_erigon")]
+use smt_trie::smt::hash_serialize_u256;
 
 use crate::byte_packing::byte_packing_stark::BytePackingOp;
 use crate::cpu::columns::CpuColumnsView;
 use crate::cpu::kernel::aggregator::KERNEL;
 use crate::cpu::kernel::constants::global_metadata::GlobalMetadata;
 use crate::generation::debug_inputs;
-use crate::generation::mpt::{load_linked_lists_and_txn_and_receipt_mpts, TrieRootPtrs};
+use crate::generation::mpt::TrieRootPtrs;
 use crate::generation::rlp::all_rlp_prover_inputs_reversed;
 use crate::generation::state::{
     all_ger_prover_inputs, all_withdrawals_prover_inputs_reversed, GenerationState,
@@ -115,8 +117,12 @@
     pub(crate) ger_prover_inputs: Vec<U256>,
     pub(crate) trie_root_ptrs: TrieRootPtrs,
     pub(crate) jumpdest_table: Option<HashMap<usize, Vec<usize>>>,
+    #[cfg(feature = "eth_mainnet")]
     pub(crate) accounts: BTreeMap<U256, usize>,
+    #[cfg(feature = "eth_mainnet")]
     pub(crate) storage: BTreeMap<(U256, U256), usize>,
+    #[cfg(feature = "cdk_erigon")]
+    pub(crate) state: BTreeMap<U256, usize>,
     pub(crate) next_txn_index: usize,
 }
 
@@ -232,42 +238,13 @@
         // Set state's inputs. We trim unnecessary components.
         self.generation_state.inputs = inputs.trim();
 
-        // Initialize the MPT's pointers.
-        let (state_leaves, storage_leaves, trie_data) =
-            load_linked_lists_and_txn_and_receipt_mpts(
-                &mut self.generation_state.accounts_pointers,
-                &mut self.generation_state.storage_pointers,
-                &inputs.tries,
-            )
-            .expect("Invalid MPT data for preinitialization");
-
-            let trie_root_ptrs = TrieRootPtrs {
-                state_root_ptr: None,
-                txn_root_ptr : load_transactions_mpt(&input.tries.transactions_trie, &mut trie_data),
-                receipt_root_ptr: load_receipts_mpt(&input.tries.transactions_trie, &mut trie_data),
-            };
+        let trie_root_ptrs = self
+            .generation_state
+            .preinitialize_trie_data_and_get_trie_ptrs(tries);
 
         let trie_roots_after = &inputs.trie_roots_after;
         self.generation_state.trie_root_ptrs = trie_root_ptrs;
 
-<<<<<<< HEAD
-=======
-        // Initialize the `TrieData` segment.
-        let preinit_trie_data_segment = MemorySegmentState { content: trie_data };
-        let preinit_accounts_ll_segment = MemorySegmentState {
-            content: state_leaves,
-        };
-        let preinit_storage_ll_segment = MemorySegmentState {
-            content: storage_leaves,
-        };
-        self.insert_preinitialized_segment(Segment::TrieData, preinit_trie_data_segment);
-        self.insert_preinitialized_segment(
-            Segment::AccountsLinkedList,
-            preinit_accounts_ll_segment,
-        );
-        self.insert_preinitialized_segment(Segment::StorageLinkedList, preinit_storage_ll_segment);
-
->>>>>>> 0dbbb6cc
         // Update the RLP and withdrawal prover inputs.
         let rlp_prover_inputs = all_rlp_prover_inputs_reversed(&inputs.signed_txns);
         let withdrawal_prover_inputs = all_withdrawals_prover_inputs_reversed(&inputs.withdrawals);
@@ -322,7 +299,11 @@
             ),
             (
                 GlobalMetadata::StateTrieRootDigestBefore,
+                // TODO: We should reuse the serilized trie in memory.
+                #[cfg(feature = "eth_mainnet")]
                 h2u(tries.state_trie.hash()),
+                #[cfg(feature = "cdk_erigon")]
+                hash_serialize_u256(&tries.state_trie.to_vec()),
             ),
             (
                 GlobalMetadata::TransactionTrieRootDigestBefore,
