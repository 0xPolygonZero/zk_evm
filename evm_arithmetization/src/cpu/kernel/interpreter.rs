//! An EVM interpreter, allowing to execute the zkEVM CPU without keeping track
//! of co-processor operations to fill out their execution traces.
//! This is useful for testing and debugging purposes, but also in the context
//! of jumpdest analysis simulation, where it allows the prover to skim through
//! the future execution and generate nondeterministically the corresponding
//! jumpdest table, before the actual CPU carries on with contract execution.

use core::option::Option::None;
use std::collections::{BTreeSet, HashMap};

use anyhow::anyhow;
use ethereum_types::{BigEndianHash, U256};
use keccak_hash::H256;
use log::{trace, Level};
use mpt_trie::partial_trie::PartialTrie;
use plonky2::hash::hash_types::RichField;
use serde::{Deserialize, Serialize};

use crate::byte_packing::byte_packing_stark::BytePackingOp;
use crate::cpu::columns::CpuColumnsView;
use crate::cpu::kernel::aggregator::KERNEL;
use crate::cpu::kernel::constants::global_metadata::GlobalMetadata;
use crate::generation::debug_inputs;
use crate::generation::jumpdest::{ContextJumpDests, JumpDestTableProcessed, JumpDestTableWitness};
use crate::generation::linked_list::LinkedListsPtrs;
use crate::generation::mpt::{load_linked_lists_and_txn_and_receipt_mpts, TrieRootPtrs};
use crate::generation::prover_input::get_proofs_and_jumpdests;
use crate::generation::rlp::all_rlp_prover_inputs_reversed;
use crate::generation::state::{
    all_ger_prover_inputs, all_withdrawals_prover_inputs_reversed, GenerationState,
    GenerationStateCheckpoint,
};
use crate::generation::{state::State, GenerationInputs};
use crate::keccak_sponge::columns::KECCAK_WIDTH_BYTES;
use crate::keccak_sponge::keccak_sponge_stark::KeccakSpongeOp;
use crate::memory::segments::Segment;
use crate::util::h2u;
use crate::witness::errors::ProgramError;
use crate::witness::memory::{
    MemoryAddress, MemoryContextState, MemoryOp, MemoryOpKind, MemorySegmentState, MemoryState,
};
use crate::witness::operation::Operation;
use crate::witness::state::RegistersState;
use crate::witness::transition::{
    decode, fill_op_flag, get_op_special_length, log_kernel_instruction, Transition,
};
use crate::{arithmetic, keccak, logic};

/// Halt interpreter execution whenever a jump to this offset is done.
const DEFAULT_HALT_OFFSET: usize = 0xdeadbeef;

pub(crate) struct Interpreter<F: RichField> {
    /// The interpreter holds a `GenerationState` to keep track of the memory
    /// and registers.
    pub(crate) generation_state: GenerationState<F>,
    // All offsets at which the interpreter execution halts.
    pub(crate) halt_offsets: Vec<usize>,
    /// The interpreter will halt only if the current context matches
    /// halt_context
    pub(crate) halt_context: Option<usize>,
    /// Counts the number of appearances of each opcode. For debugging purposes.
<<<<<<< HEAD
    #[allow(unused)]
    pub(crate) opcode_count: [usize; 0x100],
    /// A table of contexts and their reached JUMPDESTs.
=======
    pub(crate) opcode_count: HashMap<Operation, usize>,
>>>>>>> 34307b4f
    jumpdest_table: HashMap<usize, BTreeSet<usize>>,
    /// `true` if the we are currently carrying out a jumpdest analysis.
    pub(crate) is_jumpdest_analysis: bool,
    /// Holds the value of the clock: the clock counts the number of operations
    /// in the execution.
    pub(crate) clock: usize,
    /// Log of the maximal number of CPU cycles in one segment execution.
    max_cpu_len_log: Option<usize>,
}

/// Simulates the CPU execution from `state` until the program counter reaches
/// `final_label` in the current context.
pub(crate) fn simulate_cpu_and_get_user_jumps<F: RichField>(
    final_label: &str,
    state: &GenerationState<F>,
) -> Option<(JumpDestTableProcessed, JumpDestTableWitness)> {
    match state.jumpdest_table {
        Some(_) => Default::default(),
        None => {
            let halt_pc = KERNEL.global_labels[final_label];
            let initial_context = state.registers.context;
            let mut interpreter = Interpreter::new_with_state_and_halt_condition(
                state,
                halt_pc,
                initial_context,
                None,
            );

            log::debug!("Simulating CPU for jumpdest analysis.");

            let _ = interpreter.run();

            log::trace!("jumpdest table = {:?}", interpreter.jumpdest_table);

            let clock = interpreter.get_clock();

            let (a, jdtw) = interpreter
                .generation_state
                .get_jumpdest_analysis_inputs(interpreter.jumpdest_table.clone());

            log::debug!(
                "Simulated CPU for jumpdest analysis halted after {:?} cycles.",
                clock
            );
            // (interpreter.generation_state.jumpdest_table).map(|x| (x, jdtw))
            interpreter.generation_state.jumpdest_table = Some(a.clone());
            Some((a, jdtw))
        }
    }
}

/// State data required to initialize the state passed to the prover.
#[derive(Default, Debug, Clone, Serialize, Deserialize)]
pub(crate) struct ExtraSegmentData {
    pub(crate) bignum_modmul_result_limbs: Vec<U256>,
    pub(crate) rlp_prover_inputs: Vec<U256>,
    pub(crate) withdrawal_prover_inputs: Vec<U256>,
    pub(crate) ger_prover_inputs: Vec<U256>,
    pub(crate) trie_root_ptrs: TrieRootPtrs,
    pub(crate) jumpdest_table: Option<JumpDestTableProcessed>,
    pub(crate) access_lists_ptrs: LinkedListsPtrs,
    pub(crate) state_ptrs: LinkedListsPtrs,
    pub(crate) next_txn_index: usize,
}

pub(crate) fn set_registers_and_run<F: RichField>(
    registers: RegistersState,
    interpreter: &mut Interpreter<F>,
) -> anyhow::Result<(RegistersState, Option<MemoryState>)> {
    interpreter.generation_state.registers = registers;
    interpreter.generation_state.registers.program_counter = KERNEL.global_labels["init"];
    interpreter.generation_state.registers.is_kernel = true;
    interpreter.clock = 0;

    // Write initial registers.
    [
        registers.program_counter.into(),
        (registers.is_kernel as usize).into(),
        registers.stack_len.into(),
        registers.stack_top,
        registers.context.into(),
        registers.gas_used.into(),
    ]
    .iter()
    .enumerate()
    .for_each(|(i, reg_content)| {
        interpreter.generation_state.memory.set(
            MemoryAddress::new(0, Segment::RegistersStates, i),
            *reg_content,
        )
    });

    interpreter.run()
}

/// Computes the JUMPDEST proofs for each context.
///
/// # Arguments
///
/// - `jumpdest_table_rpc`:  The raw table received from RPC.
/// - `code_db`: The corresponding database of contract code used in the trace.
pub(crate) fn get_jumpdest_analysis_inputs_rpc(
    jumpdest_table_rpc: &JumpDestTableWitness,
    code_map: &HashMap<H256, Vec<u8>>,
) -> JumpDestTableProcessed {
    let ctx_proofs = (*jumpdest_table_rpc)
        .iter()
        .flat_map(|(code_addr, ctx_jumpdests)| {
            let code = if code_map.contains_key(code_addr) {
                &code_map[code_addr]
            } else {
                &vec![]
            };
            trace!(
                "code: {:?}, code_addr: {:?}, {:?} <============",
                &code,
                &code_addr,
                code_map.contains_key(code_addr),
            );
            trace!("code_map: {:?}", &code_map);
            prove_context_jumpdests(code, ctx_jumpdests)
        })
        .collect();
    JumpDestTableProcessed::new(ctx_proofs)
}

/// Orchestrates the proving of all contexts in a specific bytecode.
///
/// # Arguments
///
/// - `ctx_jumpdests`: Map from `ctx` to its list of offsets to reached
///   `JUMPDEST`s.
/// - `code`: The bytecode for the contexts.  This is the same for all contexts.
fn prove_context_jumpdests(
    code: &[u8],
    ctx_jumpdests: &ContextJumpDests,
) -> HashMap<usize, Vec<usize>> {
    ctx_jumpdests
        .0
        .iter()
        .map(|(&ctx, jumpdests)| {
            let proofs = jumpdests.last().map_or(Vec::default(), |&largest_address| {
                get_proofs_and_jumpdests(code, largest_address, jumpdests.clone())
            });
            (ctx, proofs)
        })
        .collect()
}

impl<F: RichField> Interpreter<F> {
    /// Returns an instance of `Interpreter` given `GenerationInputs`, and
    /// assuming we are initializing with the `KERNEL` code.
    pub(crate) fn new_with_generation_inputs(
        initial_offset: usize,
        initial_stack: Vec<U256>,
        inputs: &GenerationInputs<F>,
        max_cpu_len_log: Option<usize>,
    ) -> Self {
        debug_inputs(inputs);

        let mut result = Self::new(initial_offset, initial_stack, max_cpu_len_log);
        result.initialize_interpreter_state(inputs);
        result
    }

    pub(crate) fn new(
        initial_offset: usize,
        initial_stack: Vec<U256>,
        max_cpu_len_log: Option<usize>,
    ) -> Self {
        let mut interpreter = Self {
            generation_state: GenerationState::new(&GenerationInputs::default(), &KERNEL.code)
                .expect("Default inputs are known-good"),
            // `DEFAULT_HALT_OFFSET` is used as a halting point for the interpreter,
            // while the label `halt` is the halting label in the kernel.
            halt_offsets: vec![DEFAULT_HALT_OFFSET, KERNEL.global_labels["halt_final"]],
            halt_context: None,
            opcode_count: HashMap::new(),
            jumpdest_table: HashMap::new(),
            is_jumpdest_analysis: false,
            clock: 0,
            max_cpu_len_log,
        };
        interpreter.generation_state.registers.program_counter = initial_offset;
        let initial_stack_len = initial_stack.len();
        interpreter.generation_state.registers.stack_len = initial_stack_len;
        if !initial_stack.is_empty() {
            interpreter.generation_state.registers.stack_top = initial_stack[initial_stack_len - 1];
            *interpreter.stack_segment_mut() = initial_stack
                .iter()
                .map(|&elt| Some(elt))
                .collect::<Vec<_>>();
        }

        interpreter.initialize_rlp_segment();
        interpreter
    }

    pub(crate) fn new_with_state_and_halt_condition(
        state: &GenerationState<F>,
        halt_offset: usize,
        halt_context: usize,
        max_cpu_len_log: Option<usize>,
    ) -> Self {
        Self {
            generation_state: state.soft_clone(),
            halt_offsets: vec![halt_offset],
            halt_context: Some(halt_context),
            opcode_count: HashMap::new(),
            jumpdest_table: HashMap::new(),
            is_jumpdest_analysis: true,
            clock: 0,
            max_cpu_len_log,
        }
    }

    /// Initializes the interpreter state given `GenerationInputs`.
    pub(crate) fn initialize_interpreter_state(&mut self, inputs: &GenerationInputs<F>) {
        // Initialize registers.
        let registers_before = RegistersState::new();
        self.generation_state.registers = RegistersState {
            program_counter: self.generation_state.registers.program_counter,
            is_kernel: self.generation_state.registers.is_kernel,
            ..registers_before
        };

        let tries = &inputs.tries;

        // Set state's inputs. We trim unnecessary components.
        self.generation_state.inputs = inputs.trim();

        // Initialize the MPT's pointers.
        let (trie_root_ptrs, state_leaves, storage_leaves, trie_data) =
            load_linked_lists_and_txn_and_receipt_mpts(
                &mut self.generation_state.state_ptrs.accounts,
                &mut self.generation_state.state_ptrs.storage,
                &inputs.tries,
            )
            .expect("Invalid MPT data for preinitialization");

        let trie_roots_after = &inputs.trie_roots_after;
        self.generation_state.trie_root_ptrs = trie_root_ptrs;

        // Initialize the `TrieData` segment.
        let preinit_trie_data_segment = MemorySegmentState { content: trie_data };
        let preinit_accounts_ll_segment = MemorySegmentState {
            content: state_leaves,
        };
        let preinit_storage_ll_segment = MemorySegmentState {
            content: storage_leaves,
        };
        self.insert_preinitialized_segment(Segment::TrieData, preinit_trie_data_segment);
        self.insert_preinitialized_segment(
            Segment::AccountsLinkedList,
            preinit_accounts_ll_segment,
        );
        self.insert_preinitialized_segment(Segment::StorageLinkedList, preinit_storage_ll_segment);

        // Update the RLP and withdrawal prover inputs.
        let rlp_prover_inputs = all_rlp_prover_inputs_reversed(&inputs.signed_txns);
        let withdrawal_prover_inputs = all_withdrawals_prover_inputs_reversed(&inputs.withdrawals);
        let ger_prover_inputs = all_ger_prover_inputs(inputs.ger_data);
        self.generation_state.rlp_prover_inputs = rlp_prover_inputs;
        self.generation_state.withdrawal_prover_inputs = withdrawal_prover_inputs;
        self.generation_state.ger_prover_inputs = ger_prover_inputs;

        // Set `GlobalMetadata` values.
        let metadata = &inputs.block_metadata;
        let global_metadata_to_set = [
            (
                GlobalMetadata::BlockBeneficiary,
                U256::from_big_endian(&metadata.block_beneficiary.0),
            ),
            (GlobalMetadata::BlockTimestamp, metadata.block_timestamp),
            (GlobalMetadata::BlockNumber, metadata.block_number),
            (GlobalMetadata::BlockDifficulty, metadata.block_difficulty),
            (
                GlobalMetadata::BlockRandom,
                metadata.block_random.into_uint(),
            ),
            (GlobalMetadata::BlockGasLimit, metadata.block_gaslimit),
            (GlobalMetadata::BlockChainId, metadata.block_chain_id),
            (GlobalMetadata::BlockBaseFee, metadata.block_base_fee),
            (
                GlobalMetadata::BlockCurrentHash,
                h2u(inputs.block_hashes.cur_hash),
            ),
            (GlobalMetadata::BlockGasUsed, metadata.block_gas_used),
            #[cfg(feature = "eth_mainnet")]
            (
                GlobalMetadata::BlockBlobGasUsed,
                metadata.block_blob_gas_used,
            ),
            #[cfg(feature = "eth_mainnet")]
            (
                GlobalMetadata::BlockExcessBlobGas,
                metadata.block_excess_blob_gas,
            ),
            #[cfg(feature = "eth_mainnet")]
            (
                GlobalMetadata::ParentBeaconBlockRoot,
                h2u(metadata.parent_beacon_block_root),
            ),
            (GlobalMetadata::BlockGasUsedBefore, inputs.gas_used_before),
            (GlobalMetadata::BlockGasUsedAfter, inputs.gas_used_after),
            (GlobalMetadata::TxnNumberBefore, inputs.txn_number_before),
            (
                GlobalMetadata::TxnNumberAfter,
                inputs.txn_number_before + inputs.signed_txns.len(),
            ),
            (
                GlobalMetadata::StateTrieRootDigestBefore,
                h2u(tries.state_trie.hash()),
            ),
            (
                GlobalMetadata::TransactionTrieRootDigestBefore,
                h2u(tries.transactions_trie.hash()),
            ),
            (
                GlobalMetadata::ReceiptTrieRootDigestBefore,
                h2u(tries.receipts_trie.hash()),
            ),
            (
                GlobalMetadata::StateTrieRootDigestAfter,
                h2u(trie_roots_after.state_root),
            ),
            (
                GlobalMetadata::TransactionTrieRootDigestAfter,
                h2u(trie_roots_after.transactions_root),
            ),
            (
                GlobalMetadata::ReceiptTrieRootDigestAfter,
                h2u(trie_roots_after.receipts_root),
            ),
            (GlobalMetadata::KernelHash, h2u(KERNEL.code_hash)),
            (GlobalMetadata::KernelLen, KERNEL.code.len().into()),
            #[cfg(feature = "cdk_erigon")]
            (
                GlobalMetadata::BurnAddr,
                inputs
                    .burn_addr
                    .map_or_else(U256::max_value, |addr| U256::from_big_endian(&addr.0)),
            ),
        ];

        self.set_global_metadata_multi_fields(&global_metadata_to_set);

        // Set final block bloom values.
        let final_block_bloom_fields = (0..8)
            .map(|i| {
                (
                    MemoryAddress::new(0, Segment::GlobalBlockBloom, i),
                    metadata.block_bloom[i],
                )
            })
            .collect::<Vec<_>>();

        self.set_memory_multi_addresses(&final_block_bloom_fields);

        // Set previous block hash.
        let block_hashes_fields = (0..256)
            .map(|i| {
                (
                    MemoryAddress::new(0, Segment::BlockHashes, i),
                    h2u(inputs.block_hashes.prev_hashes[i]),
                )
            })
            .collect::<Vec<_>>();

        self.set_memory_multi_addresses(&block_hashes_fields);

        // Write initial registers.
        let registers_before = [
            registers_before.program_counter.into(),
            (registers_before.is_kernel as usize).into(),
            registers_before.stack_len.into(),
            registers_before.stack_top,
            registers_before.context.into(),
            registers_before.gas_used.into(),
        ];
        let registers_before_fields = (0..registers_before.len())
            .map(|i| {
                (
                    MemoryAddress::new(0, Segment::RegistersStates, i),
                    registers_before[i],
                )
            })
            .collect::<Vec<_>>();

        self.set_memory_multi_addresses(&registers_before_fields);
    }

    /// Applies all memory operations since the last checkpoint. The memory
    /// operations are cleared at each checkpoint.
    pub(crate) fn apply_memops(&mut self) -> Result<(), anyhow::Error> {
        for memop in &self.generation_state.traces.memory_ops {
            let &MemoryOp {
                kind,
                address,
                value,
                ..
            } = memop;
            match kind {
                MemoryOpKind::Read => {
                    if self.generation_state.memory.get(address).is_none() {
                        if !self.is_preinitialized_segment(address.segment) && !value.is_zero() {
                            return Err(anyhow!("The initial value {:?} at address {:?} should be zero, because it is not preinitialized.", value, address));
                        }
                        self.generation_state.memory.set(address, value);
                    }
                }
                MemoryOpKind::Write => self.generation_state.memory.set(address, value),
            }
        }

        Ok(())
    }

    pub(crate) fn run(&mut self) -> Result<(RegistersState, Option<MemoryState>), anyhow::Error> {
        self.run_cpu(self.max_cpu_len_log)
    }

    /// Returns the max number of CPU cycles.
    pub(crate) const fn get_max_cpu_len_log(&self) -> Option<usize> {
        self.max_cpu_len_log
    }

    pub(crate) fn reset_opcode_counts(&mut self) {
        self.opcode_count = HashMap::new();
    }

    pub(crate) fn code(&self) -> &MemorySegmentState {
        // The context is 0 if we are in kernel mode.
        &self.generation_state.memory.contexts[(1 - self.is_kernel() as usize) * self.context()]
            .segments[Segment::Code.unscale()]
    }

    pub(crate) fn set_global_metadata_multi_fields(&mut self, metadata: &[(GlobalMetadata, U256)]) {
        for &(field, value) in metadata {
            let field = field.unscale();
            self.generation_state.memory.contexts[0].segments[Segment::GlobalMetadata.unscale()]
                .set(field, value);
        }
    }

    pub(crate) fn set_memory_multi_addresses(&mut self, addrs: &[(MemoryAddress, U256)]) {
        for &(addr, val) in addrs {
            self.generation_state.memory.set(addr, val);
        }
    }

    // As this relies on the underlying `GenerationState` method, stacks containing
    // more than 10 elements will be truncated. As such, new tests that would need
    // to access more elements would require special handling.
    pub(crate) fn stack(&self) -> Vec<U256> {
        let mut stack = self.generation_state.stack();
        stack.reverse();

        stack
    }

    fn stack_segment_mut(&mut self) -> &mut Vec<Option<U256>> {
        let context = self.context();
        &mut self.generation_state.memory.contexts[context].segments[Segment::Stack.unscale()]
            .content
    }

    pub(crate) fn add_jumpdest_offset(&mut self, offset: usize) {
        if let Some(jumpdest_table) = self
            .jumpdest_table
            .get_mut(&self.generation_state.registers.context)
        {
            jumpdest_table.insert(offset);
        } else {
            self.jumpdest_table.insert(
                self.generation_state.registers.context,
                BTreeSet::from([offset]),
            );
        }
    }

    pub(crate) const fn is_kernel(&self) -> bool {
        self.generation_state.registers.is_kernel
    }

    pub(crate) const fn context(&self) -> usize {
        self.generation_state.registers.context
    }

    /// Writes the encoding of 0 at @ENCODED_EMPTY_NODE_ADDR.
    pub(crate) fn initialize_rlp_segment(&mut self) {
        self.generation_state
            .memory
            .set(MemoryAddress::new(0, Segment::RlpRaw, 0), 0x80.into())
    }

    /// Inserts a preinitialized segment, given as a [Segment],
    /// into the `preinitialized_segments` memory field.
    fn insert_preinitialized_segment(&mut self, segment: Segment, values: MemorySegmentState) {
        self.generation_state
            .memory
            .insert_preinitialized_segment(segment, values);
    }

    pub(crate) fn is_preinitialized_segment(&self, segment: usize) -> bool {
        self.generation_state
            .memory
            .is_preinitialized_segment(segment)
    }
}

impl<F: RichField> State<F> for Interpreter<F> {
    /// Returns a `GenerationStateCheckpoint` to save the current registers and
    /// reset memory operations to the empty vector.
    fn checkpoint(&mut self) -> GenerationStateCheckpoint {
        self.generation_state.traces.memory_ops = vec![];
        GenerationStateCheckpoint {
            registers: self.generation_state.registers,
            traces: self.generation_state.traces.checkpoint(),
            clock: self.get_clock(),
        }
    }

    fn incr_gas(&mut self, n: u64) {
        self.generation_state.incr_gas(n);
    }

    fn incr_pc(&mut self, n: usize) {
        self.generation_state.incr_pc(n);
    }

    fn is_kernel(&self) -> bool {
        self.is_kernel()
    }

    fn get_registers(&self) -> RegistersState {
        self.generation_state.get_registers()
    }

    fn get_mut_registers(&mut self) -> &mut RegistersState {
        self.generation_state.get_mut_registers()
    }

    fn get_from_memory(&mut self, address: MemoryAddress) -> U256 {
        self.generation_state.memory.get_with_init(address)
    }

    fn get_generation_state(&self) -> &GenerationState<F> {
        &self.generation_state
    }

    fn get_mut_generation_state(&mut self) -> &mut GenerationState<F> {
        &mut self.generation_state
    }

    fn get_clock(&self) -> usize {
        self.clock
    }

    fn push_cpu(&mut self, _val: CpuColumnsView<F>) {
        // We don't push anything, but increment the clock to match
        // an actual proof generation.
        self.clock += 1;
    }

    fn push_logic(&mut self, _op: logic::Operation) {}

    fn push_arithmetic(&mut self, _op: arithmetic::Operation) {}

    fn push_byte_packing(&mut self, _op: BytePackingOp) {}

    fn push_keccak(&mut self, _input: [u64; keccak::keccak_stark::NUM_INPUTS], _clock: usize) {}

    fn push_keccak_bytes(&mut self, _input: [u8; KECCAK_WIDTH_BYTES], _clock: usize) {}

    fn push_keccak_sponge(&mut self, _op: KeccakSpongeOp) {}

    fn rollback(&mut self, checkpoint: GenerationStateCheckpoint) {
        self.clock = checkpoint.clock;
        self.generation_state.rollback(checkpoint)
    }

    fn get_context(&self) -> usize {
        self.context()
    }

    fn get_halt_context(&self) -> Option<usize> {
        self.halt_context
    }

    fn mem_get_kernel_content(&self) -> Vec<Option<U256>> {
        self.generation_state.memory.contexts[0].segments[Segment::KernelGeneral.unscale()]
            .content
            .clone()
    }

    fn apply_ops(&mut self, _checkpoint: GenerationStateCheckpoint) {
        self.apply_memops()
            .expect("We should not have nonzero initial values in non-preinitialized segments");
    }

    fn get_stack(&self) -> Vec<U256> {
        let mut stack = self.stack();
        stack.reverse();

        stack
    }

    fn get_halt_offsets(&self) -> Vec<usize> {
        self.halt_offsets.clone()
    }

    fn get_active_memory(&self) -> Option<MemoryState> {
        let mut memory_state = MemoryState {
            contexts: vec![
                MemoryContextState::default();
                self.generation_state.memory.contexts.len()
            ],
            ..self.generation_state.memory.clone()
        };

        // Only copy memory from non-stale contexts
        for (ctx_idx, ctx) in self.generation_state.memory.contexts.iter().enumerate() {
            if !self
                .get_generation_state()
                .stale_contexts
                .contains(&ctx_idx)
            {
                memory_state.contexts[ctx_idx] = ctx.clone();
            }
        }

        memory_state.preinitialized_segments =
            self.generation_state.memory.preinitialized_segments.clone();

        Some(memory_state)
    }

    fn update_interpreter_final_registers(&mut self, final_registers: RegistersState) {
        {
            let registers_after = [
                final_registers.program_counter.into(),
                (final_registers.is_kernel as usize).into(),
                final_registers.stack_len.into(),
                final_registers.stack_top,
                final_registers.context.into(),
                final_registers.gas_used.into(),
            ];

            let length = registers_after.len();
            let registers_after_fields = (0..length)
                .map(|i| {
                    (
                        MemoryAddress::new(0, Segment::RegistersStates, length + i),
                        registers_after[i],
                    )
                })
                .collect::<Vec<_>>();
            self.set_memory_multi_addresses(&registers_after_fields);
        }
    }

    fn try_perform_instruction(&mut self) -> Result<Operation, ProgramError> {
        let registers = self.generation_state.registers;
        let (mut row, opcode) = self.base_row();

        let op = decode(registers, opcode)?;

        // Increment the opcode count
        *self.opcode_count.entry(op).or_insert(0) += 1;

        fill_op_flag(op, &mut row);

        self.fill_stack_fields(&mut row)?;

        if registers.is_kernel {
            log_kernel_instruction(self, op);
        } else {
            self.log_debug(format!("User instruction: {:?}", op));
        }

        let generation_state = self.get_mut_generation_state();
        // Might write in general CPU columns when it shouldn't, but the correct values
        // will overwrite these ones during the op generation.
        if let Some(special_len) = get_op_special_length(op) {
            if generation_state.stack().len() != special_len {
                // If the `State` is an interpreter, we cannot rely on the row to carry out the
                // check.
                generation_state.registers.is_stack_top_read = true;
            }
        } else if let Some(inv) = row.stack_len.try_inverse() {
            row.general.stack_mut().stack_inv = inv;
            row.general.stack_mut().stack_inv_aux = F::ONE;
        }

        self.perform_state_op(op, row)
    }

    fn log_debug(&self, msg: String) {
        if !self.is_jumpdest_analysis {
            log::debug!("{}", msg);
        }
    }

    fn log(&self, level: Level, msg: String) {
        if !self.is_jumpdest_analysis {
            log::log!(level, "{}", msg);
        }
    }
}

impl<F: RichField> Transition<F> for Interpreter<F> {
    fn generate_jumpdest_analysis(&mut self, dst: usize) -> bool {
        if self.is_jumpdest_analysis && !self.generation_state.registers.is_kernel {
            self.add_jumpdest_offset(dst);
            true
        } else {
            false
        }
    }

    fn skip_if_necessary(&mut self, op: Operation) -> Result<Operation, ProgramError> {
        if self.is_kernel()
            && self.is_jumpdest_analysis
            && self.generation_state.registers.program_counter
                == KERNEL.global_labels["jumpdest_analysis"]
        {
            self.generation_state.registers.program_counter =
                KERNEL.global_labels["jumpdest_analysis_end"];
            self.generation_state
                .set_jumpdest_bits(&self.generation_state.get_current_code()?);
            let opcode = self
                .code()
                .get(self.generation_state.registers.program_counter)
                .byte(0);

            decode(self.generation_state.registers, opcode)
        } else {
            Ok(op)
        }
    }

    fn fill_stack_fields(
        &mut self,
        _row: &mut crate::cpu::columns::CpuColumnsView<F>,
    ) -> Result<(), ProgramError> {
        self.generation_state.registers.is_stack_top_read = false;
        self.generation_state.registers.check_overflow = false;

        Ok(())
    }
}

#[cfg(test)]
mod tests {
    use ethereum_types::U256;
    use plonky2::field::goldilocks_field::GoldilocksField as F;

    use crate::cpu::kernel::constants::context_metadata::ContextMetadata;
    use crate::cpu::kernel::interpreter::Interpreter;
    use crate::memory::segments::Segment;
    use crate::witness::memory::MemoryAddress;
    use crate::witness::operation::CONTEXT_SCALING_FACTOR;

    #[test]
    fn test_run_with_memory() -> anyhow::Result<()> {
        //         PUSH1 0xff
        //         PUSH1 0
        //         MSTORE

        //         PUSH1 0
        //         MLOAD

        //         PUSH1 1
        //         MLOAD

        //         PUSH1 0x42
        //         PUSH1 0x27
        //         MSTORE8
        let code = [
            0x60, 0xff, 0x60, 0x0, 0x52, 0x60, 0, 0x51, 0x60, 0x1, 0x51, 0x60, 0x42, 0x60, 0x27,
            0x53,
        ];
        let mut interpreter: Interpreter<F> = Interpreter::new(0, vec![], None);

        interpreter.set_code(1, code.to_vec());

        interpreter.generation_state.memory.contexts[1].segments
            [Segment::ContextMetadata.unscale()]
        .set(ContextMetadata::GasLimit.unscale(), 100_000.into());
        // Set context and kernel mode.
        interpreter.set_context(1);
        interpreter.set_is_kernel(false);
        // Set memory necessary to sys_stop.
        interpreter.generation_state.memory.set(
            MemoryAddress::new(
                1,
                Segment::ContextMetadata,
                ContextMetadata::ParentProgramCounter.unscale(),
            ),
            0xdeadbeefu32.into(),
        );
        interpreter.generation_state.memory.set(
            MemoryAddress::new(
                1,
                Segment::ContextMetadata,
                ContextMetadata::ParentContext.unscale(),
            ),
            U256::one() << CONTEXT_SCALING_FACTOR,
        );

        interpreter.run()?;

        // sys_stop returns `success` and `cum_gas_used`, that we need to pop.
        interpreter.pop().expect("Stack should not be empty");
        interpreter.pop().expect("Stack should not be empty");

        assert_eq!(interpreter.stack(), &[0xff.into(), 0xff00.into()]);
        assert_eq!(
            interpreter.generation_state.memory.contexts[1].segments[Segment::MainMemory.unscale()]
                .get(0x27),
            0x42.into()
        );
        assert_eq!(
            interpreter.generation_state.memory.contexts[1].segments[Segment::MainMemory.unscale()]
                .get(0x1f),
            0xff.into()
        );
        Ok(())
    }
}<|MERGE_RESOLUTION|>--- conflicted
+++ resolved
@@ -59,13 +59,8 @@
     /// halt_context
     pub(crate) halt_context: Option<usize>,
     /// Counts the number of appearances of each opcode. For debugging purposes.
-<<<<<<< HEAD
-    #[allow(unused)]
-    pub(crate) opcode_count: [usize; 0x100],
+    pub(crate) opcode_count: HashMap<Operation, usize>,
     /// A table of contexts and their reached JUMPDESTs.
-=======
-    pub(crate) opcode_count: HashMap<Operation, usize>,
->>>>>>> 34307b4f
     jumpdest_table: HashMap<usize, BTreeSet<usize>>,
     /// `true` if the we are currently carrying out a jumpdest analysis.
     pub(crate) is_jumpdest_analysis: bool,
