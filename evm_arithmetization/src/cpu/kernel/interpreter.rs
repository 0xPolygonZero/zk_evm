//! An EVM interpreter, allowing to execute the zkEVM CPU without keeping track
//! of co-processor operations to fill out their execution traces.
//! This is useful for testing and debugging purposes, but also in the context
//! of jumpdest analysis simulation, where it allows the prover to skim through
//! the future execution and generate nondeterministically the corresponding
//! jumpdest table, before the actual CPU carries on with contract execution.

use std::collections::{BTreeSet, HashMap};

use anyhow::anyhow;
use ethereum_types::{BigEndianHash, U256};
use log::Level;
use mpt_trie::partial_trie::PartialTrie;
use plonky2::hash::hash_types::RichField;
use serde::{Deserialize, Serialize};
use smt_trie::smt::hash_serialize_u256;

use crate::byte_packing::byte_packing_stark::BytePackingOp;
use crate::cpu::columns::CpuColumnsView;
use crate::cpu::kernel::aggregator::KERNEL;
use crate::cpu::kernel::constants::global_metadata::GlobalMetadata;
use crate::generation::debug_inputs;
<<<<<<< HEAD
use crate::generation::mpt::load_linked_lists_and_txn_and_receipt_mpts;
use crate::generation::mpt::TrieRootPtrs;
=======
use crate::generation::linked_list::LinkedListsPtrs;
use crate::generation::mpt::{load_linked_lists_and_txn_and_receipt_mpts, TrieRootPtrs};
>>>>>>> 18e5bd43
use crate::generation::rlp::all_rlp_prover_inputs_reversed;
use crate::generation::state::{
    all_ger_prover_inputs, all_withdrawals_prover_inputs_reversed, GenerationState,
    GenerationStateCheckpoint,
};
use crate::generation::{state::State, GenerationInputs};
use crate::keccak_sponge::columns::KECCAK_WIDTH_BYTES;
use crate::keccak_sponge::keccak_sponge_stark::KeccakSpongeOp;
use crate::memory::segments::Segment;
use crate::util::h2u;
use crate::witness::errors::ProgramError;
use crate::witness::memory::{
    MemoryAddress, MemoryContextState, MemoryOp, MemoryOpKind, MemorySegmentState, MemoryState,
};
use crate::witness::operation::Operation;
use crate::witness::state::RegistersState;
use crate::witness::transition::{
    decode, fill_op_flag, get_op_special_length, log_kernel_instruction, Transition,
};
use crate::{arithmetic, keccak, logic};

/// Halt interpreter execution whenever a jump to this offset is done.
const DEFAULT_HALT_OFFSET: usize = 0xdeadbeef;

pub(crate) struct Interpreter<F: RichField> {
    /// The interpreter holds a `GenerationState` to keep track of the memory
    /// and registers.
    pub(crate) generation_state: GenerationState<F>,
    // All offsets at which the interpreter execution halts.
    pub(crate) halt_offsets: Vec<usize>,
    /// The interpreter will halt only if the current context matches
    /// halt_context
    pub(crate) halt_context: Option<usize>,
    /// Counts the number of appearances of each opcode. For debugging purposes.
    #[allow(unused)]
    pub(crate) opcode_count: [usize; 0x100],
    jumpdest_table: HashMap<usize, BTreeSet<usize>>,
    /// `true` if the we are currently carrying out a jumpdest analysis.
    pub(crate) is_jumpdest_analysis: bool,
    /// Holds the value of the clock: the clock counts the number of operations
    /// in the execution.
    pub(crate) clock: usize,
    /// Log of the maximal number of CPU cycles in one segment execution.
    max_cpu_len_log: Option<usize>,
}

/// Simulates the CPU execution from `state` until the program counter reaches
/// `final_label` in the current context.
pub(crate) fn simulate_cpu_and_get_user_jumps<F: RichField>(
    final_label: &str,
    state: &GenerationState<F>,
) -> Option<HashMap<usize, Vec<usize>>> {
    match state.jumpdest_table {
        Some(_) => None,
        None => {
            let halt_pc = KERNEL.global_labels[final_label];
            let initial_context = state.registers.context;
            let mut interpreter = Interpreter::new_with_state_and_halt_condition(
                state,
                halt_pc,
                initial_context,
                None,
            );

            log::debug!("Simulating CPU for jumpdest analysis.");

            let _ = interpreter.run();

            log::trace!("jumpdest table = {:?}", interpreter.jumpdest_table);

            let clock = interpreter.get_clock();

            interpreter
                .generation_state
                .set_jumpdest_analysis_inputs(interpreter.jumpdest_table);

            log::debug!(
                "Simulated CPU for jumpdest analysis halted after {:?} cycles.",
                clock
            );

            interpreter.generation_state.jumpdest_table
        }
    }
}

/// State data required to initialize the state passed to the prover.
#[derive(Default, Debug, Clone, Serialize, Deserialize)]
pub(crate) struct ExtraSegmentData {
    pub(crate) bignum_modmul_result_limbs: Vec<U256>,
    pub(crate) rlp_prover_inputs: Vec<U256>,
    pub(crate) withdrawal_prover_inputs: Vec<U256>,
    pub(crate) ger_prover_inputs: Vec<U256>,
    pub(crate) trie_root_ptrs: TrieRootPtrs,
    pub(crate) jumpdest_table: Option<HashMap<usize, Vec<usize>>>,
    pub(crate) access_lists_ptrs: LinkedListsPtrs,
    pub(crate) state_ptrs: LinkedListsPtrs,
    pub(crate) next_txn_index: usize,
}

pub(crate) fn set_registers_and_run<F: RichField>(
    registers: RegistersState,
    interpreter: &mut Interpreter<F>,
) -> anyhow::Result<(RegistersState, Option<MemoryState>)> {
    interpreter.generation_state.registers = registers;
    interpreter.generation_state.registers.program_counter = KERNEL.global_labels["init"];
    interpreter.generation_state.registers.is_kernel = true;
    interpreter.clock = 0;

    // Write initial registers.
    [
        registers.program_counter.into(),
        (registers.is_kernel as usize).into(),
        registers.stack_len.into(),
        registers.stack_top,
        registers.context.into(),
        registers.gas_used.into(),
    ]
    .iter()
    .enumerate()
    .for_each(|(i, reg_content)| {
        interpreter.generation_state.memory.set(
            MemoryAddress::new(0, Segment::RegistersStates, i),
            *reg_content,
        )
    });

    interpreter.run()
}

impl<F: RichField> Interpreter<F> {
    /// Returns an instance of `Interpreter` given `GenerationInputs`, and
    /// assuming we are initializing with the `KERNEL` code.
    pub(crate) fn new_with_generation_inputs(
        initial_offset: usize,
        initial_stack: Vec<U256>,
        inputs: &GenerationInputs<F>,
        max_cpu_len_log: Option<usize>,
    ) -> Self {
        debug_inputs(inputs);

        let mut result = Self::new(initial_offset, initial_stack, max_cpu_len_log);
        result.initialize_interpreter_state(inputs);
        result
    }

    pub(crate) fn new(
        initial_offset: usize,
        initial_stack: Vec<U256>,
        max_cpu_len_log: Option<usize>,
    ) -> Self {
        let mut interpreter = Self {
            generation_state: GenerationState::new(&GenerationInputs::default(), &KERNEL.code)
                .expect("Default inputs are known-good"),
            // `DEFAULT_HALT_OFFSET` is used as a halting point for the interpreter,
            // while the label `halt` is the halting label in the kernel.
            halt_offsets: vec![DEFAULT_HALT_OFFSET, KERNEL.global_labels["halt_final"]],
            halt_context: None,
            opcode_count: [0; 256],
            jumpdest_table: HashMap::new(),
            is_jumpdest_analysis: false,
            clock: 0,
            max_cpu_len_log,
        };
        interpreter.generation_state.registers.program_counter = initial_offset;
        let initial_stack_len = initial_stack.len();
        interpreter.generation_state.registers.stack_len = initial_stack_len;
        if !initial_stack.is_empty() {
            interpreter.generation_state.registers.stack_top = initial_stack[initial_stack_len - 1];
            *interpreter.stack_segment_mut() = initial_stack
                .iter()
                .map(|&elt| Some(elt))
                .collect::<Vec<_>>();
        }

        interpreter.initialize_rlp_segment();
        interpreter
    }

    pub(crate) fn new_with_state_and_halt_condition(
        state: &GenerationState<F>,
        halt_offset: usize,
        halt_context: usize,
        max_cpu_len_log: Option<usize>,
    ) -> Self {
        Self {
            generation_state: state.soft_clone(),
            halt_offsets: vec![halt_offset],
            halt_context: Some(halt_context),
            opcode_count: [0; 256],
            jumpdest_table: HashMap::new(),
            is_jumpdest_analysis: true,
            clock: 0,
            max_cpu_len_log,
        }
    }

    /// Initializes the interpreter state given `GenerationInputs`.
    pub(crate) fn initialize_interpreter_state(&mut self, inputs: &GenerationInputs<F>) {
        // Initialize registers.
        let registers_before = RegistersState::new();
        self.generation_state.registers = RegistersState {
            program_counter: self.generation_state.registers.program_counter,
            is_kernel: self.generation_state.registers.is_kernel,
            ..registers_before
        };

        let tries = &inputs.tries;

        // Set state's inputs. We trim unnecessary components.
        self.generation_state.inputs = inputs.trim();

<<<<<<< HEAD
=======
        // Initialize the MPT's pointers.
        let (trie_root_ptrs, state_leaves, storage_leaves, trie_data) =
            load_linked_lists_and_txn_and_receipt_mpts(
                &mut self.generation_state.state_ptrs.accounts,
                &mut self.generation_state.state_ptrs.storage,
                &inputs.tries,
            )
            .expect("Invalid MPT data for preinitialization");

>>>>>>> 18e5bd43
        let trie_roots_after = &inputs.trie_roots_after;

        #[cfg(not(feature = "cdk_erigon"))]
        {
            // Initialize the MPT's pointers.
            let (trie_root_ptrs, state_leaves, storage_leaves, trie_data) =
                load_linked_lists_and_txn_and_receipt_mpts(
                    &mut self.generation_state.accounts_pointers,
                    &mut self.generation_state.storage_pointers,
                    &inputs.tries,
                )
                .expect("Invalid MPT data for preinitialization");

            self.generation_state.trie_root_ptrs = trie_root_ptrs;

            // Initialize the `TrieData` segment.
            let preinit_trie_data_segment = MemorySegmentState { content: trie_data };
            let preinit_accounts_ll_segment = MemorySegmentState {
                content: state_leaves,
            };
            let preinit_storage_ll_segment = MemorySegmentState {
                content: storage_leaves,
            };
            self.insert_preinitialized_segment(Segment::TrieData, preinit_trie_data_segment);
            self.insert_preinitialized_segment(
                Segment::AccountsLinkedList,
                preinit_accounts_ll_segment,
            );
            self.insert_preinitialized_segment(
                Segment::StorageLinkedList,
                preinit_storage_ll_segment,
            );

<<<<<<< HEAD
            // Initialize the accounts and storage BTrees.
            self.generation_state.insert_all_slots_in_memory();
            self.generation_state.insert_all_accounts_in_memory();
        }
        #[cfg(feature = "cdk_erigon")]
        unimplemented!();

=======
>>>>>>> 18e5bd43
        // Update the RLP and withdrawal prover inputs.
        let rlp_prover_inputs = all_rlp_prover_inputs_reversed(&inputs.signed_txns);
        let withdrawal_prover_inputs = all_withdrawals_prover_inputs_reversed(&inputs.withdrawals);
        let ger_prover_inputs = all_ger_prover_inputs(inputs.ger_data);
        self.generation_state.rlp_prover_inputs = rlp_prover_inputs;
        self.generation_state.withdrawal_prover_inputs = withdrawal_prover_inputs;
        self.generation_state.ger_prover_inputs = ger_prover_inputs;

        // Set `GlobalMetadata` values.
        let metadata = &inputs.block_metadata;
        let global_metadata_to_set = [
            (
                GlobalMetadata::BlockBeneficiary,
                U256::from_big_endian(&metadata.block_beneficiary.0),
            ),
            (GlobalMetadata::BlockTimestamp, metadata.block_timestamp),
            (GlobalMetadata::BlockNumber, metadata.block_number),
            (GlobalMetadata::BlockDifficulty, metadata.block_difficulty),
            (
                GlobalMetadata::BlockRandom,
                metadata.block_random.into_uint(),
            ),
            (GlobalMetadata::BlockGasLimit, metadata.block_gaslimit),
            (GlobalMetadata::BlockChainId, metadata.block_chain_id),
            (GlobalMetadata::BlockBaseFee, metadata.block_base_fee),
            (
                GlobalMetadata::BlockCurrentHash,
                h2u(inputs.block_hashes.cur_hash),
            ),
            (GlobalMetadata::BlockGasUsed, metadata.block_gas_used),
            #[cfg(feature = "eth_mainnet")]
            (
                GlobalMetadata::BlockBlobGasUsed,
                metadata.block_blob_gas_used,
            ),
            #[cfg(feature = "eth_mainnet")]
            (
                GlobalMetadata::BlockExcessBlobGas,
                metadata.block_excess_blob_gas,
            ),
            #[cfg(feature = "eth_mainnet")]
            (
                GlobalMetadata::ParentBeaconBlockRoot,
                h2u(metadata.parent_beacon_block_root),
            ),
            (GlobalMetadata::BlockGasUsedBefore, inputs.gas_used_before),
            (GlobalMetadata::BlockGasUsedAfter, inputs.gas_used_after),
            (GlobalMetadata::TxnNumberBefore, inputs.txn_number_before),
            (
                GlobalMetadata::TxnNumberAfter,
                inputs.txn_number_before + inputs.signed_txns.len(),
            ),
            (
                GlobalMetadata::StateTrieRootDigestBefore,
                h2u(tries.state_trie.hash()),
            ),
            (
                GlobalMetadata::TransactionTrieRootDigestBefore,
                h2u(tries.transactions_trie.hash()),
            ),
            (
                GlobalMetadata::ReceiptTrieRootDigestBefore,
                h2u(tries.receipts_trie.hash()),
            ),
            (
                GlobalMetadata::StateTrieRootDigestAfter,
                h2u(trie_roots_after.state_root),
            ),
            (
                GlobalMetadata::TransactionTrieRootDigestAfter,
                h2u(trie_roots_after.transactions_root),
            ),
            (
                GlobalMetadata::ReceiptTrieRootDigestAfter,
                h2u(trie_roots_after.receipts_root),
            ),
            (GlobalMetadata::KernelHash, h2u(KERNEL.code_hash)),
            (GlobalMetadata::KernelLen, KERNEL.code.len().into()),
            #[cfg(feature = "cdk_erigon")]
            (
                GlobalMetadata::BurnAddr,
                inputs
                    .burn_addr
                    .map_or_else(U256::max_value, |addr| U256::from_big_endian(&addr.0)),
            ),
        ];

        self.set_global_metadata_multi_fields(&global_metadata_to_set);

        // Set final block bloom values.
        let final_block_bloom_fields = (0..8)
            .map(|i| {
                (
                    MemoryAddress::new(0, Segment::GlobalBlockBloom, i),
                    metadata.block_bloom[i],
                )
            })
            .collect::<Vec<_>>();

        self.set_memory_multi_addresses(&final_block_bloom_fields);

        // Set previous block hash.
        let block_hashes_fields = (0..256)
            .map(|i| {
                (
                    MemoryAddress::new(0, Segment::BlockHashes, i),
                    h2u(inputs.block_hashes.prev_hashes[i]),
                )
            })
            .collect::<Vec<_>>();

        self.set_memory_multi_addresses(&block_hashes_fields);

        // Write initial registers.
        let registers_before = [
            registers_before.program_counter.into(),
            (registers_before.is_kernel as usize).into(),
            registers_before.stack_len.into(),
            registers_before.stack_top,
            registers_before.context.into(),
            registers_before.gas_used.into(),
        ];
        let registers_before_fields = (0..registers_before.len())
            .map(|i| {
                (
                    MemoryAddress::new(0, Segment::RegistersStates, i),
                    registers_before[i],
                )
            })
            .collect::<Vec<_>>();

        self.set_memory_multi_addresses(&registers_before_fields);
    }

    /// Applies all memory operations since the last checkpoint. The memory
    /// operations are cleared at each checkpoint.
    pub(crate) fn apply_memops(&mut self) -> Result<(), anyhow::Error> {
        for memop in &self.generation_state.traces.memory_ops {
            let &MemoryOp {
                kind,
                address,
                value,
                ..
            } = memop;
            match kind {
                MemoryOpKind::Read => {
                    if self.generation_state.memory.get(address).is_none() {
                        if !self.is_preinitialized_segment(address.segment) && !value.is_zero() {
                            return Err(anyhow!("The initial value {:?} at address {:?} should be zero, because it is not preinitialized.", value, address));
                        }
                        self.generation_state.memory.set(address, value);
                    }
                }
                MemoryOpKind::Write => self.generation_state.memory.set(address, value),
            }
        }

        Ok(())
    }

    pub(crate) fn run(&mut self) -> Result<(RegistersState, Option<MemoryState>), anyhow::Error> {
        self.run_cpu(self.max_cpu_len_log)
    }

    /// Returns the max number of CPU cycles.
    pub(crate) const fn get_max_cpu_len_log(&self) -> Option<usize> {
        self.max_cpu_len_log
    }

    pub(crate) fn code(&self) -> &MemorySegmentState {
        // The context is 0 if we are in kernel mode.
        &self.generation_state.memory.contexts[(1 - self.is_kernel() as usize) * self.context()]
            .segments[Segment::Code.unscale()]
    }

    pub(crate) fn set_global_metadata_multi_fields(&mut self, metadata: &[(GlobalMetadata, U256)]) {
        for &(field, value) in metadata {
            let field = field.unscale();
            self.generation_state.memory.contexts[0].segments[Segment::GlobalMetadata.unscale()]
                .set(field, value);
        }
    }

    pub(crate) fn set_memory_multi_addresses(&mut self, addrs: &[(MemoryAddress, U256)]) {
        for &(addr, val) in addrs {
            self.generation_state.memory.set(addr, val);
        }
    }

    // As this relies on the underlying `GenerationState` method, stacks containing
    // more than 10 elements will be truncated. As such, new tests that would need
    // to access more elements would require special handling.
    pub(crate) fn stack(&self) -> Vec<U256> {
        let mut stack = self.generation_state.stack();
        stack.reverse();

        stack
    }

    fn stack_segment_mut(&mut self) -> &mut Vec<Option<U256>> {
        let context = self.context();
        &mut self.generation_state.memory.contexts[context].segments[Segment::Stack.unscale()]
            .content
    }

    pub(crate) fn add_jumpdest_offset(&mut self, offset: usize) {
        if let Some(jumpdest_table) = self
            .jumpdest_table
            .get_mut(&self.generation_state.registers.context)
        {
            jumpdest_table.insert(offset);
        } else {
            self.jumpdest_table.insert(
                self.generation_state.registers.context,
                BTreeSet::from([offset]),
            );
        }
    }

    pub(crate) const fn is_kernel(&self) -> bool {
        self.generation_state.registers.is_kernel
    }

    pub(crate) const fn context(&self) -> usize {
        self.generation_state.registers.context
    }

    /// Writes the encoding of 0 at @ENCODED_EMPTY_NODE_ADDR.
    pub(crate) fn initialize_rlp_segment(&mut self) {
        self.generation_state
            .memory
            .set(MemoryAddress::new(0, Segment::RlpRaw, 0), 0x80.into())
    }

    /// Inserts a preinitialized segment, given as a [Segment],
    /// into the `preinitialized_segments` memory field.
    fn insert_preinitialized_segment(&mut self, segment: Segment, values: MemorySegmentState) {
        self.generation_state
            .memory
            .insert_preinitialized_segment(segment, values);
    }

    pub(crate) fn is_preinitialized_segment(&self, segment: usize) -> bool {
        self.generation_state
            .memory
            .is_preinitialized_segment(segment)
    }
}

impl<F: RichField> State<F> for Interpreter<F> {
    /// Returns a `GenerationStateCheckpoint` to save the current registers and
    /// reset memory operations to the empty vector.
    fn checkpoint(&mut self) -> GenerationStateCheckpoint {
        self.generation_state.traces.memory_ops = vec![];
        GenerationStateCheckpoint {
            registers: self.generation_state.registers,
            traces: self.generation_state.traces.checkpoint(),
            clock: self.get_clock(),
        }
    }

    fn incr_gas(&mut self, n: u64) {
        self.generation_state.incr_gas(n);
    }

    fn incr_pc(&mut self, n: usize) {
        self.generation_state.incr_pc(n);
    }

    fn get_registers(&self) -> RegistersState {
        self.generation_state.get_registers()
    }

    fn get_mut_registers(&mut self) -> &mut RegistersState {
        self.generation_state.get_mut_registers()
    }

    fn get_from_memory(&mut self, address: MemoryAddress) -> U256 {
        self.generation_state.memory.get_with_init(address)
    }

    fn get_generation_state(&self) -> &GenerationState<F> {
        &self.generation_state
    }

    fn get_mut_generation_state(&mut self) -> &mut GenerationState<F> {
        &mut self.generation_state
    }

    fn get_clock(&self) -> usize {
        self.clock
    }

    fn push_cpu(&mut self, _val: CpuColumnsView<F>) {
        // We don't push anything, but increment the clock to match
        // an actual proof generation.
        self.clock += 1;
    }

    fn push_logic(&mut self, _op: logic::Operation) {}

    fn push_arithmetic(&mut self, _op: arithmetic::Operation) {}

    fn push_byte_packing(&mut self, _op: BytePackingOp) {}

    fn push_keccak(&mut self, _input: [u64; keccak::keccak_stark::NUM_INPUTS], _clock: usize) {}

    fn push_keccak_bytes(&mut self, _input: [u8; KECCAK_WIDTH_BYTES], _clock: usize) {}

    fn push_keccak_sponge(&mut self, _op: KeccakSpongeOp) {}

    fn rollback(&mut self, checkpoint: GenerationStateCheckpoint) {
        self.clock = checkpoint.clock;
        self.generation_state.rollback(checkpoint)
    }

    fn get_context(&self) -> usize {
        self.context()
    }

    fn get_halt_context(&self) -> Option<usize> {
        self.halt_context
    }

    fn mem_get_kernel_content(&self) -> Vec<Option<U256>> {
        self.generation_state.memory.contexts[0].segments[Segment::KernelGeneral.unscale()]
            .content
            .clone()
    }

    fn apply_ops(&mut self, _checkpoint: GenerationStateCheckpoint) {
        self.apply_memops()
            .expect("We should not have nonzero initial values in non-preinitialized segments");
    }

    fn get_stack(&self) -> Vec<U256> {
        let mut stack = self.stack();
        stack.reverse();

        stack
    }

    fn get_halt_offsets(&self) -> Vec<usize> {
        self.halt_offsets.clone()
    }

    fn get_active_memory(&self) -> Option<MemoryState> {
        let mut memory_state = MemoryState {
            contexts: vec![
                MemoryContextState::default();
                self.generation_state.memory.contexts.len()
            ],
            ..self.generation_state.memory.clone()
        };

        // Only copy memory from non-stale contexts
        for (ctx_idx, ctx) in self.generation_state.memory.contexts.iter().enumerate() {
            if !self
                .get_generation_state()
                .stale_contexts
                .contains(&ctx_idx)
            {
                memory_state.contexts[ctx_idx] = ctx.clone();
            }
        }

        memory_state.preinitialized_segments =
            self.generation_state.memory.preinitialized_segments.clone();

        Some(memory_state)
    }

    fn update_interpreter_final_registers(&mut self, final_registers: RegistersState) {
        {
            let registers_after = [
                final_registers.program_counter.into(),
                (final_registers.is_kernel as usize).into(),
                final_registers.stack_len.into(),
                final_registers.stack_top,
                final_registers.context.into(),
                final_registers.gas_used.into(),
            ];

            let length = registers_after.len();
            let registers_after_fields = (0..length)
                .map(|i| {
                    (
                        MemoryAddress::new(0, Segment::RegistersStates, length + i),
                        registers_after[i],
                    )
                })
                .collect::<Vec<_>>();
            self.set_memory_multi_addresses(&registers_after_fields);
        }
    }

    fn try_perform_instruction(&mut self) -> Result<Operation, ProgramError> {
        let registers = self.generation_state.registers;
        let (mut row, opcode) = self.base_row();

        let op = decode(registers, opcode)?;

        fill_op_flag(op, &mut row);

        self.fill_stack_fields(&mut row)?;

        if registers.is_kernel {
            log_kernel_instruction(self, op);
        } else {
            self.log_debug(format!("User instruction: {:?}", op));
        }

        let generation_state = self.get_mut_generation_state();
        // Might write in general CPU columns when it shouldn't, but the correct values
        // will overwrite these ones during the op generation.
        if let Some(special_len) = get_op_special_length(op) {
            if generation_state.stack().len() != special_len {
                // If the `State` is an interpreter, we cannot rely on the row to carry out the
                // check.
                generation_state.registers.is_stack_top_read = true;
            }
        } else if let Some(inv) = row.stack_len.try_inverse() {
            row.general.stack_mut().stack_inv = inv;
            row.general.stack_mut().stack_inv_aux = F::ONE;
        }

        self.perform_state_op(op, row)
    }

    fn log_debug(&self, msg: String) {
        if !self.is_jumpdest_analysis {
            log::debug!("{}", msg);
        }
    }

    fn log(&self, level: Level, msg: String) {
        if !self.is_jumpdest_analysis {
            log::log!(level, "{}", msg);
        }
    }
}

impl<F: RichField> Transition<F> for Interpreter<F> {
    fn generate_jumpdest_analysis(&mut self, dst: usize) -> bool {
        if self.is_jumpdest_analysis && !self.generation_state.registers.is_kernel {
            self.add_jumpdest_offset(dst);
            true
        } else {
            false
        }
    }

    fn skip_if_necessary(&mut self, op: Operation) -> Result<Operation, ProgramError> {
        if self.is_kernel()
            && self.is_jumpdest_analysis
            && self.generation_state.registers.program_counter
                == KERNEL.global_labels["jumpdest_analysis"]
        {
            self.generation_state.registers.program_counter =
                KERNEL.global_labels["jumpdest_analysis_end"];
            self.generation_state
                .set_jumpdest_bits(&self.generation_state.get_current_code()?);
            let opcode = self
                .code()
                .get(self.generation_state.registers.program_counter)
                .byte(0);

            decode(self.generation_state.registers, opcode)
        } else {
            Ok(op)
        }
    }

    fn fill_stack_fields(
        &mut self,
        _row: &mut crate::cpu::columns::CpuColumnsView<F>,
    ) -> Result<(), ProgramError> {
        self.generation_state.registers.is_stack_top_read = false;
        self.generation_state.registers.check_overflow = false;

        Ok(())
    }
}

#[cfg(test)]
mod tests {
    use ethereum_types::U256;
    use plonky2::field::goldilocks_field::GoldilocksField as F;

    use crate::cpu::kernel::constants::context_metadata::ContextMetadata;
    use crate::cpu::kernel::interpreter::Interpreter;
    use crate::memory::segments::Segment;
    use crate::witness::memory::MemoryAddress;
    use crate::witness::operation::CONTEXT_SCALING_FACTOR;

    #[test]
    fn test_run_with_memory() -> anyhow::Result<()> {
        //         PUSH1 0xff
        //         PUSH1 0
        //         MSTORE

        //         PUSH1 0
        //         MLOAD

        //         PUSH1 1
        //         MLOAD

        //         PUSH1 0x42
        //         PUSH1 0x27
        //         MSTORE8
        let code = [
            0x60, 0xff, 0x60, 0x0, 0x52, 0x60, 0, 0x51, 0x60, 0x1, 0x51, 0x60, 0x42, 0x60, 0x27,
            0x53,
        ];
        let mut interpreter: Interpreter<F> = Interpreter::new(0, vec![], None);

        interpreter.set_code(1, code.to_vec());

        interpreter.generation_state.memory.contexts[1].segments
            [Segment::ContextMetadata.unscale()]
        .set(ContextMetadata::GasLimit.unscale(), 100_000.into());
        // Set context and kernel mode.
        interpreter.set_context(1);
        interpreter.set_is_kernel(false);
        // Set memory necessary to sys_stop.
        interpreter.generation_state.memory.set(
            MemoryAddress::new(
                1,
                Segment::ContextMetadata,
                ContextMetadata::ParentProgramCounter.unscale(),
            ),
            0xdeadbeefu32.into(),
        );
        interpreter.generation_state.memory.set(
            MemoryAddress::new(
                1,
                Segment::ContextMetadata,
                ContextMetadata::ParentContext.unscale(),
            ),
            U256::one() << CONTEXT_SCALING_FACTOR,
        );

        interpreter.run()?;

        // sys_stop returns `success` and `cum_gas_used`, that we need to pop.
        interpreter.pop().expect("Stack should not be empty");
        interpreter.pop().expect("Stack should not be empty");

        assert_eq!(interpreter.stack(), &[0xff.into(), 0xff00.into()]);
        assert_eq!(
            interpreter.generation_state.memory.contexts[1].segments[Segment::MainMemory.unscale()]
                .get(0x27),
            0x42.into()
        );
        assert_eq!(
            interpreter.generation_state.memory.contexts[1].segments[Segment::MainMemory.unscale()]
                .get(0x1f),
            0xff.into()
        );
        Ok(())
    }
}<|MERGE_RESOLUTION|>--- conflicted
+++ resolved
@@ -20,13 +20,8 @@
 use crate::cpu::kernel::aggregator::KERNEL;
 use crate::cpu::kernel::constants::global_metadata::GlobalMetadata;
 use crate::generation::debug_inputs;
-<<<<<<< HEAD
-use crate::generation::mpt::load_linked_lists_and_txn_and_receipt_mpts;
-use crate::generation::mpt::TrieRootPtrs;
-=======
 use crate::generation::linked_list::LinkedListsPtrs;
 use crate::generation::mpt::{load_linked_lists_and_txn_and_receipt_mpts, TrieRootPtrs};
->>>>>>> 18e5bd43
 use crate::generation::rlp::all_rlp_prover_inputs_reversed;
 use crate::generation::state::{
     all_ger_prover_inputs, all_withdrawals_prover_inputs_reversed, GenerationState,
@@ -239,18 +234,6 @@
         // Set state's inputs. We trim unnecessary components.
         self.generation_state.inputs = inputs.trim();
 
-<<<<<<< HEAD
-=======
-        // Initialize the MPT's pointers.
-        let (trie_root_ptrs, state_leaves, storage_leaves, trie_data) =
-            load_linked_lists_and_txn_and_receipt_mpts(
-                &mut self.generation_state.state_ptrs.accounts,
-                &mut self.generation_state.state_ptrs.storage,
-                &inputs.tries,
-            )
-            .expect("Invalid MPT data for preinitialization");
-
->>>>>>> 18e5bd43
         let trie_roots_after = &inputs.trie_roots_after;
 
         #[cfg(not(feature = "cdk_erigon"))]
@@ -284,7 +267,6 @@
                 preinit_storage_ll_segment,
             );
 
-<<<<<<< HEAD
             // Initialize the accounts and storage BTrees.
             self.generation_state.insert_all_slots_in_memory();
             self.generation_state.insert_all_accounts_in_memory();
@@ -292,8 +274,6 @@
         #[cfg(feature = "cdk_erigon")]
         unimplemented!();
 
-=======
->>>>>>> 18e5bd43
         // Update the RLP and withdrawal prover inputs.
         let rlp_prover_inputs = all_rlp_prover_inputs_reversed(&inputs.signed_txns);
         let withdrawal_prover_inputs = all_withdrawals_prover_inputs_reversed(&inputs.withdrawals);
