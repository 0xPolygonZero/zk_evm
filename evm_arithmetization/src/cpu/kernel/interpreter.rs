--- conflicted
+++ resolved
@@ -330,15 +330,10 @@
                 GlobalMetadata::ReceiptTrieRootDigestAfter,
                 h2u(trie_roots_after.receipts_root),
             ),
-<<<<<<< HEAD
-            (GlobalMetadata::KernelHash, h2u(kernel_hash)),
-            (GlobalMetadata::KernelLen, kernel_code_len.into()),
+            (GlobalMetadata::KernelHash, h2u(KERNEL.code_hash)),
+            (GlobalMetadata::KernelLen, KERNEL.code.len().into()),
             #[cfg(feature = "cdk_erigon")]
             (GlobalMetadata::BurnAddr, burn_addr),
-=======
-            (GlobalMetadata::KernelHash, h2u(KERNEL.code_hash)),
-            (GlobalMetadata::KernelLen, KERNEL.code.len().into()),
->>>>>>> e475f621
         ];
 
         self.set_global_metadata_multi_fields(&global_metadata_to_set);
