//! An EVM interpreter, allowing to execute the zkEVM CPU without keeping track
//! of co-processor operations to fill out their execution traces.
//! This is useful for testing and debugging purposes, but also in the context
//! of jumpdest analysis simulation, where it allows the prover to skim through
//! the future execution and generate nondeterministically the corresponding
//! jumpdest table, before the actual CPU carries on with contract execution.

use core::cmp::Ordering;
use std::collections::{BTreeSet, HashMap};

use anyhow::anyhow;
use ethereum_types::{BigEndianHash, U256};
use log::Level;
use mpt_trie::partial_trie::PartialTrie;
use plonky2::field::types::Field;
use serde::{Deserialize, Serialize};

use crate::byte_packing::byte_packing_stark::BytePackingOp;
use crate::cpu::columns::CpuColumnsView;
use crate::cpu::kernel::aggregator::KERNEL;
use crate::cpu::kernel::constants::global_metadata::GlobalMetadata;
<<<<<<< HEAD
use crate::cpu::kernel::constants::txn_fields::NormalizedTxnField;
use crate::generation::mpt::{load_all_mpts, TrieRootPtrs};
=======
use crate::generation::debug_inputs;
use crate::generation::mpt::load_all_mpts;
>>>>>>> 99569a67
use crate::generation::rlp::all_rlp_prover_inputs_reversed;
use crate::generation::state::{
    all_withdrawals_prover_inputs_reversed, GenerationState, GenerationStateCheckpoint,
};
use crate::generation::{
    debug_inputs, TrimmedGenerationInputs, NUM_EXTRA_CYCLES_AFTER, NUM_EXTRA_CYCLES_BEFORE,
};
use crate::generation::{state::State, GenerationInputs};
use crate::keccak_sponge::columns::KECCAK_WIDTH_BYTES;
use crate::keccak_sponge::keccak_sponge_stark::KeccakSpongeOp;
use crate::memory::segments::Segment;
use crate::prover::GenerationSegmentData;
use crate::util::h2u;
use crate::witness::errors::ProgramError;
<<<<<<< HEAD
use crate::witness::memory::{
    MemoryAddress, MemoryOp, MemoryOpKind, MemorySegmentState, MemoryState,
};
=======
use crate::witness::memory::{MemoryAddress, MemoryOp, MemoryOpKind, MemorySegmentState};
>>>>>>> 99569a67
use crate::witness::operation::Operation;
use crate::witness::state::RegistersState;
use crate::witness::transition::{
    decode, fill_op_flag, get_op_special_length, log_kernel_instruction, Transition,
};
use crate::{arithmetic, keccak, logic};

/// Halt interpreter execution whenever a jump to this offset is done.
const DEFAULT_HALT_OFFSET: usize = 0xdeadbeef;

pub(crate) struct Interpreter<F: Field> {
    /// The interpreter holds a `GenerationState` to keep track of the memory
    /// and registers.
    pub(crate) generation_state: GenerationState<F>,
    // All offsets at which the interpreter execution halts.
    pub(crate) halt_offsets: Vec<usize>,
    /// The interpreter will halt only if the current context matches
    /// halt_context
    pub(crate) halt_context: Option<usize>,
    /// Counts the number of appearances of each opcode. For debugging purposes.
    pub(crate) opcode_count: [usize; 0x100],
    jumpdest_table: HashMap<usize, BTreeSet<usize>>,
    /// `true` if the we are currently carrying out a jumpdest analysis.
    pub(crate) is_jumpdest_analysis: bool,
    /// Holds the value of the clock: the clock counts the number of operations
    /// in the execution.
    pub(crate) clock: usize,
<<<<<<< HEAD
    /// Log of the maximal number of CPU cycles in one segment execution.
    max_cpu_len_log: Option<usize>,
    /// Indicates whethere this is a dummy run.
    is_dummy: bool,
=======
>>>>>>> 99569a67
}

/// Simulates the CPU execution from `state` until the program counter reaches
/// `final_label` in the current context.
pub(crate) fn simulate_cpu_and_get_user_jumps<F: Field>(
    final_label: &str,
    state: &GenerationState<F>,
) -> Option<HashMap<usize, Vec<usize>>> {
    match state.jumpdest_table {
        Some(_) => None,
        None => {
            let halt_pc = KERNEL.global_labels[final_label];
            let initial_context = state.registers.context;
            let mut interpreter = Interpreter::new_with_state_and_halt_condition(
                state,
                halt_pc,
                initial_context,
                None,
            );

            log::debug!("Simulating CPU for jumpdest analysis.");

            let _ = interpreter.run();

            log::trace!("jumpdest table = {:?}", interpreter.jumpdest_table);

            let clock = interpreter.get_clock();

            interpreter
                .generation_state
                .set_jumpdest_analysis_inputs(interpreter.jumpdest_table);

            log::debug!(
                "Simulated CPU for jumpdest analysis halted after {:?} cycles.",
                clock
            );

            interpreter.generation_state.jumpdest_table
        }
    }
}

/// State data required to initialize the state passed to the prover.
#[derive(Default, Debug, Clone, Serialize, Deserialize)]
pub(crate) struct ExtraSegmentData {
    pub(crate) trimmed_inputs: TrimmedGenerationInputs,
    pub(crate) bignum_modmul_result_limbs: Vec<U256>,
    pub(crate) rlp_prover_inputs: Vec<U256>,
    pub(crate) withdrawal_prover_inputs: Vec<U256>,
    pub(crate) trie_root_ptrs: TrieRootPtrs,
    pub(crate) jumpdest_table: Option<HashMap<usize, Vec<usize>>>,
}

pub(crate) fn set_registers_and_run<F: Field>(
    registers: RegistersState,
    interpreter: &mut Interpreter<F>,
) -> anyhow::Result<(RegistersState, Option<MemoryState>)> {
    interpreter.generation_state.registers = registers;
    interpreter.generation_state.registers.program_counter = KERNEL.global_labels["init"];
    interpreter.generation_state.registers.is_kernel = true;
    interpreter.clock = 0;

    // Write initial registers.
    [
        registers.program_counter.into(),
        (registers.is_kernel as usize).into(),
        registers.stack_len.into(),
        registers.stack_top,
        registers.context.into(),
        registers.gas_used.into(),
    ]
    .iter()
    .enumerate()
    .map(|(i, reg_content)| {
        let (addr, val) = (
            MemoryAddress::new_u256s(
                0.into(),
                (Segment::RegistersStates.unscale()).into(),
                i.into(),
            )
            .expect("All input values are known to be valid for MemoryAddress"),
            *reg_content,
        );
        interpreter.generation_state.memory.set(addr, val);
    })
    .collect::<Vec<_>>();

    interpreter.run()
}

impl<F: Field> Interpreter<F> {
    /// Returns an instance of `Interpreter` given `GenerationInputs`, and
    /// assuming we are initializing with the `KERNEL` code.
    pub(crate) fn new_with_generation_inputs(
        initial_offset: usize,
        initial_stack: Vec<U256>,
        inputs: &GenerationInputs,
        max_cpu_len_log: Option<usize>,
    ) -> Self {
        debug_inputs(inputs);

        let mut result = Self::new(initial_offset, initial_stack, max_cpu_len_log);
        result.initialize_interpreter_state(inputs);
        result
    }

    /// Returns an instance of `Interpreter` given `GenerationInputs`, and
    /// assuming we are initializing with the `KERNEL` code.
    pub(crate) fn new_dummy_with_generation_inputs(
        initial_offset: usize,
        initial_stack: Vec<U256>,
        inputs: &GenerationInputs,
    ) -> Self {
        debug_inputs(inputs);

        let max_cpu_len = Some(NUM_EXTRA_CYCLES_BEFORE + NUM_EXTRA_CYCLES_AFTER);
        let mut result =
            Self::new_with_generation_inputs(initial_offset, initial_stack, inputs, max_cpu_len);
        result.is_dummy = true;
        result
    }

    pub(crate) fn new(
        initial_offset: usize,
        initial_stack: Vec<U256>,
        max_cpu_len_log: Option<usize>,
    ) -> Self {
        let mut interpreter = Self {
            generation_state: GenerationState::new(&GenerationInputs::default(), &KERNEL.code)
                .expect("Default inputs are known-good"),
            // `DEFAULT_HALT_OFFSET` is used as a halting point for the interpreter,
            // while the label `halt` is the halting label in the kernel.
            halt_offsets: vec![DEFAULT_HALT_OFFSET, KERNEL.global_labels["halt_final"]],
            halt_context: None,
            opcode_count: [0; 256],
            jumpdest_table: HashMap::new(),
            is_jumpdest_analysis: false,
            clock: 0,
            max_cpu_len_log,
            is_dummy: false,
        };
        interpreter.generation_state.registers.program_counter = initial_offset;
        let initial_stack_len = initial_stack.len();
        interpreter.generation_state.registers.stack_len = initial_stack_len;
        if !initial_stack.is_empty() {
            interpreter.generation_state.registers.stack_top = initial_stack[initial_stack_len - 1];
            *interpreter.stack_segment_mut() = initial_stack
                .iter()
                .map(|&elt| Some(elt))
                .collect::<Vec<_>>();
        }

        interpreter.initialize_rlp_segment();
        interpreter
    }

    pub(crate) fn new_with_state_and_halt_condition(
        state: &GenerationState<F>,
        halt_offset: usize,
        halt_context: usize,
        max_cpu_len_log: Option<usize>,
    ) -> Self {
        Self {
            generation_state: state.soft_clone(),
            halt_offsets: vec![halt_offset],
            halt_context: Some(halt_context),
            opcode_count: [0; 256],
            jumpdest_table: HashMap::new(),
            is_jumpdest_analysis: true,
            clock: 0,
            max_cpu_len_log,
            is_dummy: false,
        }
    }

    /// Initializes the interpreter state given `GenerationInputs`.
    pub(crate) fn initialize_interpreter_state(&mut self, inputs: &GenerationInputs) {
        // Initialize registers.
        let registers_before = RegistersState::new();
        self.generation_state.registers = RegistersState {
            program_counter: self.generation_state.registers.program_counter,
            is_kernel: self.generation_state.registers.is_kernel,
            ..registers_before
        };

        let tries = &inputs.tries;

        // Set state's inputs. We trim unnecessary components.
        self.generation_state.inputs = inputs.trim();

        // Initialize the MPT's pointers.
        let (trie_root_ptrs, trie_data) =
            load_all_mpts(tries).expect("Invalid MPT data for preinitialization");
        let trie_roots_after = &inputs.trie_roots_after;
        self.generation_state.trie_root_ptrs = trie_root_ptrs;

        // Initialize the `TrieData` segment.
        let preinit_trie_data_segment = MemorySegmentState {
            content: trie_data.iter().map(|&elt| Some(elt)).collect::<Vec<_>>(),
        };
        self.insert_preinitialized_segment(Segment::TrieData, preinit_trie_data_segment);

        // Update the RLP and withdrawal prover inputs.
        let rlp_prover_inputs =
            all_rlp_prover_inputs_reversed(inputs.signed_txn.as_ref().unwrap_or(&vec![]));
        let withdrawal_prover_inputs = all_withdrawals_prover_inputs_reversed(&inputs.withdrawals);
        self.generation_state.rlp_prover_inputs = rlp_prover_inputs;
        self.generation_state.withdrawal_prover_inputs = withdrawal_prover_inputs;

        // Set `GlobalMetadata` values.
        let metadata = &inputs.block_metadata;
        let global_metadata_to_set = [
            (
                GlobalMetadata::BlockBeneficiary,
                U256::from_big_endian(&metadata.block_beneficiary.0),
            ),
            (GlobalMetadata::BlockTimestamp, metadata.block_timestamp),
            (GlobalMetadata::BlockNumber, metadata.block_number),
            (GlobalMetadata::BlockDifficulty, metadata.block_difficulty),
            (
                GlobalMetadata::BlockRandom,
                metadata.block_random.into_uint(),
            ),
            (GlobalMetadata::BlockGasLimit, metadata.block_gaslimit),
            (GlobalMetadata::BlockChainId, metadata.block_chain_id),
            (GlobalMetadata::BlockBaseFee, metadata.block_base_fee),
            (
                GlobalMetadata::BlockCurrentHash,
                h2u(inputs.block_hashes.cur_hash),
            ),
            (GlobalMetadata::BlockGasUsed, metadata.block_gas_used),
            (GlobalMetadata::BlockGasUsedBefore, inputs.gas_used_before),
            (GlobalMetadata::BlockGasUsedAfter, inputs.gas_used_after),
            (GlobalMetadata::TxnNumberBefore, inputs.txn_number_before),
            (
                GlobalMetadata::TxnNumberAfter,
                inputs.txn_number_before + if inputs.signed_txn.is_some() { 1 } else { 0 },
            ),
            (
                GlobalMetadata::StateTrieRootDigestBefore,
                h2u(tries.state_trie.hash()),
            ),
            (
                GlobalMetadata::TransactionTrieRootDigestBefore,
                h2u(tries.transactions_trie.hash()),
            ),
            (
                GlobalMetadata::ReceiptTrieRootDigestBefore,
                h2u(tries.receipts_trie.hash()),
            ),
            (
                GlobalMetadata::StateTrieRootDigestAfter,
                h2u(trie_roots_after.state_root),
            ),
            (
                GlobalMetadata::TransactionTrieRootDigestAfter,
                h2u(trie_roots_after.transactions_root),
            ),
            (
                GlobalMetadata::ReceiptTrieRootDigestAfter,
                h2u(trie_roots_after.receipts_root),
            ),
            (GlobalMetadata::KernelHash, h2u(KERNEL.code_hash)),
            (GlobalMetadata::KernelLen, KERNEL.code.len().into()),
        ];

        self.set_global_metadata_multi_fields(&global_metadata_to_set);

        // Set final block bloom values.
        let final_block_bloom_fields = (0..8)
            .map(|i| {
                (
                    MemoryAddress::new_u256s(
                        U256::zero(),
                        (Segment::GlobalBlockBloom.unscale()).into(),
                        i.into(),
                    )
                    .expect("This cannot panic as `virt` fits in a `u32`"),
                    metadata.block_bloom[i],
                )
            })
            .collect::<Vec<_>>();

        self.set_memory_multi_addresses(&final_block_bloom_fields);

        // Set previous block hash.
        let block_hashes_fields = (0..256)
            .map(|i| {
                (
                    MemoryAddress::new_u256s(
                        U256::zero(),
                        (Segment::BlockHashes.unscale()).into(),
                        i.into(),
                    )
                    .expect("This cannot panic as `virt` fits in a `u32`"),
                    h2u(inputs.block_hashes.prev_hashes[i]),
                )
            })
            .collect::<Vec<_>>();

        self.set_memory_multi_addresses(&block_hashes_fields);

        // Write initial registers.
        let registers_before = [
            registers_before.program_counter.into(),
            (registers_before.is_kernel as usize).into(),
            registers_before.stack_len.into(),
            registers_before.stack_top,
            registers_before.context.into(),
            registers_before.gas_used.into(),
        ];
        let registers_before_fields = (0..registers_before.len())
            .map(|i| {
                (
                    MemoryAddress::new_u256s(
                        0.into(),
                        (Segment::RegistersStates.unscale()).into(),
                        i.into(),
                    )
                    .unwrap(),
                    registers_before[i],
                )
            })
            .collect::<Vec<_>>();

        self.set_memory_multi_addresses(&registers_before_fields);
    }

    /// Applies all memory operations since the last checkpoint. The memory
    /// operations are cleared at each checkpoint.
    pub(crate) fn apply_memops(&mut self) -> Result<(), anyhow::Error> {
        for memop in &self.generation_state.traces.memory_ops {
            let &MemoryOp {
                kind,
                address,
                value,
                ..
            } = memop;
            match kind {
                MemoryOpKind::Read => {
                    if self.generation_state.memory.get(address).is_none() {
                        if !self.is_preinitialized_segment(address.segment) && !value.is_zero() {
                            return Err(anyhow!("The initial value {:?} at address {:?} should be zero, because it is not preinitialized.", value, address));
                        }
                        self.generation_state.memory.set(address, value);
                    }
                }
                MemoryOpKind::Write => self.generation_state.memory.set(address, value),
            }
        }

        Ok(())
    }

    pub(crate) fn run(&mut self) -> Result<(RegistersState, Option<MemoryState>), anyhow::Error> {
        let (final_registers, final_mem) = self.run_cpu(self.max_cpu_len_log, self.is_dummy)?;

        #[cfg(debug_assertions)]
        {
            println!("Opcode count:");
            for i in 0..0x100 {
                if self.opcode_count[i] > 0 {
                    println!("{}: {}", get_mnemonic(i as u8), self.opcode_count[i])
                }
            }
            println!("Total: {}", self.opcode_count.into_iter().sum::<usize>());
        }

        Ok((final_registers, final_mem))
    }

    /// Returns the max number of CPU cycles.
    pub(crate) fn get_max_cpu_len_log(&self) -> Option<usize> {
        self.max_cpu_len_log
    }

    pub(crate) fn code(&self) -> &MemorySegmentState {
        // The context is 0 if we are in kernel mode.
        &self.generation_state.memory.contexts[(1 - self.is_kernel() as usize) * self.context()]
            .segments[Segment::Code.unscale()]
    }

    pub(crate) fn set_global_metadata_multi_fields(&mut self, metadata: &[(GlobalMetadata, U256)]) {
        for &(field, value) in metadata {
            let field = field.unscale();
            self.generation_state.memory.contexts[0].segments[Segment::GlobalMetadata.unscale()]
                .set(field, value);
        }
    }

    pub(crate) fn set_memory_multi_addresses(&mut self, addrs: &[(MemoryAddress, U256)]) {
        for &(addr, val) in addrs {
            self.generation_state.memory.set(addr, val);
        }
    }

    pub(crate) fn stack(&self) -> Vec<U256> {
        match self.stack_len().cmp(&1) {
            Ordering::Greater => {
                let mut stack = self.generation_state.memory.contexts[self.context()].segments
                    [Segment::Stack.unscale()]
                .content
                .iter()
                .filter_map(|&opt_elt| opt_elt)
                .collect::<Vec<_>>();
                stack.truncate(self.stack_len() - 1);
                stack.push(
                    self.stack_top()
                        .expect("The stack is checked to be nonempty"),
                );
                stack
            }
            Ordering::Equal => {
                vec![self
                    .stack_top()
                    .expect("The stack is checked to be nonempty")]
            }
            Ordering::Less => {
                vec![]
            }
        }
    }

    fn stack_segment_mut(&mut self) -> &mut Vec<Option<U256>> {
        let context = self.context();
        &mut self.generation_state.memory.contexts[context].segments[Segment::Stack.unscale()]
            .content
    }

    pub(crate) fn add_jumpdest_offset(&mut self, offset: usize) {
        if let Some(jumpdest_table) = self
            .jumpdest_table
            .get_mut(&self.generation_state.registers.context)
        {
            jumpdest_table.insert(offset);
        } else {
            self.jumpdest_table.insert(
                self.generation_state.registers.context,
                BTreeSet::from([offset]),
            );
        }
    }

    pub(crate) const fn stack_len(&self) -> usize {
        self.generation_state.registers.stack_len
    }

    pub(crate) const fn stack_top(&self) -> anyhow::Result<U256, ProgramError> {
        if self.stack_len() > 0 {
            Ok(self.generation_state.registers.stack_top)
        } else {
            Err(ProgramError::StackUnderflow)
        }
    }

    pub(crate) const fn is_kernel(&self) -> bool {
        self.generation_state.registers.is_kernel
    }

    pub(crate) const fn context(&self) -> usize {
        self.generation_state.registers.context
    }

    /// Writes the encoding of 0 at @ENCODED_EMPTY_NODE_ADDR.
    pub(crate) fn initialize_rlp_segment(&mut self) {
        self.generation_state
            .memory
            .set(MemoryAddress::new(0, Segment::RlpRaw, 0), 0x80.into())
    }

    /// Inserts a preinitialized segment, given as a [Segment],
    /// into the `preinitialized_segments` memory field.
    fn insert_preinitialized_segment(&mut self, segment: Segment, values: MemorySegmentState) {
        self.generation_state
            .memory
            .insert_preinitialized_segment(segment, values);
    }

    pub(crate) fn is_preinitialized_segment(&self, segment: usize) -> bool {
        self.generation_state
            .memory
            .is_preinitialized_segment(segment)
    }
}

impl<F: Field> State<F> for Interpreter<F> {
    /// Returns a `GenerationStateCheckpoint` to save the current registers and
    /// reset memory operations to the empty vector.
    fn checkpoint(&mut self) -> GenerationStateCheckpoint {
        self.generation_state.traces.memory_ops = vec![];
        GenerationStateCheckpoint {
            registers: self.generation_state.registers,
            traces: self.generation_state.traces.checkpoint(),
            clock: self.get_clock(),
        }
    }

    fn incr_gas(&mut self, n: u64) {
        self.generation_state.incr_gas(n);
    }

    fn incr_pc(&mut self, n: usize) {
        self.generation_state.incr_pc(n);
    }

    fn get_registers(&self) -> RegistersState {
        self.generation_state.get_registers()
    }

    fn get_mut_registers(&mut self) -> &mut RegistersState {
        self.generation_state.get_mut_registers()
    }

    fn get_from_memory(&mut self, address: MemoryAddress) -> U256 {
        self.generation_state.memory.get_with_init(address)
    }

    fn get_generation_state(&self) -> &GenerationState<F> {
        &self.generation_state
    }

    fn get_mut_generation_state(&mut self) -> &mut GenerationState<F> {
        &mut self.generation_state
    }

    fn get_clock(&self) -> usize {
        self.clock
    }

    fn push_cpu(&mut self, _val: CpuColumnsView<F>) {
        // We don't push anything, but increment the clock to match
        // an actual proof generation.
        self.clock += 1;
    }

    fn push_logic(&mut self, _op: logic::Operation) {}

    fn push_arithmetic(&mut self, _op: arithmetic::Operation) {}

    fn push_byte_packing(&mut self, _op: BytePackingOp) {}

    fn push_keccak(&mut self, _input: [u64; keccak::keccak_stark::NUM_INPUTS], _clock: usize) {}

    fn push_keccak_bytes(&mut self, _input: [u8; KECCAK_WIDTH_BYTES], _clock: usize) {}

    fn push_keccak_sponge(&mut self, _op: KeccakSpongeOp) {}

    fn rollback(&mut self, checkpoint: GenerationStateCheckpoint) {
        self.clock = checkpoint.clock;
        self.generation_state.rollback(checkpoint)
    }

    fn get_context(&self) -> usize {
        self.context()
    }

    fn get_halt_context(&self) -> Option<usize> {
        self.halt_context
    }

    fn mem_get_kernel_content(&self) -> Vec<Option<U256>> {
        self.generation_state.memory.contexts[0].segments[Segment::KernelGeneral.unscale()]
            .content
            .clone()
    }

    fn apply_ops(&mut self, _checkpoint: GenerationStateCheckpoint) {
        self.apply_memops()
            .expect("We should not have nonzero initial values in non-preinitialized segments");
    }

    fn get_stack(&self) -> Vec<U256> {
        self.stack()
    }

    fn get_halt_offsets(&self) -> Vec<usize> {
        self.halt_offsets.clone()
    }

    fn get_full_memory(&self) -> Option<MemoryState> {
        Some(self.generation_state.memory.clone())
    }

    fn update_interpreter_final_registers(&mut self, final_registers: RegistersState) {
        {
            let registers_after = [
                final_registers.program_counter.into(),
                (final_registers.is_kernel as usize).into(),
                final_registers.stack_len.into(),
                final_registers.stack_top,
                final_registers.context.into(),
                final_registers.gas_used.into(),
            ];

            let length = registers_after.len();
            let registers_after_fields = (0..length)
                .map(|i| {
                    (
                        MemoryAddress::new(0, Segment::RegistersStates, length + i),
                        registers_after[i],
                    )
                })
                .collect::<Vec<_>>();
            self.set_memory_multi_addresses(&registers_after_fields);
        }
    }

    fn try_perform_instruction(&mut self) -> Result<Operation, ProgramError> {
        let registers = self.generation_state.registers;
        let (mut row, opcode) = self.base_row();

        let op = decode(registers, opcode)?;

        fill_op_flag(op, &mut row);

        self.fill_stack_fields(&mut row)?;

        if registers.is_kernel {
            log_kernel_instruction(self, op);
        } else {
            self.log_debug(format!("User instruction: {:?}", op));
        }

        let generation_state = self.get_mut_generation_state();
        // Might write in general CPU columns when it shouldn't, but the correct values
        // will overwrite these ones during the op generation.
        if let Some(special_len) = get_op_special_length(op) {
            if generation_state.stack().len() != special_len {
                // If the `State` is an interpreter, we cannot rely on the row to carry out the
                // check.
                generation_state.registers.is_stack_top_read = true;
            }
        } else if let Some(inv) = row.stack_len.try_inverse() {
            row.general.stack_mut().stack_inv = inv;
            row.general.stack_mut().stack_inv_aux = F::ONE;
        }

        self.perform_state_op(op, row)
    }

    fn log_debug(&self, msg: String) {
<<<<<<< HEAD
        log::debug!("{}", msg);
    }

    fn log_info(&self, _msg: String) {}

    fn log_log(&self, level: Level, msg: String) {
        log::log!(level, "{}", msg);
=======
        if !self.is_jumpdest_analysis {
            log::debug!("{}", msg);
        }
    }

    fn log(&self, level: Level, msg: String) {
        if !self.is_jumpdest_analysis {
            log::log!(level, "{}", msg);
        }
>>>>>>> 99569a67
    }
}

impl<F: Field> Transition<F> for Interpreter<F> {
    fn generate_jumpdest_analysis(&mut self, dst: usize) -> bool {
        if self.is_jumpdest_analysis && !self.generation_state.registers.is_kernel {
            self.add_jumpdest_offset(dst);
            true
        } else {
            false
        }
    }

    fn skip_if_necessary(&mut self, op: Operation) -> Result<Operation, ProgramError> {
        if self.is_kernel()
            && self.is_jumpdest_analysis
            && self.generation_state.registers.program_counter
                == KERNEL.global_labels["jumpdest_analysis"]
        {
            self.generation_state.registers.program_counter =
                KERNEL.global_labels["jumpdest_analysis_end"];
            self.generation_state
                .set_jumpdest_bits(&self.generation_state.get_current_code()?);
            let opcode = self
                .code()
                .get(self.generation_state.registers.program_counter)
                .byte(0);

            decode(self.generation_state.registers, opcode)
        } else {
            Ok(op)
        }
    }

    fn fill_stack_fields(
        &mut self,
        _row: &mut crate::cpu::columns::CpuColumnsView<F>,
    ) -> Result<(), ProgramError> {
        self.generation_state.registers.is_stack_top_read = false;
        self.generation_state.registers.check_overflow = false;

        Ok(())
    }
}

fn get_mnemonic(opcode: u8) -> &'static str {
    match opcode {
        0x00 => "STOP",
        0x01 => "ADD",
        0x02 => "MUL",
        0x03 => "SUB",
        0x04 => "DIV",
        0x05 => "SDIV",
        0x06 => "MOD",
        0x07 => "SMOD",
        0x08 => "ADDMOD",
        0x09 => "MULMOD",
        0x0a => "EXP",
        0x0b => "SIGNEXTEND",
        0x0c => "ADDFP254",
        0x0d => "MULFP254",
        0x0e => "SUBFP254",
        0x0f => "SUBMOD",
        0x10 => "LT",
        0x11 => "GT",
        0x12 => "SLT",
        0x13 => "SGT",
        0x14 => "EQ",
        0x15 => "ISZERO",
        0x16 => "AND",
        0x17 => "OR",
        0x18 => "XOR",
        0x19 => "NOT",
        0x1a => "BYTE",
        0x1b => "SHL",
        0x1c => "SHR",
        0x1d => "SAR",
        0x20 => "KECCAK256",
        0x21 => "KECCAK_GENERAL",
        0x30 => "ADDRESS",
        0x31 => "BALANCE",
        0x32 => "ORIGIN",
        0x33 => "CALLER",
        0x34 => "CALLVALUE",
        0x35 => "CALLDATALOAD",
        0x36 => "CALLDATASIZE",
        0x37 => "CALLDATACOPY",
        0x38 => "CODESIZE",
        0x39 => "CODECOPY",
        0x3a => "GASPRICE",
        0x3b => "EXTCODESIZE",
        0x3c => "EXTCODECOPY",
        0x3d => "RETURNDATASIZE",
        0x3e => "RETURNDATACOPY",
        0x3f => "EXTCODEHASH",
        0x40 => "BLOCKHASH",
        0x41 => "COINBASE",
        0x42 => "TIMESTAMP",
        0x43 => "NUMBER",
        0x44 => "DIFFICULTY",
        0x45 => "GASLIMIT",
        0x46 => "CHAINID",
        0x48 => "BASEFEE",
        0x49 => "PROVER_INPUT",
        0x50 => "POP",
        0x51 => "MLOAD",
        0x52 => "MSTORE",
        0x53 => "MSTORE8",
        0x54 => "SLOAD",
        0x55 => "SSTORE",
        0x56 => "JUMP",
        0x57 => "JUMPI",
        0x58 => "GETPC",
        0x59 => "MSIZE",
        0x5a => "GAS",
        0x5b => "JUMPDEST",
        0x5f => "PUSH0",
        0x60 => "PUSH1",
        0x61 => "PUSH2",
        0x62 => "PUSH3",
        0x63 => "PUSH4",
        0x64 => "PUSH5",
        0x65 => "PUSH6",
        0x66 => "PUSH7",
        0x67 => "PUSH8",
        0x68 => "PUSH9",
        0x69 => "PUSH10",
        0x6a => "PUSH11",
        0x6b => "PUSH12",
        0x6c => "PUSH13",
        0x6d => "PUSH14",
        0x6e => "PUSH15",
        0x6f => "PUSH16",
        0x70 => "PUSH17",
        0x71 => "PUSH18",
        0x72 => "PUSH19",
        0x73 => "PUSH20",
        0x74 => "PUSH21",
        0x75 => "PUSH22",
        0x76 => "PUSH23",
        0x77 => "PUSH24",
        0x78 => "PUSH25",
        0x79 => "PUSH26",
        0x7a => "PUSH27",
        0x7b => "PUSH28",
        0x7c => "PUSH29",
        0x7d => "PUSH30",
        0x7e => "PUSH31",
        0x7f => "PUSH32",
        0x80 => "DUP1",
        0x81 => "DUP2",
        0x82 => "DUP3",
        0x83 => "DUP4",
        0x84 => "DUP5",
        0x85 => "DUP6",
        0x86 => "DUP7",
        0x87 => "DUP8",
        0x88 => "DUP9",
        0x89 => "DUP10",
        0x8a => "DUP11",
        0x8b => "DUP12",
        0x8c => "DUP13",
        0x8d => "DUP14",
        0x8e => "DUP15",
        0x8f => "DUP16",
        0x90 => "SWAP1",
        0x91 => "SWAP2",
        0x92 => "SWAP3",
        0x93 => "SWAP4",
        0x94 => "SWAP5",
        0x95 => "SWAP6",
        0x96 => "SWAP7",
        0x97 => "SWAP8",
        0x98 => "SWAP9",
        0x99 => "SWAP10",
        0x9a => "SWAP11",
        0x9b => "SWAP12",
        0x9c => "SWAP13",
        0x9d => "SWAP14",
        0x9e => "SWAP15",
        0x9f => "SWAP16",
        0xa0 => "LOG0",
        0xa1 => "LOG1",
        0xa2 => "LOG2",
        0xa3 => "LOG3",
        0xa4 => "LOG4",
        0xa5 => "PANIC",
        0xc0 => "MSTORE_32BYTES_1",
        0xc1 => "MSTORE_32BYTES_2",
        0xc2 => "MSTORE_32BYTES_3",
        0xc3 => "MSTORE_32BYTES_4",
        0xc4 => "MSTORE_32BYTES_5",
        0xc5 => "MSTORE_32BYTES_6",
        0xc6 => "MSTORE_32BYTES_7",
        0xc7 => "MSTORE_32BYTES_8",
        0xc8 => "MSTORE_32BYTES_9",
        0xc9 => "MSTORE_32BYTES_10",
        0xca => "MSTORE_32BYTES_11",
        0xcb => "MSTORE_32BYTES_12",
        0xcc => "MSTORE_32BYTES_13",
        0xcd => "MSTORE_32BYTES_14",
        0xce => "MSTORE_32BYTES_15",
        0xcf => "MSTORE_32BYTES_16",
        0xd0 => "MSTORE_32BYTES_17",
        0xd1 => "MSTORE_32BYTES_18",
        0xd2 => "MSTORE_32BYTES_19",
        0xd3 => "MSTORE_32BYTES_20",
        0xd4 => "MSTORE_32BYTES_21",
        0xd5 => "MSTORE_32BYTES_22",
        0xd6 => "MSTORE_32BYTES_23",
        0xd7 => "MSTORE_32BYTES_24",
        0xd8 => "MSTORE_32BYTES_25",
        0xd9 => "MSTORE_32BYTES_26",
        0xda => "MSTORE_32BYTES_27",
        0xdb => "MSTORE_32BYTES_28",
        0xdc => "MSTORE_32BYTES_29",
        0xdd => "MSTORE_32BYTES_30",
        0xde => "MSTORE_32BYTES_31",
        0xdf => "MSTORE_32BYTES_32",
        0xf0 => "CREATE",
        0xf1 => "CALL",
        0xf2 => "CALLCODE",
        0xf3 => "RETURN",
        0xf4 => "DELEGATECALL",
        0xf5 => "CREATE2",
        0xf6 => "GET_CONTEXT",
        0xf7 => "SET_CONTEXT",
        0xf8 => "MLOAD_32BYTES",
        0xf9 => "EXIT_KERNEL",
        0xfa => "STATICCALL",
        0xfb => "MLOAD_GENERAL",
        0xfc => "MSTORE_GENERAL",
        0xfd => "REVERT",
        0xfe => "INVALID",
        0xff => "SELFDESTRUCT",
        _ => panic!("Unrecognized opcode {opcode}"),
    }
}

#[cfg(test)]
mod tests {
    use ethereum_types::U256;
    use plonky2::field::goldilocks_field::GoldilocksField as F;

    use crate::cpu::kernel::constants::context_metadata::ContextMetadata;
    use crate::cpu::kernel::interpreter::Interpreter;
    use crate::memory::segments::Segment;
    use crate::witness::memory::MemoryAddress;
    use crate::witness::operation::CONTEXT_SCALING_FACTOR;

    #[test]
    fn test_run_with_memory() -> anyhow::Result<()> {
        //         PUSH1 0xff
        //         PUSH1 0
        //         MSTORE

        //         PUSH1 0
        //         MLOAD

        //         PUSH1 1
        //         MLOAD

        //         PUSH1 0x42
        //         PUSH1 0x27
        //         MSTORE8
        let code = [
            0x60, 0xff, 0x60, 0x0, 0x52, 0x60, 0, 0x51, 0x60, 0x1, 0x51, 0x60, 0x42, 0x60, 0x27,
            0x53,
        ];
        let mut interpreter: Interpreter<F> = Interpreter::new(0, vec![], None);

        interpreter.set_code(1, code.to_vec());

        interpreter.generation_state.memory.contexts[1].segments
            [Segment::ContextMetadata.unscale()]
        .set(ContextMetadata::GasLimit.unscale(), 100_000.into());
        // Set context and kernel mode.
        interpreter.set_context(1);
        interpreter.set_is_kernel(false);
        // Set memory necessary to sys_stop.
        interpreter.generation_state.memory.set(
            MemoryAddress::new(
                1,
                Segment::ContextMetadata,
                ContextMetadata::ParentProgramCounter.unscale(),
            ),
            0xdeadbeefu32.into(),
        );
        interpreter.generation_state.memory.set(
            MemoryAddress::new(
                1,
                Segment::ContextMetadata,
                ContextMetadata::ParentContext.unscale(),
            ),
            U256::one() << CONTEXT_SCALING_FACTOR,
        );

        interpreter.run()?;

        // sys_stop returns `success` and `cum_gas_used`, that we need to pop.
        interpreter.pop().expect("Stack should not be empty");
        interpreter.pop().expect("Stack should not be empty");

        assert_eq!(interpreter.stack(), &[0xff.into(), 0xff00.into()]);
        assert_eq!(
            interpreter.generation_state.memory.contexts[1].segments[Segment::MainMemory.unscale()]
                .get(0x27),
            0x42.into()
        );
        assert_eq!(
            interpreter.generation_state.memory.contexts[1].segments[Segment::MainMemory.unscale()]
                .get(0x1f),
            0xff.into()
        );
        Ok(())
    }
}<|MERGE_RESOLUTION|>--- conflicted
+++ resolved
@@ -19,13 +19,8 @@
 use crate::cpu::columns::CpuColumnsView;
 use crate::cpu::kernel::aggregator::KERNEL;
 use crate::cpu::kernel::constants::global_metadata::GlobalMetadata;
-<<<<<<< HEAD
 use crate::cpu::kernel::constants::txn_fields::NormalizedTxnField;
 use crate::generation::mpt::{load_all_mpts, TrieRootPtrs};
-=======
-use crate::generation::debug_inputs;
-use crate::generation::mpt::load_all_mpts;
->>>>>>> 99569a67
 use crate::generation::rlp::all_rlp_prover_inputs_reversed;
 use crate::generation::state::{
     all_withdrawals_prover_inputs_reversed, GenerationState, GenerationStateCheckpoint,
@@ -40,13 +35,9 @@
 use crate::prover::GenerationSegmentData;
 use crate::util::h2u;
 use crate::witness::errors::ProgramError;
-<<<<<<< HEAD
 use crate::witness::memory::{
     MemoryAddress, MemoryOp, MemoryOpKind, MemorySegmentState, MemoryState,
 };
-=======
-use crate::witness::memory::{MemoryAddress, MemoryOp, MemoryOpKind, MemorySegmentState};
->>>>>>> 99569a67
 use crate::witness::operation::Operation;
 use crate::witness::state::RegistersState;
 use crate::witness::transition::{
@@ -74,13 +65,10 @@
     /// Holds the value of the clock: the clock counts the number of operations
     /// in the execution.
     pub(crate) clock: usize,
-<<<<<<< HEAD
     /// Log of the maximal number of CPU cycles in one segment execution.
     max_cpu_len_log: Option<usize>,
     /// Indicates whethere this is a dummy run.
     is_dummy: bool,
-=======
->>>>>>> 99569a67
 }
 
 /// Simulates the CPU execution from `state` until the program counter reaches
@@ -722,15 +710,6 @@
     }
 
     fn log_debug(&self, msg: String) {
-<<<<<<< HEAD
-        log::debug!("{}", msg);
-    }
-
-    fn log_info(&self, _msg: String) {}
-
-    fn log_log(&self, level: Level, msg: String) {
-        log::log!(level, "{}", msg);
-=======
         if !self.is_jumpdest_analysis {
             log::debug!("{}", msg);
         }
@@ -740,7 +719,6 @@
         if !self.is_jumpdest_analysis {
             log::log!(level, "{}", msg);
         }
->>>>>>> 99569a67
     }
 }
 
