--- conflicted
+++ resolved
@@ -147,18 +147,12 @@
 ) -> anyhow::Result<(RegistersState, RegistersState, MemoryState)> {
     let init_label = KERNEL.global_labels["init"];
     let initial_registers = RegistersState::new_with_main_label();
-<<<<<<< HEAD
-    let interpreter_inputs = GenerationInputs { ..inputs.clone() };
     let mut interpreter = Interpreter::<F>::new_with_generation_inputs(
         init_label,
         vec![],
-        interpreter_inputs,
+        inputs.clone(),
         max_cpu_len,
     );
-=======
-    let mut interpreter =
-        Interpreter::<F>::new_with_generation_inputs(init_label, vec![], inputs.clone());
->>>>>>> 53b9d160
 
     let (mut registers_before, mut registers_after, mut before_mem_values, mut after_mem_values) = (
         initial_registers,
@@ -233,16 +227,12 @@
             opcode_count: [0; 256],
             jumpdest_table: HashMap::new(),
             is_jumpdest_analysis: false,
-<<<<<<< HEAD
-            clock: 1,
+            clock: 0,
             max_cpu_len: if max_cpu_len > 0 {
                 Some(max_cpu_len)
             } else {
                 None
             },
-=======
-            clock: 0,
->>>>>>> 53b9d160
         };
         interpreter.generation_state.registers.program_counter = initial_offset;
         let initial_stack_len = initial_stack.len();
@@ -277,12 +267,8 @@
             opcode_count: [0; 256],
             jumpdest_table: HashMap::new(),
             is_jumpdest_analysis: true,
-<<<<<<< HEAD
-            clock: 1,
+            clock: 0,
             max_cpu_len,
-=======
-            clock: 0,
->>>>>>> 53b9d160
         }
     }
 
