--- conflicted
+++ resolved
@@ -621,17 +621,10 @@
                 memory_state.contexts[ctx_idx] = ctx.clone();
             }
         }
-<<<<<<< HEAD
-        if self.generation_state.set_preinit {
-            memory_state.preinitialized_segments =
-                self.generation_state.memory.preinitialized_segments.clone();
-        }
-=======
 
         memory_state.preinitialized_segments =
             self.generation_state.memory.preinitialized_segments.clone();
 
->>>>>>> b0cda172
         Some(memory_state)
     }
 
