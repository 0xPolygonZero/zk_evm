--- conflicted
+++ resolved
@@ -896,7 +896,20 @@
             .memory
             .set(MemoryAddress::new(0, Segment::RlpRaw, 0), 0x80.into())
     }
-<<<<<<< HEAD
+
+    /// Inserts a preinitialized segment, given as a [Segment],
+    /// into the `preinitialized_segments` memory field.
+    fn insert_preinitialized_segment(&mut self, segment: Segment, values: MemorySegmentState) {
+        self.generation_state
+            .memory
+            .insert_preinitialized_segment(segment, values);
+    }
+
+    fn is_preinitialized_segment(&self, segment: usize) -> bool {
+        self.generation_state
+            .memory
+            .is_preinitialized_segment(segment)
+    }
 }
 
 impl<F: Field> State<F> for Interpreter<F> {
@@ -910,8 +923,6 @@
             clock: self.get_clock(),
         }
     }
-=======
->>>>>>> 4a9dfda2
 
     /// Inserts a preinitialized segment, given as a [Segment],
     /// into the `preinitialized_segments` memory field.
@@ -925,19 +936,6 @@
         self.generation_state
             .memory
             .is_preinitialized_segment(segment)
-    }
-}
-
-impl<F: Field> State<F> for Interpreter<F> {
-    //// Returns a `GenerationStateCheckpoint` to save the current registers and
-    /// reset memory operations to the empty vector.
-    fn checkpoint(&mut self) -> GenerationStateCheckpoint {
-        self.generation_state.traces.memory_ops = vec![];
-        GenerationStateCheckpoint {
-            registers: self.generation_state.registers,
-            traces: self.generation_state.traces.checkpoint(),
-            clock: self.get_clock(),
-        }
     }
 
     fn incr_gas(&mut self, n: u64) {
