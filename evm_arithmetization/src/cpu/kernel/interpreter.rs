//! An EVM interpreter for testing and debugging purposes.

use core::cmp::Ordering;
use core::ops::Range;
use std::collections::{BTreeSet, HashMap};

use anyhow::anyhow;
use ethereum_types::{BigEndianHash, U256};
use mpt_trie::partial_trie::PartialTrie;
use plonky2::field::types::Field;

use crate::byte_packing::byte_packing_stark::BytePackingOp;
use crate::cpu::columns::CpuColumnsView;
use crate::cpu::kernel::aggregator::KERNEL;
use crate::cpu::kernel::constants::context_metadata::ContextMetadata;
use crate::cpu::kernel::constants::global_metadata::GlobalMetadata;
use crate::cpu::kernel::constants::txn_fields::NormalizedTxnField;
use crate::generation::mpt::load_all_mpts;
use crate::generation::rlp::all_rlp_prover_inputs_reversed;
use crate::generation::state::{
    all_withdrawals_prover_inputs_reversed, GenerationState, GenerationStateCheckpoint,
};
use crate::generation::{state::State, GenerationInputs};
use crate::keccak_sponge::columns::KECCAK_WIDTH_BYTES;
use crate::keccak_sponge::keccak_sponge_stark::KeccakSpongeOp;
use crate::memory::segments::Segment;
use crate::util::h2u;
use crate::witness::errors::ProgramError;
use crate::witness::memory::{
    MemoryAddress, MemoryContextState, MemoryOp, MemoryOpKind, MemorySegmentState, MemoryState,
};
use crate::witness::operation::Operation;
use crate::witness::state::RegistersState;
use crate::witness::transition::{
    decode, fill_op_flag, get_op_special_length, log_kernel_instruction, Transition,
};
use crate::{arithmetic, keccak, logic};

/// Halt interpreter execution whenever a jump to this offset is done.
const DEFAULT_HALT_OFFSET: usize = 0xdeadbeef;

pub(crate) struct Interpreter<F: Field> {
    /// The interpreter holds a `GenerationState` to keep track of the memory
    /// and registers.
    pub(crate) generation_state: GenerationState<F>,
    // All offsets at which the interpreter execution halts.
    pub(crate) halt_offsets: Vec<usize>,
    /// The interpreter will halt only if the current context matches
    /// halt_context
    pub(crate) halt_context: Option<usize>,
    /// Counts the number of appearances of each opcode. For debugging purposes.
    pub(crate) opcode_count: [usize; 0x100],
    jumpdest_table: HashMap<usize, BTreeSet<usize>>,
    /// `true` if the we are currently carrying out a jumpdest analysis.
    pub(crate) is_jumpdest_analysis: bool,
    /// Holds the value of the clock: the clock counts the number of operations
    /// in the execution.
    pub(crate) clock: usize,
    /// Log of the maximal number of CPU cycles in one segment execution.
    max_cpu_len_log: Option<usize>,
}

/// Structure storing the state of the interpreter's registers.
struct InterpreterRegistersState {
    kernel_mode: bool,
    context: usize,
    registers: RegistersState,
}

pub(crate) fn run_interpreter<F: Field>(
    initial_offset: usize,
    initial_stack: Vec<U256>,
) -> anyhow::Result<Interpreter<F>> {
    run(initial_offset, initial_stack)
}

#[derive(Clone)]
pub(crate) struct InterpreterMemoryInitialization {
    pub label: String,
    pub stack: Vec<U256>,
    pub segment: Segment,
    pub memory: Vec<(usize, Vec<U256>)>,
}

pub(crate) fn run_interpreter_with_memory<F: Field>(
    memory_init: InterpreterMemoryInitialization,
) -> anyhow::Result<Interpreter<F>> {
    let label = KERNEL.global_labels[&memory_init.label];
    let mut stack = memory_init.stack;
    stack.reverse();
    let mut interpreter = Interpreter::new(label, stack, None);
    for (pointer, data) in memory_init.memory {
        for (i, term) in data.iter().enumerate() {
            interpreter.generation_state.memory.set(
                MemoryAddress::new(0, memory_init.segment, pointer + i),
                *term,
            )
        }
    }
    interpreter.run()?;
    Ok(interpreter)
}

pub(crate) fn run<F: Field>(
    initial_offset: usize,
    initial_stack: Vec<U256>,
) -> anyhow::Result<Interpreter<F>> {
    let mut interpreter = Interpreter::new(initial_offset, initial_stack, None);
    interpreter.run()?;
    Ok(interpreter)
}

/// Simulates the CPU execution from `state` until the program counter reaches
/// `final_label` in the current context.
pub(crate) fn simulate_cpu_and_get_user_jumps<F: Field>(
    final_label: &str,
    state: &GenerationState<F>,
) -> Option<HashMap<usize, Vec<usize>>> {
    match state.jumpdest_table {
        Some(_) => None,
        None => {
            let halt_pc = KERNEL.global_labels[final_label];
            let initial_context = state.registers.context;
            let mut interpreter = Interpreter::new_with_state_and_halt_condition(
                state,
                halt_pc,
                initial_context,
                None,
            );

            log::debug!("Simulating CPU for jumpdest analysis.");

            interpreter.run();

            log::trace!("jumpdest table = {:?}", interpreter.jumpdest_table);

            interpreter
                .generation_state
                .set_jumpdest_analysis_inputs(interpreter.jumpdest_table);

            interpreter.generation_state.jumpdest_table
        }
    }
}

/// Given a segment index `i`, returns the initial and final registers, as well
/// as the initial memory of segment `i`. These can then be passed to the prover
/// for initialization.
pub(crate) fn generate_segment<F: Field>(
    max_cpu_len_log: usize,
    index: usize,
    inputs: &GenerationInputs,
) -> anyhow::Result<Option<(RegistersState, RegistersState, MemoryState)>> {
    let init_label = KERNEL.global_labels["init"];
    let initial_registers = RegistersState::new_with_main_label();
<<<<<<< HEAD
    let mut interpreter = Interpreter::<F>::new_with_generation_inputs(init_label, vec![], inputs);
=======
    let mut interpreter = Interpreter::<F>::new_with_generation_inputs(
        init_label,
        vec![],
        inputs.clone(),
        Some(max_cpu_len_log),
    );
>>>>>>> dbd313ae

    let (mut registers_before, mut registers_after, mut before_mem_values, mut after_mem_values) = (
        initial_registers,
        initial_registers,
        MemoryState::default(),
        MemoryState::default(),
    );

    for i in 0..=index {
        // Write initial registers.
        if registers_after.program_counter == KERNEL.global_labels["halt"] {
            return Ok(None);
        }
        [
            registers_after.program_counter.into(),
            (registers_after.is_kernel as usize).into(),
            registers_after.stack_len.into(),
            registers_after.stack_top,
            registers_after.context.into(),
            registers_after.gas_used.into(),
        ]
        .iter()
        .enumerate()
        .map(|(i, reg_content)| {
            let (addr, val) = (
                MemoryAddress::new_u256s(
                    0.into(),
                    (Segment::RegistersStates.unscale()).into(),
                    i.into(),
                )
                .expect("All input values are known to be valid for MemoryAddress"),
                *reg_content,
            );
            interpreter.generation_state.memory.set(addr, val);
        })
        .collect::<Vec<_>>();

        (registers_before, before_mem_values) = (registers_after, after_mem_values);
        interpreter.generation_state.registers = registers_before;
        interpreter.generation_state.registers.program_counter = init_label;
        interpreter.generation_state.registers.is_kernel = true;
        interpreter.clock = 0;

        let (updated_registers_after, opt_after_mem_values) = interpreter.run()?;
        registers_after = updated_registers_after;
        after_mem_values = opt_after_mem_values.expect(
            "We are in the interpreter: the run should return a memory
        state",
        );
    }

    Ok(Some((registers_before, registers_after, before_mem_values)))
}

impl<F: Field> Interpreter<F> {
    /// Returns an instance of `Interpreter` given `GenerationInputs`, and
    /// assuming we are initializing with the `KERNEL` code.
    pub(crate) fn new_with_generation_inputs(
        initial_offset: usize,
        initial_stack: Vec<U256>,
<<<<<<< HEAD
        inputs: &GenerationInputs,
=======
        inputs: GenerationInputs,
        max_cpu_len_log: Option<usize>,
>>>>>>> dbd313ae
    ) -> Self {
        let mut result = Self::new(initial_offset, initial_stack, max_cpu_len_log);
        result.initialize_interpreter_state(inputs);
        result
    }

    pub(crate) fn new(
        initial_offset: usize,
        initial_stack: Vec<U256>,
        max_cpu_len_log: Option<usize>,
    ) -> Self {
        let mut interpreter = Self {
            generation_state: GenerationState::new(&GenerationInputs::default(), &KERNEL.code)
                .expect("Default inputs are known-good"),
            // `DEFAULT_HALT_OFFSET` is used as a halting point for the interpreter,
            // while the label `halt` is the halting label in the kernel.
            halt_offsets: vec![DEFAULT_HALT_OFFSET, KERNEL.global_labels["halt_final"]],
            halt_context: None,
            opcode_count: [0; 256],
            jumpdest_table: HashMap::new(),
            is_jumpdest_analysis: false,
            clock: 0,
            max_cpu_len_log,
        };
        interpreter.generation_state.registers.program_counter = initial_offset;
        let initial_stack_len = initial_stack.len();
        interpreter.generation_state.registers.stack_len = initial_stack_len;
        if !initial_stack.is_empty() {
            interpreter.generation_state.registers.stack_top = initial_stack[initial_stack_len - 1];
            *interpreter.stack_segment_mut() = initial_stack
                .iter()
                .map(|&elt| Some(elt))
                .collect::<Vec<_>>();
        }

        interpreter.initialize_rlp_segment();
        interpreter
    }

    pub(crate) fn new_with_state_and_halt_condition(
        state: &GenerationState<F>,
        halt_offset: usize,
        halt_context: usize,
        max_cpu_len_log: Option<usize>,
    ) -> Self {
        Self {
            generation_state: state.soft_clone(),
            halt_offsets: vec![halt_offset],
            halt_context: Some(halt_context),
            opcode_count: [0; 256],
            jumpdest_table: HashMap::new(),
            is_jumpdest_analysis: true,
            clock: 0,
            max_cpu_len_log,
        }
    }

    /// Initializes the interpreter state given `GenerationInputs`.
    pub(crate) fn initialize_interpreter_state(&mut self, inputs: &GenerationInputs) {
        let kernel_hash = KERNEL.code_hash;
        let kernel_code_len = KERNEL.code.len();
        // Initialize registers.
        let registers_before = RegistersState::new_with_main_label();
        self.generation_state.registers = RegistersState {
            program_counter: self.generation_state.registers.program_counter,
            is_kernel: self.generation_state.registers.is_kernel,
            ..registers_before
        };

        let tries = &inputs.tries;

        // Set state's inputs. We trim unnecessary components.
        self.generation_state.inputs = inputs.trim();

        // Initialize the MPT's pointers.
        let (trie_root_ptrs, trie_data) =
            load_all_mpts(tries).expect("Invalid MPT data for preinitialization");
        let trie_roots_after = &inputs.trie_roots_after;
        self.generation_state.trie_root_ptrs = trie_root_ptrs;

        // Initialize the `TrieData` segment.
        let preinit_trie_data_segment = MemorySegmentState {
            content: trie_data.iter().map(|&elt| Some(elt)).collect::<Vec<_>>(),
        };
        self.insert_preinitialized_segment(Segment::TrieData, preinit_trie_data_segment);

        // Update the RLP and withdrawal prover inputs.
        let rlp_prover_inputs =
            all_rlp_prover_inputs_reversed(inputs.signed_txn.as_ref().unwrap_or(&vec![]));
        let withdrawal_prover_inputs = all_withdrawals_prover_inputs_reversed(&inputs.withdrawals);
        self.generation_state.rlp_prover_inputs = rlp_prover_inputs;
        self.generation_state.withdrawal_prover_inputs = withdrawal_prover_inputs;

        // Set `GlobalMetadata` values.
        let metadata = &inputs.block_metadata;
        let global_metadata_to_set = [
            (
                GlobalMetadata::BlockBeneficiary,
                U256::from_big_endian(&metadata.block_beneficiary.0),
            ),
            (GlobalMetadata::BlockTimestamp, metadata.block_timestamp),
            (GlobalMetadata::BlockNumber, metadata.block_number),
            (GlobalMetadata::BlockDifficulty, metadata.block_difficulty),
            (
                GlobalMetadata::BlockRandom,
                metadata.block_random.into_uint(),
            ),
            (GlobalMetadata::BlockGasLimit, metadata.block_gaslimit),
            (GlobalMetadata::BlockChainId, metadata.block_chain_id),
            (GlobalMetadata::BlockBaseFee, metadata.block_base_fee),
            (
                GlobalMetadata::BlockCurrentHash,
                h2u(inputs.block_hashes.cur_hash),
            ),
            (GlobalMetadata::BlockGasUsed, metadata.block_gas_used),
            (GlobalMetadata::BlockGasUsedBefore, inputs.gas_used_before),
            (GlobalMetadata::BlockGasUsedAfter, inputs.gas_used_after),
            (GlobalMetadata::TxnNumberBefore, inputs.txn_number_before),
            (
                GlobalMetadata::TxnNumberAfter,
                inputs.txn_number_before + if inputs.signed_txn.is_some() { 1 } else { 0 },
            ),
            (
                GlobalMetadata::StateTrieRootDigestBefore,
                h2u(tries.state_trie.hash()),
            ),
            (
                GlobalMetadata::TransactionTrieRootDigestBefore,
                h2u(tries.transactions_trie.hash()),
            ),
            (
                GlobalMetadata::ReceiptTrieRootDigestBefore,
                h2u(tries.receipts_trie.hash()),
            ),
            (
                GlobalMetadata::StateTrieRootDigestAfter,
                h2u(trie_roots_after.state_root),
            ),
            (
                GlobalMetadata::TransactionTrieRootDigestAfter,
                h2u(trie_roots_after.transactions_root),
            ),
            (
                GlobalMetadata::ReceiptTrieRootDigestAfter,
                h2u(trie_roots_after.receipts_root),
            ),
            (GlobalMetadata::KernelHash, h2u(kernel_hash)),
            (GlobalMetadata::KernelLen, kernel_code_len.into()),
        ];

        self.set_global_metadata_multi_fields(&global_metadata_to_set);

        // Set final block bloom values.
        let final_block_bloom_fields = (0..8)
            .map(|i| {
                (
                    MemoryAddress::new_u256s(
                        U256::zero(),
                        (Segment::GlobalBlockBloom.unscale()).into(),
                        i.into(),
                    )
                    .expect("This cannot panic as `virt` fits in a `u32`"),
                    metadata.block_bloom[i],
                )
            })
            .collect::<Vec<_>>();

        self.set_memory_multi_addresses(&final_block_bloom_fields);

        // Set previous block hash.
        let block_hashes_fields = (0..256)
            .map(|i| {
                (
                    MemoryAddress::new_u256s(
                        U256::zero(),
                        (Segment::BlockHashes.unscale()).into(),
                        i.into(),
                    )
                    .expect("This cannot panic as `virt` fits in a `u32`"),
                    h2u(inputs.block_hashes.prev_hashes[i]),
                )
            })
            .collect::<Vec<_>>();

        self.set_memory_multi_addresses(&block_hashes_fields);

        // Write initial registers.
        let registers_before = [
            registers_before.program_counter.into(),
            (registers_before.is_kernel as usize).into(),
            registers_before.stack_len.into(),
            registers_before.stack_top,
            registers_before.context.into(),
            registers_before.gas_used.into(),
        ];
        let registers_before_fields = (0..registers_before.len())
            .map(|i| {
                (
                    MemoryAddress::new_u256s(
                        0.into(),
                        (Segment::RegistersStates.unscale()).into(),
                        i.into(),
                    )
                    .unwrap(),
                    registers_before[i],
                )
            })
            .collect::<Vec<_>>();

        self.set_memory_multi_addresses(&registers_before_fields);
    }

    /// Applies all memory operations since the last checkpoint. The memory
    /// operations are cleared at each checkpoint.
    pub(crate) fn apply_memops(&mut self) -> Result<(), anyhow::Error> {
        for memop in &self.generation_state.traces.memory_ops {
            let &MemoryOp {
                kind,
                address,
                value,
                ..
            } = memop;
            match kind {
                MemoryOpKind::Read => {
                    if self.generation_state.memory.get(address).is_none() {
                        if !self.is_preinitialized_segment(address.segment) && !value.is_zero() {
                            return Err(anyhow!("The initial value {:?} at address {:?} should be zero, because it is not preinitialized.", value, address));
                        }
                        self.generation_state.memory.set(address, value);
                    }
                }
                MemoryOpKind::Write => self.generation_state.memory.set(address, value),
            }
        }

        Ok(())
    }

    pub(crate) fn run(&mut self) -> Result<(RegistersState, Option<MemoryState>), anyhow::Error> {
        let (final_registers, final_mem) = self.run_cpu(self.max_cpu_len_log)?;

        #[cfg(debug_assertions)]
        {
            println!("Opcode count:");
            for i in 0..0x100 {
                if self.opcode_count[i] > 0 {
                    println!("{}: {}", get_mnemonic(i as u8), self.opcode_count[i])
                }
            }
            println!("Total: {}", self.opcode_count.into_iter().sum::<usize>());
        }

        Ok((final_registers, final_mem))
    }

    pub(crate) fn code(&self) -> &MemorySegmentState {
        // The context is 0 if we are in kernel mode.
        &self.generation_state.memory.contexts[(1 - self.is_kernel() as usize) * self.context()]
            .segments[Segment::Code.unscale()]
    }

    fn code_slice(&self, n: usize) -> Vec<u8> {
        let pc = self.generation_state.registers.program_counter;
        self.code().content[pc + 1..pc + n + 1]
            .iter()
            .map(|u256| u256.unwrap_or_default().byte(0))
            .collect::<Vec<_>>()
    }

    pub(crate) fn get_txn_field(&self, field: NormalizedTxnField) -> U256 {
        // These fields are already scaled by their respective segment.
        self.generation_state.memory.contexts[0].segments[Segment::TxnFields.unscale()]
            .get(field.unscale())
    }

    pub(crate) fn set_txn_field(&mut self, field: NormalizedTxnField, value: U256) {
        // These fields are already scaled by their respective segment.
        self.generation_state.memory.contexts[0].segments[Segment::TxnFields.unscale()]
            .set(field.unscale(), value);
    }

    pub(crate) fn get_txn_data(&self) -> Vec<U256> {
        self.generation_state.memory.contexts[0].segments[Segment::TxnData.unscale()].content()
    }

    pub(crate) fn get_context_metadata_field(&self, ctx: usize, field: ContextMetadata) -> U256 {
        // These fields are already scaled by their respective segment.
        self.generation_state.memory.contexts[ctx].segments[Segment::ContextMetadata.unscale()]
            .get(field.unscale())
    }

    pub(crate) fn set_context_metadata_field(
        &mut self,
        ctx: usize,
        field: ContextMetadata,
        value: U256,
    ) {
        // These fields are already scaled by their respective segment.
        self.generation_state.memory.contexts[ctx].segments[Segment::ContextMetadata.unscale()]
            .set(field.unscale(), value)
    }

    pub(crate) fn get_global_metadata_field(&self, field: GlobalMetadata) -> U256 {
        // These fields are already scaled by their respective segment.
        let field = field.unscale();
        self.generation_state.memory.contexts[0].segments[Segment::GlobalMetadata.unscale()]
            .get(field)
    }

    pub(crate) fn set_global_metadata_field(&mut self, field: GlobalMetadata, value: U256) {
        // These fields are already scaled by their respective segment.
        let field = field.unscale();
        self.generation_state.memory.contexts[0].segments[Segment::GlobalMetadata.unscale()]
            .set(field, value)
    }

    pub(crate) fn set_global_metadata_multi_fields(&mut self, metadata: &[(GlobalMetadata, U256)]) {
        for &(field, value) in metadata {
            let field = field.unscale();
            self.generation_state.memory.contexts[0].segments[Segment::GlobalMetadata.unscale()]
                .set(field, value);
        }
    }

    pub(crate) fn get_trie_data(&self) -> Vec<U256> {
        self.generation_state.memory.contexts[0].segments[Segment::TrieData.unscale()]
            .content
            .iter()
            .filter_map(|&elt| elt)
            .collect::<Vec<_>>()
    }

    pub(crate) fn get_trie_data_mut(&mut self) -> &mut Vec<Option<U256>> {
        &mut self.generation_state.memory.contexts[0].segments[Segment::TrieData.unscale()].content
    }

    pub(crate) fn get_memory_segment(&self, segment: Segment) -> Vec<U256> {
        if self.is_preinitialized_segment(segment.unscale()) {
            let total_len = self.generation_state.memory.contexts[0].segments[segment.unscale()]
                .content
                .len();
            let get_vals = |opt_vals: &[Option<U256>]| {
                opt_vals
                    .iter()
                    .map(|&elt| match elt {
                        Some(val) => val,
                        None => U256::zero(),
                    })
                    .collect::<Vec<U256>>()
            };
            let mut res = get_vals(
                &self
                    .generation_state
                    .memory
                    .get_preinitialized_segment(segment)
                    .expect("The segment should be in the preinitialized segments.")
                    .content,
            );
            let init_len = res.len();
            res.extend(&get_vals(
                &self.generation_state.memory.contexts[0].segments[segment.unscale()].content
                    [init_len..],
            ));
            res
        } else {
            self.generation_state.memory.contexts[0].segments[segment.unscale()].content()
        }
    }

    pub(crate) fn get_memory_segment_bytes(&self, segment: Segment) -> Vec<u8> {
        let content = self.get_memory_segment(segment);
        content.iter().map(|x| x.low_u32() as u8).collect()
    }

    pub(crate) fn get_current_general_memory(&self) -> Vec<U256> {
        self.generation_state.memory.contexts[self.context()].segments
            [Segment::KernelGeneral.unscale()]
        .content()
    }

    pub(crate) fn get_kernel_general_memory(&self) -> Vec<U256> {
        self.get_memory_segment(Segment::KernelGeneral)
    }

    pub(crate) fn get_rlp_memory(&self) -> Vec<u8> {
        self.get_memory_segment_bytes(Segment::RlpRaw)
    }

    pub(crate) fn set_current_general_memory(&mut self, memory: Vec<U256>) {
        let context = self.context();
        self.generation_state.memory.contexts[context].segments[Segment::KernelGeneral.unscale()]
            .content = memory.iter().map(|&val| Some(val)).collect();
    }

    pub(crate) fn set_memory_segment(&mut self, segment: Segment, memory: Vec<U256>) {
        self.generation_state.memory.contexts[0].segments[segment.unscale()].content =
            memory.iter().map(|&val| Some(val)).collect();
    }

    pub(crate) fn set_memory_segment_bytes(&mut self, segment: Segment, memory: Vec<u8>) {
        self.generation_state.memory.contexts[0].segments[segment.unscale()].content = memory
            .into_iter()
            .map(|val| Some(U256::from(val)))
            .collect();
    }

    pub(crate) fn extend_memory_segment(&mut self, segment: Segment, memory: &[Option<U256>]) {
        self.generation_state.memory.contexts[0].segments[segment.unscale()]
            .content
            .extend(memory);
    }

    pub(crate) fn extend_memory_segment_bytes(&mut self, segment: Segment, memory: Vec<u8>) {
        self.generation_state.memory.contexts[0].segments[segment.unscale()]
            .content
            .extend(
                memory
                    .into_iter()
                    .map(|elt| Some(U256::from(elt)))
                    .collect::<Vec<_>>(),
            );
    }

    pub(crate) fn set_rlp_memory(&mut self, rlp: Vec<u8>) {
        self.set_memory_segment_bytes(Segment::RlpRaw, rlp)
    }

    pub(crate) fn set_code(&mut self, context: usize, code: Vec<u8>) {
        assert_ne!(context, 0, "Can't modify kernel code.");
        while self.generation_state.memory.contexts.len() <= context {
            self.generation_state
                .memory
                .contexts
                .push(MemoryContextState::default());
        }
        self.generation_state.memory.set(
            MemoryAddress::new(
                context,
                Segment::ContextMetadata,
                ContextMetadata::CodeSize.unscale(),
            ),
            code.len().into(),
        );
        self.generation_state.memory.contexts[context].segments[Segment::Code.unscale()].content =
            code.into_iter().map(|val| Some(U256::from(val))).collect();
    }

    pub(crate) fn set_memory_multi_addresses(&mut self, addrs: &[(MemoryAddress, U256)]) {
        for &(addr, val) in addrs {
            self.generation_state.memory.set(addr, val);
        }
    }

    pub(crate) fn set_jumpdest_analysis_inputs(&mut self, jumps: HashMap<usize, BTreeSet<usize>>) {
        self.generation_state.set_jumpdest_analysis_inputs(jumps);
    }

    pub(crate) fn incr(&mut self, n: usize) {
        self.generation_state.registers.program_counter += n;
    }

    pub(crate) fn stack(&self) -> Vec<U256> {
        match self.stack_len().cmp(&1) {
            Ordering::Greater => {
                let mut stack = self.generation_state.memory.contexts[self.context()].segments
                    [Segment::Stack.unscale()]
                .content
                .iter()
                .filter_map(|&opt_elt| opt_elt)
                .collect::<Vec<_>>();
                stack.truncate(self.stack_len() - 1);
                stack.push(
                    self.stack_top()
                        .expect("The stack is checked to be nonempty"),
                );
                stack
            }
            Ordering::Equal => {
                vec![self
                    .stack_top()
                    .expect("The stack is checked to be nonempty")]
            }
            Ordering::Less => {
                vec![]
            }
        }
    }

    fn stack_segment_mut(&mut self) -> &mut Vec<Option<U256>> {
        let context = self.context();
        &mut self.generation_state.memory.contexts[context].segments[Segment::Stack.unscale()]
            .content
    }

    pub(crate) fn extract_kernel_memory(self, segment: Segment, range: Range<usize>) -> Vec<U256> {
        let mut output: Vec<U256> = Vec::with_capacity(range.end);
        for i in range {
            let term = self
                .generation_state
                .memory
                .get_with_init(MemoryAddress::new(0, segment, i));
            output.push(term);
        }
        output
    }

    // Actually pushes in memory. Only used for tests.
    #[cfg(test)]
    pub(crate) fn push(&mut self, x: U256) -> Result<(), ProgramError> {
        use crate::cpu::stack::MAX_USER_STACK_SIZE;

        if !self.is_kernel() && self.stack_len() >= MAX_USER_STACK_SIZE {
            return Err(ProgramError::StackOverflow);
        }
        if self.stack_len() > 0 {
            let top = self
                .stack_top()
                .expect("The stack is checked to be nonempty");
            let cur_len = self.stack_len();
            let stack_addr = MemoryAddress::new(self.context(), Segment::Stack, cur_len - 1);
            self.generation_state.memory.set(stack_addr, top);
        }
        self.generation_state.registers.stack_top = x;
        self.generation_state.registers.stack_len += 1;

        Ok(())
    }

    /// Actually popping the memory. Only used in tests.
    #[cfg(test)]
    pub(crate) fn pop(&mut self) -> Result<U256, ProgramError> {
        use crate::witness::util::stack_peek;

        let result = stack_peek(&self.generation_state, 0);

        if self.stack_len() > 1 {
            let top = stack_peek(&self.generation_state, 1)?;
            self.generation_state.registers.stack_top = top;
        }
        self.generation_state.registers.stack_len -= 1;

        result
    }

    fn offset_name(&self) -> String {
        KERNEL.offset_name(self.generation_state.registers.program_counter)
    }

    fn offset_label(&self) -> Option<String> {
        KERNEL.offset_label(self.generation_state.registers.program_counter)
    }

    pub(crate) fn get_jumpdest_bit(&self, offset: usize) -> U256 {
        if self.generation_state.memory.contexts[self.context()].segments
            [Segment::JumpdestBits.unscale()]
        .content
        .len()
            > offset
        {
            self.generation_state.memory.get_with_init(MemoryAddress {
                context: self.context(),
                segment: Segment::JumpdestBits.unscale(),
                virt: offset,
            })
        } else {
            0.into()
        }
    }

    pub(crate) fn get_jumpdest_bits(&self, context: usize) -> Vec<bool> {
        self.generation_state.memory.contexts[context].segments[Segment::JumpdestBits.unscale()]
            .content
            .iter()
            .map(|x| x.unwrap_or_default().bit(0))
            .collect()
    }

    pub(crate) fn add_jumpdest_offset(&mut self, offset: usize) {
        if let Some(jumpdest_table) = self
            .jumpdest_table
            .get_mut(&self.generation_state.registers.context)
        {
            jumpdest_table.insert(offset);
        } else {
            self.jumpdest_table.insert(
                self.generation_state.registers.context,
                BTreeSet::from([offset]),
            );
        }
    }

    pub(crate) const fn stack_len(&self) -> usize {
        self.generation_state.registers.stack_len
    }

    pub(crate) fn stack_top(&self) -> anyhow::Result<U256, ProgramError> {
        if self.stack_len() > 0 {
            Ok(self.generation_state.registers.stack_top)
        } else {
            Err(ProgramError::StackUnderflow)
        }
    }

    pub(crate) const fn is_kernel(&self) -> bool {
        self.generation_state.registers.is_kernel
    }

    pub(crate) fn set_is_kernel(&mut self, is_kernel: bool) {
        self.generation_state.registers.is_kernel = is_kernel
    }

    pub(crate) const fn context(&self) -> usize {
        self.generation_state.registers.context
    }

    pub(crate) fn set_context(&mut self, context: usize) {
        if context == 0 {
            assert!(self.is_kernel());
        }
        self.generation_state.registers.context = context;
    }

    /// Writes the encoding of 0 at @ENCODED_EMPTY_NODE_ADDR.
    pub(crate) fn initialize_rlp_segment(&mut self) {
        self.generation_state
            .memory
            .set(MemoryAddress::new(0, Segment::RlpRaw, 0), 0x80.into())
    }
}

impl<F: Field> State<F> for Interpreter<F> {
    /// Returns a `GenerationStateCheckpoint` to save the current registers and
    /// reset memory operations to the empty vector.
    fn checkpoint(&mut self) -> GenerationStateCheckpoint {
        self.generation_state.traces.memory_ops = vec![];
        GenerationStateCheckpoint {
            registers: self.generation_state.registers,
            traces: self.generation_state.traces.checkpoint(),
        }
    }

    fn insert_preinitialized_segment(&mut self, segment: Segment, values: MemorySegmentState) {
        self.generation_state
            .memory
            .insert_preinitialized_segment(segment, values);
    }

    fn is_preinitialized_segment(&self, segment: usize) -> bool {
        self.generation_state
            .memory
            .is_preinitialized_segment(segment)
    }

    fn incr_gas(&mut self, n: u64) {
        self.generation_state.incr_gas(n);
    }

    fn incr_pc(&mut self, n: usize) {
        self.generation_state.incr_pc(n);
    }

    fn get_registers(&self) -> RegistersState {
        self.generation_state.get_registers()
    }

    fn get_mut_registers(&mut self) -> &mut RegistersState {
        self.generation_state.get_mut_registers()
    }

    fn get_from_memory(&mut self, address: MemoryAddress) -> U256 {
        self.generation_state.memory.get_with_init(address)
    }

    fn get_generation_state(&self) -> &GenerationState<F> {
        &self.generation_state
    }

    fn get_mut_generation_state(&mut self) -> &mut GenerationState<F> {
        &mut self.generation_state
    }

    fn get_clock(&self) -> usize {
        self.clock
    }

    fn push_cpu(&mut self, _val: CpuColumnsView<F>) {
        // We don't push anything, but increment the clock to match
        // an actual proof generation.
        self.clock += 1;
    }

    fn push_logic(&mut self, _op: logic::Operation) {}

    fn push_arithmetic(&mut self, _op: arithmetic::Operation) {}

    fn push_byte_packing(&mut self, _op: BytePackingOp) {}

    fn push_keccak(&mut self, _input: [u64; keccak::keccak_stark::NUM_INPUTS], _clock: usize) {}

    fn push_keccak_bytes(&mut self, _input: [u8; KECCAK_WIDTH_BYTES], _clock: usize) {}

    fn push_keccak_sponge(&mut self, _op: KeccakSpongeOp) {}

    fn rollback(&mut self, checkpoint: GenerationStateCheckpoint) {
        self.generation_state.rollback(checkpoint)
    }

    fn get_context(&self) -> usize {
        self.context()
    }

    fn get_halt_context(&self) -> Option<usize> {
        self.halt_context
    }

    fn mem_get_kernel_content(&self) -> Vec<Option<U256>> {
        self.generation_state.memory.contexts[0].segments[Segment::KernelGeneral.unscale()]
            .content
            .clone()
    }

    fn apply_ops(&mut self, checkpoint: GenerationStateCheckpoint) {
        self.apply_memops();
    }

    fn get_stack(&self) -> Vec<U256> {
        self.stack()
    }

    fn get_halt_offsets(&self) -> Vec<usize> {
        self.halt_offsets.clone()
    }

    fn get_full_memory(&self) -> Option<MemoryState> {
        Some(self.generation_state.memory.clone())
    }

    fn update_interpreter_final_registers(&mut self, final_registers: RegistersState) {
        {
            let registers_after = [
                final_registers.program_counter.into(),
                (final_registers.is_kernel as usize).into(),
                final_registers.stack_len.into(),
                final_registers.stack_top,
                final_registers.context.into(),
                final_registers.gas_used.into(),
            ];

            let length = registers_after.len();
            let registers_after_fields = (0..length)
                .map(|i| {
                    (
                        MemoryAddress::new(0, Segment::RegistersStates, length + i),
                        registers_after[i],
                    )
                })
                .collect::<Vec<_>>();
            self.set_memory_multi_addresses(&registers_after_fields);
        }
    }

    fn try_perform_instruction(&mut self) -> Result<Operation, ProgramError> {
        let registers = self.generation_state.registers;
        let (mut row, opcode) = self.base_row();

        let op = decode(registers, opcode)?;

        fill_op_flag(op, &mut row);

        self.fill_stack_fields(&mut row)?;

        if registers.is_kernel {
            log_kernel_instruction(self, op);
        } else {
            log::debug!("User instruction: {:?}", op);
        }

        let generation_state = self.get_mut_generation_state();
        // Might write in general CPU columns when it shouldn't, but the correct values
        // will overwrite these ones during the op generation.
        if let Some(special_len) = get_op_special_length(op) {
            let special_len_f = F::from_canonical_usize(special_len);
            let diff = row.stack_len - special_len_f;
            if (generation_state.stack().len() != special_len) {
                // If the `State` is an interpreter, we cannot rely on the row to carry out the
                // check.
                generation_state.registers.is_stack_top_read = true;
            }
        } else if let Some(inv) = row.stack_len.try_inverse() {
            row.general.stack_mut().stack_inv = inv;
            row.general.stack_mut().stack_inv_aux = F::ONE;
        }

        self.perform_state_op(opcode, op, row)
    }
}

impl<F: Field> Transition<F> for Interpreter<F> {
    fn generate_jumpdest_analysis(&mut self, dst: usize) -> bool {
        if self.is_jumpdest_analysis && !self.generation_state.registers.is_kernel {
            self.add_jumpdest_offset(dst);
            true
        } else {
            false
        }
    }

    fn skip_if_necessary(&mut self, op: Operation) -> Result<Operation, ProgramError> {
        if self.is_kernel()
            && self.is_jumpdest_analysis
            && self.generation_state.registers.program_counter
                == KERNEL.global_labels["jumpdest_analysis"]
        {
            self.generation_state.registers.program_counter =
                KERNEL.global_labels["jumpdest_analysis_end"];
            self.generation_state
                .set_jumpdest_bits(&self.generation_state.get_current_code()?);
            let opcode = self
                .code()
                .get(self.generation_state.registers.program_counter)
                .byte(0);

            decode(self.generation_state.registers, opcode)
        } else {
            Ok(op)
        }
    }

    fn fill_stack_fields(
        &mut self,
        row: &mut crate::cpu::columns::CpuColumnsView<F>,
    ) -> Result<(), ProgramError> {
        self.generation_state.registers.is_stack_top_read = false;
        self.generation_state.registers.check_overflow = false;

        Ok(())
    }
}

fn get_mnemonic(opcode: u8) -> &'static str {
    match opcode {
        0x00 => "STOP",
        0x01 => "ADD",
        0x02 => "MUL",
        0x03 => "SUB",
        0x04 => "DIV",
        0x05 => "SDIV",
        0x06 => "MOD",
        0x07 => "SMOD",
        0x08 => "ADDMOD",
        0x09 => "MULMOD",
        0x0a => "EXP",
        0x0b => "SIGNEXTEND",
        0x0c => "ADDFP254",
        0x0d => "MULFP254",
        0x0e => "SUBFP254",
        0x0f => "SUBMOD",
        0x10 => "LT",
        0x11 => "GT",
        0x12 => "SLT",
        0x13 => "SGT",
        0x14 => "EQ",
        0x15 => "ISZERO",
        0x16 => "AND",
        0x17 => "OR",
        0x18 => "XOR",
        0x19 => "NOT",
        0x1a => "BYTE",
        0x1b => "SHL",
        0x1c => "SHR",
        0x1d => "SAR",
        0x20 => "KECCAK256",
        0x21 => "KECCAK_GENERAL",
        0x30 => "ADDRESS",
        0x31 => "BALANCE",
        0x32 => "ORIGIN",
        0x33 => "CALLER",
        0x34 => "CALLVALUE",
        0x35 => "CALLDATALOAD",
        0x36 => "CALLDATASIZE",
        0x37 => "CALLDATACOPY",
        0x38 => "CODESIZE",
        0x39 => "CODECOPY",
        0x3a => "GASPRICE",
        0x3b => "EXTCODESIZE",
        0x3c => "EXTCODECOPY",
        0x3d => "RETURNDATASIZE",
        0x3e => "RETURNDATACOPY",
        0x3f => "EXTCODEHASH",
        0x40 => "BLOCKHASH",
        0x41 => "COINBASE",
        0x42 => "TIMESTAMP",
        0x43 => "NUMBER",
        0x44 => "DIFFICULTY",
        0x45 => "GASLIMIT",
        0x46 => "CHAINID",
        0x48 => "BASEFEE",
        0x49 => "PROVER_INPUT",
        0x50 => "POP",
        0x51 => "MLOAD",
        0x52 => "MSTORE",
        0x53 => "MSTORE8",
        0x54 => "SLOAD",
        0x55 => "SSTORE",
        0x56 => "JUMP",
        0x57 => "JUMPI",
        0x58 => "GETPC",
        0x59 => "MSIZE",
        0x5a => "GAS",
        0x5b => "JUMPDEST",
        0x5f => "PUSH0",
        0x60 => "PUSH1",
        0x61 => "PUSH2",
        0x62 => "PUSH3",
        0x63 => "PUSH4",
        0x64 => "PUSH5",
        0x65 => "PUSH6",
        0x66 => "PUSH7",
        0x67 => "PUSH8",
        0x68 => "PUSH9",
        0x69 => "PUSH10",
        0x6a => "PUSH11",
        0x6b => "PUSH12",
        0x6c => "PUSH13",
        0x6d => "PUSH14",
        0x6e => "PUSH15",
        0x6f => "PUSH16",
        0x70 => "PUSH17",
        0x71 => "PUSH18",
        0x72 => "PUSH19",
        0x73 => "PUSH20",
        0x74 => "PUSH21",
        0x75 => "PUSH22",
        0x76 => "PUSH23",
        0x77 => "PUSH24",
        0x78 => "PUSH25",
        0x79 => "PUSH26",
        0x7a => "PUSH27",
        0x7b => "PUSH28",
        0x7c => "PUSH29",
        0x7d => "PUSH30",
        0x7e => "PUSH31",
        0x7f => "PUSH32",
        0x80 => "DUP1",
        0x81 => "DUP2",
        0x82 => "DUP3",
        0x83 => "DUP4",
        0x84 => "DUP5",
        0x85 => "DUP6",
        0x86 => "DUP7",
        0x87 => "DUP8",
        0x88 => "DUP9",
        0x89 => "DUP10",
        0x8a => "DUP11",
        0x8b => "DUP12",
        0x8c => "DUP13",
        0x8d => "DUP14",
        0x8e => "DUP15",
        0x8f => "DUP16",
        0x90 => "SWAP1",
        0x91 => "SWAP2",
        0x92 => "SWAP3",
        0x93 => "SWAP4",
        0x94 => "SWAP5",
        0x95 => "SWAP6",
        0x96 => "SWAP7",
        0x97 => "SWAP8",
        0x98 => "SWAP9",
        0x99 => "SWAP10",
        0x9a => "SWAP11",
        0x9b => "SWAP12",
        0x9c => "SWAP13",
        0x9d => "SWAP14",
        0x9e => "SWAP15",
        0x9f => "SWAP16",
        0xa0 => "LOG0",
        0xa1 => "LOG1",
        0xa2 => "LOG2",
        0xa3 => "LOG3",
        0xa4 => "LOG4",
        0xa5 => "PANIC",
        0xc0 => "MSTORE_32BYTES_1",
        0xc1 => "MSTORE_32BYTES_2",
        0xc2 => "MSTORE_32BYTES_3",
        0xc3 => "MSTORE_32BYTES_4",
        0xc4 => "MSTORE_32BYTES_5",
        0xc5 => "MSTORE_32BYTES_6",
        0xc6 => "MSTORE_32BYTES_7",
        0xc7 => "MSTORE_32BYTES_8",
        0xc8 => "MSTORE_32BYTES_9",
        0xc9 => "MSTORE_32BYTES_10",
        0xca => "MSTORE_32BYTES_11",
        0xcb => "MSTORE_32BYTES_12",
        0xcc => "MSTORE_32BYTES_13",
        0xcd => "MSTORE_32BYTES_14",
        0xce => "MSTORE_32BYTES_15",
        0xcf => "MSTORE_32BYTES_16",
        0xd0 => "MSTORE_32BYTES_17",
        0xd1 => "MSTORE_32BYTES_18",
        0xd2 => "MSTORE_32BYTES_19",
        0xd3 => "MSTORE_32BYTES_20",
        0xd4 => "MSTORE_32BYTES_21",
        0xd5 => "MSTORE_32BYTES_22",
        0xd6 => "MSTORE_32BYTES_23",
        0xd7 => "MSTORE_32BYTES_24",
        0xd8 => "MSTORE_32BYTES_25",
        0xd9 => "MSTORE_32BYTES_26",
        0xda => "MSTORE_32BYTES_27",
        0xdb => "MSTORE_32BYTES_28",
        0xdc => "MSTORE_32BYTES_29",
        0xdd => "MSTORE_32BYTES_30",
        0xde => "MSTORE_32BYTES_31",
        0xdf => "MSTORE_32BYTES_32",
        0xf0 => "CREATE",
        0xf1 => "CALL",
        0xf2 => "CALLCODE",
        0xf3 => "RETURN",
        0xf4 => "DELEGATECALL",
        0xf5 => "CREATE2",
        0xf6 => "GET_CONTEXT",
        0xf7 => "SET_CONTEXT",
        0xf8 => "MLOAD_32BYTES",
        0xf9 => "EXIT_KERNEL",
        0xfa => "STATICCALL",
        0xfb => "MLOAD_GENERAL",
        0xfc => "MSTORE_GENERAL",
        0xfd => "REVERT",
        0xfe => "INVALID",
        0xff => "SELFDESTRUCT",
        _ => panic!("Unrecognized opcode {opcode}"),
    }
}

#[cfg(test)]
mod tests {

    use ethereum_types::U256;
    use plonky2::field::goldilocks_field::GoldilocksField as F;

    use crate::cpu::kernel::constants::context_metadata::ContextMetadata;
    use crate::cpu::kernel::interpreter::Interpreter;
    use crate::memory::segments::Segment;
    use crate::witness::memory::MemoryAddress;
    use crate::witness::operation::CONTEXT_SCALING_FACTOR;

    #[test]
    fn test_run_with_memory() -> anyhow::Result<()> {
        //         PUSH1 0xff
        //         PUSH1 0
        //         MSTORE

        //         PUSH1 0
        //         MLOAD

        //         PUSH1 1
        //         MLOAD

        //         PUSH1 0x42
        //         PUSH1 0x27
        //         MSTORE8
        let code = [
            0x60, 0xff, 0x60, 0x0, 0x52, 0x60, 0, 0x51, 0x60, 0x1, 0x51, 0x60, 0x42, 0x60, 0x27,
            0x53,
        ];
        let mut interpreter: Interpreter<F> = Interpreter::new(0, vec![], None);

        interpreter.set_code(1, code.to_vec());

        interpreter.generation_state.memory.contexts[1].segments
            [Segment::ContextMetadata.unscale()]
        .set(ContextMetadata::GasLimit.unscale(), 100_000.into());
        // Set context and kernel mode.
        interpreter.set_context(1);
        interpreter.set_is_kernel(false);
        // Set memory necessary to sys_stop.
        interpreter.generation_state.memory.set(
            MemoryAddress::new(
                1,
                Segment::ContextMetadata,
                ContextMetadata::ParentProgramCounter.unscale(),
            ),
            0xdeadbeefu32.into(),
        );
        interpreter.generation_state.memory.set(
            MemoryAddress::new(
                1,
                Segment::ContextMetadata,
                ContextMetadata::ParentContext.unscale(),
            ),
            U256::one() << CONTEXT_SCALING_FACTOR,
        );

        interpreter.run()?;

        // sys_stop returns `success` and `cum_gas_used`, that we need to pop.
        interpreter.pop().expect("Stack should not be empty");
        interpreter.pop().expect("Stack should not be empty");

        assert_eq!(interpreter.stack(), &[0xff.into(), 0xff00.into()]);
        assert_eq!(
            interpreter.generation_state.memory.contexts[1].segments[Segment::MainMemory.unscale()]
                .get(0x27),
            0x42.into()
        );
        assert_eq!(
            interpreter.generation_state.memory.contexts[1].segments[Segment::MainMemory.unscale()]
                .get(0x1f),
            0xff.into()
        );
        Ok(())
    }
}<|MERGE_RESOLUTION|>--- conflicted
+++ resolved
@@ -153,16 +153,12 @@
 ) -> anyhow::Result<Option<(RegistersState, RegistersState, MemoryState)>> {
     let init_label = KERNEL.global_labels["init"];
     let initial_registers = RegistersState::new_with_main_label();
-<<<<<<< HEAD
-    let mut interpreter = Interpreter::<F>::new_with_generation_inputs(init_label, vec![], inputs);
-=======
     let mut interpreter = Interpreter::<F>::new_with_generation_inputs(
         init_label,
         vec![],
-        inputs.clone(),
+        inputs,
         Some(max_cpu_len_log),
     );
->>>>>>> dbd313ae
 
     let (mut registers_before, mut registers_after, mut before_mem_values, mut after_mem_values) = (
         initial_registers,
@@ -223,12 +219,8 @@
     pub(crate) fn new_with_generation_inputs(
         initial_offset: usize,
         initial_stack: Vec<U256>,
-<<<<<<< HEAD
         inputs: &GenerationInputs,
-=======
-        inputs: GenerationInputs,
         max_cpu_len_log: Option<usize>,
->>>>>>> dbd313ae
     ) -> Self {
         let mut result = Self::new(initial_offset, initial_stack, max_cpu_len_log);
         result.initialize_interpreter_state(inputs);
