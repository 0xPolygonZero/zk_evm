//! An EVM interpreter for testing and debugging purposes.

use core::cmp::Ordering;
use core::ops::Range;
use std::collections::{BTreeSet, HashMap};

use anyhow::anyhow;
use ethereum_types::{BigEndianHash, U256};
use mpt_trie::partial_trie::PartialTrie;
<<<<<<< HEAD
use plonky2::field::goldilocks_field::GoldilocksField;
use plonky2::field::types::{Field, PrimeField64};
use plonky2::hash::hash_types::RichField;
use plonky2::hash::poseidon::Poseidon;
use serde::Serialize;
use smt_trie::smt::{hash_serialize, hash_serialize_u256};
use smt_trie::utils::hashout2u;
=======
use plonky2::field::types::Field;
>>>>>>> ed8d982e

use crate::byte_packing::byte_packing_stark::BytePackingOp;
use crate::cpu::columns::CpuColumnsView;
use crate::cpu::kernel::aggregator::KERNEL;
use crate::cpu::kernel::constants::context_metadata::ContextMetadata;
use crate::cpu::kernel::constants::global_metadata::GlobalMetadata;
use crate::cpu::kernel::constants::txn_fields::NormalizedTxnField;
use crate::generation::debug_inputs;
use crate::generation::mpt::load_all_mpts;
use crate::generation::rlp::all_rlp_prover_inputs_reversed;
use crate::generation::state::{
    all_withdrawals_prover_inputs_reversed, GenerationState, GenerationStateCheckpoint,
};
use crate::generation::{state::State, GenerationInputs};
use crate::keccak_sponge::columns::KECCAK_WIDTH_BYTES;
use crate::keccak_sponge::keccak_sponge_stark::KeccakSpongeOp;
use crate::memory::segments::Segment;
use crate::util::h2u;
use crate::witness::errors::ProgramError;
use crate::witness::memory::{
    MemoryAddress, MemoryContextState, MemoryOp, MemoryOpKind, MemorySegmentState,
};
use crate::witness::operation::Operation;
use crate::witness::state::RegistersState;
use crate::witness::transition::{
    decode, fill_op_flag, get_op_special_length, log_kernel_instruction, Transition,
};
use crate::{arithmetic, keccak, logic};

/// Halt interpreter execution whenever a jump to this offset is done.
const DEFAULT_HALT_OFFSET: usize = 0xdeadbeef;

<<<<<<< HEAD
impl MemoryState {
    pub(crate) fn mload_general(&self, context: usize, segment: Segment, offset: usize) -> U256 {
        self.get(MemoryAddress::new(context, segment, offset))
    }

    fn mstore_general(
        &mut self,
        context: usize,
        segment: Segment,
        offset: usize,
        value: U256,
    ) -> InterpreterMemOpKind {
        let old_value = self.mload_general(context, segment, offset);
        self.set(MemoryAddress::new(context, segment, offset), value);
        InterpreterMemOpKind::Write(old_value, context, segment as usize, offset)
    }
}

pub(crate) struct Interpreter<'a, F: RichField> {
=======
pub(crate) struct Interpreter<F: Field> {
    /// The interpreter holds a `GenerationState` to keep track of the memory
    /// and registers.
>>>>>>> ed8d982e
    pub(crate) generation_state: GenerationState<F>,
    // All offsets at which the interpreter execution halts.
    pub(crate) halt_offsets: Vec<usize>,
    /// The interpreter will halt only if the current context matches
    /// halt_context
    pub(crate) halt_context: Option<usize>,
    /// Counts the number of appearances of each opcode. For debugging purposes.
    pub(crate) opcode_count: [usize; 0x100],
    jumpdest_table: HashMap<usize, BTreeSet<usize>>,
    /// `true` if the we are currently carrying out a jumpdest analysis.
    pub(crate) is_jumpdest_analysis: bool,
    /// Holds the value of the clock: the clock counts the number of operations
    /// in the execution.
    pub(crate) clock: usize,
}

/// Structure storing the state of the interpreter's registers.
struct InterpreterRegistersState {
    kernel_mode: bool,
    context: usize,
    registers: RegistersState,
}

<<<<<<< HEAD
/// Interpreter state at the last checkpoint: we only need to store
/// the state of the registers and the length of the vector of memory
/// operations. This data is enough to revert in case of an exception.
struct InterpreterCheckpoint {
    registers: InterpreterRegistersState,
    mem_len: usize,
}

pub(crate) fn run_interpreter<F: RichField>(
=======
pub(crate) fn run_interpreter<F: Field>(
>>>>>>> ed8d982e
    initial_offset: usize,
    initial_stack: Vec<U256>,
) -> anyhow::Result<Interpreter<F>> {
    run(initial_offset, initial_stack)
}

#[derive(Clone)]
pub(crate) struct InterpreterMemoryInitialization {
    pub label: String,
    pub stack: Vec<U256>,
    pub segment: Segment,
    pub memory: Vec<(usize, Vec<U256>)>,
}

pub(crate) fn run_interpreter_with_memory<F: RichField>(
    memory_init: InterpreterMemoryInitialization,
) -> anyhow::Result<Interpreter<F>> {
    let label = KERNEL.global_labels[&memory_init.label];
    let mut stack = memory_init.stack;
    stack.reverse();
    let mut interpreter = Interpreter::new(label, stack);
    for (pointer, data) in memory_init.memory {
        for (i, term) in data.iter().enumerate() {
            interpreter.generation_state.memory.set(
                MemoryAddress::new(0, memory_init.segment, pointer + i),
                *term,
            )
        }
    }
    interpreter.run()?;
    Ok(interpreter)
}

<<<<<<< HEAD
pub(crate) fn run<'a, F: RichField>(
    code: &'a [u8],
=======
pub(crate) fn run<F: Field>(
>>>>>>> ed8d982e
    initial_offset: usize,
    initial_stack: Vec<U256>,
) -> anyhow::Result<Interpreter<F>> {
    let mut interpreter = Interpreter::new(initial_offset, initial_stack);
    interpreter.run()?;
    Ok(interpreter)
}

/// Simulates the CPU execution from `state` until the program counter reaches
/// `final_label` in the current context.
pub(crate) fn simulate_cpu_and_get_user_jumps<F: RichField>(
    final_label: &str,
    state: &GenerationState<F>,
) -> Option<HashMap<usize, Vec<usize>>> {
    match state.jumpdest_table {
        Some(_) => None,
        None => {
            let halt_pc = KERNEL.global_labels[final_label];
            let initial_context = state.registers.context;
            let mut interpreter =
                Interpreter::new_with_state_and_halt_condition(state, halt_pc, initial_context);

            log::debug!("Simulating CPU for jumpdest analysis.");

            interpreter.run();

            log::trace!("jumpdest table = {:?}", interpreter.jumpdest_table);

            interpreter
                .generation_state
                .set_jumpdest_analysis_inputs(interpreter.jumpdest_table);

            log::debug!("Simulated CPU for jumpdest analysis halted.");
            interpreter.generation_state.jumpdest_table
        }
    }
}

<<<<<<< HEAD
/// Different types of Memory operations in the interpreter, and the data
/// required to revert them.
enum InterpreterMemOpKind {
    /// We need to provide the context.
    Push(usize),
    /// If we pop a certain value, we need to push it back to the correct
    /// context when reverting.
    Pop(U256, usize),
    /// If we write a value at a certain address, we need to write the old value
    /// back when reverting.
    Write(U256, usize, usize, usize),
}

impl<'a, F: RichField> Interpreter<'a, F> {
    pub(crate) fn new_with_kernel(initial_offset: usize, initial_stack: Vec<U256>) -> Self {
        let mut result = Self::new(
            &KERNEL.code,
            initial_offset,
            initial_stack,
            &KERNEL.prover_inputs,
        );
        result.initialize_rlp_segment();
        result
    }

=======
impl<F: Field> Interpreter<F> {
>>>>>>> ed8d982e
    /// Returns an instance of `Interpreter` given `GenerationInputs`, and
    /// assuming we are initializing with the `KERNEL` code.
    pub(crate) fn new_with_generation_inputs(
        initial_offset: usize,
        initial_stack: Vec<U256>,
        inputs: GenerationInputs,
    ) -> Self {
        debug_inputs(&inputs);

        let mut result = Self::new(initial_offset, initial_stack);
        result.initialize_interpreter_state(inputs);
        result
    }

    pub(crate) fn new(initial_offset: usize, initial_stack: Vec<U256>) -> Self {
        let mut interpreter = Self {
            generation_state: GenerationState::new(GenerationInputs::default(), &KERNEL.code)
                .expect("Default inputs are known-good"),
            // `DEFAULT_HALT_OFFSET` is used as a halting point for the interpreter,
            // while the label `halt` is the halting label in the kernel.
            halt_offsets: vec![DEFAULT_HALT_OFFSET, KERNEL.global_labels["halt"]],
            halt_context: None,
            opcode_count: [0; 256],
            jumpdest_table: HashMap::new(),
            is_jumpdest_analysis: false,
            clock: 0,
        };
        interpreter.generation_state.registers.program_counter = initial_offset;
        let initial_stack_len = initial_stack.len();
        interpreter.generation_state.registers.stack_len = initial_stack_len;
        if !initial_stack.is_empty() {
            interpreter.generation_state.registers.stack_top = initial_stack[initial_stack_len - 1];
            *interpreter.stack_segment_mut() = initial_stack
                .iter()
                .map(|&elt| Some(elt))
                .collect::<Vec<_>>();
        }

        interpreter.initialize_rlp_segment();
        interpreter
    }

    pub(crate) fn new_with_state_and_halt_condition(
        state: &GenerationState<F>,
        halt_offset: usize,
        halt_context: usize,
    ) -> Self {
        Self {
            generation_state: state.soft_clone(),
            halt_offsets: vec![halt_offset],
            halt_context: Some(halt_context),
            opcode_count: [0; 256],
            jumpdest_table: HashMap::new(),
            is_jumpdest_analysis: true,
            clock: 0,
        }
    }

    /// Initializes the interpreter state given `GenerationInputs`.
    pub(crate) fn initialize_interpreter_state(&mut self, inputs: GenerationInputs) {
        let kernel_hash = KERNEL.code_hash;
        let kernel_code_len = KERNEL.code.len();
        let tries = &inputs.tries;

        // Set state's inputs.
        self.generation_state.inputs = inputs.clone();

        // Initialize the MPT's pointers.
        let (trie_root_ptrs, trie_data) =
            load_all_mpts(tries).expect("Invalid MPT data for preinitialization");
        let trie_roots_after = &inputs.trie_roots_after;
        self.generation_state.trie_root_ptrs = trie_root_ptrs;

        // Initialize the `TrieData` segment.
        let preinit_trie_data_segment = MemorySegmentState {
            content: trie_data.iter().map(|&elt| Some(elt)).collect::<Vec<_>>(),
        };
        self.insert_preinitialized_segment(Segment::TrieData, preinit_trie_data_segment);

        // Update the RLP and withdrawal prover inputs.
        let rlp_prover_inputs =
            all_rlp_prover_inputs_reversed(inputs.clone().signed_txn.as_ref().unwrap_or(&vec![]));
        let withdrawal_prover_inputs = all_withdrawals_prover_inputs_reversed(&inputs.withdrawals);
        self.generation_state.rlp_prover_inputs = rlp_prover_inputs;
        self.generation_state.withdrawal_prover_inputs = withdrawal_prover_inputs;

        // Set `GlobalMetadata` values.
        let metadata = &inputs.block_metadata;
        let global_metadata_to_set = [
            (
                GlobalMetadata::BlockBeneficiary,
                U256::from_big_endian(&metadata.block_beneficiary.0),
            ),
            (GlobalMetadata::BlockTimestamp, metadata.block_timestamp),
            (GlobalMetadata::BlockNumber, metadata.block_number),
            (GlobalMetadata::BlockDifficulty, metadata.block_difficulty),
            (
                GlobalMetadata::BlockRandom,
                metadata.block_random.into_uint(),
            ),
            (GlobalMetadata::BlockGasLimit, metadata.block_gaslimit),
            (GlobalMetadata::BlockChainId, metadata.block_chain_id),
            (GlobalMetadata::BlockBaseFee, metadata.block_base_fee),
            (
                GlobalMetadata::BlockCurrentHash,
                h2u(inputs.block_hashes.cur_hash),
            ),
            (GlobalMetadata::BlockGasUsed, metadata.block_gas_used),
            (GlobalMetadata::BlockGasUsedBefore, inputs.gas_used_before),
            (GlobalMetadata::BlockGasUsedAfter, inputs.gas_used_after),
            (GlobalMetadata::TxnNumberBefore, inputs.txn_number_before),
            (
                GlobalMetadata::TxnNumberAfter,
                inputs.txn_number_before + if inputs.signed_txn.is_some() { 1 } else { 0 },
            ),
            (
                GlobalMetadata::StateTrieRootDigestBefore,
                hash_serialize_u256(&tries.state_smt),
            ),
            (
                GlobalMetadata::TransactionTrieRootDigestBefore,
                h2u(tries.transactions_trie.hash()),
            ),
            (
                GlobalMetadata::ReceiptTrieRootDigestBefore,
                h2u(tries.receipts_trie.hash()),
            ),
            (
                GlobalMetadata::StateTrieRootDigestAfter,
                h2u(trie_roots_after.state_root),
            ),
            (
                GlobalMetadata::TransactionTrieRootDigestAfter,
                h2u(trie_roots_after.transactions_root),
            ),
            (
                GlobalMetadata::ReceiptTrieRootDigestAfter,
                h2u(trie_roots_after.receipts_root),
            ),
            (GlobalMetadata::KernelHash, h2u(kernel_hash)),
            (GlobalMetadata::KernelLen, kernel_code_len.into()),
        ];

        self.set_global_metadata_multi_fields(&global_metadata_to_set);

        // Set final block bloom values.
        let final_block_bloom_fields = (0..8)
            .map(|i| {
                (
                    MemoryAddress::new_u256s(
                        U256::zero(),
                        (Segment::GlobalBlockBloom.unscale()).into(),
                        i.into(),
                    )
                    .expect("This cannot panic as `virt` fits in a `u32`"),
                    metadata.block_bloom[i],
                )
            })
            .collect::<Vec<_>>();

        self.set_memory_multi_addresses(&final_block_bloom_fields);

        // Set previous block hash.
        let block_hashes_fields = (0..256)
            .map(|i| {
                (
                    MemoryAddress::new_u256s(
                        U256::zero(),
                        (Segment::BlockHashes.unscale()).into(),
                        i.into(),
                    )
                    .expect("This cannot panic as `virt` fits in a `u32`"),
                    h2u(inputs.block_hashes.prev_hashes[i]),
                )
            })
            .collect::<Vec<_>>();

        self.set_memory_multi_addresses(&block_hashes_fields);
    }

    /// Applies all memory operations since the last checkpoint. The memory
    /// operations are cleared at each checkpoint.
    pub(crate) fn apply_memops(&mut self) -> Result<(), anyhow::Error> {
        for memop in &self.generation_state.traces.memory_ops {
            let &MemoryOp {
                kind,
                address,
                value,
                ..
            } = memop;
            match kind {
                MemoryOpKind::Read => {
                    if self.generation_state.memory.get(address).is_none() {
                        if !self.is_preinitialized_segment(address.segment) && !value.is_zero() {
                            return Err(anyhow!("The initial value {:?} at address {:?} should be zero, because it is not preinitialized.", value, address));
                        }
                        self.generation_state.memory.set(address, value);
                    }
                }
                MemoryOpKind::Write => self.generation_state.memory.set(address, value),
            }
        }

        Ok(())
    }

    pub(crate) fn run(&mut self) -> Result<(), anyhow::Error> {
        self.run_cpu()?;

        #[cfg(debug_assertions)]
        {
            println!("Opcode count:");
            for i in 0..0x100 {
                if self.opcode_count[i] > 0 {
                    println!("{}: {}", get_mnemonic(i as u8), self.opcode_count[i])
                }
            }
            println!("Total: {}", self.opcode_count.into_iter().sum::<usize>());
        }
        Ok(())
    }

    pub(crate) fn code(&self) -> &MemorySegmentState {
        // The context is 0 if we are in kernel mode.
        &self.generation_state.memory.contexts[(1 - self.is_kernel() as usize) * self.context()]
            .segments[Segment::Code.unscale()]
    }

    fn code_slice(&self, n: usize) -> Vec<u8> {
        let pc = self.generation_state.registers.program_counter;
        self.code().content[pc + 1..pc + n + 1]
            .iter()
            .map(|u256| u256.unwrap_or_default().byte(0))
            .collect::<Vec<_>>()
    }

    pub(crate) fn get_txn_field(&self, field: NormalizedTxnField) -> U256 {
        // These fields are already scaled by their respective segment.
        self.generation_state.memory.contexts[0].segments[Segment::TxnFields.unscale()]
            .get(field.unscale())
    }

    pub(crate) fn set_txn_field(&mut self, field: NormalizedTxnField, value: U256) {
        // These fields are already scaled by their respective segment.
        self.generation_state.memory.contexts[0].segments[Segment::TxnFields.unscale()]
            .set(field.unscale(), value);
    }

    pub(crate) fn get_txn_data(&self) -> Vec<U256> {
        self.generation_state.memory.contexts[0].segments[Segment::TxnData.unscale()].content()
    }

    pub(crate) fn get_context_metadata_field(&self, ctx: usize, field: ContextMetadata) -> U256 {
        // These fields are already scaled by their respective segment.
        self.generation_state.memory.contexts[ctx].segments[Segment::ContextMetadata.unscale()]
            .get(field.unscale())
    }

    pub(crate) fn set_context_metadata_field(
        &mut self,
        ctx: usize,
        field: ContextMetadata,
        value: U256,
    ) {
        // These fields are already scaled by their respective segment.
        self.generation_state.memory.contexts[ctx].segments[Segment::ContextMetadata.unscale()]
            .set(field.unscale(), value)
    }

    pub(crate) fn get_global_metadata_field(&self, field: GlobalMetadata) -> U256 {
        // These fields are already scaled by their respective segment.
        let field = field.unscale();
        self.generation_state.memory.contexts[0].segments[Segment::GlobalMetadata.unscale()]
            .get(field)
    }

    pub(crate) fn set_global_metadata_field(&mut self, field: GlobalMetadata, value: U256) {
        // These fields are already scaled by their respective segment.
        let field = field.unscale();
        self.generation_state.memory.contexts[0].segments[Segment::GlobalMetadata.unscale()]
            .set(field, value)
    }

    pub(crate) fn set_global_metadata_multi_fields(&mut self, metadata: &[(GlobalMetadata, U256)]) {
        for &(field, value) in metadata {
            let field = field.unscale();
            self.generation_state.memory.contexts[0].segments[Segment::GlobalMetadata.unscale()]
                .set(field, value);
        }
    }

    pub(crate) fn get_trie_data(&self) -> Vec<U256> {
        self.generation_state.memory.contexts[0].segments[Segment::TrieData.unscale()]
            .content
            .iter()
            .filter_map(|&elt| elt)
            .collect::<Vec<_>>()
    }

    pub(crate) fn get_trie_data_mut(&mut self) -> &mut Vec<Option<U256>> {
        &mut self.generation_state.memory.contexts[0].segments[Segment::TrieData.unscale()].content
    }

    pub(crate) fn get_memory_segment(&self, segment: Segment) -> Vec<U256> {
        if self.is_preinitialized_segment(segment.unscale()) {
            let total_len = self.generation_state.memory.contexts[0].segments[segment.unscale()]
                .content
                .len();
            let get_vals = |opt_vals: &[Option<U256>]| {
                opt_vals
                    .iter()
                    .map(|&elt| match elt {
                        Some(val) => val,
                        None => U256::zero(),
                    })
                    .collect::<Vec<U256>>()
            };
            let mut res = get_vals(
                &self
                    .generation_state
                    .memory
                    .get_preinitialized_segment(segment)
                    .expect("The segment should be in the preinitialized segments.")
                    .content,
            );
            let init_len = res.len();
            res.extend(&get_vals(
                &self.generation_state.memory.contexts[0].segments[segment.unscale()].content
                    [init_len..],
            ));
            res
        } else {
            self.generation_state.memory.contexts[0].segments[segment.unscale()].content()
        }
    }

    pub(crate) fn get_memory_segment_bytes(&self, segment: Segment) -> Vec<u8> {
        let content = self.get_memory_segment(segment);
        content.iter().map(|x| x.low_u32() as u8).collect()
    }

    pub(crate) fn get_current_general_memory(&self) -> Vec<U256> {
        self.generation_state.memory.contexts[self.context()].segments
            [Segment::KernelGeneral.unscale()]
        .content()
    }

    pub(crate) fn get_kernel_general_memory(&self) -> Vec<U256> {
        self.get_memory_segment(Segment::KernelGeneral)
    }

    pub(crate) fn get_rlp_memory(&self) -> Vec<u8> {
        self.get_memory_segment_bytes(Segment::RlpRaw)
    }

    pub(crate) fn set_current_general_memory(&mut self, memory: Vec<U256>) {
        let context = self.context();
        self.generation_state.memory.contexts[context].segments[Segment::KernelGeneral.unscale()]
            .content = memory.iter().map(|&val| Some(val)).collect();
    }

    pub(crate) fn set_memory_segment(&mut self, segment: Segment, memory: Vec<U256>) {
        self.generation_state.memory.contexts[0].segments[segment.unscale()].content =
            memory.iter().map(|&val| Some(val)).collect();
    }

    pub(crate) fn set_memory_segment_bytes(&mut self, segment: Segment, memory: Vec<u8>) {
        self.generation_state.memory.contexts[0].segments[segment.unscale()].content = memory
            .into_iter()
            .map(|val| Some(U256::from(val)))
            .collect();
    }

    pub(crate) fn extend_memory_segment(&mut self, segment: Segment, memory: &[Option<U256>]) {
        self.generation_state.memory.contexts[0].segments[segment.unscale()]
            .content
            .extend(memory);
    }

    pub(crate) fn extend_memory_segment_bytes(&mut self, segment: Segment, memory: Vec<u8>) {
        self.generation_state.memory.contexts[0].segments[segment.unscale()]
            .content
            .extend(
                memory
                    .into_iter()
                    .map(|elt| Some(U256::from(elt)))
                    .collect::<Vec<_>>(),
            );
    }

    pub(crate) fn set_rlp_memory(&mut self, rlp: Vec<u8>) {
        self.set_memory_segment_bytes(Segment::RlpRaw, rlp)
    }

    pub(crate) fn set_code(&mut self, context: usize, code: Vec<u8>) {
        assert_ne!(context, 0, "Can't modify kernel code.");
        while self.generation_state.memory.contexts.len() <= context {
            self.generation_state
                .memory
                .contexts
                .push(MemoryContextState::default());
        }
        self.generation_state.memory.set(
            MemoryAddress::new(
                context,
                Segment::ContextMetadata,
                ContextMetadata::CodeSize.unscale(),
            ),
            code.len().into(),
        );
        self.generation_state.memory.contexts[context].segments[Segment::Code.unscale()].content =
            code.into_iter().map(|val| Some(U256::from(val))).collect();
    }

    pub(crate) fn set_memory_multi_addresses(&mut self, addrs: &[(MemoryAddress, U256)]) {
        for &(addr, val) in addrs {
            self.generation_state.memory.set(addr, val);
        }
    }

    pub(crate) fn set_jumpdest_analysis_inputs(&mut self, jumps: HashMap<usize, BTreeSet<usize>>) {
        self.generation_state.set_jumpdest_analysis_inputs(jumps);
    }

    pub(crate) fn incr(&mut self, n: usize) {
        self.generation_state.registers.program_counter += n;
    }

    pub(crate) fn stack(&self) -> Vec<U256> {
        match self.stack_len().cmp(&1) {
            Ordering::Greater => {
                let mut stack = self.generation_state.memory.contexts[self.context()].segments
                    [Segment::Stack.unscale()]
                .content
                .iter()
                .filter_map(|&opt_elt| opt_elt)
                .collect::<Vec<_>>();
                stack.truncate(self.stack_len() - 1);
                stack.push(
                    self.stack_top()
                        .expect("The stack is checked to be nonempty"),
                );
                stack
            }
            Ordering::Equal => {
                vec![self
                    .stack_top()
                    .expect("The stack is checked to be nonempty")]
            }
            Ordering::Less => {
                vec![]
            }
        }
    }

    fn stack_segment_mut(&mut self) -> &mut Vec<Option<U256>> {
        let context = self.context();
        &mut self.generation_state.memory.contexts[context].segments[Segment::Stack.unscale()]
            .content
    }

    pub(crate) fn extract_kernel_memory(self, segment: Segment, range: Range<usize>) -> Vec<U256> {
        let mut output: Vec<U256> = Vec::with_capacity(range.end);
        for i in range {
            let term = self
                .generation_state
                .memory
                .get_with_init(MemoryAddress::new(0, segment, i));
            output.push(term);
        }
        output
    }

    // Actually pushes in memory. Only used for tests.
    #[cfg(test)]
    pub(crate) fn push(&mut self, x: U256) -> Result<(), ProgramError> {
        use crate::cpu::stack::MAX_USER_STACK_SIZE;

        if !self.is_kernel() && self.stack_len() >= MAX_USER_STACK_SIZE {
            return Err(ProgramError::StackOverflow);
        }
        if self.stack_len() > 0 {
            let top = self
                .stack_top()
                .expect("The stack is checked to be nonempty");
            let cur_len = self.stack_len();
            let stack_addr = MemoryAddress::new(self.context(), Segment::Stack, cur_len - 1);
            self.generation_state.memory.set(stack_addr, top);
        }
        self.generation_state.registers.stack_top = x;
        self.generation_state.registers.stack_len += 1;

        Ok(())
    }

    /// Actually popping the memory. Only used in tests.
    #[cfg(test)]
    pub(crate) fn pop(&mut self) -> Result<U256, ProgramError> {
        use crate::witness::util::stack_peek;

        let result = stack_peek(&self.generation_state, 0);

        if self.stack_len() > 1 {
            let top = stack_peek(&self.generation_state, 1)?;
            self.generation_state.registers.stack_top = top;
        }
        self.generation_state.registers.stack_len -= 1;

        result
    }

<<<<<<< HEAD
    fn run_opcode(&mut self) -> Result<(), ProgramError> {
        // Jumpdest analysis is performed natively by the interpreter and not
        // using the non-deterministic Kernel assembly code.
        if self.is_kernel()
            && self.generation_state.registers.program_counter
                == KERNEL.global_labels["jumpdest_analysis"]
        {
            self.generation_state.registers.program_counter =
                KERNEL.global_labels["jumpdest_analysis_end"];
            self.generation_state
                .set_jumpdest_bits(&self.generation_state.get_current_code()?);
        }

        let opcode = self
            .code()
            .get(self.generation_state.registers.program_counter)
            .byte(0);
        self.opcode_count[opcode as usize] += 1;
        self.incr(1);

        let op = decode(self.generation_state.registers, opcode)?;
        self.generation_state.registers.gas_used += gas_to_charge(op);

        #[cfg(debug_assertions)]
        if !self.is_kernel() {
            println!(
                "User instruction {:?}, stack = {:?}, ctx = {}",
                op,
                {
                    let mut stack = self.stack();
                    stack.reverse();
                    stack
                },
                self.generation_state.registers.context
            );
        }

        match opcode {
            0x00 => self.run_syscall(opcode, 0, false), // "STOP",
            0x01 => self.run_add(),                     // "ADD",
            0x02 => self.run_mul(),                     // "MUL",
            0x03 => self.run_sub(),                     // "SUB",
            0x04 => self.run_div(),                     // "DIV",
            0x05 => self.run_syscall(opcode, 2, false), // "SDIV",
            0x06 => self.run_mod(),                     // "MOD",
            0x07 => self.run_syscall(opcode, 2, false), // "SMOD",
            0x08 => self.run_addmod(),                  // "ADDMOD",
            0x09 => self.run_mulmod(),                  // "MULMOD",
            0x0a => self.run_syscall(opcode, 2, false), // "EXP",
            0x0b => self.run_syscall(opcode, 2, false), // "SIGNEXTEND",
            0x0c => self.run_addfp254(),                // "ADDFP254",
            0x0d => self.run_mulfp254(),                // "MULFP254",
            0x0e => self.run_subfp254(),                // "SUBFP254",
            0x0f => self.run_submod(),                  // "SUBMOD",
            0x10 => self.run_lt(),                      // "LT",
            0x11 => self.run_gt(),                      // "GT",
            0x12 => self.run_syscall(opcode, 2, false), // "SLT",
            0x13 => self.run_syscall(opcode, 2, false), // "SGT",
            0x14 => self.run_eq(),                      // "EQ",
            0x15 => self.run_iszero(),                  // "ISZERO",
            0x16 => self.run_and(),                     // "AND",
            0x17 => self.run_or(),                      // "OR",
            0x18 => self.run_xor(),                     // "XOR",
            0x19 => self.run_not(),                     // "NOT",
            0x1a => self.run_byte(),                    // "BYTE",
            0x1b => self.run_shl(),                     // "SHL",
            0x1c => self.run_shr(),                     // "SHR",
            0x1d => self.run_syscall(opcode, 2, false), // "SAR",
            0x20 => self.run_syscall(opcode, 2, false), // "KECCAK256",
            0x21 => self.run_keccak_general(),          // "KECCAK_GENERAL",
            0x22 => self.run_poseidon(),                // "POSEIDON",
            0x30 => self.run_syscall(opcode, 0, true),  // "ADDRESS",
            0x31 => self.run_syscall(opcode, 1, false), // "BALANCE",
            0x32 => self.run_syscall(opcode, 0, true),  // "ORIGIN",
            0x33 => self.run_syscall(opcode, 0, true),  // "CALLER",
            0x34 => self.run_syscall(opcode, 0, true),  // "CALLVALUE",
            0x35 => self.run_syscall(opcode, 1, false), // "CALLDATALOAD",
            0x36 => self.run_syscall(opcode, 0, true),  // "CALLDATASIZE",
            0x37 => self.run_syscall(opcode, 3, false), // "CALLDATACOPY",
            0x38 => self.run_syscall(opcode, 0, true),  // "CODESIZE",
            0x39 => self.run_syscall(opcode, 3, false), // "CODECOPY",
            0x3a => self.run_syscall(opcode, 0, true),  // "GASPRICE",
            0x3b => self.run_syscall(opcode, 1, false), // "EXTCODESIZE",
            0x3c => self.run_syscall(opcode, 4, false), // "EXTCODECOPY",
            0x3d => self.run_syscall(opcode, 0, true),  // "RETURNDATASIZE",
            0x3e => self.run_syscall(opcode, 3, false), // "RETURNDATACOPY",
            0x3f => self.run_syscall(opcode, 1, false), // "EXTCODEHASH",
            0x40 => self.run_syscall(opcode, 1, false), // "BLOCKHASH",
            0x41 => self.run_syscall(opcode, 0, true),  // "COINBASE",
            0x42 => self.run_syscall(opcode, 0, true),  // "TIMESTAMP",
            0x43 => self.run_syscall(opcode, 0, true),  // "NUMBER",
            0x44 => self.run_syscall(opcode, 0, true),  // "DIFFICULTY",
            0x45 => self.run_syscall(opcode, 0, true),  // "GASLIMIT",
            0x46 => self.run_syscall(opcode, 0, true),  // "CHAINID",
            0x47 => self.run_syscall(opcode, 0, true),  // SELFABALANCE,
            0x48 => self.run_syscall(opcode, 0, true),  // "BASEFEE",
            0x49 => self.run_prover_input(),            // "PROVER_INPUT",
            0x50 => self.run_pop(),                     // "POP",
            0x51 => self.run_syscall(opcode, 1, false), // "MLOAD",
            0x52 => self.run_syscall(opcode, 2, false), // "MSTORE",
            0x53 => self.run_syscall(opcode, 2, false), // "MSTORE8",
            0x54 => self.run_syscall(opcode, 1, false), // "SLOAD",
            0x55 => self.run_syscall(opcode, 2, false), // "SSTORE",
            0x56 => self.run_jump(),                    // "JUMP",
            0x57 => self.run_jumpi(),                   // "JUMPI",
            0x58 => self.run_pc(),                      // "PC",
            0x59 => self.run_syscall(opcode, 0, true),  // "MSIZE",
            0x5a => self.run_syscall(opcode, 0, true),  // "GAS",
            0x5b => self.run_jumpdest(),                // "JUMPDEST",
            x if (0x5f..0x80).contains(&x) => self.run_push(x - 0x5f), // "PUSH"
            x if (0x80..0x90).contains(&x) => self.run_dup(x - 0x7f), // "DUP"
            x if (0x90..0xa0).contains(&x) => self.run_swap(x - 0x8f), // "SWAP"
            0xa0 => self.run_syscall(opcode, 2, false), // "LOG0",
            0xa1 => self.run_syscall(opcode, 3, false), // "LOG1",
            0xa2 => self.run_syscall(opcode, 4, false), // "LOG2",
            0xa3 => self.run_syscall(opcode, 5, false), // "LOG3",
            0xa4 => self.run_syscall(opcode, 6, false), // "LOG4",
            0xa5 => {
                log::warn!(
                    "Kernel panic at {}, stack = {:?}, memory = {:?}",
                    KERNEL.offset_name(self.generation_state.registers.program_counter),
                    self.stack(),
                    self.get_kernel_general_memory()
                );
                Err(ProgramError::KernelPanic)
            } // "PANIC",
            x if (0xc0..0xe0).contains(&x) => self.run_mstore_32bytes(x - 0xc0 + 1), /* "MSTORE_32BYTES", */
            0xf0 => self.run_syscall(opcode, 3, false),                              // "CREATE",
            0xf1 => self.run_syscall(opcode, 7, false),                              // "CALL",
            0xf2 => self.run_syscall(opcode, 7, false),                              // "CALLCODE",
            0xf3 => self.run_syscall(opcode, 2, false),                              // "RETURN",
            0xf4 => self.run_syscall(opcode, 6, false), // "DELEGATECALL",
            0xf5 => self.run_syscall(opcode, 4, false), // "CREATE2",
            0xf6 => self.run_get_context(),             // "GET_CONTEXT",
            0xf7 => self.run_set_context(),             // "SET_CONTEXT",
            0xf8 => self.run_mload_32bytes(),           // "MLOAD_32BYTES",
            0xf9 => self.run_exit_kernel(),             // "EXIT_KERNEL",
            0xfa => self.run_syscall(opcode, 6, false), // "STATICCALL",
            0xfb => self.run_mload_general(),           // "MLOAD_GENERAL",
            0xfc => self.run_mstore_general(),          // "MSTORE_GENERAL",
            0xfd => self.run_syscall(opcode, 2, false), // "REVERT",
            0xfe => {
                log::warn!(
                    "Invalid opcode at {}",
                    KERNEL.offset_name(self.generation_state.registers.program_counter),
                );
                Err(ProgramError::InvalidOpcode)
            } // "INVALID",
            0xff => self.run_syscall(opcode, 1, false), // "SELFDESTRUCT",
            _ => {
                log::warn!(
                    "Unrecognized opcode at {}",
                    KERNEL.offset_name(self.generation_state.registers.program_counter),
                );
                Err(ProgramError::InvalidOpcode)
            }
        }?;

        #[cfg(debug_assertions)]
        if self
            .debug_offsets
            .contains(&self.generation_state.registers.program_counter)
        {
            println!("At {},", self.offset_name());
        } else if let Some(label) = self.offset_label() {
            println!("At {label}");
        }

        if !self.is_kernel() {
            let gas_limit_address = MemoryAddress {
                context: self.context(),
                segment: Segment::ContextMetadata.unscale(),
                virt: ContextMetadata::GasLimit.unscale(),
            };
            let gas_limit =
                u256_to_usize(self.generation_state.memory.get(gas_limit_address))? as u64;
            if self.generation_state.registers.gas_used > gas_limit {
                return Err(ProgramError::OutOfGas);
            }
        }

        Ok(())
    }

=======
>>>>>>> ed8d982e
    fn offset_name(&self) -> String {
        KERNEL.offset_name(self.generation_state.registers.program_counter)
    }

    fn offset_label(&self) -> Option<String> {
        KERNEL.offset_label(self.generation_state.registers.program_counter)
    }

<<<<<<< HEAD
    fn run_add(&mut self) -> anyhow::Result<(), ProgramError> {
        let x = self.pop()?;
        let y = self.pop()?;
        self.push(x.overflowing_add(y).0)
    }

    fn run_mul(&mut self) -> anyhow::Result<(), ProgramError> {
        let x = self.pop()?;
        let y = self.pop()?;
        self.push(x.overflowing_mul(y).0)
    }

    fn run_sub(&mut self) -> anyhow::Result<(), ProgramError> {
        let x = self.pop()?;
        let y = self.pop()?;
        self.push(x.overflowing_sub(y).0)
    }

    fn run_addfp254(&mut self) -> anyhow::Result<(), ProgramError> {
        let x = self.pop()? % BN_BASE;
        let y = self.pop()? % BN_BASE;
        // BN_BASE is 254-bit so addition can't overflow
        self.push((x + y) % BN_BASE)
    }

    fn run_mulfp254(&mut self) -> anyhow::Result<(), ProgramError> {
        let x = self.pop()?;
        let y = self.pop()?;
        self.push(
            U256::try_from(x.full_mul(y) % BN_BASE)
                .expect("BN_BASE is 254 bit so the U512 fits in a U256"),
        )
    }

    fn run_subfp254(&mut self) -> anyhow::Result<(), ProgramError> {
        let x = self.pop()? % BN_BASE;
        let y = self.pop()? % BN_BASE;
        // BN_BASE is 254-bit so addition can't overflow
        self.push((x + (BN_BASE - y)) % BN_BASE)
    }

    fn run_div(&mut self) -> anyhow::Result<(), ProgramError> {
        let x = self.pop()?;
        let y = self.pop()?;
        self.push(if y.is_zero() { U256::zero() } else { x / y })
    }

    fn run_mod(&mut self) -> anyhow::Result<(), ProgramError> {
        let x = self.pop()?;
        let y = self.pop()?;
        self.push(if y.is_zero() { U256::zero() } else { x % y })
    }

    fn run_addmod(&mut self) -> anyhow::Result<(), ProgramError> {
        let x = self.pop()?;
        let y = self.pop()?;
        let z = self.pop()?;
        self.push(if z.is_zero() {
            z
        } else {
            let (x, y, z) = (U512::from(x), U512::from(y), U512::from(z));
            U256::try_from((x + y) % z)
                .expect("Inputs are U256 and their sum mod a U256 fits in a U256.")
        })
    }

    fn run_submod(&mut self) -> anyhow::Result<(), ProgramError> {
        let x = self.pop()?;
        let y = self.pop()?;
        let z = self.pop()?;
        self.push(if z.is_zero() {
            z
        } else {
            let (x, y, z) = (U512::from(x), U512::from(y), U512::from(z));
            U256::try_from((z + x - y) % z)
                .expect("Inputs are U256 and their difference mod a U256 fits in a U256.")
        })
    }

    fn run_mulmod(&mut self) -> anyhow::Result<(), ProgramError> {
        let x = self.pop()?;
        let y = self.pop()?;
        let z = self.pop()?;
        self.push(if z.is_zero() {
            z
        } else {
            U256::try_from(x.full_mul(y) % z)
                .expect("Inputs are U256 and their product mod a U256 fits in a U256.")
        })
    }

    fn run_lt(&mut self) -> anyhow::Result<(), ProgramError> {
        let x = self.pop()?;
        let y = self.pop()?;
        self.push_bool(x < y)
    }

    fn run_gt(&mut self) -> anyhow::Result<(), ProgramError> {
        let x = self.pop()?;
        let y = self.pop()?;
        self.push_bool(x > y)
    }

    fn run_eq(&mut self) -> anyhow::Result<(), ProgramError> {
        let x = self.pop()?;
        let y = self.pop()?;
        self.push_bool(x == y)
    }

    fn run_iszero(&mut self) -> anyhow::Result<(), ProgramError> {
        let x = self.pop()?;
        self.push_bool(x.is_zero())
    }

    fn run_and(&mut self) -> anyhow::Result<(), ProgramError> {
        let x = self.pop()?;
        let y = self.pop()?;
        self.push(x & y)
    }

    fn run_or(&mut self) -> anyhow::Result<(), ProgramError> {
        let x = self.pop()?;
        let y = self.pop()?;
        self.push(x | y)
    }

    fn run_xor(&mut self) -> anyhow::Result<(), ProgramError> {
        let x = self.pop()?;
        let y = self.pop()?;
        self.push(x ^ y)
    }

    fn run_not(&mut self) -> anyhow::Result<(), ProgramError> {
        let x = self.pop()?;
        self.push(!x)
    }

    fn run_byte(&mut self) -> anyhow::Result<(), ProgramError> {
        let i = self.pop()?;
        let x = self.pop()?;
        let result = if i < 32.into() {
            // Calling `as_usize()` here is safe.
            x.byte(31 - i.as_usize())
        } else {
            0
        };
        self.push(result.into())
    }

    fn run_shl(&mut self) -> anyhow::Result<(), ProgramError> {
        let shift = self.pop()?;
        let value = self.pop()?;
        self.push(if shift < U256::from(256usize) {
            value << shift
        } else {
            U256::zero()
        })
    }

    fn run_shr(&mut self) -> anyhow::Result<(), ProgramError> {
        let shift = self.pop()?;
        let value = self.pop()?;
        self.push(value >> shift)
    }

    fn run_keccak_general(&mut self) -> anyhow::Result<(), ProgramError> {
        let addr = self.pop()?;
        let (context, segment, offset) = unpack_address!(addr);

        let size = u256_to_usize(self.pop()?)?;
        let bytes = (offset..offset + size)
            .map(|i| {
                self.generation_state
                    .memory
                    .mload_general(context, segment, i)
                    .byte(0)
            })
            .collect::<Vec<_>>();
        #[cfg(debug_assertions)]
        println!("Hashing {:?}", &bytes);
        let hash = keccak(bytes);
        self.push(U256::from_big_endian(hash.as_bytes()))
    }

    fn run_poseidon(&mut self) -> anyhow::Result<(), ProgramError> {
        let x = self.pop()?;
        let y = self.pop()?;
        let z = self.pop()?;

        let mut arr = [
            x.0[0], x.0[1], x.0[2], x.0[3], y.0[0], y.0[1], y.0[2], y.0[3], z.0[0], z.0[1], z.0[2],
            z.0[3],
        ]
        .map(F::from_canonical_u64);
        let hash = F::poseidon(arr);
        let hash = U256(std::array::from_fn(|i| hash[i].to_canonical_u64()));
        self.push(hash)
    }

    fn run_prover_input(&mut self) -> Result<(), ProgramError> {
        let prover_input_fn = self
            .prover_inputs_map
            .get(&(self.generation_state.registers.program_counter - 1))
            .ok_or(ProgramError::ProverInputError(
                ProverInputError::InvalidMptInput,
            ))?;
        let output = self.generation_state.prover_input(prover_input_fn)?;
        self.push(output)
    }

    fn run_pop(&mut self) -> anyhow::Result<(), ProgramError> {
        self.pop().map(|_| ())
    }

    fn run_syscall(
        &mut self,
        opcode: u8,
        stack_values_read: usize,
        stack_len_increased: bool,
    ) -> Result<(), ProgramError> {
        TryInto::<u64>::try_into(self.generation_state.registers.gas_used)
            .map_err(|_| ProgramError::GasLimitError)?;
        if self.generation_state.registers.stack_len < stack_values_read {
            return Err(ProgramError::StackUnderflow);
        }

        if stack_len_increased
            && !self.is_kernel()
            && self.generation_state.registers.stack_len >= MAX_USER_STACK_SIZE
        {
            return Err(ProgramError::StackOverflow);
        };

        let handler_jumptable_addr = KERNEL.global_labels["syscall_jumptable"];
        let handler_addr = {
            let offset = handler_jumptable_addr + (opcode as usize) * (BYTES_PER_OFFSET as usize);
            self.get_memory_segment(Segment::Code)[offset..offset + 3]
                .iter()
                .fold(U256::from(0), |acc, &elt| acc * (1 << 8) + elt)
        };

        let new_program_counter =
            u256_to_usize(handler_addr).map_err(|_| ProgramError::IntegerTooLarge)?;

        let syscall_info = U256::from(self.generation_state.registers.program_counter)
            + U256::from((self.is_kernel() as usize) << 32)
            + (U256::from(self.generation_state.registers.gas_used) << 192);
        self.generation_state.registers.program_counter = new_program_counter;

        self.set_is_kernel(true);
        self.generation_state.registers.gas_used = 0;
        self.push(syscall_info)
    }

    fn get_jumpdest_bit(&self, offset: usize) -> U256 {
=======
    pub(crate) fn get_jumpdest_bit(&self, offset: usize) -> U256 {
>>>>>>> ed8d982e
        if self.generation_state.memory.contexts[self.context()].segments
            [Segment::JumpdestBits.unscale()]
        .content
        .len()
            > offset
        {
            // Even though we are in the interpreter, `JumpdestBits` is not part of the
            // preinitialized segments, so we don't need to carry out the additional checks
            // when get the value from memory.
            self.generation_state.memory.get_with_init(MemoryAddress {
                context: self.context(),
                segment: Segment::JumpdestBits.unscale(),
                virt: offset,
            })
        } else {
            0.into()
        }
    }

    pub(crate) fn get_jumpdest_bits(&self, context: usize) -> Vec<bool> {
        self.generation_state.memory.contexts[context].segments[Segment::JumpdestBits.unscale()]
            .content
            .iter()
            .map(|x| x.unwrap_or_default().bit(0))
            .collect()
    }

    pub(crate) fn add_jumpdest_offset(&mut self, offset: usize) {
        if let Some(jumpdest_table) = self
            .jumpdest_table
            .get_mut(&self.generation_state.registers.context)
        {
            jumpdest_table.insert(offset);
        } else {
            self.jumpdest_table.insert(
                self.generation_state.registers.context,
                BTreeSet::from([offset]),
            );
        }
    }

    pub(crate) const fn stack_len(&self) -> usize {
        self.generation_state.registers.stack_len
    }

    pub(crate) fn stack_top(&self) -> anyhow::Result<U256, ProgramError> {
        if self.stack_len() > 0 {
            Ok(self.generation_state.registers.stack_top)
        } else {
            Err(ProgramError::StackUnderflow)
        }
    }

    pub(crate) const fn is_kernel(&self) -> bool {
        self.generation_state.registers.is_kernel
    }

    pub(crate) fn set_is_kernel(&mut self, is_kernel: bool) {
        self.generation_state.registers.is_kernel = is_kernel
    }

<<<<<<< HEAD
    fn jump_to(&mut self, offset: usize, is_jumpi: bool) -> anyhow::Result<(), ProgramError> {
        self.generation_state.registers.program_counter = offset;

        if offset == KERNEL.global_labels["observe_new_address"] {
            let tip_u256 = stack_peek(&self.generation_state, 0)?;
            let tip_h256 = H256::from_uint(&tip_u256);
            let tip_h160 = H160::from(tip_h256);
            self.generation_state.observe_address(tip_h160);
        } else if offset == KERNEL.global_labels["observe_new_contract"] {
            let tip_u256 = stack_peek(&self.generation_state, 0)?;
            self.generation_state.observe_contract(tip_u256)?;
        }
=======
    pub(crate) const fn context(&self) -> usize {
        self.generation_state.registers.context
    }
>>>>>>> ed8d982e

    pub(crate) fn set_context(&mut self, context: usize) {
        if context == 0 {
            assert!(self.is_kernel());
        }
        self.generation_state.registers.context = context;
    }

    /// Writes the encoding of 0 at @ENCODED_EMPTY_NODE_ADDR.
    pub(crate) fn initialize_rlp_segment(&mut self) {
        self.generation_state
            .memory
            .set(MemoryAddress::new(0, Segment::RlpRaw, 0), 0x80.into())
    }
}

impl<F: Field> State<F> for Interpreter<F> {
    //// Returns a `GenerationStateCheckpoint` to save the current registers and
    /// reset memory operations to the empty vector.
    fn checkpoint(&mut self) -> GenerationStateCheckpoint {
        self.generation_state.traces.memory_ops = vec![];
        GenerationStateCheckpoint {
            registers: self.generation_state.registers,
            traces: self.generation_state.traces.checkpoint(),
            clock: self.get_clock(),
        }
    }

    fn insert_preinitialized_segment(&mut self, segment: Segment, values: MemorySegmentState) {
        self.generation_state
            .memory
            .insert_preinitialized_segment(segment, values);
    }

    fn is_preinitialized_segment(&self, segment: usize) -> bool {
        self.generation_state
            .memory
            .is_preinitialized_segment(segment)
    }

    fn incr_gas(&mut self, n: u64) {
        self.generation_state.incr_gas(n);
    }

    fn incr_pc(&mut self, n: usize) {
        self.generation_state.incr_pc(n);
    }

    fn get_registers(&self) -> RegistersState {
        self.generation_state.get_registers()
    }

    fn get_mut_registers(&mut self) -> &mut RegistersState {
        self.generation_state.get_mut_registers()
    }

    fn get_from_memory(&mut self, address: MemoryAddress) -> U256 {
        self.generation_state.memory.get_with_init(address)
    }

    fn get_generation_state(&self) -> &GenerationState<F> {
        &self.generation_state
    }

    fn get_mut_generation_state(&mut self) -> &mut GenerationState<F> {
        &mut self.generation_state
    }

    fn get_clock(&self) -> usize {
        self.clock
    }

    fn push_cpu(&mut self, _val: CpuColumnsView<F>) {
        // We don't push anything, but increment the clock to match
        // an actual proof generation.
        self.clock += 1;
    }

    fn push_logic(&mut self, _op: logic::Operation) {}

    fn push_arithmetic(&mut self, _op: arithmetic::Operation) {}

    fn push_byte_packing(&mut self, _op: BytePackingOp) {}

    fn push_keccak(&mut self, _input: [u64; keccak::keccak_stark::NUM_INPUTS], _clock: usize) {}

    fn push_keccak_bytes(&mut self, _input: [u8; KECCAK_WIDTH_BYTES], _clock: usize) {}

    fn push_keccak_sponge(&mut self, _op: KeccakSpongeOp) {}

    fn rollback(&mut self, checkpoint: GenerationStateCheckpoint) {
        self.clock = checkpoint.clock;
        self.generation_state.rollback(checkpoint)
    }

    fn get_context(&self) -> usize {
        self.context()
    }

    fn get_halt_context(&self) -> Option<usize> {
        self.halt_context
    }

    fn mem_get_kernel_content(&self) -> Vec<Option<U256>> {
        self.generation_state.memory.contexts[0].segments[Segment::KernelGeneral.unscale()]
            .content
            .clone()
    }

    fn apply_ops(&mut self, checkpoint: GenerationStateCheckpoint) {
        self.apply_memops();
    }

    fn get_stack(&self) -> Vec<U256> {
        self.stack()
    }

    fn get_halt_offsets(&self) -> Vec<usize> {
        self.halt_offsets.clone()
    }

    fn try_perform_instruction(&mut self) -> Result<Operation, ProgramError> {
        let registers = self.generation_state.registers;
        let (mut row, opcode) = self.base_row();

        let op = decode(registers, opcode)?;

        fill_op_flag(op, &mut row);

        self.fill_stack_fields(&mut row)?;

        if registers.is_kernel {
            log_kernel_instruction(self, op);
        } else {
            log::debug!("User instruction: {:?}", op);
        }

        let generation_state = self.get_mut_generation_state();
        // Might write in general CPU columns when it shouldn't, but the correct values
        // will overwrite these ones during the op generation.
        if let Some(special_len) = get_op_special_length(op) {
            let special_len_f = F::from_canonical_usize(special_len);
            let diff = row.stack_len - special_len_f;
            if (generation_state.stack().len() != special_len) {
                // If the `State` is an interpreter, we cannot rely on the row to carry out the
                // check.
                generation_state.registers.is_stack_top_read = true;
            }
        } else if let Some(inv) = row.stack_len.try_inverse() {
            row.general.stack_mut().stack_inv = inv;
            row.general.stack_mut().stack_inv_aux = F::ONE;
        }

        self.perform_state_op(opcode, op, row)
    }
}

impl<F: Field> Transition<F> for Interpreter<F> {
    fn generate_jumpdest_analysis(&mut self, dst: usize) -> bool {
        if self.is_jumpdest_analysis && !self.generation_state.registers.is_kernel {
            self.add_jumpdest_offset(dst);
            true
        } else {
            false
        }
    }

    fn skip_if_necessary(&mut self, op: Operation) -> Result<Operation, ProgramError> {
        if self.is_kernel()
            && self.is_jumpdest_analysis
            && self.generation_state.registers.program_counter
                == KERNEL.global_labels["jumpdest_analysis"]
        {
            self.generation_state.registers.program_counter =
                KERNEL.global_labels["jumpdest_analysis_end"];
            self.generation_state
                .set_jumpdest_bits(&self.generation_state.get_current_code()?);
            let opcode = self
                .code()
                .get(self.generation_state.registers.program_counter)
                .byte(0);

            decode(self.generation_state.registers, opcode)
        } else {
            Ok(op)
        }
    }

    fn fill_stack_fields(
        &mut self,
        row: &mut crate::cpu::columns::CpuColumnsView<F>,
    ) -> Result<(), ProgramError> {
        self.generation_state.registers.is_stack_top_read = false;
        self.generation_state.registers.check_overflow = false;

        Ok(())
    }
}

fn get_mnemonic(opcode: u8) -> &'static str {
    match opcode {
        0x00 => "STOP",
        0x01 => "ADD",
        0x02 => "MUL",
        0x03 => "SUB",
        0x04 => "DIV",
        0x05 => "SDIV",
        0x06 => "MOD",
        0x07 => "SMOD",
        0x08 => "ADDMOD",
        0x09 => "MULMOD",
        0x0a => "EXP",
        0x0b => "SIGNEXTEND",
        0x0c => "ADDFP254",
        0x0d => "MULFP254",
        0x0e => "SUBFP254",
        0x0f => "SUBMOD",
        0x10 => "LT",
        0x11 => "GT",
        0x12 => "SLT",
        0x13 => "SGT",
        0x14 => "EQ",
        0x15 => "ISZERO",
        0x16 => "AND",
        0x17 => "OR",
        0x18 => "XOR",
        0x19 => "NOT",
        0x1a => "BYTE",
        0x1b => "SHL",
        0x1c => "SHR",
        0x1d => "SAR",
        0x20 => "KECCAK256",
        0x21 => "KECCAK_GENERAL",
        0x22 => "POSEIDON",
        0x30 => "ADDRESS",
        0x31 => "BALANCE",
        0x32 => "ORIGIN",
        0x33 => "CALLER",
        0x34 => "CALLVALUE",
        0x35 => "CALLDATALOAD",
        0x36 => "CALLDATASIZE",
        0x37 => "CALLDATACOPY",
        0x38 => "CODESIZE",
        0x39 => "CODECOPY",
        0x3a => "GASPRICE",
        0x3b => "EXTCODESIZE",
        0x3c => "EXTCODECOPY",
        0x3d => "RETURNDATASIZE",
        0x3e => "RETURNDATACOPY",
        0x3f => "EXTCODEHASH",
        0x40 => "BLOCKHASH",
        0x41 => "COINBASE",
        0x42 => "TIMESTAMP",
        0x43 => "NUMBER",
        0x44 => "DIFFICULTY",
        0x45 => "GASLIMIT",
        0x46 => "CHAINID",
        0x48 => "BASEFEE",
        0x49 => "PROVER_INPUT",
        0x50 => "POP",
        0x51 => "MLOAD",
        0x52 => "MSTORE",
        0x53 => "MSTORE8",
        0x54 => "SLOAD",
        0x55 => "SSTORE",
        0x56 => "JUMP",
        0x57 => "JUMPI",
        0x58 => "GETPC",
        0x59 => "MSIZE",
        0x5a => "GAS",
        0x5b => "JUMPDEST",
        0x5f => "PUSH0",
        0x60 => "PUSH1",
        0x61 => "PUSH2",
        0x62 => "PUSH3",
        0x63 => "PUSH4",
        0x64 => "PUSH5",
        0x65 => "PUSH6",
        0x66 => "PUSH7",
        0x67 => "PUSH8",
        0x68 => "PUSH9",
        0x69 => "PUSH10",
        0x6a => "PUSH11",
        0x6b => "PUSH12",
        0x6c => "PUSH13",
        0x6d => "PUSH14",
        0x6e => "PUSH15",
        0x6f => "PUSH16",
        0x70 => "PUSH17",
        0x71 => "PUSH18",
        0x72 => "PUSH19",
        0x73 => "PUSH20",
        0x74 => "PUSH21",
        0x75 => "PUSH22",
        0x76 => "PUSH23",
        0x77 => "PUSH24",
        0x78 => "PUSH25",
        0x79 => "PUSH26",
        0x7a => "PUSH27",
        0x7b => "PUSH28",
        0x7c => "PUSH29",
        0x7d => "PUSH30",
        0x7e => "PUSH31",
        0x7f => "PUSH32",
        0x80 => "DUP1",
        0x81 => "DUP2",
        0x82 => "DUP3",
        0x83 => "DUP4",
        0x84 => "DUP5",
        0x85 => "DUP6",
        0x86 => "DUP7",
        0x87 => "DUP8",
        0x88 => "DUP9",
        0x89 => "DUP10",
        0x8a => "DUP11",
        0x8b => "DUP12",
        0x8c => "DUP13",
        0x8d => "DUP14",
        0x8e => "DUP15",
        0x8f => "DUP16",
        0x90 => "SWAP1",
        0x91 => "SWAP2",
        0x92 => "SWAP3",
        0x93 => "SWAP4",
        0x94 => "SWAP5",
        0x95 => "SWAP6",
        0x96 => "SWAP7",
        0x97 => "SWAP8",
        0x98 => "SWAP9",
        0x99 => "SWAP10",
        0x9a => "SWAP11",
        0x9b => "SWAP12",
        0x9c => "SWAP13",
        0x9d => "SWAP14",
        0x9e => "SWAP15",
        0x9f => "SWAP16",
        0xa0 => "LOG0",
        0xa1 => "LOG1",
        0xa2 => "LOG2",
        0xa3 => "LOG3",
        0xa4 => "LOG4",
        0xa5 => "PANIC",
        0xc0 => "MSTORE_32BYTES_1",
        0xc1 => "MSTORE_32BYTES_2",
        0xc2 => "MSTORE_32BYTES_3",
        0xc3 => "MSTORE_32BYTES_4",
        0xc4 => "MSTORE_32BYTES_5",
        0xc5 => "MSTORE_32BYTES_6",
        0xc6 => "MSTORE_32BYTES_7",
        0xc7 => "MSTORE_32BYTES_8",
        0xc8 => "MSTORE_32BYTES_9",
        0xc9 => "MSTORE_32BYTES_10",
        0xca => "MSTORE_32BYTES_11",
        0xcb => "MSTORE_32BYTES_12",
        0xcc => "MSTORE_32BYTES_13",
        0xcd => "MSTORE_32BYTES_14",
        0xce => "MSTORE_32BYTES_15",
        0xcf => "MSTORE_32BYTES_16",
        0xd0 => "MSTORE_32BYTES_17",
        0xd1 => "MSTORE_32BYTES_18",
        0xd2 => "MSTORE_32BYTES_19",
        0xd3 => "MSTORE_32BYTES_20",
        0xd4 => "MSTORE_32BYTES_21",
        0xd5 => "MSTORE_32BYTES_22",
        0xd6 => "MSTORE_32BYTES_23",
        0xd7 => "MSTORE_32BYTES_24",
        0xd8 => "MSTORE_32BYTES_25",
        0xd9 => "MSTORE_32BYTES_26",
        0xda => "MSTORE_32BYTES_27",
        0xdb => "MSTORE_32BYTES_28",
        0xdc => "MSTORE_32BYTES_29",
        0xdd => "MSTORE_32BYTES_30",
        0xde => "MSTORE_32BYTES_31",
        0xdf => "MSTORE_32BYTES_32",
        0xf0 => "CREATE",
        0xf1 => "CALL",
        0xf2 => "CALLCODE",
        0xf3 => "RETURN",
        0xf4 => "DELEGATECALL",
        0xf5 => "CREATE2",
        0xf6 => "GET_CONTEXT",
        0xf7 => "SET_CONTEXT",
        0xf8 => "MLOAD_32BYTES",
        0xf9 => "EXIT_KERNEL",
        0xfa => "STATICCALL",
        0xfb => "MLOAD_GENERAL",
        0xfc => "MSTORE_GENERAL",
        0xfd => "REVERT",
        0xfe => "INVALID",
        0xff => "SELFDESTRUCT",
        _ => panic!("Unrecognized opcode {opcode}"),
    }
}

#[cfg(test)]
mod tests {

    use ethereum_types::U256;
    use plonky2::field::goldilocks_field::GoldilocksField as F;

    use crate::cpu::kernel::constants::context_metadata::ContextMetadata;
    use crate::cpu::kernel::interpreter::Interpreter;
    use crate::memory::segments::Segment;
    use crate::witness::memory::MemoryAddress;
    use crate::witness::operation::CONTEXT_SCALING_FACTOR;

    #[test]
    fn test_run_with_memory() -> anyhow::Result<()> {
        //         PUSH1 0xff
        //         PUSH1 0
        //         MSTORE

        //         PUSH1 0
        //         MLOAD

        //         PUSH1 1
        //         MLOAD

        //         PUSH1 0x42
        //         PUSH1 0x27
        //         MSTORE8
        let code = [
            0x60, 0xff, 0x60, 0x0, 0x52, 0x60, 0, 0x51, 0x60, 0x1, 0x51, 0x60, 0x42, 0x60, 0x27,
            0x53,
        ];
        let mut interpreter: Interpreter<F> = Interpreter::new(0, vec![]);

        interpreter.set_code(1, code.to_vec());

        interpreter.generation_state.memory.contexts[1].segments
            [Segment::ContextMetadata.unscale()]
        .set(ContextMetadata::GasLimit.unscale(), 100_000.into());
        // Set context and kernel mode.
        interpreter.set_context(1);
        interpreter.set_is_kernel(false);
        // Set memory necessary to sys_stop.
        interpreter.generation_state.memory.set(
            MemoryAddress::new(
                1,
                Segment::ContextMetadata,
                ContextMetadata::ParentProgramCounter.unscale(),
            ),
            0xdeadbeefu32.into(),
        );
        interpreter.generation_state.memory.set(
            MemoryAddress::new(
                1,
                Segment::ContextMetadata,
                ContextMetadata::ParentContext.unscale(),
            ),
            U256::one() << CONTEXT_SCALING_FACTOR,
        );

        interpreter.run()?;

        // sys_stop returns `success` and `cum_gas_used`, that we need to pop.
        interpreter.pop().expect("Stack should not be empty");
        interpreter.pop().expect("Stack should not be empty");

        assert_eq!(interpreter.stack(), &[0xff.into(), 0xff00.into()]);
        assert_eq!(
            interpreter.generation_state.memory.contexts[1].segments[Segment::MainMemory.unscale()]
                .get(0x27),
            0x42.into()
        );
        assert_eq!(
            interpreter.generation_state.memory.contexts[1].segments[Segment::MainMemory.unscale()]
                .get(0x1f),
            0xff.into()
        );
        Ok(())
    }
}<|MERGE_RESOLUTION|>--- conflicted
+++ resolved
@@ -7,7 +7,6 @@
 use anyhow::anyhow;
 use ethereum_types::{BigEndianHash, U256};
 use mpt_trie::partial_trie::PartialTrie;
-<<<<<<< HEAD
 use plonky2::field::goldilocks_field::GoldilocksField;
 use plonky2::field::types::{Field, PrimeField64};
 use plonky2::hash::hash_types::RichField;
@@ -15,9 +14,6 @@
 use serde::Serialize;
 use smt_trie::smt::{hash_serialize, hash_serialize_u256};
 use smt_trie::utils::hashout2u;
-=======
-use plonky2::field::types::Field;
->>>>>>> ed8d982e
 
 use crate::byte_packing::byte_packing_stark::BytePackingOp;
 use crate::cpu::columns::CpuColumnsView;
@@ -50,31 +46,9 @@
 /// Halt interpreter execution whenever a jump to this offset is done.
 const DEFAULT_HALT_OFFSET: usize = 0xdeadbeef;
 
-<<<<<<< HEAD
-impl MemoryState {
-    pub(crate) fn mload_general(&self, context: usize, segment: Segment, offset: usize) -> U256 {
-        self.get(MemoryAddress::new(context, segment, offset))
-    }
-
-    fn mstore_general(
-        &mut self,
-        context: usize,
-        segment: Segment,
-        offset: usize,
-        value: U256,
-    ) -> InterpreterMemOpKind {
-        let old_value = self.mload_general(context, segment, offset);
-        self.set(MemoryAddress::new(context, segment, offset), value);
-        InterpreterMemOpKind::Write(old_value, context, segment as usize, offset)
-    }
-}
-
-pub(crate) struct Interpreter<'a, F: RichField> {
-=======
 pub(crate) struct Interpreter<F: Field> {
     /// The interpreter holds a `GenerationState` to keep track of the memory
     /// and registers.
->>>>>>> ed8d982e
     pub(crate) generation_state: GenerationState<F>,
     // All offsets at which the interpreter execution halts.
     pub(crate) halt_offsets: Vec<usize>,
@@ -98,19 +72,7 @@
     registers: RegistersState,
 }
 
-<<<<<<< HEAD
-/// Interpreter state at the last checkpoint: we only need to store
-/// the state of the registers and the length of the vector of memory
-/// operations. This data is enough to revert in case of an exception.
-struct InterpreterCheckpoint {
-    registers: InterpreterRegistersState,
-    mem_len: usize,
-}
-
 pub(crate) fn run_interpreter<F: RichField>(
-=======
-pub(crate) fn run_interpreter<F: Field>(
->>>>>>> ed8d982e
     initial_offset: usize,
     initial_stack: Vec<U256>,
 ) -> anyhow::Result<Interpreter<F>> {
@@ -144,12 +106,7 @@
     Ok(interpreter)
 }
 
-<<<<<<< HEAD
-pub(crate) fn run<'a, F: RichField>(
-    code: &'a [u8],
-=======
-pub(crate) fn run<F: Field>(
->>>>>>> ed8d982e
+pub(crate) fn run<F: RichField>(
     initial_offset: usize,
     initial_stack: Vec<U256>,
 ) -> anyhow::Result<Interpreter<F>> {
@@ -188,35 +145,7 @@
     }
 }
 
-<<<<<<< HEAD
-/// Different types of Memory operations in the interpreter, and the data
-/// required to revert them.
-enum InterpreterMemOpKind {
-    /// We need to provide the context.
-    Push(usize),
-    /// If we pop a certain value, we need to push it back to the correct
-    /// context when reverting.
-    Pop(U256, usize),
-    /// If we write a value at a certain address, we need to write the old value
-    /// back when reverting.
-    Write(U256, usize, usize, usize),
-}
-
-impl<'a, F: RichField> Interpreter<'a, F> {
-    pub(crate) fn new_with_kernel(initial_offset: usize, initial_stack: Vec<U256>) -> Self {
-        let mut result = Self::new(
-            &KERNEL.code,
-            initial_offset,
-            initial_stack,
-            &KERNEL.prover_inputs,
-        );
-        result.initialize_rlp_segment();
-        result
-    }
-
-=======
-impl<F: Field> Interpreter<F> {
->>>>>>> ed8d982e
+impl<F: RichField> Interpreter<F> {
     /// Returns an instance of `Interpreter` given `GenerationInputs`, and
     /// assuming we are initializing with the `KERNEL` code.
     pub(crate) fn new_with_generation_inputs(
@@ -728,193 +657,6 @@
         result
     }
 
-<<<<<<< HEAD
-    fn run_opcode(&mut self) -> Result<(), ProgramError> {
-        // Jumpdest analysis is performed natively by the interpreter and not
-        // using the non-deterministic Kernel assembly code.
-        if self.is_kernel()
-            && self.generation_state.registers.program_counter
-                == KERNEL.global_labels["jumpdest_analysis"]
-        {
-            self.generation_state.registers.program_counter =
-                KERNEL.global_labels["jumpdest_analysis_end"];
-            self.generation_state
-                .set_jumpdest_bits(&self.generation_state.get_current_code()?);
-        }
-
-        let opcode = self
-            .code()
-            .get(self.generation_state.registers.program_counter)
-            .byte(0);
-        self.opcode_count[opcode as usize] += 1;
-        self.incr(1);
-
-        let op = decode(self.generation_state.registers, opcode)?;
-        self.generation_state.registers.gas_used += gas_to_charge(op);
-
-        #[cfg(debug_assertions)]
-        if !self.is_kernel() {
-            println!(
-                "User instruction {:?}, stack = {:?}, ctx = {}",
-                op,
-                {
-                    let mut stack = self.stack();
-                    stack.reverse();
-                    stack
-                },
-                self.generation_state.registers.context
-            );
-        }
-
-        match opcode {
-            0x00 => self.run_syscall(opcode, 0, false), // "STOP",
-            0x01 => self.run_add(),                     // "ADD",
-            0x02 => self.run_mul(),                     // "MUL",
-            0x03 => self.run_sub(),                     // "SUB",
-            0x04 => self.run_div(),                     // "DIV",
-            0x05 => self.run_syscall(opcode, 2, false), // "SDIV",
-            0x06 => self.run_mod(),                     // "MOD",
-            0x07 => self.run_syscall(opcode, 2, false), // "SMOD",
-            0x08 => self.run_addmod(),                  // "ADDMOD",
-            0x09 => self.run_mulmod(),                  // "MULMOD",
-            0x0a => self.run_syscall(opcode, 2, false), // "EXP",
-            0x0b => self.run_syscall(opcode, 2, false), // "SIGNEXTEND",
-            0x0c => self.run_addfp254(),                // "ADDFP254",
-            0x0d => self.run_mulfp254(),                // "MULFP254",
-            0x0e => self.run_subfp254(),                // "SUBFP254",
-            0x0f => self.run_submod(),                  // "SUBMOD",
-            0x10 => self.run_lt(),                      // "LT",
-            0x11 => self.run_gt(),                      // "GT",
-            0x12 => self.run_syscall(opcode, 2, false), // "SLT",
-            0x13 => self.run_syscall(opcode, 2, false), // "SGT",
-            0x14 => self.run_eq(),                      // "EQ",
-            0x15 => self.run_iszero(),                  // "ISZERO",
-            0x16 => self.run_and(),                     // "AND",
-            0x17 => self.run_or(),                      // "OR",
-            0x18 => self.run_xor(),                     // "XOR",
-            0x19 => self.run_not(),                     // "NOT",
-            0x1a => self.run_byte(),                    // "BYTE",
-            0x1b => self.run_shl(),                     // "SHL",
-            0x1c => self.run_shr(),                     // "SHR",
-            0x1d => self.run_syscall(opcode, 2, false), // "SAR",
-            0x20 => self.run_syscall(opcode, 2, false), // "KECCAK256",
-            0x21 => self.run_keccak_general(),          // "KECCAK_GENERAL",
-            0x22 => self.run_poseidon(),                // "POSEIDON",
-            0x30 => self.run_syscall(opcode, 0, true),  // "ADDRESS",
-            0x31 => self.run_syscall(opcode, 1, false), // "BALANCE",
-            0x32 => self.run_syscall(opcode, 0, true),  // "ORIGIN",
-            0x33 => self.run_syscall(opcode, 0, true),  // "CALLER",
-            0x34 => self.run_syscall(opcode, 0, true),  // "CALLVALUE",
-            0x35 => self.run_syscall(opcode, 1, false), // "CALLDATALOAD",
-            0x36 => self.run_syscall(opcode, 0, true),  // "CALLDATASIZE",
-            0x37 => self.run_syscall(opcode, 3, false), // "CALLDATACOPY",
-            0x38 => self.run_syscall(opcode, 0, true),  // "CODESIZE",
-            0x39 => self.run_syscall(opcode, 3, false), // "CODECOPY",
-            0x3a => self.run_syscall(opcode, 0, true),  // "GASPRICE",
-            0x3b => self.run_syscall(opcode, 1, false), // "EXTCODESIZE",
-            0x3c => self.run_syscall(opcode, 4, false), // "EXTCODECOPY",
-            0x3d => self.run_syscall(opcode, 0, true),  // "RETURNDATASIZE",
-            0x3e => self.run_syscall(opcode, 3, false), // "RETURNDATACOPY",
-            0x3f => self.run_syscall(opcode, 1, false), // "EXTCODEHASH",
-            0x40 => self.run_syscall(opcode, 1, false), // "BLOCKHASH",
-            0x41 => self.run_syscall(opcode, 0, true),  // "COINBASE",
-            0x42 => self.run_syscall(opcode, 0, true),  // "TIMESTAMP",
-            0x43 => self.run_syscall(opcode, 0, true),  // "NUMBER",
-            0x44 => self.run_syscall(opcode, 0, true),  // "DIFFICULTY",
-            0x45 => self.run_syscall(opcode, 0, true),  // "GASLIMIT",
-            0x46 => self.run_syscall(opcode, 0, true),  // "CHAINID",
-            0x47 => self.run_syscall(opcode, 0, true),  // SELFABALANCE,
-            0x48 => self.run_syscall(opcode, 0, true),  // "BASEFEE",
-            0x49 => self.run_prover_input(),            // "PROVER_INPUT",
-            0x50 => self.run_pop(),                     // "POP",
-            0x51 => self.run_syscall(opcode, 1, false), // "MLOAD",
-            0x52 => self.run_syscall(opcode, 2, false), // "MSTORE",
-            0x53 => self.run_syscall(opcode, 2, false), // "MSTORE8",
-            0x54 => self.run_syscall(opcode, 1, false), // "SLOAD",
-            0x55 => self.run_syscall(opcode, 2, false), // "SSTORE",
-            0x56 => self.run_jump(),                    // "JUMP",
-            0x57 => self.run_jumpi(),                   // "JUMPI",
-            0x58 => self.run_pc(),                      // "PC",
-            0x59 => self.run_syscall(opcode, 0, true),  // "MSIZE",
-            0x5a => self.run_syscall(opcode, 0, true),  // "GAS",
-            0x5b => self.run_jumpdest(),                // "JUMPDEST",
-            x if (0x5f..0x80).contains(&x) => self.run_push(x - 0x5f), // "PUSH"
-            x if (0x80..0x90).contains(&x) => self.run_dup(x - 0x7f), // "DUP"
-            x if (0x90..0xa0).contains(&x) => self.run_swap(x - 0x8f), // "SWAP"
-            0xa0 => self.run_syscall(opcode, 2, false), // "LOG0",
-            0xa1 => self.run_syscall(opcode, 3, false), // "LOG1",
-            0xa2 => self.run_syscall(opcode, 4, false), // "LOG2",
-            0xa3 => self.run_syscall(opcode, 5, false), // "LOG3",
-            0xa4 => self.run_syscall(opcode, 6, false), // "LOG4",
-            0xa5 => {
-                log::warn!(
-                    "Kernel panic at {}, stack = {:?}, memory = {:?}",
-                    KERNEL.offset_name(self.generation_state.registers.program_counter),
-                    self.stack(),
-                    self.get_kernel_general_memory()
-                );
-                Err(ProgramError::KernelPanic)
-            } // "PANIC",
-            x if (0xc0..0xe0).contains(&x) => self.run_mstore_32bytes(x - 0xc0 + 1), /* "MSTORE_32BYTES", */
-            0xf0 => self.run_syscall(opcode, 3, false),                              // "CREATE",
-            0xf1 => self.run_syscall(opcode, 7, false),                              // "CALL",
-            0xf2 => self.run_syscall(opcode, 7, false),                              // "CALLCODE",
-            0xf3 => self.run_syscall(opcode, 2, false),                              // "RETURN",
-            0xf4 => self.run_syscall(opcode, 6, false), // "DELEGATECALL",
-            0xf5 => self.run_syscall(opcode, 4, false), // "CREATE2",
-            0xf6 => self.run_get_context(),             // "GET_CONTEXT",
-            0xf7 => self.run_set_context(),             // "SET_CONTEXT",
-            0xf8 => self.run_mload_32bytes(),           // "MLOAD_32BYTES",
-            0xf9 => self.run_exit_kernel(),             // "EXIT_KERNEL",
-            0xfa => self.run_syscall(opcode, 6, false), // "STATICCALL",
-            0xfb => self.run_mload_general(),           // "MLOAD_GENERAL",
-            0xfc => self.run_mstore_general(),          // "MSTORE_GENERAL",
-            0xfd => self.run_syscall(opcode, 2, false), // "REVERT",
-            0xfe => {
-                log::warn!(
-                    "Invalid opcode at {}",
-                    KERNEL.offset_name(self.generation_state.registers.program_counter),
-                );
-                Err(ProgramError::InvalidOpcode)
-            } // "INVALID",
-            0xff => self.run_syscall(opcode, 1, false), // "SELFDESTRUCT",
-            _ => {
-                log::warn!(
-                    "Unrecognized opcode at {}",
-                    KERNEL.offset_name(self.generation_state.registers.program_counter),
-                );
-                Err(ProgramError::InvalidOpcode)
-            }
-        }?;
-
-        #[cfg(debug_assertions)]
-        if self
-            .debug_offsets
-            .contains(&self.generation_state.registers.program_counter)
-        {
-            println!("At {},", self.offset_name());
-        } else if let Some(label) = self.offset_label() {
-            println!("At {label}");
-        }
-
-        if !self.is_kernel() {
-            let gas_limit_address = MemoryAddress {
-                context: self.context(),
-                segment: Segment::ContextMetadata.unscale(),
-                virt: ContextMetadata::GasLimit.unscale(),
-            };
-            let gas_limit =
-                u256_to_usize(self.generation_state.memory.get(gas_limit_address))? as u64;
-            if self.generation_state.registers.gas_used > gas_limit {
-                return Err(ProgramError::OutOfGas);
-            }
-        }
-
-        Ok(())
-    }
-
-=======
->>>>>>> ed8d982e
     fn offset_name(&self) -> String {
         KERNEL.offset_name(self.generation_state.registers.program_counter)
     }
@@ -923,265 +665,7 @@
         KERNEL.offset_label(self.generation_state.registers.program_counter)
     }
 
-<<<<<<< HEAD
-    fn run_add(&mut self) -> anyhow::Result<(), ProgramError> {
-        let x = self.pop()?;
-        let y = self.pop()?;
-        self.push(x.overflowing_add(y).0)
-    }
-
-    fn run_mul(&mut self) -> anyhow::Result<(), ProgramError> {
-        let x = self.pop()?;
-        let y = self.pop()?;
-        self.push(x.overflowing_mul(y).0)
-    }
-
-    fn run_sub(&mut self) -> anyhow::Result<(), ProgramError> {
-        let x = self.pop()?;
-        let y = self.pop()?;
-        self.push(x.overflowing_sub(y).0)
-    }
-
-    fn run_addfp254(&mut self) -> anyhow::Result<(), ProgramError> {
-        let x = self.pop()? % BN_BASE;
-        let y = self.pop()? % BN_BASE;
-        // BN_BASE is 254-bit so addition can't overflow
-        self.push((x + y) % BN_BASE)
-    }
-
-    fn run_mulfp254(&mut self) -> anyhow::Result<(), ProgramError> {
-        let x = self.pop()?;
-        let y = self.pop()?;
-        self.push(
-            U256::try_from(x.full_mul(y) % BN_BASE)
-                .expect("BN_BASE is 254 bit so the U512 fits in a U256"),
-        )
-    }
-
-    fn run_subfp254(&mut self) -> anyhow::Result<(), ProgramError> {
-        let x = self.pop()? % BN_BASE;
-        let y = self.pop()? % BN_BASE;
-        // BN_BASE is 254-bit so addition can't overflow
-        self.push((x + (BN_BASE - y)) % BN_BASE)
-    }
-
-    fn run_div(&mut self) -> anyhow::Result<(), ProgramError> {
-        let x = self.pop()?;
-        let y = self.pop()?;
-        self.push(if y.is_zero() { U256::zero() } else { x / y })
-    }
-
-    fn run_mod(&mut self) -> anyhow::Result<(), ProgramError> {
-        let x = self.pop()?;
-        let y = self.pop()?;
-        self.push(if y.is_zero() { U256::zero() } else { x % y })
-    }
-
-    fn run_addmod(&mut self) -> anyhow::Result<(), ProgramError> {
-        let x = self.pop()?;
-        let y = self.pop()?;
-        let z = self.pop()?;
-        self.push(if z.is_zero() {
-            z
-        } else {
-            let (x, y, z) = (U512::from(x), U512::from(y), U512::from(z));
-            U256::try_from((x + y) % z)
-                .expect("Inputs are U256 and their sum mod a U256 fits in a U256.")
-        })
-    }
-
-    fn run_submod(&mut self) -> anyhow::Result<(), ProgramError> {
-        let x = self.pop()?;
-        let y = self.pop()?;
-        let z = self.pop()?;
-        self.push(if z.is_zero() {
-            z
-        } else {
-            let (x, y, z) = (U512::from(x), U512::from(y), U512::from(z));
-            U256::try_from((z + x - y) % z)
-                .expect("Inputs are U256 and their difference mod a U256 fits in a U256.")
-        })
-    }
-
-    fn run_mulmod(&mut self) -> anyhow::Result<(), ProgramError> {
-        let x = self.pop()?;
-        let y = self.pop()?;
-        let z = self.pop()?;
-        self.push(if z.is_zero() {
-            z
-        } else {
-            U256::try_from(x.full_mul(y) % z)
-                .expect("Inputs are U256 and their product mod a U256 fits in a U256.")
-        })
-    }
-
-    fn run_lt(&mut self) -> anyhow::Result<(), ProgramError> {
-        let x = self.pop()?;
-        let y = self.pop()?;
-        self.push_bool(x < y)
-    }
-
-    fn run_gt(&mut self) -> anyhow::Result<(), ProgramError> {
-        let x = self.pop()?;
-        let y = self.pop()?;
-        self.push_bool(x > y)
-    }
-
-    fn run_eq(&mut self) -> anyhow::Result<(), ProgramError> {
-        let x = self.pop()?;
-        let y = self.pop()?;
-        self.push_bool(x == y)
-    }
-
-    fn run_iszero(&mut self) -> anyhow::Result<(), ProgramError> {
-        let x = self.pop()?;
-        self.push_bool(x.is_zero())
-    }
-
-    fn run_and(&mut self) -> anyhow::Result<(), ProgramError> {
-        let x = self.pop()?;
-        let y = self.pop()?;
-        self.push(x & y)
-    }
-
-    fn run_or(&mut self) -> anyhow::Result<(), ProgramError> {
-        let x = self.pop()?;
-        let y = self.pop()?;
-        self.push(x | y)
-    }
-
-    fn run_xor(&mut self) -> anyhow::Result<(), ProgramError> {
-        let x = self.pop()?;
-        let y = self.pop()?;
-        self.push(x ^ y)
-    }
-
-    fn run_not(&mut self) -> anyhow::Result<(), ProgramError> {
-        let x = self.pop()?;
-        self.push(!x)
-    }
-
-    fn run_byte(&mut self) -> anyhow::Result<(), ProgramError> {
-        let i = self.pop()?;
-        let x = self.pop()?;
-        let result = if i < 32.into() {
-            // Calling `as_usize()` here is safe.
-            x.byte(31 - i.as_usize())
-        } else {
-            0
-        };
-        self.push(result.into())
-    }
-
-    fn run_shl(&mut self) -> anyhow::Result<(), ProgramError> {
-        let shift = self.pop()?;
-        let value = self.pop()?;
-        self.push(if shift < U256::from(256usize) {
-            value << shift
-        } else {
-            U256::zero()
-        })
-    }
-
-    fn run_shr(&mut self) -> anyhow::Result<(), ProgramError> {
-        let shift = self.pop()?;
-        let value = self.pop()?;
-        self.push(value >> shift)
-    }
-
-    fn run_keccak_general(&mut self) -> anyhow::Result<(), ProgramError> {
-        let addr = self.pop()?;
-        let (context, segment, offset) = unpack_address!(addr);
-
-        let size = u256_to_usize(self.pop()?)?;
-        let bytes = (offset..offset + size)
-            .map(|i| {
-                self.generation_state
-                    .memory
-                    .mload_general(context, segment, i)
-                    .byte(0)
-            })
-            .collect::<Vec<_>>();
-        #[cfg(debug_assertions)]
-        println!("Hashing {:?}", &bytes);
-        let hash = keccak(bytes);
-        self.push(U256::from_big_endian(hash.as_bytes()))
-    }
-
-    fn run_poseidon(&mut self) -> anyhow::Result<(), ProgramError> {
-        let x = self.pop()?;
-        let y = self.pop()?;
-        let z = self.pop()?;
-
-        let mut arr = [
-            x.0[0], x.0[1], x.0[2], x.0[3], y.0[0], y.0[1], y.0[2], y.0[3], z.0[0], z.0[1], z.0[2],
-            z.0[3],
-        ]
-        .map(F::from_canonical_u64);
-        let hash = F::poseidon(arr);
-        let hash = U256(std::array::from_fn(|i| hash[i].to_canonical_u64()));
-        self.push(hash)
-    }
-
-    fn run_prover_input(&mut self) -> Result<(), ProgramError> {
-        let prover_input_fn = self
-            .prover_inputs_map
-            .get(&(self.generation_state.registers.program_counter - 1))
-            .ok_or(ProgramError::ProverInputError(
-                ProverInputError::InvalidMptInput,
-            ))?;
-        let output = self.generation_state.prover_input(prover_input_fn)?;
-        self.push(output)
-    }
-
-    fn run_pop(&mut self) -> anyhow::Result<(), ProgramError> {
-        self.pop().map(|_| ())
-    }
-
-    fn run_syscall(
-        &mut self,
-        opcode: u8,
-        stack_values_read: usize,
-        stack_len_increased: bool,
-    ) -> Result<(), ProgramError> {
-        TryInto::<u64>::try_into(self.generation_state.registers.gas_used)
-            .map_err(|_| ProgramError::GasLimitError)?;
-        if self.generation_state.registers.stack_len < stack_values_read {
-            return Err(ProgramError::StackUnderflow);
-        }
-
-        if stack_len_increased
-            && !self.is_kernel()
-            && self.generation_state.registers.stack_len >= MAX_USER_STACK_SIZE
-        {
-            return Err(ProgramError::StackOverflow);
-        };
-
-        let handler_jumptable_addr = KERNEL.global_labels["syscall_jumptable"];
-        let handler_addr = {
-            let offset = handler_jumptable_addr + (opcode as usize) * (BYTES_PER_OFFSET as usize);
-            self.get_memory_segment(Segment::Code)[offset..offset + 3]
-                .iter()
-                .fold(U256::from(0), |acc, &elt| acc * (1 << 8) + elt)
-        };
-
-        let new_program_counter =
-            u256_to_usize(handler_addr).map_err(|_| ProgramError::IntegerTooLarge)?;
-
-        let syscall_info = U256::from(self.generation_state.registers.program_counter)
-            + U256::from((self.is_kernel() as usize) << 32)
-            + (U256::from(self.generation_state.registers.gas_used) << 192);
-        self.generation_state.registers.program_counter = new_program_counter;
-
-        self.set_is_kernel(true);
-        self.generation_state.registers.gas_used = 0;
-        self.push(syscall_info)
-    }
-
-    fn get_jumpdest_bit(&self, offset: usize) -> U256 {
-=======
     pub(crate) fn get_jumpdest_bit(&self, offset: usize) -> U256 {
->>>>>>> ed8d982e
         if self.generation_state.memory.contexts[self.context()].segments
             [Segment::JumpdestBits.unscale()]
         .content
@@ -1243,24 +727,9 @@
         self.generation_state.registers.is_kernel = is_kernel
     }
 
-<<<<<<< HEAD
-    fn jump_to(&mut self, offset: usize, is_jumpi: bool) -> anyhow::Result<(), ProgramError> {
-        self.generation_state.registers.program_counter = offset;
-
-        if offset == KERNEL.global_labels["observe_new_address"] {
-            let tip_u256 = stack_peek(&self.generation_state, 0)?;
-            let tip_h256 = H256::from_uint(&tip_u256);
-            let tip_h160 = H160::from(tip_h256);
-            self.generation_state.observe_address(tip_h160);
-        } else if offset == KERNEL.global_labels["observe_new_contract"] {
-            let tip_u256 = stack_peek(&self.generation_state, 0)?;
-            self.generation_state.observe_contract(tip_u256)?;
-        }
-=======
     pub(crate) const fn context(&self) -> usize {
         self.generation_state.registers.context
     }
->>>>>>> ed8d982e
 
     pub(crate) fn set_context(&mut self, context: usize) {
         if context == 0 {
@@ -1277,7 +746,7 @@
     }
 }
 
-impl<F: Field> State<F> for Interpreter<F> {
+impl<F: RichField> State<F> for Interpreter<F> {
     //// Returns a `GenerationStateCheckpoint` to save the current registers and
     /// reset memory operations to the empty vector.
     fn checkpoint(&mut self) -> GenerationStateCheckpoint {
@@ -1418,7 +887,7 @@
     }
 }
 
-impl<F: Field> Transition<F> for Interpreter<F> {
+impl<F: RichField> Transition<F> for Interpreter<F> {
     fn generate_jumpdest_analysis(&mut self, dst: usize) -> bool {
         if self.is_jumpdest_analysis && !self.generation_state.registers.is_kernel {
             self.add_jumpdest_offset(dst);
