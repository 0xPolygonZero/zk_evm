--- conflicted
+++ resolved
@@ -655,250 +655,7 @@
         KERNEL.offset_label(self.generation_state.registers.program_counter)
     }
 
-<<<<<<< HEAD
-    fn get_jumpdest_bit(&self, offset: usize) -> U256 {
-=======
-    fn run_add(&mut self) -> anyhow::Result<(), ProgramError> {
-        let x = self.pop()?;
-        let y = self.pop()?;
-        self.push(x.overflowing_add(y).0)
-    }
-
-    fn run_mul(&mut self) -> anyhow::Result<(), ProgramError> {
-        let x = self.pop()?;
-        let y = self.pop()?;
-        self.push(x.overflowing_mul(y).0)
-    }
-
-    fn run_sub(&mut self) -> anyhow::Result<(), ProgramError> {
-        let x = self.pop()?;
-        let y = self.pop()?;
-        self.push(x.overflowing_sub(y).0)
-    }
-
-    fn run_addfp254(&mut self) -> anyhow::Result<(), ProgramError> {
-        let x = self.pop()? % BN_BASE;
-        let y = self.pop()? % BN_BASE;
-        // BN_BASE is 254-bit so addition can't overflow
-        self.push((x + y) % BN_BASE)
-    }
-
-    fn run_mulfp254(&mut self) -> anyhow::Result<(), ProgramError> {
-        let x = self.pop()?;
-        let y = self.pop()?;
-        self.push(
-            U256::try_from(x.full_mul(y) % BN_BASE)
-                .expect("BN_BASE is 254 bit so the U512 fits in a U256"),
-        )
-    }
-
-    fn run_subfp254(&mut self) -> anyhow::Result<(), ProgramError> {
-        let x = self.pop()? % BN_BASE;
-        let y = self.pop()? % BN_BASE;
-        // BN_BASE is 254-bit so addition can't overflow
-        self.push((x + (BN_BASE - y)) % BN_BASE)
-    }
-
-    fn run_div(&mut self) -> anyhow::Result<(), ProgramError> {
-        let x = self.pop()?;
-        let y = self.pop()?;
-        self.push(if y.is_zero() { U256::zero() } else { x / y })
-    }
-
-    fn run_mod(&mut self) -> anyhow::Result<(), ProgramError> {
-        let x = self.pop()?;
-        let y = self.pop()?;
-        self.push(if y.is_zero() { U256::zero() } else { x % y })
-    }
-
-    fn run_addmod(&mut self) -> anyhow::Result<(), ProgramError> {
-        let x = self.pop()?;
-        let y = self.pop()?;
-        let z = self.pop()?;
-        self.push(if z.is_zero() {
-            z
-        } else {
-            let (x, y, z) = (U512::from(x), U512::from(y), U512::from(z));
-            U256::try_from((x + y) % z)
-                .expect("Inputs are U256 and their sum mod a U256 fits in a U256.")
-        })
-    }
-
-    fn run_submod(&mut self) -> anyhow::Result<(), ProgramError> {
-        let x = self.pop()?;
-        let y = self.pop()?;
-        let z = self.pop()?;
-        self.push(if z.is_zero() {
-            z
-        } else {
-            let (x, y, z) = (U512::from(x), U512::from(y), U512::from(z));
-            U256::try_from((z + x - y) % z)
-                .expect("Inputs are U256 and their difference mod a U256 fits in a U256.")
-        })
-    }
-
-    fn run_mulmod(&mut self) -> anyhow::Result<(), ProgramError> {
-        let x = self.pop()?;
-        let y = self.pop()?;
-        let z = self.pop()?;
-        self.push(if z.is_zero() {
-            z
-        } else {
-            U256::try_from(x.full_mul(y) % z)
-                .expect("Inputs are U256 and their product mod a U256 fits in a U256.")
-        })
-    }
-
-    fn run_lt(&mut self) -> anyhow::Result<(), ProgramError> {
-        let x = self.pop()?;
-        let y = self.pop()?;
-        self.push_bool(x < y)
-    }
-
-    fn run_gt(&mut self) -> anyhow::Result<(), ProgramError> {
-        let x = self.pop()?;
-        let y = self.pop()?;
-        self.push_bool(x > y)
-    }
-
-    fn run_eq(&mut self) -> anyhow::Result<(), ProgramError> {
-        let x = self.pop()?;
-        let y = self.pop()?;
-        self.push_bool(x == y)
-    }
-
-    fn run_iszero(&mut self) -> anyhow::Result<(), ProgramError> {
-        let x = self.pop()?;
-        self.push_bool(x.is_zero())
-    }
-
-    fn run_and(&mut self) -> anyhow::Result<(), ProgramError> {
-        let x = self.pop()?;
-        let y = self.pop()?;
-        self.push(x & y)
-    }
-
-    fn run_or(&mut self) -> anyhow::Result<(), ProgramError> {
-        let x = self.pop()?;
-        let y = self.pop()?;
-        self.push(x | y)
-    }
-
-    fn run_xor(&mut self) -> anyhow::Result<(), ProgramError> {
-        let x = self.pop()?;
-        let y = self.pop()?;
-        self.push(x ^ y)
-    }
-
-    fn run_not(&mut self) -> anyhow::Result<(), ProgramError> {
-        let x = self.pop()?;
-        self.push(!x)
-    }
-
-    fn run_byte(&mut self) -> anyhow::Result<(), ProgramError> {
-        let i = self.pop()?;
-        let x = self.pop()?;
-        let result = if i < 32.into() {
-            // Calling `as_usize()` here is safe.
-            x.byte(31 - i.as_usize())
-        } else {
-            0
-        };
-        self.push(result.into())
-    }
-
-    fn run_shl(&mut self) -> anyhow::Result<(), ProgramError> {
-        let shift = self.pop()?;
-        let value = self.pop()?;
-        self.push(if shift < U256::from(256usize) {
-            value << shift
-        } else {
-            U256::zero()
-        })
-    }
-
-    fn run_shr(&mut self) -> anyhow::Result<(), ProgramError> {
-        let shift = self.pop()?;
-        let value = self.pop()?;
-        self.push(value >> shift)
-    }
-
-    fn run_keccak_general(&mut self) -> anyhow::Result<(), ProgramError> {
-        let addr = self.pop()?;
-        let (context, segment, offset) = unpack_address!(addr);
-
-        let size = u256_to_usize(self.pop()?)?;
-        let bytes = (offset..offset + size)
-            .map(|i| {
-                self.generation_state
-                    .memory
-                    .mload_general(context, segment, i)
-                    .byte(0)
-            })
-            .collect::<Vec<_>>();
-        #[cfg(debug_assertions)]
-        println!("Hashing {:?}", &bytes);
-        let hash = keccak(bytes);
-        self.push(U256::from_big_endian(hash.as_bytes()))
-    }
-
-    fn run_prover_input(&mut self) -> Result<(), ProgramError> {
-        let prover_input_fn = self
-            .prover_inputs_map
-            .get(&(self.generation_state.registers.program_counter - 1))
-            .ok_or(ProgramError::ProverInputError(
-                ProverInputError::InvalidMptInput,
-            ))?;
-        let output = self.generation_state.prover_input(prover_input_fn)?;
-        self.push(output)
-    }
-
-    fn run_pop(&mut self) -> anyhow::Result<(), ProgramError> {
-        self.pop().map(|_| ())
-    }
-
-    fn run_syscall(
-        &mut self,
-        opcode: u8,
-        stack_values_read: usize,
-        stack_len_increased: bool,
-    ) -> Result<(), ProgramError> {
-        TryInto::<u64>::try_into(self.generation_state.registers.gas_used)
-            .map_err(|_| ProgramError::GasLimitError)?;
-        if self.generation_state.registers.stack_len < stack_values_read {
-            return Err(ProgramError::StackUnderflow);
-        }
-
-        if stack_len_increased
-            && !self.is_kernel()
-            && self.generation_state.registers.stack_len >= MAX_USER_STACK_SIZE
-        {
-            return Err(ProgramError::StackOverflow);
-        };
-
-        let handler_jumptable_addr = KERNEL.global_labels["syscall_jumptable"];
-        let handler_addr = {
-            let offset = handler_jumptable_addr + (opcode as usize) * (BYTES_PER_OFFSET as usize);
-            self.get_memory_segment(Segment::Code)[offset..offset + 3]
-                .iter()
-                .fold(U256::from(0), |acc, &elt| acc * (1 << 8) + elt)
-        };
-
-        let new_program_counter =
-            u256_to_usize(handler_addr).map_err(|_| ProgramError::IntegerTooLarge)?;
-
-        let syscall_info = U256::from(self.generation_state.registers.program_counter)
-            + U256::from((self.is_kernel() as usize) << 32)
-            + (U256::from(self.generation_state.registers.gas_used) << 192);
-        self.generation_state.registers.program_counter = new_program_counter;
-
-        self.set_is_kernel(true);
-        self.generation_state.registers.gas_used = 0;
-        self.push(syscall_info)
-    }
-
     pub(crate) fn get_jumpdest_bit(&self, offset: usize) -> U256 {
->>>>>>> c9f9b985
         if self.generation_state.memory.contexts[self.context()].segments
             [Segment::JumpdestBits.unscale()]
         .content
