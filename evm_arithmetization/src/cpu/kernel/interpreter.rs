//! An EVM interpreter for testing and debugging purposes.

use core::cmp::Ordering;
use core::ops::Range;
use std::collections::{BTreeSet, HashMap};

use anyhow::anyhow;
use ethereum_types::{BigEndianHash, U256};
use mpt_trie::partial_trie::PartialTrie;
use plonky2::field::types::Field;

use crate::byte_packing::byte_packing_stark::BytePackingOp;
use crate::cpu::columns::CpuColumnsView;
use crate::cpu::kernel::aggregator::KERNEL;
use crate::cpu::kernel::constants::context_metadata::ContextMetadata;
use crate::cpu::kernel::constants::global_metadata::GlobalMetadata;
use crate::cpu::kernel::constants::txn_fields::NormalizedTxnField;
use crate::generation::mpt::load_all_mpts;
use crate::generation::rlp::all_rlp_prover_inputs_reversed;
use crate::generation::state::{
    all_withdrawals_prover_inputs_reversed, GenerationState, GenerationStateCheckpoint,
};
use crate::generation::{state::State, GenerationInputs};
use crate::keccak_sponge::columns::KECCAK_WIDTH_BYTES;
use crate::keccak_sponge::keccak_sponge_stark::KeccakSpongeOp;
use crate::memory::segments::Segment;
use crate::util::h2u;
use crate::witness::errors::ProgramError;
use crate::witness::memory::{
    MemoryAddress, MemoryContextState, MemoryOp, MemoryOpKind, MemorySegmentState, MemoryState,
};
use crate::witness::operation::Operation;
use crate::witness::state::RegistersState;
use crate::witness::transition::{
    decode, fill_op_flag, get_op_special_length, log_kernel_instruction, Transition,
};
use crate::{arithmetic, keccak, logic};

/// Halt interpreter execution whenever a jump to this offset is done.
const DEFAULT_HALT_OFFSET: usize = 0xdeadbeef;

pub(crate) struct Interpreter<F: Field> {
    /// The interpreter holds a `GenerationState` to keep track of the memory
    /// and registers.
    pub(crate) generation_state: GenerationState<F>,
    // All offsets at which the interpreter execution halts.
    pub(crate) halt_offsets: Vec<usize>,
    /// The interpreter will halt only if the current context matches
    /// halt_context
    pub(crate) halt_context: Option<usize>,
    /// Counts the number of appearances of each opcode. For debugging purposes.
    pub(crate) opcode_count: [usize; 0x100],
    jumpdest_table: HashMap<usize, BTreeSet<usize>>,
    /// `true` if the we are currently carrying out a jumpdest analysis.
    pub(crate) is_jumpdest_analysis: bool,
    /// Holds the value of the clock: the clock counts the number of operations
    /// in the execution.
    pub(crate) clock: usize,
}

/// Structure storing the state of the interpreter's registers.
struct InterpreterRegistersState {
    kernel_mode: bool,
    context: usize,
    registers: RegistersState,
}

pub(crate) fn run_interpreter<F: Field>(
    initial_offset: usize,
    initial_stack: Vec<U256>,
) -> anyhow::Result<Interpreter<F>> {
    run(initial_offset, initial_stack)
}

#[derive(Clone)]
pub(crate) struct InterpreterMemoryInitialization {
    pub label: String,
    pub stack: Vec<U256>,
    pub segment: Segment,
    pub memory: Vec<(usize, Vec<U256>)>,
}

pub(crate) fn run_interpreter_with_memory<F: Field>(
    memory_init: InterpreterMemoryInitialization,
) -> anyhow::Result<Interpreter<F>> {
    let label = KERNEL.global_labels[&memory_init.label];
    let mut stack = memory_init.stack;
    stack.reverse();
    let mut interpreter = Interpreter::new(label, stack);
    for (pointer, data) in memory_init.memory {
        for (i, term) in data.iter().enumerate() {
            interpreter.generation_state.memory.set(
                MemoryAddress::new(0, memory_init.segment, pointer + i),
                *term,
            )
        }
    }
    interpreter.run(None)?;
    Ok(interpreter)
}

pub(crate) fn run<F: Field>(
    initial_offset: usize,
    initial_stack: Vec<U256>,
) -> anyhow::Result<Interpreter<F>> {
    let mut interpreter = Interpreter::new(initial_offset, initial_stack);
    interpreter.run(None)?;
    Ok(interpreter)
}

/// Simulates the CPU execution from `state` until the program counter reaches
/// `final_label` in the current context.
pub(crate) fn simulate_cpu_and_get_user_jumps<F: Field>(
    final_label: &str,
    state: &GenerationState<F>,
) -> Option<HashMap<usize, Vec<usize>>> {
    match state.jumpdest_table {
        Some(_) => None,
        None => {
            let halt_pc = KERNEL.global_labels[final_label];
            let initial_context = state.registers.context;
            let mut interpreter =
                Interpreter::new_with_state_and_halt_condition(state, halt_pc, initial_context);

            log::debug!("Simulating CPU for jumpdest analysis.");

            interpreter.run(None);

            log::trace!("jumpdest table = {:?}", interpreter.jumpdest_table);

            interpreter
                .generation_state
                .set_jumpdest_analysis_inputs(interpreter.jumpdest_table);

            interpreter.generation_state.jumpdest_table
        }
    }
}

/// Given a segment index `i`, returns the initial and final registers, as well
/// as the initial memory of segment `i`. These can then be passed to the prover
/// for initialization.
pub(crate) fn generate_segment<F: Field>(
    max_cpu_len: usize,
    index: usize,
    inputs: &GenerationInputs,
) -> anyhow::Result<Option<(RegistersState, RegistersState, MemoryState)>> {
    let init_label = KERNEL.global_labels["init"];
    let initial_registers = RegistersState::new_with_main_label();
    let mut interpreter = Interpreter::<F>::new_with_generation_inputs(init_label, vec![], inputs);

    let (mut registers_before, mut registers_after, mut before_mem_values, mut after_mem_values) = (
        initial_registers,
        initial_registers,
        MemoryState::default(),
        MemoryState::default(),
    );

    for i in 0..=index {
        // Write initial registers.
<<<<<<< HEAD
        [
=======
        if registers_after.program_counter == KERNEL.global_labels["halt"] {
            return Ok(None);
        }
        let registers_before_field_values = [
>>>>>>> 05380ef7
            registers_after.program_counter.into(),
            (registers_after.is_kernel as usize).into(),
            registers_after.stack_len.into(),
            registers_after.stack_top,
            registers_after.context.into(),
            registers_after.gas_used.into(),
        ]
        .iter()
        .enumerate()
        .map(|(i, reg_content)| {
            let (addr, val) = (
                MemoryAddress::new_u256s(
                    0.into(),
                    (Segment::RegistersStates.unscale()).into(),
                    i.into(),
                )
                .expect("All input values are known to be valid for MemoryAddress"),
                *reg_content,
            );
            interpreter.generation_state.memory.set(addr, val);
        })
        .collect::<Vec<_>>();

        (registers_before, before_mem_values) = (registers_after, after_mem_values);
        interpreter.generation_state.registers = registers_before;
        interpreter.generation_state.registers.program_counter = init_label;
        interpreter.generation_state.registers.is_kernel = true;
        interpreter.clock = 0;

        let (updated_registers_after, opt_after_mem_values) = interpreter.run(Some(max_cpu_len))?;
        registers_after = updated_registers_after;
        after_mem_values = opt_after_mem_values.expect(
            "We are in the interpreter: the run should return a memory
        state",
        );
    }

    Ok(Some((registers_before, registers_after, before_mem_values)))
}

impl<F: Field> Interpreter<F> {
    /// Returns an instance of `Interpreter` given `GenerationInputs`, and
    /// assuming we are initializing with the `KERNEL` code.
    pub(crate) fn new_with_generation_inputs(
        initial_offset: usize,
        initial_stack: Vec<U256>,
        inputs: &GenerationInputs,
    ) -> Self {
        let mut result = Self::new(initial_offset, initial_stack);
        result.initialize_interpreter_state(inputs);
        result
    }

    pub(crate) fn new(initial_offset: usize, initial_stack: Vec<U256>) -> Self {
        let mut interpreter = Self {
            generation_state: GenerationState::new(&GenerationInputs::default(), &KERNEL.code)
                .expect("Default inputs are known-good"),
            // `DEFAULT_HALT_OFFSET` is used as a halting point for the interpreter,
            // while the label `halt` is the halting label in the kernel.
            halt_offsets: vec![DEFAULT_HALT_OFFSET, KERNEL.global_labels["halt_final"]],
            halt_context: None,
            opcode_count: [0; 256],
            jumpdest_table: HashMap::new(),
            is_jumpdest_analysis: false,
            clock: 0,
        };
        interpreter.generation_state.registers.program_counter = initial_offset;
        let initial_stack_len = initial_stack.len();
        interpreter.generation_state.registers.stack_len = initial_stack_len;
        if !initial_stack.is_empty() {
            interpreter.generation_state.registers.stack_top = initial_stack[initial_stack_len - 1];
            *interpreter.stack_segment_mut() = initial_stack
                .iter()
                .map(|&elt| Some(elt))
                .collect::<Vec<_>>();
        }

        interpreter.initialize_rlp_segment();
        interpreter
    }

    pub(crate) fn new_with_state_and_halt_condition(
        state: &GenerationState<F>,
        halt_offset: usize,
        halt_context: usize,
    ) -> Self {
        Self {
            generation_state: state.soft_clone(),
            halt_offsets: vec![halt_offset],
            halt_context: Some(halt_context),
            opcode_count: [0; 256],
            jumpdest_table: HashMap::new(),
            is_jumpdest_analysis: true,
            clock: 0,
        }
    }

    /// Initializes the interpreter state given `GenerationInputs`.
    pub(crate) fn initialize_interpreter_state(&mut self, inputs: &GenerationInputs) {
        let kernel_hash = KERNEL.code_hash;
        let kernel_code_len = KERNEL.code.len();
        // Initialize registers.
        let registers_before = RegistersState::new_with_main_label();
        self.generation_state.registers = RegistersState {
            program_counter: self.generation_state.registers.program_counter,
            is_kernel: self.generation_state.registers.is_kernel,
            ..registers_before
        };

        let tries = &inputs.tries;

        // Set state's inputs. We trim unnecessary components.
        self.generation_state.inputs = inputs.trim();

        // Initialize the MPT's pointers.
        let (trie_root_ptrs, trie_data) =
            load_all_mpts(tries).expect("Invalid MPT data for preinitialization");
        let trie_roots_after = &inputs.trie_roots_after;
        self.generation_state.trie_root_ptrs = trie_root_ptrs;

        // Initialize the `TrieData` segment.
        let preinit_trie_data_segment = MemorySegmentState {
            content: trie_data.iter().map(|&elt| Some(elt)).collect::<Vec<_>>(),
        };
        self.insert_preinitialized_segment(Segment::TrieData, preinit_trie_data_segment);

        // Update the RLP and withdrawal prover inputs.
        let rlp_prover_inputs =
            all_rlp_prover_inputs_reversed(inputs.signed_txn.as_ref().unwrap_or(&vec![]));
        let withdrawal_prover_inputs = all_withdrawals_prover_inputs_reversed(&inputs.withdrawals);
        self.generation_state.rlp_prover_inputs = rlp_prover_inputs;
        self.generation_state.withdrawal_prover_inputs = withdrawal_prover_inputs;

        // Set `GlobalMetadata` values.
        let metadata = &inputs.block_metadata;
        let global_metadata_to_set = [
            (
                GlobalMetadata::BlockBeneficiary,
                U256::from_big_endian(&metadata.block_beneficiary.0),
            ),
            (GlobalMetadata::BlockTimestamp, metadata.block_timestamp),
            (GlobalMetadata::BlockNumber, metadata.block_number),
            (GlobalMetadata::BlockDifficulty, metadata.block_difficulty),
            (
                GlobalMetadata::BlockRandom,
                metadata.block_random.into_uint(),
            ),
            (GlobalMetadata::BlockGasLimit, metadata.block_gaslimit),
            (GlobalMetadata::BlockChainId, metadata.block_chain_id),
            (GlobalMetadata::BlockBaseFee, metadata.block_base_fee),
            (
                GlobalMetadata::BlockCurrentHash,
                h2u(inputs.block_hashes.cur_hash),
            ),
            (GlobalMetadata::BlockGasUsed, metadata.block_gas_used),
            (GlobalMetadata::BlockGasUsedBefore, inputs.gas_used_before),
            (GlobalMetadata::BlockGasUsedAfter, inputs.gas_used_after),
            (GlobalMetadata::TxnNumberBefore, inputs.txn_number_before),
            (
                GlobalMetadata::TxnNumberAfter,
                inputs.txn_number_before + if inputs.signed_txn.is_some() { 1 } else { 0 },
            ),
            (
                GlobalMetadata::StateTrieRootDigestBefore,
                h2u(tries.state_trie.hash()),
            ),
            (
                GlobalMetadata::TransactionTrieRootDigestBefore,
                h2u(tries.transactions_trie.hash()),
            ),
            (
                GlobalMetadata::ReceiptTrieRootDigestBefore,
                h2u(tries.receipts_trie.hash()),
            ),
            (
                GlobalMetadata::StateTrieRootDigestAfter,
                h2u(trie_roots_after.state_root),
            ),
            (
                GlobalMetadata::TransactionTrieRootDigestAfter,
                h2u(trie_roots_after.transactions_root),
            ),
            (
                GlobalMetadata::ReceiptTrieRootDigestAfter,
                h2u(trie_roots_after.receipts_root),
            ),
            (GlobalMetadata::KernelHash, h2u(kernel_hash)),
            (GlobalMetadata::KernelLen, kernel_code_len.into()),
        ];

        self.set_global_metadata_multi_fields(&global_metadata_to_set);

        // Set final block bloom values.
        let final_block_bloom_fields = (0..8)
            .map(|i| {
                (
                    MemoryAddress::new_u256s(
                        U256::zero(),
                        (Segment::GlobalBlockBloom.unscale()).into(),
                        i.into(),
                    )
                    .expect("This cannot panic as `virt` fits in a `u32`"),
                    metadata.block_bloom[i],
                )
            })
            .collect::<Vec<_>>();

        self.set_memory_multi_addresses(&final_block_bloom_fields);

        // Set previous block hash.
        let block_hashes_fields = (0..256)
            .map(|i| {
                (
                    MemoryAddress::new_u256s(
                        U256::zero(),
                        (Segment::BlockHashes.unscale()).into(),
                        i.into(),
                    )
                    .expect("This cannot panic as `virt` fits in a `u32`"),
                    h2u(inputs.block_hashes.prev_hashes[i]),
                )
            })
            .collect::<Vec<_>>();

        self.set_memory_multi_addresses(&block_hashes_fields);

        // Write initial registers.
        let registers_before = [
            registers_before.program_counter.into(),
            (registers_before.is_kernel as usize).into(),
            registers_before.stack_len.into(),
            registers_before.stack_top,
            registers_before.context.into(),
            registers_before.gas_used.into(),
        ];
        let registers_before_fields = (0..registers_before.len())
            .map(|i| {
                (
                    MemoryAddress::new_u256s(
                        0.into(),
                        (Segment::RegistersStates.unscale()).into(),
                        i.into(),
                    )
                    .unwrap(),
                    registers_before[i],
                )
            })
            .collect::<Vec<_>>();

        self.set_memory_multi_addresses(&registers_before_fields);
    }

    /// Applies all memory operations since the last checkpoint. The memory
    /// operations are cleared at each checkpoint.
    pub(crate) fn apply_memops(&mut self) -> Result<(), anyhow::Error> {
        for memop in &self.generation_state.traces.memory_ops {
            let &MemoryOp {
                kind,
                address,
                value,
                ..
            } = memop;
            match kind {
                MemoryOpKind::Read => {
                    if self.generation_state.memory.get(address).is_none() {
                        if !self.is_preinitialized_segment(address.segment) && !value.is_zero() {
                            return Err(anyhow!("The initial value {:?} at address {:?} should be zero, because it is not preinitialized.", value, address));
                        }
                        self.generation_state.memory.set(address, value);
                    }
                }
                MemoryOpKind::Write => self.generation_state.memory.set(address, value),
            }
        }

        Ok(())
    }

    pub(crate) fn run(
        &mut self,
        max_cpu_len: Option<usize>,
    ) -> Result<(RegistersState, Option<MemoryState>), anyhow::Error> {
        let (final_registers, final_mem) = self.run_cpu(max_cpu_len)?;

        #[cfg(debug_assertions)]
        {
            println!("Opcode count:");
            for i in 0..0x100 {
                if self.opcode_count[i] > 0 {
                    println!("{}: {}", get_mnemonic(i as u8), self.opcode_count[i])
                }
            }
            println!("Total: {}", self.opcode_count.into_iter().sum::<usize>());
        }

        Ok((final_registers, final_mem))
    }

    pub(crate) fn code(&self) -> &MemorySegmentState {
        // The context is 0 if we are in kernel mode.
        &self.generation_state.memory.contexts[(1 - self.is_kernel() as usize) * self.context()]
            .segments[Segment::Code.unscale()]
    }

    fn code_slice(&self, n: usize) -> Vec<u8> {
        let pc = self.generation_state.registers.program_counter;
        self.code().content[pc + 1..pc + n + 1]
            .iter()
            .map(|u256| u256.unwrap_or_default().byte(0))
            .collect::<Vec<_>>()
    }

    pub(crate) fn get_txn_field(&self, field: NormalizedTxnField) -> U256 {
        // These fields are already scaled by their respective segment.
        self.generation_state.memory.contexts[0].segments[Segment::TxnFields.unscale()]
            .get(field.unscale())
    }

    pub(crate) fn set_txn_field(&mut self, field: NormalizedTxnField, value: U256) {
        // These fields are already scaled by their respective segment.
        self.generation_state.memory.contexts[0].segments[Segment::TxnFields.unscale()]
            .set(field.unscale(), value);
    }

    pub(crate) fn get_txn_data(&self) -> Vec<U256> {
        self.generation_state.memory.contexts[0].segments[Segment::TxnData.unscale()].content()
    }

    pub(crate) fn get_context_metadata_field(&self, ctx: usize, field: ContextMetadata) -> U256 {
        // These fields are already scaled by their respective segment.
        self.generation_state.memory.contexts[ctx].segments[Segment::ContextMetadata.unscale()]
            .get(field.unscale())
    }

    pub(crate) fn set_context_metadata_field(
        &mut self,
        ctx: usize,
        field: ContextMetadata,
        value: U256,
    ) {
        // These fields are already scaled by their respective segment.
        self.generation_state.memory.contexts[ctx].segments[Segment::ContextMetadata.unscale()]
            .set(field.unscale(), value)
    }

    pub(crate) fn get_global_metadata_field(&self, field: GlobalMetadata) -> U256 {
        // These fields are already scaled by their respective segment.
        let field = field.unscale();
        self.generation_state.memory.contexts[0].segments[Segment::GlobalMetadata.unscale()]
            .get(field)
    }

    pub(crate) fn set_global_metadata_field(&mut self, field: GlobalMetadata, value: U256) {
        // These fields are already scaled by their respective segment.
        let field = field.unscale();
        self.generation_state.memory.contexts[0].segments[Segment::GlobalMetadata.unscale()]
            .set(field, value)
    }

    pub(crate) fn set_global_metadata_multi_fields(&mut self, metadata: &[(GlobalMetadata, U256)]) {
        for &(field, value) in metadata {
            let field = field.unscale();
            self.generation_state.memory.contexts[0].segments[Segment::GlobalMetadata.unscale()]
                .set(field, value);
        }
    }

    pub(crate) fn get_trie_data(&self) -> Vec<U256> {
        self.generation_state.memory.contexts[0].segments[Segment::TrieData.unscale()]
            .content
            .iter()
            .filter_map(|&elt| elt)
            .collect::<Vec<_>>()
    }

    pub(crate) fn get_trie_data_mut(&mut self) -> &mut Vec<Option<U256>> {
        &mut self.generation_state.memory.contexts[0].segments[Segment::TrieData.unscale()].content
    }

    pub(crate) fn get_memory_segment(&self, segment: Segment) -> Vec<U256> {
        if self.is_preinitialized_segment(segment.unscale()) {
            let total_len = self.generation_state.memory.contexts[0].segments[segment.unscale()]
                .content
                .len();
            let get_vals = |opt_vals: &[Option<U256>]| {
                opt_vals
                    .iter()
                    .map(|&elt| match elt {
                        Some(val) => val,
                        None => U256::zero(),
                    })
                    .collect::<Vec<U256>>()
            };
            let mut res = get_vals(
                &self
                    .generation_state
                    .memory
                    .get_preinitialized_segment(segment)
                    .expect("The segment should be in the preinitialized segments.")
                    .content,
            );
            let init_len = res.len();
            res.extend(&get_vals(
                &self.generation_state.memory.contexts[0].segments[segment.unscale()].content
                    [init_len..],
            ));
            res
        } else {
            self.generation_state.memory.contexts[0].segments[segment.unscale()].content()
        }
    }

    pub(crate) fn get_memory_segment_bytes(&self, segment: Segment) -> Vec<u8> {
        let content = self.get_memory_segment(segment);
        content.iter().map(|x| x.low_u32() as u8).collect()
    }

    pub(crate) fn get_current_general_memory(&self) -> Vec<U256> {
        self.generation_state.memory.contexts[self.context()].segments
            [Segment::KernelGeneral.unscale()]
        .content()
    }

    pub(crate) fn get_kernel_general_memory(&self) -> Vec<U256> {
        self.get_memory_segment(Segment::KernelGeneral)
    }

    pub(crate) fn get_rlp_memory(&self) -> Vec<u8> {
        self.get_memory_segment_bytes(Segment::RlpRaw)
    }

    pub(crate) fn set_current_general_memory(&mut self, memory: Vec<U256>) {
        let context = self.context();
        self.generation_state.memory.contexts[context].segments[Segment::KernelGeneral.unscale()]
            .content = memory.iter().map(|&val| Some(val)).collect();
    }

    pub(crate) fn set_memory_segment(&mut self, segment: Segment, memory: Vec<U256>) {
        self.generation_state.memory.contexts[0].segments[segment.unscale()].content =
            memory.iter().map(|&val| Some(val)).collect();
    }

    pub(crate) fn set_memory_segment_bytes(&mut self, segment: Segment, memory: Vec<u8>) {
        self.generation_state.memory.contexts[0].segments[segment.unscale()].content = memory
            .into_iter()
            .map(|val| Some(U256::from(val)))
            .collect();
    }

    pub(crate) fn extend_memory_segment(&mut self, segment: Segment, memory: &[Option<U256>]) {
        self.generation_state.memory.contexts[0].segments[segment.unscale()]
            .content
            .extend(memory);
    }

    pub(crate) fn extend_memory_segment_bytes(&mut self, segment: Segment, memory: Vec<u8>) {
        self.generation_state.memory.contexts[0].segments[segment.unscale()]
            .content
            .extend(
                memory
                    .into_iter()
                    .map(|elt| Some(U256::from(elt)))
                    .collect::<Vec<_>>(),
            );
    }

    pub(crate) fn set_rlp_memory(&mut self, rlp: Vec<u8>) {
        self.set_memory_segment_bytes(Segment::RlpRaw, rlp)
    }

    pub(crate) fn set_code(&mut self, context: usize, code: Vec<u8>) {
        assert_ne!(context, 0, "Can't modify kernel code.");
        while self.generation_state.memory.contexts.len() <= context {
            self.generation_state
                .memory
                .contexts
                .push(MemoryContextState::default());
        }
        self.generation_state.memory.set(
            MemoryAddress::new(
                context,
                Segment::ContextMetadata,
                ContextMetadata::CodeSize.unscale(),
            ),
            code.len().into(),
        );
        self.generation_state.memory.contexts[context].segments[Segment::Code.unscale()].content =
            code.into_iter().map(|val| Some(U256::from(val))).collect();
    }

    pub(crate) fn set_memory_multi_addresses(&mut self, addrs: &[(MemoryAddress, U256)]) {
        for &(addr, val) in addrs {
            self.generation_state.memory.set(addr, val);
        }
    }

    pub(crate) fn set_jumpdest_analysis_inputs(&mut self, jumps: HashMap<usize, BTreeSet<usize>>) {
        self.generation_state.set_jumpdest_analysis_inputs(jumps);
    }

    pub(crate) fn incr(&mut self, n: usize) {
        self.generation_state.registers.program_counter += n;
    }

    pub(crate) fn stack(&self) -> Vec<U256> {
        match self.stack_len().cmp(&1) {
            Ordering::Greater => {
                let mut stack = self.generation_state.memory.contexts[self.context()].segments
                    [Segment::Stack.unscale()]
                .content
                .iter()
                .filter_map(|&opt_elt| opt_elt)
                .collect::<Vec<_>>();
                stack.truncate(self.stack_len() - 1);
                stack.push(
                    self.stack_top()
                        .expect("The stack is checked to be nonempty"),
                );
                stack
            }
            Ordering::Equal => {
                vec![self
                    .stack_top()
                    .expect("The stack is checked to be nonempty")]
            }
            Ordering::Less => {
                vec![]
            }
        }
    }

    fn stack_segment_mut(&mut self) -> &mut Vec<Option<U256>> {
        let context = self.context();
        &mut self.generation_state.memory.contexts[context].segments[Segment::Stack.unscale()]
            .content
    }

    pub(crate) fn extract_kernel_memory(self, segment: Segment, range: Range<usize>) -> Vec<U256> {
        let mut output: Vec<U256> = Vec::with_capacity(range.end);
        for i in range {
            let term = self
                .generation_state
                .memory
                .get_with_init(MemoryAddress::new(0, segment, i));
            output.push(term);
        }
        output
    }

    // Actually pushes in memory. Only used for tests.
    #[cfg(test)]
    pub(crate) fn push(&mut self, x: U256) -> Result<(), ProgramError> {
        use crate::cpu::stack::MAX_USER_STACK_SIZE;

        if !self.is_kernel() && self.stack_len() >= MAX_USER_STACK_SIZE {
            return Err(ProgramError::StackOverflow);
        }
        if self.stack_len() > 0 {
            let top = self
                .stack_top()
                .expect("The stack is checked to be nonempty");
            let cur_len = self.stack_len();
            let stack_addr = MemoryAddress::new(self.context(), Segment::Stack, cur_len - 1);
            self.generation_state.memory.set(stack_addr, top);
        }
        self.generation_state.registers.stack_top = x;
        self.generation_state.registers.stack_len += 1;

        Ok(())
    }

    /// Actually popping the memory. Only used in tests.
    #[cfg(test)]
    pub(crate) fn pop(&mut self) -> Result<U256, ProgramError> {
        use crate::witness::util::stack_peek;

        let result = stack_peek(&self.generation_state, 0);

        if self.stack_len() > 1 {
            let top = stack_peek(&self.generation_state, 1)?;
            self.generation_state.registers.stack_top = top;
        }
        self.generation_state.registers.stack_len -= 1;

        result
    }

    fn offset_name(&self) -> String {
        KERNEL.offset_name(self.generation_state.registers.program_counter)
    }

    fn offset_label(&self) -> Option<String> {
        KERNEL.offset_label(self.generation_state.registers.program_counter)
    }

    pub(crate) fn get_jumpdest_bit(&self, offset: usize) -> U256 {
        if self.generation_state.memory.contexts[self.context()].segments
            [Segment::JumpdestBits.unscale()]
        .content
        .len()
            > offset
        {
            self.generation_state.memory.get_with_init(MemoryAddress {
                context: self.context(),
                segment: Segment::JumpdestBits.unscale(),
                virt: offset,
            })
        } else {
            0.into()
        }
    }

    pub(crate) fn get_jumpdest_bits(&self, context: usize) -> Vec<bool> {
        self.generation_state.memory.contexts[context].segments[Segment::JumpdestBits.unscale()]
            .content
            .iter()
            .map(|x| x.unwrap_or_default().bit(0))
            .collect()
    }

    pub(crate) fn add_jumpdest_offset(&mut self, offset: usize) {
        if let Some(jumpdest_table) = self
            .jumpdest_table
            .get_mut(&self.generation_state.registers.context)
        {
            jumpdest_table.insert(offset);
        } else {
            self.jumpdest_table.insert(
                self.generation_state.registers.context,
                BTreeSet::from([offset]),
            );
        }
    }

    pub(crate) const fn stack_len(&self) -> usize {
        self.generation_state.registers.stack_len
    }

    pub(crate) fn stack_top(&self) -> anyhow::Result<U256, ProgramError> {
        if self.stack_len() > 0 {
            Ok(self.generation_state.registers.stack_top)
        } else {
            Err(ProgramError::StackUnderflow)
        }
    }

    pub(crate) const fn is_kernel(&self) -> bool {
        self.generation_state.registers.is_kernel
    }

    pub(crate) fn set_is_kernel(&mut self, is_kernel: bool) {
        self.generation_state.registers.is_kernel = is_kernel
    }

    pub(crate) const fn context(&self) -> usize {
        self.generation_state.registers.context
    }

    pub(crate) fn set_context(&mut self, context: usize) {
        if context == 0 {
            assert!(self.is_kernel());
        }
        self.generation_state.registers.context = context;
    }

    /// Writes the encoding of 0 at @ENCODED_EMPTY_NODE_ADDR.
    pub(crate) fn initialize_rlp_segment(&mut self) {
        self.generation_state
            .memory
            .set(MemoryAddress::new(0, Segment::RlpRaw, 0), 0x80.into())
    }
}

impl<F: Field> State<F> for Interpreter<F> {
    /// Returns a `GenerationStateCheckpoint` to save the current registers and
    /// reset memory operations to the empty vector.
    fn checkpoint(&mut self) -> GenerationStateCheckpoint {
        self.generation_state.traces.memory_ops = vec![];
        GenerationStateCheckpoint {
            registers: self.generation_state.registers,
            traces: self.generation_state.traces.checkpoint(),
        }
    }

    fn insert_preinitialized_segment(&mut self, segment: Segment, values: MemorySegmentState) {
        self.generation_state
            .memory
            .insert_preinitialized_segment(segment, values);
    }

    fn is_preinitialized_segment(&self, segment: usize) -> bool {
        self.generation_state
            .memory
            .is_preinitialized_segment(segment)
    }

    fn incr_gas(&mut self, n: u64) {
        self.generation_state.incr_gas(n);
    }

    fn incr_pc(&mut self, n: usize) {
        self.generation_state.incr_pc(n);
    }

    fn get_registers(&self) -> RegistersState {
        self.generation_state.get_registers()
    }

    fn get_mut_registers(&mut self) -> &mut RegistersState {
        self.generation_state.get_mut_registers()
    }

    fn get_from_memory(&mut self, address: MemoryAddress) -> U256 {
        self.generation_state.memory.get_with_init(address)
    }

    fn get_generation_state(&self) -> &GenerationState<F> {
        &self.generation_state
    }

    fn get_mut_generation_state(&mut self) -> &mut GenerationState<F> {
        &mut self.generation_state
    }

    fn get_clock(&self) -> usize {
        self.clock
    }

    fn push_cpu(&mut self, _val: CpuColumnsView<F>) {
        // We don't push anything, but increment the clock to match
        // an actual proof generation.
        self.clock += 1;
    }

    fn push_logic(&mut self, _op: logic::Operation) {}

    fn push_arithmetic(&mut self, _op: arithmetic::Operation) {}

    fn push_byte_packing(&mut self, _op: BytePackingOp) {}

    fn push_keccak(&mut self, _input: [u64; keccak::keccak_stark::NUM_INPUTS], _clock: usize) {}

    fn push_keccak_bytes(&mut self, _input: [u8; KECCAK_WIDTH_BYTES], _clock: usize) {}

    fn push_keccak_sponge(&mut self, _op: KeccakSpongeOp) {}

    fn rollback(&mut self, checkpoint: GenerationStateCheckpoint) {
        self.generation_state.rollback(checkpoint)
    }

    fn get_context(&self) -> usize {
        self.context()
    }

    fn get_halt_context(&self) -> Option<usize> {
        self.halt_context
    }

    fn mem_get_kernel_content(&self) -> Vec<Option<U256>> {
        self.generation_state.memory.contexts[0].segments[Segment::KernelGeneral.unscale()]
            .content
            .clone()
    }

    fn apply_ops(&mut self, checkpoint: GenerationStateCheckpoint) {
        self.apply_memops();
    }

    fn get_stack(&self) -> Vec<U256> {
        self.stack()
    }

    fn get_halt_offsets(&self) -> Vec<usize> {
        self.halt_offsets.clone()
    }

    fn get_full_memory(&self) -> Option<MemoryState> {
        Some(self.generation_state.memory.clone())
    }

    fn update_interpreter_final_registers(&mut self, final_registers: RegistersState) {
        {
            let registers_after = [
                final_registers.program_counter.into(),
                (final_registers.is_kernel as usize).into(),
                final_registers.stack_len.into(),
                final_registers.stack_top,
                final_registers.context.into(),
                final_registers.gas_used.into(),
            ];

            let length = registers_after.len();
            let registers_after_fields = (0..length)
                .map(|i| {
                    (
                        MemoryAddress::new(0, Segment::RegistersStates, length + i),
                        registers_after[i],
                    )
                })
                .collect::<Vec<_>>();
            self.set_memory_multi_addresses(&registers_after_fields);
        }
    }

    fn try_perform_instruction(&mut self) -> Result<Operation, ProgramError> {
        let registers = self.generation_state.registers;
        let (mut row, opcode) = self.base_row();

        let op = decode(registers, opcode)?;

        fill_op_flag(op, &mut row);

        self.fill_stack_fields(&mut row)?;

        if registers.is_kernel {
            log_kernel_instruction(self, op);
        } else {
            log::debug!("User instruction: {:?}", op);
        }

        let generation_state = self.get_mut_generation_state();
        // Might write in general CPU columns when it shouldn't, but the correct values
        // will overwrite these ones during the op generation.
        if let Some(special_len) = get_op_special_length(op) {
            let special_len_f = F::from_canonical_usize(special_len);
            let diff = row.stack_len - special_len_f;
            if (generation_state.stack().len() != special_len) {
                // If the `State` is an interpreter, we cannot rely on the row to carry out the
                // check.
                generation_state.registers.is_stack_top_read = true;
            }
        } else if let Some(inv) = row.stack_len.try_inverse() {
            row.general.stack_mut().stack_inv = inv;
            row.general.stack_mut().stack_inv_aux = F::ONE;
        }

        self.perform_state_op(opcode, op, row)
    }
}

impl<F: Field> Transition<F> for Interpreter<F> {
    fn generate_jumpdest_analysis(&mut self, dst: usize) -> bool {
        if self.is_jumpdest_analysis && !self.generation_state.registers.is_kernel {
            self.add_jumpdest_offset(dst);
            true
        } else {
            false
        }
    }

    fn skip_if_necessary(&mut self, op: Operation) -> Result<Operation, ProgramError> {
        if self.is_kernel()
            && self.is_jumpdest_analysis
            && self.generation_state.registers.program_counter
                == KERNEL.global_labels["jumpdest_analysis"]
        {
            self.generation_state.registers.program_counter =
                KERNEL.global_labels["jumpdest_analysis_end"];
            self.generation_state
                .set_jumpdest_bits(&self.generation_state.get_current_code()?);
            let opcode = self
                .code()
                .get(self.generation_state.registers.program_counter)
                .byte(0);

            decode(self.generation_state.registers, opcode)
        } else {
            Ok(op)
        }
    }

    fn fill_stack_fields(
        &mut self,
        row: &mut crate::cpu::columns::CpuColumnsView<F>,
    ) -> Result<(), ProgramError> {
        self.generation_state.registers.is_stack_top_read = false;
        self.generation_state.registers.check_overflow = false;

        Ok(())
    }
}

fn get_mnemonic(opcode: u8) -> &'static str {
    match opcode {
        0x00 => "STOP",
        0x01 => "ADD",
        0x02 => "MUL",
        0x03 => "SUB",
        0x04 => "DIV",
        0x05 => "SDIV",
        0x06 => "MOD",
        0x07 => "SMOD",
        0x08 => "ADDMOD",
        0x09 => "MULMOD",
        0x0a => "EXP",
        0x0b => "SIGNEXTEND",
        0x0c => "ADDFP254",
        0x0d => "MULFP254",
        0x0e => "SUBFP254",
        0x0f => "SUBMOD",
        0x10 => "LT",
        0x11 => "GT",
        0x12 => "SLT",
        0x13 => "SGT",
        0x14 => "EQ",
        0x15 => "ISZERO",
        0x16 => "AND",
        0x17 => "OR",
        0x18 => "XOR",
        0x19 => "NOT",
        0x1a => "BYTE",
        0x1b => "SHL",
        0x1c => "SHR",
        0x1d => "SAR",
        0x20 => "KECCAK256",
        0x21 => "KECCAK_GENERAL",
        0x30 => "ADDRESS",
        0x31 => "BALANCE",
        0x32 => "ORIGIN",
        0x33 => "CALLER",
        0x34 => "CALLVALUE",
        0x35 => "CALLDATALOAD",
        0x36 => "CALLDATASIZE",
        0x37 => "CALLDATACOPY",
        0x38 => "CODESIZE",
        0x39 => "CODECOPY",
        0x3a => "GASPRICE",
        0x3b => "EXTCODESIZE",
        0x3c => "EXTCODECOPY",
        0x3d => "RETURNDATASIZE",
        0x3e => "RETURNDATACOPY",
        0x3f => "EXTCODEHASH",
        0x40 => "BLOCKHASH",
        0x41 => "COINBASE",
        0x42 => "TIMESTAMP",
        0x43 => "NUMBER",
        0x44 => "DIFFICULTY",
        0x45 => "GASLIMIT",
        0x46 => "CHAINID",
        0x48 => "BASEFEE",
        0x49 => "PROVER_INPUT",
        0x50 => "POP",
        0x51 => "MLOAD",
        0x52 => "MSTORE",
        0x53 => "MSTORE8",
        0x54 => "SLOAD",
        0x55 => "SSTORE",
        0x56 => "JUMP",
        0x57 => "JUMPI",
        0x58 => "GETPC",
        0x59 => "MSIZE",
        0x5a => "GAS",
        0x5b => "JUMPDEST",
        0x5f => "PUSH0",
        0x60 => "PUSH1",
        0x61 => "PUSH2",
        0x62 => "PUSH3",
        0x63 => "PUSH4",
        0x64 => "PUSH5",
        0x65 => "PUSH6",
        0x66 => "PUSH7",
        0x67 => "PUSH8",
        0x68 => "PUSH9",
        0x69 => "PUSH10",
        0x6a => "PUSH11",
        0x6b => "PUSH12",
        0x6c => "PUSH13",
        0x6d => "PUSH14",
        0x6e => "PUSH15",
        0x6f => "PUSH16",
        0x70 => "PUSH17",
        0x71 => "PUSH18",
        0x72 => "PUSH19",
        0x73 => "PUSH20",
        0x74 => "PUSH21",
        0x75 => "PUSH22",
        0x76 => "PUSH23",
        0x77 => "PUSH24",
        0x78 => "PUSH25",
        0x79 => "PUSH26",
        0x7a => "PUSH27",
        0x7b => "PUSH28",
        0x7c => "PUSH29",
        0x7d => "PUSH30",
        0x7e => "PUSH31",
        0x7f => "PUSH32",
        0x80 => "DUP1",
        0x81 => "DUP2",
        0x82 => "DUP3",
        0x83 => "DUP4",
        0x84 => "DUP5",
        0x85 => "DUP6",
        0x86 => "DUP7",
        0x87 => "DUP8",
        0x88 => "DUP9",
        0x89 => "DUP10",
        0x8a => "DUP11",
        0x8b => "DUP12",
        0x8c => "DUP13",
        0x8d => "DUP14",
        0x8e => "DUP15",
        0x8f => "DUP16",
        0x90 => "SWAP1",
        0x91 => "SWAP2",
        0x92 => "SWAP3",
        0x93 => "SWAP4",
        0x94 => "SWAP5",
        0x95 => "SWAP6",
        0x96 => "SWAP7",
        0x97 => "SWAP8",
        0x98 => "SWAP9",
        0x99 => "SWAP10",
        0x9a => "SWAP11",
        0x9b => "SWAP12",
        0x9c => "SWAP13",
        0x9d => "SWAP14",
        0x9e => "SWAP15",
        0x9f => "SWAP16",
        0xa0 => "LOG0",
        0xa1 => "LOG1",
        0xa2 => "LOG2",
        0xa3 => "LOG3",
        0xa4 => "LOG4",
        0xa5 => "PANIC",
        0xc0 => "MSTORE_32BYTES_1",
        0xc1 => "MSTORE_32BYTES_2",
        0xc2 => "MSTORE_32BYTES_3",
        0xc3 => "MSTORE_32BYTES_4",
        0xc4 => "MSTORE_32BYTES_5",
        0xc5 => "MSTORE_32BYTES_6",
        0xc6 => "MSTORE_32BYTES_7",
        0xc7 => "MSTORE_32BYTES_8",
        0xc8 => "MSTORE_32BYTES_9",
        0xc9 => "MSTORE_32BYTES_10",
        0xca => "MSTORE_32BYTES_11",
        0xcb => "MSTORE_32BYTES_12",
        0xcc => "MSTORE_32BYTES_13",
        0xcd => "MSTORE_32BYTES_14",
        0xce => "MSTORE_32BYTES_15",
        0xcf => "MSTORE_32BYTES_16",
        0xd0 => "MSTORE_32BYTES_17",
        0xd1 => "MSTORE_32BYTES_18",
        0xd2 => "MSTORE_32BYTES_19",
        0xd3 => "MSTORE_32BYTES_20",
        0xd4 => "MSTORE_32BYTES_21",
        0xd5 => "MSTORE_32BYTES_22",
        0xd6 => "MSTORE_32BYTES_23",
        0xd7 => "MSTORE_32BYTES_24",
        0xd8 => "MSTORE_32BYTES_25",
        0xd9 => "MSTORE_32BYTES_26",
        0xda => "MSTORE_32BYTES_27",
        0xdb => "MSTORE_32BYTES_28",
        0xdc => "MSTORE_32BYTES_29",
        0xdd => "MSTORE_32BYTES_30",
        0xde => "MSTORE_32BYTES_31",
        0xdf => "MSTORE_32BYTES_32",
        0xf0 => "CREATE",
        0xf1 => "CALL",
        0xf2 => "CALLCODE",
        0xf3 => "RETURN",
        0xf4 => "DELEGATECALL",
        0xf5 => "CREATE2",
        0xf6 => "GET_CONTEXT",
        0xf7 => "SET_CONTEXT",
        0xf8 => "MLOAD_32BYTES",
        0xf9 => "EXIT_KERNEL",
        0xfa => "STATICCALL",
        0xfb => "MLOAD_GENERAL",
        0xfc => "MSTORE_GENERAL",
        0xfd => "REVERT",
        0xfe => "INVALID",
        0xff => "SELFDESTRUCT",
        _ => panic!("Unrecognized opcode {opcode}"),
    }
}

#[cfg(test)]
mod tests {

    use ethereum_types::U256;
    use plonky2::field::goldilocks_field::GoldilocksField as F;

    use crate::cpu::kernel::constants::context_metadata::ContextMetadata;
    use crate::cpu::kernel::interpreter::Interpreter;
    use crate::memory::segments::Segment;
    use crate::witness::memory::MemoryAddress;
    use crate::witness::operation::CONTEXT_SCALING_FACTOR;

    #[test]
    fn test_run_with_memory() -> anyhow::Result<()> {
        //         PUSH1 0xff
        //         PUSH1 0
        //         MSTORE

        //         PUSH1 0
        //         MLOAD

        //         PUSH1 1
        //         MLOAD

        //         PUSH1 0x42
        //         PUSH1 0x27
        //         MSTORE8
        let code = [
            0x60, 0xff, 0x60, 0x0, 0x52, 0x60, 0, 0x51, 0x60, 0x1, 0x51, 0x60, 0x42, 0x60, 0x27,
            0x53,
        ];
        let mut interpreter: Interpreter<F> = Interpreter::new(0, vec![]);

        interpreter.set_code(1, code.to_vec());

        interpreter.generation_state.memory.contexts[1].segments
            [Segment::ContextMetadata.unscale()]
        .set(ContextMetadata::GasLimit.unscale(), 100_000.into());
        // Set context and kernel mode.
        interpreter.set_context(1);
        interpreter.set_is_kernel(false);
        // Set memory necessary to sys_stop.
        interpreter.generation_state.memory.set(
            MemoryAddress::new(
                1,
                Segment::ContextMetadata,
                ContextMetadata::ParentProgramCounter.unscale(),
            ),
            0xdeadbeefu32.into(),
        );
        interpreter.generation_state.memory.set(
            MemoryAddress::new(
                1,
                Segment::ContextMetadata,
                ContextMetadata::ParentContext.unscale(),
            ),
            U256::one() << CONTEXT_SCALING_FACTOR,
        );

        interpreter.run(None)?;

        // sys_stop returns `success` and `cum_gas_used`, that we need to pop.
        interpreter.pop().expect("Stack should not be empty");
        interpreter.pop().expect("Stack should not be empty");

        assert_eq!(interpreter.stack(), &[0xff.into(), 0xff00.into()]);
        assert_eq!(
            interpreter.generation_state.memory.contexts[1].segments[Segment::MainMemory.unscale()]
                .get(0x27),
            0x42.into()
        );
        assert_eq!(
            interpreter.generation_state.memory.contexts[1].segments[Segment::MainMemory.unscale()]
                .get(0x1f),
            0xff.into()
        );
        Ok(())
    }
}<|MERGE_RESOLUTION|>--- conflicted
+++ resolved
@@ -158,14 +158,10 @@
 
     for i in 0..=index {
         // Write initial registers.
-<<<<<<< HEAD
-        [
-=======
         if registers_after.program_counter == KERNEL.global_labels["halt"] {
             return Ok(None);
         }
-        let registers_before_field_values = [
->>>>>>> 05380ef7
+        [
             registers_after.program_counter.into(),
             (registers_after.is_kernel as usize).into(),
             registers_after.stack_len.into(),
