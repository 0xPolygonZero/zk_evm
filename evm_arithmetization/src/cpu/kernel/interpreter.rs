--- conflicted
+++ resolved
@@ -20,9 +20,7 @@
 use crate::cpu::kernel::aggregator::KERNEL;
 use crate::cpu::kernel::constants::global_metadata::GlobalMetadata;
 use crate::cpu::kernel::constants::txn_fields::NormalizedTxnField;
-use crate::generation::mpt::{
-    TrieRootPtrs, {load_all_mpts, load_linked_lists_and_txn_and_receipt_mpts},
-};
+use crate::generation::mpt::{load_linked_lists_and_txn_and_receipt_mpts, TrieRootPtrs};
 use crate::generation::rlp::all_rlp_prover_inputs_reversed;
 use crate::generation::state::{
     all_withdrawals_prover_inputs_reversed, GenerationState, GenerationStateCheckpoint,
@@ -208,13 +206,9 @@
             jumpdest_table: HashMap::new(),
             is_jumpdest_analysis: false,
             clock: 0,
-<<<<<<< HEAD
-        }; 
-=======
             max_cpu_len_log,
             is_dummy: false,
         };
->>>>>>> e59e2822
         interpreter.generation_state.registers.program_counter = initial_offset;
         let initial_stack_len = initial_stack.len();
         interpreter.generation_state.registers.stack_len = initial_stack_len;
@@ -272,31 +266,19 @@
         self.generation_state.memory.contexts[0].segments[Segment::AccountsLinkedList.unscale()]
             .content = vec![];
         self.generation_state.memory.contexts[0].segments[Segment::StorageLinkedList.unscale()]
-<<<<<<< HEAD
-            .content = storage_leaves.iter().map(|&val| Some(val)).collect();
-        self.generation_state.memory.contexts[0].segments[Segment::TrieData.unscale()].content =
-            trie_data.clone();
-=======
             .content = vec![];
 
->>>>>>> e59e2822
         let trie_roots_after = &inputs.trie_roots_after;
         self.generation_state.trie_root_ptrs = trie_root_ptrs;
 
         // Initialize the `TrieData` segment.
-<<<<<<< HEAD
         let preinit_trie_data_segment = MemorySegmentState { content: trie_data };
-=======
-        let preinit_trie_data_segment = MemorySegmentState {
-            content: trie_data.iter().map(|&elt| Some(elt)).collect(),
-        };
         let preinit_accounts_ll_segment = MemorySegmentState {
             content: state_leaves.iter().map(|&val| Some(val)).collect(),
         };
         let preinit_storage_ll_segment = MemorySegmentState {
             content: storage_leaves.iter().map(|&val| Some(val)).collect(),
         };
->>>>>>> e59e2822
         self.insert_preinitialized_segment(Segment::TrieData, preinit_trie_data_segment);
         self.insert_preinitialized_segment(
             Segment::AccountsLinkedList,
@@ -746,15 +728,15 @@
     }
 
     fn log_debug(&self, msg: String) {
-        // if !self.is_jumpdest_analysis {
+        if !self.is_jumpdest_analysis {
             log::debug!("{}", msg);
-        // }
+        }
     }
 
     fn log(&self, level: Level, msg: String) {
-        // if !self.is_jumpdest_analysis {
+        if !self.is_jumpdest_analysis {
             log::log!(level, "{}", msg);
-        // }
+        }
     }
 }
 
