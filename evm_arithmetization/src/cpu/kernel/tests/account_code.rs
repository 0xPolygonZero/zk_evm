use std::collections::HashMap;

use anyhow::Result;
use ethereum_types::{Address, BigEndianHash, H256, U256};
use hex_literal::hex;
use keccak_hash::keccak;
use mpt_trie::nibbles::Nibbles;
use mpt_trie::partial_trie::{HashedPartialTrie, Node, PartialTrie};
use plonky2::field::goldilocks_field::GoldilocksField as F;
use plonky2::field::types::Field;
use rand::{thread_rng, Rng};

use crate::cpu::kernel::aggregator::KERNEL;
use crate::cpu::kernel::constants::context_metadata::ContextMetadata::{self, GasLimit};
use crate::cpu::kernel::constants::global_metadata::GlobalMetadata;
use crate::cpu::kernel::interpreter::Interpreter;
use crate::cpu::kernel::tests::mpt::nibbles_64;
use crate::generation::mpt::{
    load_linked_lists_and_txn_and_receipt_mpts, load_state_mpt, AccountRlp,
};
use crate::generation::TrieInputs;
use crate::memory::segments::Segment;
use crate::util::h2u;
use crate::witness::memory::{MemoryAddress, MemorySegmentState};
use crate::witness::operation::CONTEXT_SCALING_FACTOR;

pub(crate) fn initialize_mpts<F: Field>(
    interpreter: &mut Interpreter<F>,
    trie_inputs: &TrieInputs,
) {
    // Load all MPTs.
    let (mut trie_root_ptrs, state_leaves, storage_leaves, trie_data) =
        load_linked_lists_and_txn_and_receipt_mpts(trie_inputs)
            .expect("Invalid MPT data for preinitialization");

    interpreter.generation_state.memory.contexts[0].segments
        [Segment::AccountsLinkedList.unscale()]
    .content = state_leaves;
    interpreter.generation_state.memory.contexts[0].segments
        [Segment::StorageLinkedList.unscale()]
    .content = storage_leaves;
    interpreter.generation_state.memory.contexts[0].segments[Segment::TrieData.unscale()].content =
        trie_data.clone();
    interpreter.generation_state.trie_root_ptrs = trie_root_ptrs.clone();

    if trie_root_ptrs.state_root_ptr.is_none() {
        trie_root_ptrs.state_root_ptr = Some(
            load_state_mpt(
                &trie_inputs.trim(),
                &mut interpreter.generation_state.memory.contexts[0].segments
                    [Segment::TrieData.unscale()]
                .content,
            )
            .expect("Invalid MPT data for preinitialization"),
        );
    }

    let accounts_len = Segment::AccountsLinkedList as usize
        + interpreter.generation_state.memory.contexts[0].segments
            [Segment::AccountsLinkedList.unscale()]
        .content
        .len();
    let storage_len = Segment::StorageLinkedList as usize
        + interpreter.generation_state.memory.contexts[0].segments
            [Segment::StorageLinkedList.unscale()]
        .content
        .len();
    let accounts_len_addr = MemoryAddress {
        context: 0,
        segment: Segment::GlobalMetadata.unscale(),
<<<<<<< HEAD
        virt: GlobalMetadata::AccountsLinkedListLen.unscale(),
=======
        virt: GlobalMetadata::AccountsLinkedListNextAvailable.unscale(),
>>>>>>> 5edb9696
    };
    let storage_len_addr = MemoryAddress {
        context: 0,
        segment: Segment::GlobalMetadata.unscale(),
<<<<<<< HEAD
        virt: GlobalMetadata::StorageLinkedListLen.unscale(),
=======
        virt: GlobalMetadata::StorageLinkedListNextAvailable.unscale(),
>>>>>>> 5edb9696
    };
    let initial_accounts_len_addr = MemoryAddress {
        context: 0,
        segment: Segment::GlobalMetadata.unscale(),
        virt: GlobalMetadata::InitialAccountsLinkedListLen.unscale(),
    };
    let initial_storage_len_addr = MemoryAddress {
        context: 0,
        segment: Segment::GlobalMetadata.unscale(),
        virt: GlobalMetadata::InitialStorageLinkedListLen.unscale(),
    };
    let trie_data_len_addr = MemoryAddress {
        context: 0,
        segment: Segment::GlobalMetadata.unscale(),
        virt: GlobalMetadata::TrieDataSize.unscale(),
    };
    let trie_data_len = interpreter.generation_state.memory.contexts[0].segments
        [Segment::TrieData.unscale()]
    .content
    .len();
    interpreter.set_memory_multi_addresses(&[
        (accounts_len_addr, accounts_len.into()),
        (storage_len_addr, storage_len.into()),
        (trie_data_len_addr, trie_data_len.into()),
        (initial_accounts_len_addr, accounts_len.into()),
        (initial_storage_len_addr, storage_len.into()),
    ]);

    let state_addr =
        MemoryAddress::new_bundle((GlobalMetadata::StateTrieRoot as usize).into()).unwrap();
    let txn_addr =
        MemoryAddress::new_bundle((GlobalMetadata::TransactionTrieRoot as usize).into()).unwrap();
    let receipts_addr =
        MemoryAddress::new_bundle((GlobalMetadata::ReceiptTrieRoot as usize).into()).unwrap();
    let len_addr =
        MemoryAddress::new_bundle((GlobalMetadata::TrieDataSize as usize).into()).unwrap();

    let mut to_set = vec![];
    if let Some(state_root_ptr) = trie_root_ptrs.state_root_ptr {
        to_set.push((state_addr, state_root_ptr.into()));
    }
    to_set.extend([
        (txn_addr, trie_root_ptrs.txn_root_ptr.into()),
        (receipts_addr, trie_root_ptrs.receipt_root_ptr.into()),
    ]);

    interpreter.set_memory_multi_addresses(&to_set);

    for (i, data) in trie_data.iter().enumerate() {
        let trie_addr = MemoryAddress::new(0, Segment::TrieData, i);
        interpreter
            .generation_state
            .memory
            .set(trie_addr, data.unwrap_or_default());
    }
}

// Stolen from `tests/mpt/insert.rs`
// Prepare the interpreter by inserting the account in the state trie.
pub(crate) fn prepare_interpreter<F: Field>(
    interpreter: &mut Interpreter<F>,
    address: Address,
    account: &AccountRlp,
) -> Result<()> {
    let mpt_insert_state_trie = KERNEL.global_labels["mpt_insert_state_trie"];
    let check_state_trie = KERNEL.global_labels["check_state_trie"];
    let mut state_trie: HashedPartialTrie = HashedPartialTrie::from(Node::Empty);
    let trie_inputs = TrieInputs {
        state_trie: HashedPartialTrie::from(Node::Empty),
        transactions_trie: HashedPartialTrie::from(Node::Empty),
        receipts_trie: HashedPartialTrie::from(Node::Empty),
        storage_tries: vec![],
    };

    initialize_mpts(interpreter, &trie_inputs);
    assert_eq!(interpreter.stack(), vec![]);

    let k = nibbles_64(U256::from_big_endian(
        keccak(address.to_fixed_bytes()).as_bytes(),
    ));
    // Next, execute mpt_insert_state_trie.
    interpreter.generation_state.registers.program_counter = mpt_insert_state_trie;
    let trie_data = interpreter.get_trie_data_mut();
    if trie_data.is_empty() {
        // In the assembly we skip over 0, knowing trie_data[0] = 0 by default.
        // Since we don't explicitly set it to 0, we need to do so here.
        trie_data.push(Some(0.into()));
    }
    let value_ptr = trie_data.len();
    trie_data.push(Some(account.nonce));
    trie_data.push(Some(account.balance));
    // In memory, storage_root gets interpreted as a pointer to a storage trie,
    // so we have to ensure the pointer is valid. It's easiest to set it to 0,
    // which works as an empty node, since trie_data[0] = 0 = MPT_TYPE_EMPTY.
    trie_data.push(Some(H256::zero().into_uint()));
    trie_data.push(Some(account.code_hash.into_uint()));
    let trie_data_len = trie_data.len().into();
    interpreter.set_global_metadata_field(GlobalMetadata::TrieDataSize, trie_data_len);
    interpreter
        .push(0xDEADBEEFu32.into())
        .expect("The stack should not overflow");
    interpreter
        .push(value_ptr.into())
        .expect("The stack should not overflow"); // value_ptr
    interpreter
        .push(k.try_into().unwrap())
        .expect("The stack should not overflow"); // key

    interpreter.run()?;

    assert_eq!(
        interpreter.stack().len(),
        0,
        "Expected empty stack after insert, found {:?}",
        interpreter.stack()
    );

    // Set initial tries.
    interpreter
        .push(0xDEADBEEFu32.into())
        .expect("The stack should not overflow");
    interpreter
        .push((Segment::StorageLinkedList as usize + 8).into())
        .expect("The stack should not overflow");
    interpreter
        .push((Segment::AccountsLinkedList as usize + 6).into())
        .expect("The stack should not overflow");
    interpreter.push(interpreter.get_global_metadata_field(GlobalMetadata::StateTrieRoot));

    // Now, set the payload.
    interpreter.generation_state.registers.program_counter =
        KERNEL.global_labels["mpt_set_payload"];

    interpreter.run()?;

    let acc_ptr = interpreter.pop().expect("The stack should not be empty") - 2;
    let storage_ptr = interpreter.pop().expect("The stack should not be empty") - 3;
    interpreter.set_global_metadata_field(GlobalMetadata::InitialAccountsLinkedListLen, acc_ptr);
    interpreter.set_global_metadata_field(GlobalMetadata::InitialStorageLinkedListLen, storage_ptr);

    // Now, execute `mpt_hash_state_trie`.
    state_trie.insert(k, rlp::encode(account).to_vec());
    let expected_state_trie_hash = state_trie.hash();
    interpreter.set_global_metadata_field(
        GlobalMetadata::StateTrieRootDigestAfter,
        h2u(expected_state_trie_hash),
    );

    interpreter.generation_state.registers.program_counter = check_state_trie;
    interpreter
        .halt_offsets
        .push(KERNEL.global_labels["check_txn_trie"]);
    interpreter
        .push(0xDEADBEEFu32.into())
        .expect("The stack should not overflow");
    interpreter
        .push(interpreter.get_global_metadata_field(GlobalMetadata::TrieDataSize)) // Initial trie data segment size, unused.
        .expect("The stack should not overflow");
    interpreter.run()?;

    assert_eq!(
        interpreter.stack().len(),
        2,
        "Expected 2 items on stack after hashing, found {:?}",
        interpreter.stack()
    );

    Ok(())
}

// Test account with a given code hash.
fn test_account(code: &[u8]) -> AccountRlp {
    AccountRlp {
        nonce: U256::from(1111),
        balance: U256::from(2222),
        storage_root: HashedPartialTrie::from(Node::Empty).hash(),
        code_hash: keccak(code),
    }
}

fn random_code() -> Vec<u8> {
    let mut rng = thread_rng();
    let num_bytes = rng.gen_range(0..1000);
    (0..num_bytes).map(|_| rng.gen()).collect()
}

#[test]
fn test_extcodesize() -> Result<()> {
    let code = random_code();
    let account = test_account(&code);

    let mut interpreter: Interpreter<F> = Interpreter::new(0, vec![], None);
    let address: Address = thread_rng().gen();
    // Prepare the interpreter by inserting the account in the state trie.
    prepare_interpreter(&mut interpreter, address, &account)?;

    let extcodesize = KERNEL.global_labels["extcodesize"];

    // Test `extcodesize`
    interpreter.generation_state.registers.program_counter = extcodesize;
    interpreter.pop().expect("The stack should not be empty");
    interpreter.pop().expect("The stack should not be empty");
    assert!(interpreter.stack().is_empty());
    interpreter
        .push(0xDEADBEEFu32.into())
        .expect("The stack should not overflow");
    interpreter
        .push(U256::from_big_endian(address.as_bytes()))
        .expect("The stack should not overflow");
    interpreter.generation_state.inputs.contract_code =
        HashMap::from([(keccak(&code), code.clone())]);
    interpreter.run()?;

    assert_eq!(
        interpreter.stack(),
        vec![U256::one() << CONTEXT_SCALING_FACTOR, code.len().into()]
    );

    Ok(())
}

#[test]
fn test_extcodecopy() -> Result<()> {
    let code = random_code();
    let account = test_account(&code);

    let mut interpreter: Interpreter<F> = Interpreter::new(0, vec![], None);
    let address: Address = thread_rng().gen();
    // Prepare the interpreter by inserting the account in the state trie.
    prepare_interpreter(&mut interpreter, address, &account)?;

    let context = interpreter.context();
    interpreter.generation_state.memory.contexts[context].segments
        [Segment::ContextMetadata.unscale()]
    .set(GasLimit.unscale(), U256::from(1000000000000u64));

    // Pre-initialize the accessed addresses list.
    let init_accessed_addresses = KERNEL.global_labels["init_access_lists"];
    interpreter.generation_state.registers.program_counter = init_accessed_addresses;
    interpreter.push(0xdeadbeefu32.into());
    interpreter.run()?;

    let extcodecopy = KERNEL.global_labels["sys_extcodecopy"];

    // Put random data in main memory and the `KernelAccountCode` segment for
    // realism.
    let mut rng = thread_rng();
    for i in 0..2000 {
        interpreter.generation_state.memory.contexts[context].segments
            [Segment::MainMemory.unscale()]
        .set(i, U256::from(rng.gen::<u8>()));
        interpreter.generation_state.memory.contexts[context].segments
            [Segment::KernelAccountCode.unscale()]
        .set(i, U256::from(rng.gen::<u8>()));
    }

    // Random inputs
    let dest_offset = rng.gen_range(0..3000);
    let offset = rng.gen_range(0..1500);
    let size = rng.gen_range(0..1500);

    // Test `extcodecopy`
    interpreter.generation_state.registers.program_counter = extcodecopy;
    interpreter.pop().expect("The stack should not be empty");
    interpreter.pop().expect("The stack should not be empty");
    assert!(interpreter.stack().is_empty());
    interpreter
        .push(size.into())
        .expect("The stack should not overflow");
    interpreter
        .push(offset.into())
        .expect("The stack should not overflow");
    interpreter
        .push(dest_offset.into())
        .expect("The stack should not overflow");
    interpreter
        .push(U256::from_big_endian(address.as_bytes()))
        .expect("The stack should not overflow");
    interpreter
        .push((0xDEADBEEFu64 + (1 << 32)).into())
        .expect("The stack should not overflow"); // kexit_info
    interpreter.generation_state.inputs.contract_code =
        HashMap::from([(keccak(&code), code.clone())]);
    interpreter.run()?;

    assert!(interpreter.stack().is_empty());
    // Check that the code was correctly copied to memory.
    for i in 0..size {
        let memory = interpreter.generation_state.memory.contexts[context].segments
            [Segment::MainMemory.unscale()]
        .get(dest_offset + i);
        assert_eq!(
            memory,
            code.get(offset + i).copied().unwrap_or_default().into()
        );
    }

    Ok(())
}

/// Prepare the interpreter for storage tests by inserting all necessary
/// accounts in the state trie, adding the code we want to context 1 and
/// switching the context.
fn prepare_interpreter_all_accounts<F: Field>(
    interpreter: &mut Interpreter<F>,
    trie_inputs: TrieInputs,
    addr: [u8; 20],
    code: &[u8],
) -> Result<()> {
    // Load all MPTs.
    initialize_mpts(interpreter, &trie_inputs);
    assert_eq!(interpreter.stack(), vec![]);

    // Copy the initial account and storage pointers
    interpreter
        .push(0xDEADBEEFu32.into())
        .expect("The stack should not overflow");
    interpreter.generation_state.registers.program_counter =
        KERNEL.global_labels["store_initial_accounts"];
    interpreter.run()?;
    interpreter
        .push(0xDEADBEEFu32.into())
        .expect("The stack should not overflow");
    interpreter.generation_state.registers.program_counter =
        KERNEL.global_labels["store_initial_slots"];
    interpreter.run()?;

<<<<<<< HEAD
    // Set the pointers to the intial payloads.
=======
    // Set the pointers to the initial payloads.
>>>>>>> 5edb9696
    interpreter
        .push(0xDEADBEEFu32.into())
        .expect("The stack should not overflow");
    interpreter
        .push((Segment::StorageLinkedList as usize + 8).into())
        .expect("The stack should not overflow");
    interpreter
        .push((Segment::AccountsLinkedList as usize + 6).into())
        .expect("The stack should not overflow");
    interpreter.push(interpreter.get_global_metadata_field(GlobalMetadata::StateTrieRoot));

    // Now, set the payloads in the state trie leaves.
    interpreter.generation_state.registers.program_counter =
        KERNEL.global_labels["mpt_set_payload"];

    interpreter.run()?;

    assert_eq!(
        interpreter.stack().len(),
        2,
<<<<<<< HEAD
        "Expected 2 items on stack after setting the inital trie payloads, found {:?}",
=======
        "Expected 2 items on stack after setting the initial trie payloads, found {:?}",
>>>>>>> 5edb9696
        interpreter.stack()
    );

    let acc_ptr = interpreter.pop().expect("The stack should not be empty") - 2;
    let storage_ptr = interpreter.pop().expect("The stack should not be empty") - 3;
    interpreter.set_global_metadata_field(GlobalMetadata::InitialAccountsLinkedListLen, acc_ptr);
    interpreter.set_global_metadata_field(GlobalMetadata::InitialStorageLinkedListLen, storage_ptr);

    // Switch context and initialize memory with the data we need for the tests.
    interpreter.generation_state.registers.program_counter = 0;
    interpreter.set_code(1, code.to_vec());
    interpreter.set_context_metadata_field(
        1,
        ContextMetadata::Address,
        U256::from_big_endian(&addr),
    );
    interpreter.set_context_metadata_field(1, ContextMetadata::GasLimit, 100_000.into());
    interpreter.set_context(1);
    interpreter.set_is_kernel(false);
    interpreter.set_context_metadata_field(
        1,
        ContextMetadata::ParentProgramCounter,
        0xdeadbeefu32.into(),
    );
    interpreter.set_context_metadata_field(
        1,
        ContextMetadata::ParentContext,
        U256::one() << CONTEXT_SCALING_FACTOR, // ctx = 1
    );

    Ok(())
}

/// Tests an SSTORE within a code similar to the contract code in add11_yml.
#[test]
fn sstore() -> Result<()> {
    // We take the same `to` account as in add11_yml.
    let addr = hex!("095e7baea6a6c7c4c2dfeb977efac326af552d87");

    let addr_hashed = keccak(addr);

    let addr_nibbles = Nibbles::from_bytes_be(addr_hashed.as_bytes()).unwrap();

    let code = [0x60, 0x01, 0x60, 0x01, 0x01, 0x60, 0x00, 0x55, 0x00];
    let code_hash = keccak(code);

    let account_before = AccountRlp {
        balance: 0x0de0b6b3a7640000u64.into(),
        code_hash,
        ..AccountRlp::default()
    };

    let mut state_trie_before = HashedPartialTrie::from(Node::Empty);

    state_trie_before.insert(addr_nibbles, rlp::encode(&account_before).to_vec());

    let trie_inputs = TrieInputs {
        state_trie: state_trie_before.clone(),
        transactions_trie: Node::Empty.into(),
        receipts_trie: Node::Empty.into(),
        storage_tries: vec![(addr_hashed, Node::Empty.into())],
    };

    let initial_stack = vec![];
    let mut interpreter: Interpreter<F> = Interpreter::new(0, initial_stack, None);

    // Pre-initialize the accessed addresses list.
    let init_accessed_addresses = KERNEL.global_labels["init_access_lists"];
    interpreter.generation_state.registers.program_counter = init_accessed_addresses;
    interpreter.push(0xdeadbeefu32.into());
    interpreter.run()?;

    // Prepare the interpreter by inserting the account in the state trie.
    prepare_interpreter_all_accounts(&mut interpreter, trie_inputs, addr, &code)?;

    interpreter.run()?;

    // The first two elements in the stack are `success` and `leftover_gas`,
    // returned by the `sys_stop` opcode.
    interpreter.pop().expect("Stack should not be empty");
    interpreter.pop().expect("Stack should not be empty");

    // The code should have added an element to the storage of `to_account`. We run
    // `mpt_hash_state_trie` to check that.
    let account_after = AccountRlp {
        balance: 0x0de0b6b3a7640000u64.into(),
        code_hash,
        storage_root: HashedPartialTrie::from(Node::Leaf {
            nibbles: Nibbles::from_h256_be(keccak([0u8; 32])),
            value: vec![2],
        })
        .hash(),
        ..AccountRlp::default()
    };

    let mut expected_state_trie_after = HashedPartialTrie::from(Node::Empty);
    expected_state_trie_after.insert(addr_nibbles, rlp::encode(&account_after).to_vec());

    let expected_state_trie_hash = expected_state_trie_after.hash();

    interpreter.set_global_metadata_field(
        GlobalMetadata::StateTrieRootDigestAfter,
        h2u(expected_state_trie_hash),
    );
    interpreter
        .halt_offsets
        .push(KERNEL.global_labels["check_txn_trie"]);
    // Now, execute `mpt_hash_state_trie` and check that the hash is correct.
    let mpt_hash_state_trie = KERNEL.global_labels["check_state_trie"];
    interpreter.generation_state.registers.program_counter = mpt_hash_state_trie;
    interpreter.set_is_kernel(true);
    interpreter.set_context(0);
    interpreter
        .push(0xDEADBEEFu32.into())
        .expect("The stack should not overflow");
    interpreter
        .push(1.into()) // Initial length of the trie data segment, unused.
        .expect("The stack should not overflow");
    interpreter.run()?;

    Ok(())
}

/// Tests an SLOAD within a code similar to the contract code in add11_yml.
#[test]
fn sload() -> Result<()> {
    let addr = hex!("095e7baea6a6c7c4c2dfeb977efac326af552d87");

    let addr_hashed = keccak(addr);

    let addr_nibbles = Nibbles::from_bytes_be(addr_hashed.as_bytes()).unwrap();

    // This code is similar to the one in add11_yml's contract, but we pop the added
    // value and carry out an SLOAD instead of an SSTORE. We also add a PUSH at
    // the end.
    let code = [
        0x60, 0x01, 0x60, 0x01, 0x01, 0x50, 0x60, 0x00, 0x54, 0x60, 0x03, 0x00,
    ];
    let code_hash = keccak(code);

    let account_before = AccountRlp {
        balance: 0x0de0b6b3a7640000u64.into(),
        code_hash,
        ..AccountRlp::default()
    };

    let mut state_trie_before = HashedPartialTrie::from(Node::Empty);

    state_trie_before.insert(addr_nibbles, rlp::encode(&account_before).to_vec());

    let trie_inputs = TrieInputs {
        state_trie: state_trie_before.clone(),
        transactions_trie: Node::Empty.into(),
        receipts_trie: Node::Empty.into(),
        storage_tries: vec![(addr_hashed, Node::Empty.into())],
    };

    let initial_stack = vec![];
    let mut interpreter: Interpreter<F> = Interpreter::new(0, initial_stack, None);

    // Pre-initialize the accessed addresses list.
    let init_accessed_addresses = KERNEL.global_labels["init_access_lists"];
    interpreter.generation_state.registers.program_counter = init_accessed_addresses;
    interpreter.push(0xdeadbeefu32.into());
    interpreter.run()?;

    // Prepare the interpreter by inserting the account in the state trie.
    prepare_interpreter_all_accounts(&mut interpreter, trie_inputs, addr, &code)?;
    interpreter.run()?;

    // The first two elements in the stack are `success` and `leftover_gas`,
    // returned by the `sys_stop` opcode.
    interpreter
        .pop()
        .expect("The stack length should not be empty.");
    interpreter
        .pop()
        .expect("The stack length should not be empty.");

    // The SLOAD in the provided code should return 0, since
    // the storage trie is empty. The last step in the code
    // pushes the value 3.
    assert_eq!(interpreter.stack(), vec![0x0.into(), 0x3.into()]);
    interpreter
        .pop()
        .expect("The stack length should not be empty.");
    interpreter
        .pop()
        .expect("The stack length should not be empty.");
    // Now, execute `mpt_hash_state_trie`. We check that the state trie has not
    // changed.
    let mpt_hash_state_trie = KERNEL.global_labels["mpt_hash_state_trie"];
    interpreter.generation_state.registers.program_counter = mpt_hash_state_trie;
    interpreter.set_is_kernel(true);
    interpreter.set_context(0);
    interpreter
        .push(0xDEADBEEFu32.into())
        .expect("The stack should not overflow.");
    interpreter
        .push(interpreter.get_global_metadata_field(GlobalMetadata::TrieDataSize)) // Initial length of the trie data segment, unused.
        .expect("The stack should not overflow.");
    interpreter.run()?;

    assert_eq!(
        interpreter.stack().len(),
        2,
        "Expected 2 items on stack after hashing, found {:?}",
        interpreter.stack()
    );

    let trie_data_segment_len = interpreter.stack()[0];

    let hash = H256::from_uint(&interpreter.stack()[1]);

    let expected_state_trie_hash = state_trie_before.hash();
    assert_eq!(hash, expected_state_trie_hash);
    Ok(())
}<|MERGE_RESOLUTION|>--- conflicted
+++ resolved
@@ -68,20 +68,12 @@
     let accounts_len_addr = MemoryAddress {
         context: 0,
         segment: Segment::GlobalMetadata.unscale(),
-<<<<<<< HEAD
-        virt: GlobalMetadata::AccountsLinkedListLen.unscale(),
-=======
         virt: GlobalMetadata::AccountsLinkedListNextAvailable.unscale(),
->>>>>>> 5edb9696
     };
     let storage_len_addr = MemoryAddress {
         context: 0,
         segment: Segment::GlobalMetadata.unscale(),
-<<<<<<< HEAD
-        virt: GlobalMetadata::StorageLinkedListLen.unscale(),
-=======
         virt: GlobalMetadata::StorageLinkedListNextAvailable.unscale(),
->>>>>>> 5edb9696
     };
     let initial_accounts_len_addr = MemoryAddress {
         context: 0,
@@ -409,11 +401,7 @@
         KERNEL.global_labels["store_initial_slots"];
     interpreter.run()?;
 
-<<<<<<< HEAD
-    // Set the pointers to the intial payloads.
-=======
     // Set the pointers to the initial payloads.
->>>>>>> 5edb9696
     interpreter
         .push(0xDEADBEEFu32.into())
         .expect("The stack should not overflow");
@@ -434,11 +422,7 @@
     assert_eq!(
         interpreter.stack().len(),
         2,
-<<<<<<< HEAD
-        "Expected 2 items on stack after setting the inital trie payloads, found {:?}",
-=======
         "Expected 2 items on stack after setting the initial trie payloads, found {:?}",
->>>>>>> 5edb9696
         interpreter.stack()
     );
 
