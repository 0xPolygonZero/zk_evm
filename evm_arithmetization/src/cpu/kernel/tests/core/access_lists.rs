--- conflicted
+++ resolved
@@ -22,7 +22,7 @@
     // Check the initial state of the access list in the kernel.
     let initial_stack = vec![0xdeadbeefu32.into()];
     let mut interpreter = Interpreter::<F>::new(init_label, initial_stack);
-    interpreter.run()?;
+    interpreter.run(None)?;
 
     assert!(interpreter.stack().is_empty());
 
@@ -69,7 +69,7 @@
 
     let initial_stack = vec![0xdeadbeefu32.into()];
     let mut interpreter = Interpreter::<F>::new(init_label, initial_stack);
-    interpreter.run()?;
+    interpreter.run(None)?;
 
     // test the list iterator
     let mut list = interpreter
@@ -96,7 +96,7 @@
     // Test for address already in list.
     let initial_stack = vec![0xdeadbeefu32.into()];
     let mut interpreter = Interpreter::<F>::new(init_label, initial_stack);
-    interpreter.run()?;
+    interpreter.run(None)?;
 
     let insert_accessed_addresses = KERNEL.global_labels["insert_accessed_addresses"];
 
@@ -110,7 +110,7 @@
     interpreter.push(U256::from(address.0.as_slice()));
     interpreter.generation_state.registers.program_counter = insert_accessed_addresses;
 
-    interpreter.run()?;
+    interpreter.run(None)?;
     assert_eq!(interpreter.stack(), &[U256::one()]);
     assert_eq!(
         interpreter.generation_state.memory.get(
@@ -131,7 +131,7 @@
     // Test for address already in list.
     let initial_stack = vec![0xdeadbeefu32.into()];
     let mut interpreter = Interpreter::<F>::new(init_access_lists, initial_stack);
-    interpreter.run()?;
+    interpreter.run(None)?;
 
     let insert_accessed_addresses = KERNEL.global_labels["insert_accessed_addresses"];
 
@@ -155,25 +155,9 @@
         interpreter.push(0xdeadbeefu32.into());
         interpreter.push(addr);
         interpreter.generation_state.registers.program_counter = insert_accessed_addresses;
-        interpreter.run()?;
+        interpreter.run(None)?;
         assert_eq!(interpreter.pop().unwrap(), U256::one());
     }
-<<<<<<< HEAD
-    interpreter.generation_state.memory.set(
-        MemoryAddress::new_bundle(U256::from(AccessedAddressesLen as usize)).unwrap(),
-        U256::from(n),
-    );
-    interpreter.run(None)?;
-    assert_eq!(interpreter.stack(), &[U256::zero()]);
-    assert_eq!(
-        interpreter
-            .generation_state
-            .memory
-            .get(MemoryAddress::new_bundle(U256::from(AccessedAddressesLen as usize)).unwrap()),
-        U256::from(n)
-    );
-=======
->>>>>>> 300e2875
 
     for i in 0..n {
         // Test for address already in list.
@@ -181,7 +165,7 @@
         interpreter.push(retaddr);
         interpreter.push(U256::from(addr_in_list.0.as_slice()));
         interpreter.generation_state.registers.program_counter = insert_accessed_addresses;
-        interpreter.run()?;
+        interpreter.run(None)?;
         assert_eq!(interpreter.pop().unwrap(), U256::zero());
         assert_eq!(
             interpreter.generation_state.memory.get(
@@ -192,21 +176,13 @@
             U256::from(offset + 2 * (n + 1))
         );
     }
-<<<<<<< HEAD
-    interpreter.generation_state.memory.set(
-        MemoryAddress::new_bundle(U256::from(AccessedAddressesLen as usize)).unwrap(),
-        U256::from(n),
-    );
-    interpreter.run(None)?;
-=======
 
     // Test for address not in list.
     interpreter.push(retaddr);
     interpreter.push(U256::from(addr_not_in_list.0.as_slice()));
     interpreter.generation_state.registers.program_counter = insert_accessed_addresses;
 
-    interpreter.run()?;
->>>>>>> 300e2875
+    interpreter.run(None)?;
     assert_eq!(interpreter.stack(), &[U256::one()]);
     assert_eq!(
         interpreter.generation_state.memory.get(
@@ -235,7 +211,7 @@
     // Test for address already in list.
     let initial_stack = vec![0xdeadbeefu32.into()];
     let mut interpreter = Interpreter::<F>::new(init_access_lists, initial_stack);
-    interpreter.run()?;
+    interpreter.run(None)?;
 
     let insert_accessed_storage_keys = KERNEL.global_labels["insert_accessed_storage_keys"];
 
@@ -264,26 +240,10 @@
         interpreter.push(key);
         interpreter.push(addr);
         interpreter.generation_state.registers.program_counter = insert_accessed_storage_keys;
-        interpreter.run()?;
+        interpreter.run(None)?;
         assert_eq!(interpreter.pop().unwrap(), U256::one());
         assert_eq!(interpreter.pop().unwrap(), value);
     }
-<<<<<<< HEAD
-    interpreter.generation_state.memory.set(
-        MemoryAddress::new_bundle(U256::from(AccessedStorageKeysLen as usize)).unwrap(),
-        U256::from(3 * n),
-    );
-    interpreter.run(None)?;
-    assert_eq!(interpreter.stack(), &[storage_key_in_list.2, U256::zero()]);
-    assert_eq!(
-        interpreter
-            .generation_state
-            .memory
-            .get(MemoryAddress::new_bundle(U256::from(AccessedStorageKeysLen as usize)).unwrap()),
-        U256::from(3 * n)
-    );
-=======
->>>>>>> 300e2875
 
     for i in 0..10 {
         // Test for storage key already in list.
@@ -293,7 +253,7 @@
         interpreter.push(key);
         interpreter.push(U256::from(addr.0.as_slice()));
         interpreter.generation_state.registers.program_counter = insert_accessed_storage_keys;
-        interpreter.run()?;
+        interpreter.run(None)?;
         assert_eq!(interpreter.pop().unwrap(), U256::zero());
         assert_eq!(interpreter.pop().unwrap(), value);
         assert_eq!(
@@ -305,23 +265,36 @@
             U256::from(offset + 4 * (n + 1))
         );
     }
-<<<<<<< HEAD
+
+    // Test for storage key not in list.
+    let initial_stack = vec![
+        retaddr,
+        storage_key_not_in_list.2,
+        storage_key_not_in_list.1,
+        U256::from(storage_key_not_in_list.0 .0.as_slice()),
+    ];
+    let mut interpreter: Interpreter<F> =
+        Interpreter::new(insert_accessed_storage_keys, initial_stack);
+    for i in 0..n {
+        let addr = U256::from(storage_keys[i].0 .0.as_slice());
+        interpreter
+            .generation_state
+            .memory
+            .set(MemoryAddress::new(0, AccessedStorageKeys, 3 * i), addr);
+        interpreter.generation_state.memory.set(
+            MemoryAddress::new(0, AccessedStorageKeys, 3 * i + 1),
+            storage_keys[i].1,
+        );
+        interpreter.generation_state.memory.set(
+            MemoryAddress::new(0, AccessedStorageKeys, 3 * i + 2),
+            storage_keys[i].2,
+        );
+    }
     interpreter.generation_state.memory.set(
         MemoryAddress::new_bundle(U256::from(AccessedStorageKeysLen as usize)).unwrap(),
         U256::from(3 * n),
     );
     interpreter.run(None)?;
-=======
-
-    // Test for storage key not in list.
-    interpreter.push(retaddr);
-    interpreter.push(storage_key_not_in_list.2);
-    interpreter.push(storage_key_not_in_list.1);
-    interpreter.push(U256::from(storage_key_not_in_list.0 .0.as_slice()));
-    interpreter.generation_state.registers.program_counter = insert_accessed_storage_keys;
-
-    interpreter.run()?;
->>>>>>> 300e2875
     assert_eq!(
         interpreter.stack(),
         &[storage_key_not_in_list.2, U256::one()]
