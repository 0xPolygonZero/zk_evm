--- conflicted
+++ resolved
@@ -21,18 +21,18 @@
 
     // Check the initial state of the access list in the kernel.
     let initial_stack = vec![0xdeadbeefu32.into()];
-    let mut interpreter = Interpreter::<F>::new_with_kernel(init_label, initial_stack);
+    let mut interpreter = Interpreter::<F>::new(init_label, initial_stack);
     interpreter.run()?;
 
     assert!(interpreter.stack().is_empty());
 
     let acc_addr_list: Vec<U256> = (0..2)
         .map(|i| {
-            interpreter.generation_state.memory.get(MemoryAddress::new(
-                0,
-                Segment::AccessedAddresses,
-                i,
-            ))
+            interpreter.generation_state.memory.get(
+                MemoryAddress::new(0, Segment::AccessedAddresses, i),
+                false,
+                &HashMap::default(),
+            )
         })
         .collect();
     assert_eq!(
@@ -42,11 +42,11 @@
 
     let acc_storage_keys: Vec<U256> = (0..4)
         .map(|i| {
-            interpreter.generation_state.memory.get(MemoryAddress::new(
-                0,
-                Segment::AccessedStorageKeys,
-                i,
-            ))
+            interpreter.generation_state.memory.get(
+                MemoryAddress::new(0, Segment::AccessedStorageKeys, i),
+                false,
+                &HashMap::default(),
+            )
         })
         .collect();
 
@@ -68,7 +68,7 @@
     let init_label = KERNEL.global_labels["init_access_lists"];
 
     let initial_stack = vec![0xdeadbeefu32.into()];
-    let mut interpreter = Interpreter::<F>::new_with_kernel(init_label, initial_stack);
+    let mut interpreter = Interpreter::<F>::new(init_label, initial_stack);
     interpreter.run()?;
 
     // test the list iterator
@@ -95,7 +95,7 @@
 
     // Test for address already in list.
     let initial_stack = vec![0xdeadbeefu32.into()];
-    let mut interpreter = Interpreter::<F>::new_with_kernel(init_label, initial_stack);
+    let mut interpreter = Interpreter::<F>::new(init_label, initial_stack);
     interpreter.run()?;
 
     let insert_accessed_addresses = KERNEL.global_labels["insert_accessed_addresses"];
@@ -113,10 +113,11 @@
     interpreter.run()?;
     assert_eq!(interpreter.stack(), &[U256::one()]);
     assert_eq!(
-        interpreter
-            .generation_state
-            .memory
-            .get(MemoryAddress::new_bundle(U256::from(AccessedAddressesLen as usize)).unwrap()),
+        interpreter.generation_state.memory.get(
+            MemoryAddress::new_bundle(U256::from(AccessedAddressesLen as usize)).unwrap(),
+            false,
+            &HashMap::default(),
+        ),
         U256::from(Segment::AccessedAddresses as usize + 4)
     );
 
@@ -129,7 +130,7 @@
 
     // Test for address already in list.
     let initial_stack = vec![0xdeadbeefu32.into()];
-    let mut interpreter = Interpreter::<F>::new_with_kernel(init_access_lists, initial_stack);
+    let mut interpreter = Interpreter::<F>::new(init_access_lists, initial_stack);
     interpreter.run()?;
 
     let insert_accessed_addresses = KERNEL.global_labels["insert_accessed_addresses"];
@@ -148,14 +149,7 @@
         "Cosmic luck or bad RNG?"
     );
 
-<<<<<<< HEAD
-    // Test for address already in list.
-    let initial_stack = vec![retaddr, U256::from(addr_in_list.0.as_slice())];
-    let mut interpreter: Interpreter<F> =
-        Interpreter::new(insert_accessed_addresses, initial_stack);
-=======
     let offset = Segment::AccessedAddresses as usize;
->>>>>>> efd602f1
     for i in 0..n {
         let addr = U256::from(addresses[i].0.as_slice());
         interpreter.push(0xdeadbeefu32.into());
@@ -164,29 +158,7 @@
         interpreter.run()?;
         assert_eq!(interpreter.pop().unwrap(), U256::one());
     }
-<<<<<<< HEAD
-    interpreter.generation_state.memory.set(
-        MemoryAddress::new_bundle(U256::from(AccessedAddressesLen as usize)).unwrap(),
-        U256::from(n),
-    );
-    interpreter.run()?;
-    assert_eq!(interpreter.stack(), &[U256::zero()]);
-    assert_eq!(
-        interpreter.generation_state.memory.get(
-            MemoryAddress::new_bundle(U256::from(AccessedAddressesLen as usize)).unwrap(),
-            false,
-            &HashMap::default()
-        ),
-        U256::from(n)
-    );
-
-    // Test for address not in list.
-    let initial_stack = vec![retaddr, U256::from(addr_not_in_list.0.as_slice())];
-    let mut interpreter: Interpreter<F> =
-        Interpreter::new(insert_accessed_addresses, initial_stack);
-=======
-
->>>>>>> efd602f1
+
     for i in 0..n {
         // Test for address already in list.
         let addr_in_list = addresses[i];
@@ -196,10 +168,11 @@
         interpreter.run()?;
         assert_eq!(interpreter.pop().unwrap(), U256::zero());
         assert_eq!(
-            interpreter
-                .generation_state
-                .memory
-                .get(MemoryAddress::new_bundle(U256::from(AccessedAddressesLen as usize)).unwrap()),
+            interpreter.generation_state.memory.get(
+                MemoryAddress::new_bundle(U256::from(AccessedAddressesLen as usize)).unwrap(),
+                false,
+                &HashMap::default(),
+            ),
             U256::from(offset + 2 * (n + 1))
         );
     }
@@ -212,34 +185,19 @@
     interpreter.run()?;
     assert_eq!(interpreter.stack(), &[U256::one()]);
     assert_eq!(
-<<<<<<< HEAD
         interpreter.generation_state.memory.get(
             MemoryAddress::new_bundle(U256::from(AccessedAddressesLen as usize)).unwrap(),
             false,
-            &HashMap::default()
-        ),
-        U256::from(n + 1)
-    );
-    assert_eq!(
-        interpreter.generation_state.memory.get(
-            MemoryAddress::new(0, AccessedAddresses, n),
-            false,
-            &HashMap::default()
-        ),
-=======
-        interpreter
-            .generation_state
-            .memory
-            .get(MemoryAddress::new_bundle(U256::from(AccessedAddressesLen as usize)).unwrap()),
+            &HashMap::default(),
+        ),
         U256::from(offset + 2 * (n + 2))
     );
     assert_eq!(
-        interpreter.generation_state.memory.get(MemoryAddress::new(
-            0,
-            AccessedAddresses,
-            2 * (n + 1)
-        )),
->>>>>>> efd602f1
+        interpreter.generation_state.memory.get(
+            MemoryAddress::new(0, AccessedAddresses, 2 * (n + 1)),
+            false,
+            &HashMap::default(),
+        ),
         U256::from(addr_not_in_list.0.as_slice())
     );
 
@@ -252,7 +210,7 @@
 
     // Test for address already in list.
     let initial_stack = vec![0xdeadbeefu32.into()];
-    let mut interpreter = Interpreter::<F>::new_with_kernel(init_access_lists, initial_stack);
+    let mut interpreter = Interpreter::<F>::new(init_access_lists, initial_stack);
     interpreter.run()?;
 
     let insert_accessed_storage_keys = KERNEL.global_labels["insert_accessed_storage_keys"];
@@ -272,19 +230,7 @@
         "Cosmic luck or bad RNG?"
     );
 
-<<<<<<< HEAD
-    // Test for storage key already in list.
-    let initial_stack = vec![
-        retaddr,
-        storage_key_in_list.2,
-        storage_key_in_list.1,
-        U256::from(storage_key_in_list.0 .0.as_slice()),
-    ];
-    let mut interpreter: Interpreter<F> =
-        Interpreter::new(insert_accessed_storage_keys, initial_stack);
-=======
     let offset = Segment::AccessedStorageKeys as usize;
->>>>>>> efd602f1
     for i in 0..n {
         let addr = U256::from(storage_keys[i].0 .0.as_slice());
         let key = storage_keys[i].1;
@@ -298,45 +244,6 @@
         assert_eq!(interpreter.pop().unwrap(), U256::one());
         assert_eq!(interpreter.pop().unwrap(), value);
     }
-<<<<<<< HEAD
-    interpreter.generation_state.memory.set(
-        MemoryAddress::new_bundle(U256::from(AccessedStorageKeysLen as usize)).unwrap(),
-        U256::from(3 * n),
-    );
-    interpreter.run()?;
-    assert_eq!(interpreter.stack(), &[storage_key_in_list.2, U256::zero()]);
-    assert_eq!(
-        interpreter.generation_state.memory.get(
-            MemoryAddress::new_bundle(U256::from(AccessedStorageKeysLen as usize)).unwrap(),
-            false,
-            &HashMap::default()
-        ),
-        U256::from(3 * n)
-    );
-
-    // Test for storage key not in list.
-    let initial_stack = vec![
-        retaddr,
-        storage_key_not_in_list.2,
-        storage_key_not_in_list.1,
-        U256::from(storage_key_not_in_list.0 .0.as_slice()),
-    ];
-    let mut interpreter: Interpreter<F> =
-        Interpreter::new(insert_accessed_storage_keys, initial_stack);
-    for i in 0..n {
-        let addr = U256::from(storage_keys[i].0 .0.as_slice());
-        interpreter
-            .generation_state
-            .memory
-            .set(MemoryAddress::new(0, AccessedStorageKeys, 3 * i), addr);
-        interpreter.generation_state.memory.set(
-            MemoryAddress::new(0, AccessedStorageKeys, 3 * i + 1),
-            storage_keys[i].1,
-        );
-        interpreter.generation_state.memory.set(
-            MemoryAddress::new(0, AccessedStorageKeys, 3 * i + 2),
-            storage_keys[i].2,
-=======
 
     for i in 0..10 {
         // Test for storage key already in list.
@@ -351,10 +258,11 @@
         assert_eq!(interpreter.pop().unwrap(), value);
         assert_eq!(
             interpreter.generation_state.memory.get(
-                MemoryAddress::new_bundle(U256::from(AccessedStorageKeysLen as usize)).unwrap()
+                MemoryAddress::new_bundle(U256::from(AccessedStorageKeysLen as usize)).unwrap(),
+                false,
+                &HashMap::default(),
             ),
             U256::from(offset + 4 * (n + 1))
->>>>>>> efd602f1
         );
     }
 
@@ -371,66 +279,35 @@
         &[storage_key_not_in_list.2, U256::one()]
     );
     assert_eq!(
-<<<<<<< HEAD
-        interpreter.generation_state.memory.get(
-            MemoryAddress::new_bundle(U256::from(AccessedStorageKeysLen as usize),).unwrap(),
+        interpreter.generation_state.memory.get(
+            MemoryAddress::new_bundle(U256::from(AccessedStorageKeysLen as usize)).unwrap(),
             false,
             &HashMap::default()
         ),
-        U256::from(3 * (n + 1))
-    );
-    assert_eq!(
-        interpreter.generation_state.memory.get(
-            MemoryAddress::new(0, AccessedStorageKeys, 3 * n,),
+        U256::from(offset + 4 * (n + 2))
+    );
+    assert_eq!(
+        interpreter.generation_state.memory.get(
+            MemoryAddress::new(0, AccessedStorageKeys, 4 * (n + 1)),
+            false,
+            &HashMap::default(),
+        ),
+        U256::from(storage_key_not_in_list.0 .0.as_slice())
+    );
+    assert_eq!(
+        interpreter.generation_state.memory.get(
+            MemoryAddress::new(0, AccessedStorageKeys, 4 * (n + 1) + 1),
             false,
             &HashMap::default()
         ),
-        U256::from(storage_key_not_in_list.0 .0.as_slice())
-    );
-    assert_eq!(
-        interpreter.generation_state.memory.get(
-            MemoryAddress::new(0, AccessedStorageKeys, 3 * n + 1,),
+        storage_key_not_in_list.1
+    );
+    assert_eq!(
+        interpreter.generation_state.memory.get(
+            MemoryAddress::new(0, AccessedStorageKeys, 4 * (n + 1) + 2),
             false,
             &HashMap::default()
         ),
-        storage_key_not_in_list.1
-    );
-    assert_eq!(
-        interpreter.generation_state.memory.get(
-            MemoryAddress::new(0, AccessedStorageKeys, 3 * n + 2,),
-            false,
-            &HashMap::default()
-        ),
-=======
-        interpreter
-            .generation_state
-            .memory
-            .get(MemoryAddress::new_bundle(U256::from(AccessedStorageKeysLen as usize)).unwrap()),
-        U256::from(offset + 4 * (n + 2))
-    );
-    assert_eq!(
-        interpreter.generation_state.memory.get(MemoryAddress::new(
-            0,
-            AccessedStorageKeys,
-            4 * (n + 1)
-        )),
-        U256::from(storage_key_not_in_list.0 .0.as_slice())
-    );
-    assert_eq!(
-        interpreter.generation_state.memory.get(MemoryAddress::new(
-            0,
-            AccessedStorageKeys,
-            4 * (n + 1) + 1
-        )),
-        storage_key_not_in_list.1
-    );
-    assert_eq!(
-        interpreter.generation_state.memory.get(MemoryAddress::new(
-            0,
-            AccessedStorageKeys,
-            4 * (n + 1) + 2
-        )),
->>>>>>> efd602f1
         storage_key_not_in_list.2
     );
 
