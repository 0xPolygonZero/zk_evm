--- conflicted
+++ resolved
@@ -20,14 +20,8 @@
     let expected_addr = U256::from_big_endian(&hex!("3f09c73a5ed19289fb9bdc72f1742566df146f56"));
 
     let initial_stack = vec![retaddr, nonce, sender];
-<<<<<<< HEAD
-    let mut interpreter: Interpreter<F> =
-        Interpreter::new_with_kernel(get_create_address, initial_stack);
+    let mut interpreter: Interpreter<F> = Interpreter::new(get_create_address, initial_stack);
     interpreter.run(None)?;
-=======
-    let mut interpreter: Interpreter<F> = Interpreter::new(get_create_address, initial_stack);
-    interpreter.run()?;
->>>>>>> 300e2875
 
     assert_eq!(interpreter.stack(), &[expected_addr]);
 
@@ -112,14 +106,8 @@
     } in create2_test_cases()
     {
         let initial_stack = vec![retaddr, salt, U256::from(code_hash.0), sender];
-<<<<<<< HEAD
-        let mut interpreter: Interpreter<F> =
-            Interpreter::new_with_kernel(get_create2_address, initial_stack);
+        let mut interpreter: Interpreter<F> = Interpreter::new(get_create2_address, initial_stack);
         interpreter.run(None)?;
-=======
-        let mut interpreter: Interpreter<F> = Interpreter::new(get_create2_address, initial_stack);
-        interpreter.run()?;
->>>>>>> 300e2875
 
         assert_eq!(interpreter.stack(), &[expected_addr]);
     }
