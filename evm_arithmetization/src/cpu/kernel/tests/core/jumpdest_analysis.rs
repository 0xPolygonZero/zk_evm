#![cfg(not(feature = "cdk_erigon"))]

use std::collections::{BTreeSet, HashMap};

use anyhow::Result;
use ethereum_types::U256;
use plonky2::field::goldilocks_field::GoldilocksField as F;
use plonky2::hash::hash_types::RichField;

use crate::cpu::kernel::aggregator::KERNEL;
use crate::cpu::kernel::interpreter::Interpreter;
use crate::cpu::kernel::opcodes::{get_opcode, get_push_opcode};
<<<<<<< HEAD
use crate::generation::jumpdest::JumpDestTableProcessed;
=======
use crate::memory::segments::Segment;
use crate::witness::memory::MemoryAddress;
>>>>>>> 6ef88277
use crate::witness::operation::CONTEXT_SCALING_FACTOR;

impl<F: RichField> Interpreter<F> {
    pub(crate) fn set_jumpdest_analysis_inputs(&mut self, jumps: HashMap<usize, BTreeSet<usize>>) {
        self.generation_state.set_jumpdest_analysis_inputs(jumps);
    }

    pub(crate) fn get_jumpdest_bit(&self, offset: usize) -> U256 {
        if self.generation_state.memory.contexts[self.context()].segments
            [Segment::JumpdestBits.unscale()]
        .content
        .len()
            > offset
        {
            // Even though we are in the interpreter, `JumpdestBits` is not part of the
            // preinitialized segments, so we don't need to carry out the additional checks
            // when get the value from memory.
            self.generation_state.memory.get_with_init(MemoryAddress {
                context: self.context(),
                segment: Segment::JumpdestBits.unscale(),
                virt: offset,
            })
        } else {
            0.into()
        }
    }

    pub(crate) fn get_jumpdest_bits(&self, context: usize) -> Vec<bool> {
        self.generation_state.memory.contexts[context].segments[Segment::JumpdestBits.unscale()]
            .content
            .iter()
            .map(|x| x.unwrap_or_default().bit(0))
            .collect()
    }
}

#[test]
fn test_jumpdest_analysis() -> Result<()> {
    // By default the interpreter will skip jumpdest analysis asm and compute
    // the jumpdest table bits natively. We avoid that starting 1 line after
    // performing the missing first PROVER_INPUT "by hand"
    let jumpdest_analysis = KERNEL.global_labels["jumpdest_analysis"] + 1;
    const CONTEXT: usize = 3; // arbitrary

    let add = get_opcode("ADD");
    let push2 = get_push_opcode(2);
    let jumpdest = get_opcode("JUMPDEST");

    #[rustfmt::skip]
    let mut code: Vec<u8> = vec![
        add,
        jumpdest,
        push2,
        jumpdest, // part of PUSH2
        jumpdest, // part of PUSH2
        jumpdest,
        add,
        jumpdest,
    ];
    code.extend(
        (0..32)
            .rev()
            .map(get_push_opcode)
            .chain(std::iter::once(jumpdest)),
    );

    let mut jumpdest_bits = vec![false, true, false, false, false, true, false, true];
    // Add 32 falses and 1 true
    jumpdest_bits.extend(
        std::iter::repeat(false)
            .take(32)
            .chain(std::iter::once(true)),
    );

    let mut interpreter: Interpreter<F> = Interpreter::new(jumpdest_analysis, vec![], None);
    let code_len = code.len();

    interpreter.set_code(CONTEXT, code);
    interpreter.set_jumpdest_analysis_inputs(HashMap::from([(
        3,
        BTreeSet::from_iter(
            jumpdest_bits
                .iter()
                .enumerate()
                .filter(|&(_, &x)| x)
                .map(|(i, _)| i),
        ),
    )]));

    // The `set_jumpdest_analysis_inputs` method is never used.
    assert_eq!(
        interpreter.generation_state.jumpdest_table,
        // Context 3 has jumpdest 1, 5, 7. All have proof 0 and hence
        // the list [proof_0, jumpdest_0, ... ] is [0, 1, 0, 5, 0, 7, 8, 40]
        Some(JumpDestTableProcessed::new(HashMap::from([(
            3,
            vec![0, 1, 0, 5, 0, 7, 8, 40]
        )])))
    );

    // Run jumpdest analysis with context = 3
    interpreter.generation_state.registers.context = CONTEXT;
    interpreter
        .push(0xDEADBEEFu32.into())
        .expect("The stack should not overflow");
    interpreter
        .push(code_len.into())
        .expect("The stack should not overflow");
    interpreter
        .push(U256::from(CONTEXT) << CONTEXT_SCALING_FACTOR)
        .expect("The stack should not overflow");

    // We need to manually pop the jumpdest_table and push its value on the top of
    // the stack
    (*interpreter
        .generation_state
        .jumpdest_table
        .as_mut()
        .unwrap())
    .get_mut(&CONTEXT)
    .unwrap()
    .pop();
    interpreter
        .push(41.into())
        .expect("The stack should not overflow");

    interpreter.run()?;
    assert_eq!(interpreter.stack(), vec![]);

    assert_eq!(jumpdest_bits, interpreter.get_jumpdest_bits(CONTEXT));

    Ok(())
}

#[test]
fn test_packed_verification() -> Result<()> {
    let write_table_if_jumpdest = KERNEL.global_labels["write_table_if_jumpdest"];
    const CONTEXT: usize = 3; // arbitrary

    let add = get_opcode("ADD");
    let jumpdest = get_opcode("JUMPDEST");

    let mut code: Vec<u8> = std::iter::once(add)
        .chain(
            (0..=31)
                .rev()
                .map(get_push_opcode)
                .chain(std::iter::once(jumpdest)),
        )
        .collect();

    let jumpdest_bits: Vec<bool> = std::iter::repeat(false)
        .take(33)
        .chain(std::iter::once(true))
        .collect();

    // Contract creation transaction.
    let initial_stack = vec![
        0xDEADBEEFu32.into(),
        U256::from(CONTEXT) << CONTEXT_SCALING_FACTOR,
        33.into(),
        U256::one(),
    ];
    let mut interpreter: Interpreter<F> =
        Interpreter::new(write_table_if_jumpdest, initial_stack.clone(), None);
    interpreter.set_code(CONTEXT, code.clone());
    interpreter.generation_state.jumpdest_table = Some(JumpDestTableProcessed::new(HashMap::from(
        [(3, vec![1, 33])],
    )));

    interpreter.run()?;

    assert_eq!(jumpdest_bits, interpreter.get_jumpdest_bits(CONTEXT));

    // If we add 1 to each opcode the jumpdest at position 32 is never a valid
    // jumpdest
    for i in 1..=32 {
        code[i] += 1;
        let mut interpreter: Interpreter<F> =
            Interpreter::new(write_table_if_jumpdest, initial_stack.clone(), None);
        interpreter.set_code(CONTEXT, code.clone());
        interpreter.generation_state.jumpdest_table = Some(JumpDestTableProcessed::new(
            HashMap::from([(3, vec![1, 33])]),
        ));

        assert!(interpreter.run().is_err());

        assert!(interpreter.get_jumpdest_bits(CONTEXT).is_empty());

        code[i] -= 1;
    }

    Ok(())
}

#[test]
fn test_verify_non_jumpdest() -> Result<()> {
    // By default the interpreter will skip jumpdest analysis asm and compute
    // the jumpdest table bits natively. We avoid that starting 1 line after
    // performing the missing first PROVER_INPUT "by hand"
    let verify_non_jumpdest = KERNEL.global_labels["verify_non_jumpdest"];
    const CONTEXT: usize = 3; // arbitrary

    let add = get_opcode("ADD");
    let push2 = get_push_opcode(2);
    let jumpdest = get_opcode("JUMPDEST");

    #[rustfmt::skip]
    let mut code: Vec<u8> = vec![
        add,
        jumpdest,
        push2,
        jumpdest, // part of PUSH2
        jumpdest, // part of PUSH2
        jumpdest,
        add,
        jumpdest,
    ];
    code.extend(
        (0..32)
            .rev()
            .map(get_push_opcode)
            .chain(std::iter::once(jumpdest)),
    );
    let code_len = code.len();

    // If we add 1 to each opcode the jumpdest at position 32 is never a valid
    // jumpdest
    for i in 8..code_len - 1 {
        code[i] += 1;
        let mut interpreter: Interpreter<F> = Interpreter::new(verify_non_jumpdest, vec![], None);
        interpreter.generation_state.registers.context = CONTEXT;

        interpreter.set_code(CONTEXT, code.clone());
        code[i] -= 1;

        // We check that all non jumpdests are indeed non jumpdests
        for j in (0..code.len()).filter(|&i| i != 1 && i != 5 && i != 7) {
            interpreter.generation_state.registers.program_counter = verify_non_jumpdest;
            interpreter
                .push(0xDEADBEEFu32.into())
                .expect("The stack should not overflow");
            interpreter
                .push(j.into())
                .expect("The stack should not overflow");
            interpreter.run()?;
            assert!(interpreter.stack().is_empty());
            assert_eq!(interpreter.get_jumpdest_bit(j), U256::zero());
        }
    }
    Ok(())
}<|MERGE_RESOLUTION|>--- conflicted
+++ resolved
@@ -10,17 +10,14 @@
 use crate::cpu::kernel::aggregator::KERNEL;
 use crate::cpu::kernel::interpreter::Interpreter;
 use crate::cpu::kernel::opcodes::{get_opcode, get_push_opcode};
-<<<<<<< HEAD
 use crate::generation::jumpdest::JumpDestTableProcessed;
-=======
 use crate::memory::segments::Segment;
 use crate::witness::memory::MemoryAddress;
->>>>>>> 6ef88277
 use crate::witness::operation::CONTEXT_SCALING_FACTOR;
 
 impl<F: RichField> Interpreter<F> {
     pub(crate) fn set_jumpdest_analysis_inputs(&mut self, jumps: HashMap<usize, BTreeSet<usize>>) {
-        self.generation_state.set_jumpdest_analysis_inputs(jumps);
+        let _ = self.generation_state.set_jumpdest_analysis_inputs(jumps);
     }
 
     pub(crate) fn get_jumpdest_bit(&self, offset: usize) -> U256 {
