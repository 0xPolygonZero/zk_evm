--- conflicted
+++ resolved
@@ -77,13 +77,8 @@
     if trie_data.is_empty() {
         // In the assembly we skip over 0, knowing trie_data[0] = 0 by default.
         // Since we don't explicitly set it to 0, we need to do so here.
-<<<<<<< HEAD
-        trie_data.push(0.into());
-        trie_data.push(0.into());
-=======
         trie_data.push(Some(0.into()));
         trie_data.push(Some(0.into()));
->>>>>>> 57545d55
     }
     let len = trie_data.len();
     interpreter.set_global_metadata_field(GlobalMetadata::TrieDataSize, len.into());
