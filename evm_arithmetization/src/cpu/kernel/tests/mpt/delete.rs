use anyhow::Result;
use ethereum_types::{BigEndianHash, H160, H256, U256, U512};
use mpt_trie::nibbles::Nibbles;
use mpt_trie::partial_trie::{HashedPartialTrie, PartialTrie};
use plonky2::field::goldilocks_field::GoldilocksField as F;
use rand::{random, thread_rng, Rng};
use smt_trie::db::MemoryDb;
use smt_trie::keys::key_balance;
use smt_trie::smt::{Key, Smt};
use smt_trie::utils::{hashout2u, key2u};

use crate::cpu::kernel::aggregator::KERNEL;
use crate::cpu::kernel::constants::global_metadata::GlobalMetadata;
use crate::cpu::kernel::interpreter::Interpreter;
use crate::cpu::kernel::tests::account_code::initialize_mpts;
use crate::cpu::kernel::tests::mpt::{nibbles_64, test_account_1_rlp, test_account_2};
use crate::generation::mpt::AccountRlp;
use crate::generation::TrieInputs;
use crate::Node;

#[test]
fn smt_delete_empty() -> Result<()> {
    test_state_trie(
        Smt::<MemoryDb>::default(),
        key_balance(H160(random())),
        U256(random()),
    )
}

#[test]
fn smt_delete_random() -> Result<()> {
    const N: usize = 100;
    let mut rng = thread_rng();
    for _iter in 0..N {
        let mut state_smt = Smt::<MemoryDb>::default();
        let num_keys: usize = rng.gen_range(0..100);
        for _ in 0..num_keys {
            let key = key_balance(H160(rng.gen()));
            let value = U256(rng.gen());
            state_smt.set(key, value);
        }
        let trie_inputs = TrieInputs {
            state_smt: state_smt.serialize(),
            transactions_trie: Default::default(),
            receipts_trie: Default::default(),
        };

        let key = key_balance(H160(rng.gen()));
        let value = U256(rng.gen());
        test_state_trie(state_smt, key, value)?;
    }
    Ok(())
}

/// Note: The account's storage_root is ignored, as we can't insert a new
/// storage_root without the accompanying trie data. An empty trie's
/// storage_root is used instead.
fn test_state_trie(state_smt: Smt<MemoryDb>, k: Key, value: U256) -> Result<()> {
    let trie_inputs = TrieInputs {
        state_smt: state_smt.serialize(),
        transactions_trie: Default::default(),
        receipts_trie: Default::default(),
    };
    let smt_insert_state = KERNEL.global_labels["smt_insert_state"];
    let smt_delete = KERNEL.global_labels["smt_delete"];
    let smt_hash = KERNEL.global_labels["smt_hash"];

    let initial_stack = vec![];
    let mut interpreter: Interpreter<F> = Interpreter::new(0, initial_stack);

    initialize_mpts(&mut interpreter, &trie_inputs);
    assert_eq!(interpreter.stack(), vec![]);

    // Next, execute smt_insert_state.
    interpreter.generation_state.registers.program_counter = smt_insert_state;
    let trie_data = interpreter.get_trie_data_mut();
    if trie_data.is_empty() {
        // In the assembly we skip over 0, knowing trie_data[0] = 0 by default.
        // Since we don't explicitly set it to 0, we need to do so here.
<<<<<<< HEAD
        trie_data.push(0.into());
        trie_data.push(0.into());
    }
    let len = trie_data.len();
    interpreter.set_global_metadata_field(GlobalMetadata::TrieDataSize, len.into());
=======
        trie_data.push(Some(0.into()));
    }
    let value_ptr = trie_data.len();
    trie_data.push(Some(account.nonce));
    trie_data.push(Some(account.balance));
    // In memory, storage_root gets interpreted as a pointer to a storage trie,
    // so we have to ensure the pointer is valid. It's easiest to set it to 0,
    // which works as an empty node, since trie_data[0] = 0 = MPT_TYPE_EMPTY.
    trie_data.push(Some(H256::zero().into_uint()));
    trie_data.push(Some(account.code_hash.into_uint()));
    let trie_data_len = trie_data.len().into();
    interpreter.set_global_metadata_field(GlobalMetadata::TrieDataSize, trie_data_len);
>>>>>>> ed8d982e
    interpreter
        .push(0xDEADBEEFu32.into())
        .expect("The stack should not overflow");
    interpreter
        .push(value)
        .expect("The stack should not overflow");
    interpreter
        .push(key2u(k))
        .expect("The stack should not overflow"); // key
    interpreter.run()?;
    assert_eq!(
        interpreter.stack().len(),
        0,
        "Expected empty stack after insert, found {:?}",
        interpreter.stack()
    );

    // Next, execute smt_delete, deleting the account we just inserted.
    let state_trie_ptr = interpreter.get_global_metadata_field(GlobalMetadata::StateTrieRoot);
    interpreter.generation_state.registers.program_counter = smt_delete;
    interpreter
        .push(0xDEADBEEFu32.into())
        .expect("The stack should not overflow");
    interpreter
        .push(key2u(k))
        .expect("The stack should not overflow");
    interpreter
        .push(state_trie_ptr)
        .expect("The stack should not overflow");
    interpreter.run()?;
    let state_trie_ptr = interpreter.pop().expect("The stack should not be empty");

    // Now, execute smt_hash_state.
    interpreter.generation_state.registers.program_counter = smt_hash;
    interpreter
        .push(0xDEADBEEFu32.into())
        .expect("The stack should not overflow");
    interpreter
        .push(2.into()) // Initial length of the trie data segment, unused.
        .expect("The stack should not overflow");
    interpreter
        .push(state_trie_ptr)
        .expect("The stack should not overflow");
    interpreter.run()?;

    let state_smt_hash = interpreter.pop().expect("The stack should not be empty");
    let expected_state_smt_hash = hashout2u(state_smt.root);
    assert_eq!(state_smt_hash, expected_state_smt_hash);

    Ok(())
}<|MERGE_RESOLUTION|>--- conflicted
+++ resolved
@@ -77,26 +77,11 @@
     if trie_data.is_empty() {
         // In the assembly we skip over 0, knowing trie_data[0] = 0 by default.
         // Since we don't explicitly set it to 0, we need to do so here.
-<<<<<<< HEAD
-        trie_data.push(0.into());
-        trie_data.push(0.into());
+        trie_data.push(Some(0.into()));
+        trie_data.push(Some(0.into()));
     }
     let len = trie_data.len();
     interpreter.set_global_metadata_field(GlobalMetadata::TrieDataSize, len.into());
-=======
-        trie_data.push(Some(0.into()));
-    }
-    let value_ptr = trie_data.len();
-    trie_data.push(Some(account.nonce));
-    trie_data.push(Some(account.balance));
-    // In memory, storage_root gets interpreted as a pointer to a storage trie,
-    // so we have to ensure the pointer is valid. It's easiest to set it to 0,
-    // which works as an empty node, since trie_data[0] = 0 = MPT_TYPE_EMPTY.
-    trie_data.push(Some(H256::zero().into_uint()));
-    trie_data.push(Some(account.code_hash.into_uint()));
-    let trie_data_len = trie_data.len().into();
-    interpreter.set_global_metadata_field(GlobalMetadata::TrieDataSize, trie_data_len);
->>>>>>> ed8d982e
     interpreter
         .push(0xDEADBEEFu32.into())
         .expect("The stack should not overflow");
