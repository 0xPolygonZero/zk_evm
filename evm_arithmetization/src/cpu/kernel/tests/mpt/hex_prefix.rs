use anyhow::Result;
use ethereum_types::U256;
use plonky2::field::goldilocks_field::GoldilocksField as F;

use crate::cpu::kernel::aggregator::KERNEL;
use crate::cpu::kernel::interpreter::Interpreter;
use crate::memory::segments::Segment;

#[test]
fn hex_prefix_even_nonterminated() -> Result<()> {
    let hex_prefix = KERNEL.global_labels["hex_prefix_rlp"];

    let retdest = 0xDEADBEEFu32.into();
    let terminated = 0.into();
    let packed_nibbles = 0xABCDEF.into();
    let num_nibbles = 6.into();
    let rlp_pos = U256::from(Segment::RlpRaw as usize);
    let initial_stack = vec![retdest, terminated, packed_nibbles, num_nibbles, rlp_pos];
<<<<<<< HEAD
    let mut interpreter: Interpreter<F> = Interpreter::new_with_kernel(hex_prefix, initial_stack);
    interpreter.run(None)?;
=======
    let mut interpreter: Interpreter<F> = Interpreter::new(hex_prefix, initial_stack);
    interpreter.run()?;
>>>>>>> 300e2875
    assert_eq!(interpreter.stack(), vec![rlp_pos + U256::from(5)]);

    assert_eq!(
        interpreter.get_rlp_memory(),
        vec![
            0x80 + 4, // prefix
            0,        // neither flag is set
            0xAB,
            0xCD,
            0xEF
        ]
    );

    Ok(())
}

#[test]
fn hex_prefix_odd_terminated() -> Result<()> {
    let hex_prefix = KERNEL.global_labels["hex_prefix_rlp"];

    let retdest = 0xDEADBEEFu32.into();
    let terminated = 1.into();
    let packed_nibbles = 0xABCDE.into();
    let num_nibbles = 5.into();
    let rlp_pos = U256::from(Segment::RlpRaw as usize);
    let initial_stack = vec![retdest, terminated, packed_nibbles, num_nibbles, rlp_pos];
<<<<<<< HEAD
    let mut interpreter: Interpreter<F> = Interpreter::new_with_kernel(hex_prefix, initial_stack);
    interpreter.run(None)?;
=======
    let mut interpreter: Interpreter<F> = Interpreter::new(hex_prefix, initial_stack);
    interpreter.run()?;
>>>>>>> 300e2875
    assert_eq!(interpreter.stack(), vec![rlp_pos + U256::from(4)]);

    assert_eq!(
        interpreter.get_rlp_memory(),
        vec![
            0x80 + 3, // prefix
            (2 + 1) * 16 + 0xA,
            0xBC,
            0xDE,
        ]
    );

    Ok(())
}

#[test]
fn hex_prefix_odd_terminated_tiny() -> Result<()> {
    let hex_prefix = KERNEL.global_labels["hex_prefix_rlp"];

    let retdest = 0xDEADBEEFu32.into();
    let terminated = 1.into();
    let packed_nibbles = 0xA.into();
    let num_nibbles = 1.into();
    let rlp_pos = U256::from(Segment::RlpRaw as usize + 2);
    let initial_stack = vec![retdest, terminated, packed_nibbles, num_nibbles, rlp_pos];
<<<<<<< HEAD
    let mut interpreter: Interpreter<F> = Interpreter::new_with_kernel(hex_prefix, initial_stack);
    interpreter.run(None)?;
=======
    let mut interpreter: Interpreter<F> = Interpreter::new(hex_prefix, initial_stack);
    interpreter.run()?;
>>>>>>> 300e2875
    assert_eq!(
        interpreter.stack(),
        vec![U256::from(Segment::RlpRaw as usize + 3)]
    );

    assert_eq!(
        interpreter.get_rlp_memory(),
        vec![
            // Since rlp_pos = 2, we skipped over the first two bytes.
            0,
            0,
            // No length prefix; this tiny string is its own RLP encoding.
            (2 + 1) * 16 + 0xA,
        ]
    );

    Ok(())
}<|MERGE_RESOLUTION|>--- conflicted
+++ resolved
@@ -16,13 +16,8 @@
     let num_nibbles = 6.into();
     let rlp_pos = U256::from(Segment::RlpRaw as usize);
     let initial_stack = vec![retdest, terminated, packed_nibbles, num_nibbles, rlp_pos];
-<<<<<<< HEAD
-    let mut interpreter: Interpreter<F> = Interpreter::new_with_kernel(hex_prefix, initial_stack);
+    let mut interpreter: Interpreter<F> = Interpreter::new(hex_prefix, initial_stack);
     interpreter.run(None)?;
-=======
-    let mut interpreter: Interpreter<F> = Interpreter::new(hex_prefix, initial_stack);
-    interpreter.run()?;
->>>>>>> 300e2875
     assert_eq!(interpreter.stack(), vec![rlp_pos + U256::from(5)]);
 
     assert_eq!(
@@ -49,13 +44,8 @@
     let num_nibbles = 5.into();
     let rlp_pos = U256::from(Segment::RlpRaw as usize);
     let initial_stack = vec![retdest, terminated, packed_nibbles, num_nibbles, rlp_pos];
-<<<<<<< HEAD
-    let mut interpreter: Interpreter<F> = Interpreter::new_with_kernel(hex_prefix, initial_stack);
+    let mut interpreter: Interpreter<F> = Interpreter::new(hex_prefix, initial_stack);
     interpreter.run(None)?;
-=======
-    let mut interpreter: Interpreter<F> = Interpreter::new(hex_prefix, initial_stack);
-    interpreter.run()?;
->>>>>>> 300e2875
     assert_eq!(interpreter.stack(), vec![rlp_pos + U256::from(4)]);
 
     assert_eq!(
@@ -81,13 +71,8 @@
     let num_nibbles = 1.into();
     let rlp_pos = U256::from(Segment::RlpRaw as usize + 2);
     let initial_stack = vec![retdest, terminated, packed_nibbles, num_nibbles, rlp_pos];
-<<<<<<< HEAD
-    let mut interpreter: Interpreter<F> = Interpreter::new_with_kernel(hex_prefix, initial_stack);
+    let mut interpreter: Interpreter<F> = Interpreter::new(hex_prefix, initial_stack);
     interpreter.run(None)?;
-=======
-    let mut interpreter: Interpreter<F> = Interpreter::new(hex_prefix, initial_stack);
-    interpreter.run()?;
->>>>>>> 300e2875
     assert_eq!(
         interpreter.stack(),
         vec![U256::from(Segment::RlpRaw as usize + 3)]
