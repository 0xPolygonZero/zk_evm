use anyhow::Result;
use ethereum_types::{BigEndianHash, H256};
use mpt_trie::nibbles::Nibbles;
use mpt_trie::partial_trie::{HashedPartialTrie, PartialTrie};
use plonky2::field::goldilocks_field::GoldilocksField as F;

use super::test_account_1_empty_storage_rlp;
use crate::cpu::kernel::aggregator::KERNEL;
use crate::cpu::kernel::constants::global_metadata::GlobalMetadata;
use crate::cpu::kernel::interpreter::Interpreter;
use crate::cpu::kernel::tests::account_code::initialize_mpts;
use crate::cpu::kernel::tests::mpt::{
    nibbles_64, nibbles_count, test_account_1_rlp, test_account_2,
};
use crate::generation::mpt::AccountRlp;
use crate::generation::TrieInputs;
use crate::memory::segments::Segment;
use crate::testing_utils::init_logger;
use crate::util::h2u;
use crate::Node;

#[test]
fn mpt_insert_empty() -> Result<()> {
    test_state_trie(Default::default(), nibbles_64(0xABC), test_account_2())
}

#[test]
fn mpt_insert_leaf_identical_keys() -> Result<()> {
    let key = nibbles_64(0xABC);
    let state_trie = Node::Leaf {
        nibbles: key,
        value: test_account_1_empty_storage_rlp(),
    }
    .into();
    test_state_trie(state_trie, key, test_account_2())
}

#[test]
fn mpt_insert_leaf_nonoverlapping_keys() -> Result<()> {
    let state_trie = Node::Leaf {
        nibbles: nibbles_64(0xABC),
        value: test_account_1_rlp(),
    }
    .into();
    test_state_trie(state_trie, nibbles_64(0x123), test_account_2())
}

#[test]
fn mpt_insert_leaf_overlapping_keys() -> Result<()> {
    let state_trie = Node::Leaf {
        nibbles: nibbles_64(0xABC),
        value: test_account_1_rlp(),
    }
    .into();
    test_state_trie(state_trie, nibbles_64(0xADE), test_account_2())
}

#[test]
#[ignore] // TODO: Not valid for state trie, all keys have same len.
fn mpt_insert_leaf_insert_key_extends_leaf_key() -> Result<()> {
    let state_trie = Node::Leaf {
        nibbles: 0xABC_u64.into(),
        value: test_account_1_rlp(),
    }
    .into();
    test_state_trie(state_trie, nibbles_64(0xABCDE), test_account_2())
}

#[test]
#[ignore] // TODO: Not valid for state trie, all keys have same len.
fn mpt_insert_leaf_leaf_key_extends_insert_key() -> Result<()> {
    let state_trie = Node::Leaf {
        nibbles: 0xABCDE_u64.into(),
        value: test_account_1_rlp(),
    }
    .into();
    test_state_trie(state_trie, nibbles_64(0xABC), test_account_2())
}

#[test]
fn mpt_insert_branch_replacing_empty_child() -> Result<()> {
    init_logger();
    let children = core::array::from_fn(|_| Node::Empty.into());
    let state_trie = Node::Branch {
        children,
        value: vec![],
    }
    .into();

    test_state_trie(state_trie, nibbles_64(0xABC), test_account_2())
}

#[test]
// TODO: Not a valid test because branches state trie cannot have branch values.
// We should change it to use a different trie.
#[ignore]
fn mpt_insert_extension_nonoverlapping_keys() -> Result<()> {
    // Existing keys are 0xABC, 0xABCDEF; inserted key is 0x12345.
    let mut children = core::array::from_fn(|_| Node::Empty.into());
    children[0xD] = Node::Leaf {
        nibbles: 0xEF_u64.into(),
        value: test_account_1_rlp(),
    }
    .into();
    let state_trie = Node::Extension {
        nibbles: 0xABC_u64.into(),
        child: Node::Branch {
            children,
            value: test_account_1_rlp(),
        }
        .into(),
    }
    .into();
    test_state_trie(state_trie, nibbles_64(0x12345), test_account_2())
}

#[test]
// TODO: Not a valid test because branches state trie cannot have branch values.
// We should change it to use a different trie.
#[ignore]
fn mpt_insert_extension_insert_key_extends_node_key() -> Result<()> {
    // Existing keys are 0xA, 0xABCD; inserted key is 0xABCDEF.
    let mut children = core::array::from_fn(|_| Node::Empty.into());
    children[0xB] = Node::Leaf {
        nibbles: 0xCD_u64.into(),
        value: test_account_1_rlp(),
    }
    .into();
    let state_trie = Node::Extension {
        nibbles: 0xA_u64.into(),
        child: Node::Branch {
            children,
            value: test_account_1_rlp(),
        }
        .into(),
    }
    .into();
    test_state_trie(state_trie, nibbles_64(0xABCDEF), test_account_2())
}

#[test]
fn mpt_insert_branch_to_leaf_same_key() -> Result<()> {
    let leaf = Node::Leaf {
        nibbles: nibbles_count(0xBCD, 63),
        value: test_account_1_rlp(),
    }
    .into();

    let mut children = core::array::from_fn(|_| Node::Empty.into());
    children[0] = leaf;
    let state_trie = Node::Branch {
        children,
        value: vec![],
    }
    .into();

    test_state_trie(state_trie, nibbles_64(0xABCD), test_account_2())
}

/// Note: The account's storage_root is ignored, as we can't insert a new
/// storage_root without the accompanying trie data. An empty trie's
/// storage_root is used instead.
fn test_state_trie(
    mut state_trie: HashedPartialTrie,
    k: Nibbles,
    mut account: AccountRlp,
) -> Result<()> {
    assert_eq!(k.count, 64);

    // Ignore any storage_root; see documentation note.
    account.storage_root = HashedPartialTrie::from(Node::Empty).hash();

    let trie_inputs = TrieInputs {
        state_trie: state_trie.clone(),
        transactions_trie: Default::default(),
        receipts_trie: Default::default(),
        storage_tries: vec![],
    };
    let mpt_insert_state_trie = KERNEL.global_labels["mpt_insert_state_trie"];
    let check_state_trie = KERNEL.global_labels["check_final_state_trie"];

    let initial_stack = vec![];
    let mut interpreter: Interpreter<F> = Interpreter::new(0, initial_stack, None);

    initialize_mpts(&mut interpreter, &trie_inputs);
    assert_eq!(interpreter.stack(), vec![]);

    // Store initial accounts and storage.
    interpreter
        .halt_offsets
        .push(KERNEL.global_labels["after_store_initial"]);
    interpreter.generation_state.registers.program_counter = KERNEL.global_labels["store_initial"];
    interpreter.run()?;

    // Now, set the payload.
    interpreter
        .push(0xDEADBEEFu32.into())
        .expect("The stack should not overflow");
    interpreter
<<<<<<< HEAD
        .push(interpreter.get_global_metadata_field(GlobalMetadata::TrieDataSize))
=======
        .push(0.into()) // Initial nibbles
        .expect("The stack should not overflow");
    interpreter
        .push(0.into()) // Initial number of nibbles
        .expect("The stack should not overflow");
    interpreter
        .push((Segment::StorageLinkedList as usize + 8).into())
        .expect("The stack should not overflow");
    interpreter
        .push((Segment::AccountsLinkedList as usize + 6).into())
>>>>>>> 5faa7a12
        .expect("The stack should not overflow");
    interpreter.generation_state.registers.program_counter =
        KERNEL.global_labels["mpt_hash_state_trie_and_set_payload"];

    interpreter.run()?;

    log::debug!("after has and set payload");

    assert_eq!(interpreter.stack_len(), 4);

    interpreter.pop().expect("The stack should not be empty"); // We don't need the hash.
    interpreter.pop().expect("The stack should not be empty"); // Nor cur_len
    let acc_ptr = interpreter.pop().expect("The stack should not be empty");
    let storage_ptr = interpreter.pop().expect("The stack should not be empty");
    interpreter.set_global_metadata_field(GlobalMetadata::InitialAccountsLinkedListLen, acc_ptr);
    interpreter.set_global_metadata_field(GlobalMetadata::InitialStorageLinkedListLen, storage_ptr);


    // Next, execute mpt_insert_state_trie.
    interpreter.generation_state.registers.program_counter = mpt_insert_state_trie;
    let trie_data = interpreter.get_trie_data_mut();
    if trie_data.is_empty() {
        // In the assembly we skip over 0, knowing trie_data[0] = 0 by default.
        // Since we don't explicitly set it to 0, we need to do so here.
        trie_data.push(Some(0.into()));
    }
    let value_ptr = trie_data.len();
    trie_data.push(Some(account.nonce));
    trie_data.push(Some(account.balance));
    // In memory, storage_root gets interpreted as a pointer to a storage trie,
    // so we have to ensure the pointer is valid. It's easiest to set it to 0,
    // which works as an empty node, since trie_data[0] = 0 = MPT_TYPE_EMPTY.
    trie_data.push(Some(H256::zero().into_uint()));
    trie_data.push(Some(account.code_hash.into_uint()));
    let trie_data_len = trie_data.len().into();
    interpreter.set_global_metadata_field(GlobalMetadata::TrieDataSize, trie_data_len);
    interpreter
        .push(0xDEADBEEFu32.into())
        .expect("The stack should not overflow");
    interpreter
        .push(value_ptr.into())
        .expect("The stack should not overflow"); // value_ptr
    interpreter
        .push(k.try_into().unwrap())
        .expect("The stack should not overflow"); // key

    interpreter.run()?;
    assert_eq!(
        interpreter.stack().len(),
        0,
        "Expected empty stack after insert, found {:?}",
        interpreter.stack()
    );

    log::debug!("after insert");

    // Now, execute `mpt_hash_state_trie` and check the hash value (both are done
    // under `check_state_trie`).
    state_trie.insert(k, rlp::encode(&account).to_vec())?;
    let expected_state_trie_hash = state_trie.hash();
    interpreter.set_global_metadata_field(
        GlobalMetadata::StateTrieRootDigestAfter,
        h2u(expected_state_trie_hash),
    );

    interpreter.generation_state.registers.program_counter = check_state_trie;
    interpreter
        .push(interpreter.get_global_metadata_field(GlobalMetadata::TrieDataSize)) // Initial trie data segment size, unused.
        .expect("The stack should not overflow");
    interpreter.run()?;

    assert_eq!(
        interpreter.stack().len(),
        1,
        "Expected 2 items on stack after hashing, found {:?}",
        interpreter.stack()
    );

    Ok(())
}<|MERGE_RESOLUTION|>--- conflicted
+++ resolved
@@ -192,41 +192,29 @@
     interpreter.generation_state.registers.program_counter = KERNEL.global_labels["store_initial"];
     interpreter.run()?;
 
+    interpreter
+        .push(0xDEADBEEFu32.into())
+        .expect("The stack should not overflow");
+    interpreter
+        .push((Segment::StorageLinkedList as usize + 5).into())
+        .expect("The stack should not overflow");
+    interpreter
+        .push(interpreter.get_global_metadata_field(GlobalMetadata::StateTrieRoot))
+        .unwrap();
+    interpreter
+        .push((Segment::AccountsLinkedList as usize + 4).into())
+        .expect("The stack should not overflow");
+
     // Now, set the payload.
-    interpreter
-        .push(0xDEADBEEFu32.into())
-        .expect("The stack should not overflow");
-    interpreter
-<<<<<<< HEAD
-        .push(interpreter.get_global_metadata_field(GlobalMetadata::TrieDataSize))
-=======
-        .push(0.into()) // Initial nibbles
-        .expect("The stack should not overflow");
-    interpreter
-        .push(0.into()) // Initial number of nibbles
-        .expect("The stack should not overflow");
-    interpreter
-        .push((Segment::StorageLinkedList as usize + 8).into())
-        .expect("The stack should not overflow");
-    interpreter
-        .push((Segment::AccountsLinkedList as usize + 6).into())
->>>>>>> 5faa7a12
-        .expect("The stack should not overflow");
     interpreter.generation_state.registers.program_counter =
-        KERNEL.global_labels["mpt_hash_state_trie_and_set_payload"];
-
-    interpreter.run()?;
-
-    log::debug!("after has and set payload");
-
-    assert_eq!(interpreter.stack_len(), 4);
-
-    interpreter.pop().expect("The stack should not be empty"); // We don't need the hash.
-    interpreter.pop().expect("The stack should not be empty"); // Nor cur_len
-    let acc_ptr = interpreter.pop().expect("The stack should not be empty");
-    let storage_ptr = interpreter.pop().expect("The stack should not be empty");
-    interpreter.set_global_metadata_field(GlobalMetadata::InitialAccountsLinkedListLen, acc_ptr);
-    interpreter.set_global_metadata_field(GlobalMetadata::InitialStorageLinkedListLen, storage_ptr);
+        KERNEL.global_labels["insert_all_initial_accounts"];
+
+    interpreter.run()?;
+
+    assert_eq!(interpreter.stack_len(), 1);
+
+    let state_root = interpreter.pop().expect("The stack should not be empty");
+    interpreter.set_global_metadata_field(GlobalMetadata::StateTrieRoot, state_root);
 
 
     // Next, execute mpt_insert_state_trie.
