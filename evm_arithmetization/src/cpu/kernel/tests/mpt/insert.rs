--- conflicted
+++ resolved
@@ -4,7 +4,7 @@
 use mpt_trie::partial_trie::{HashedPartialTrie, PartialTrie};
 use plonky2::field::goldilocks_field::GoldilocksField as F;
 
-use super::{test_account_1, test_account_1_empty_storage_rlp};
+use super::test_account_1_empty_storage_rlp;
 use crate::cpu::kernel::aggregator::KERNEL;
 use crate::cpu::kernel::constants::global_metadata::GlobalMetadata;
 use crate::cpu::kernel::interpreter::Interpreter;
@@ -188,7 +188,7 @@
         .halt_offsets
         .push(KERNEL.global_labels["after_store_initial"]);
     interpreter.generation_state.registers.program_counter = KERNEL.global_labels["store_initial"];
-    interpreter.run();
+    interpreter.run()?;
 
     // Set initial tries.
     interpreter
@@ -200,7 +200,9 @@
     interpreter
         .push((Segment::AccountsLinkedList as usize + 6).into())
         .expect("The stack should not overflow");
-    interpreter.push(interpreter.get_global_metadata_field(GlobalMetadata::StateTrieRoot));
+    interpreter
+        .push(interpreter.get_global_metadata_field(GlobalMetadata::StateTrieRoot))
+        .unwrap();
 
     // Now, set the payload.
     interpreter.generation_state.registers.program_counter =
@@ -251,7 +253,7 @@
 
     // Now, execute `mpt_hash_state_trie` and check the hash value (both are done
     // under `check_state_trie`).
-    state_trie.insert(k, rlp::encode(&account).to_vec());
+    state_trie.insert(k, rlp::encode(&account).to_vec())?;
     let expected_state_trie_hash = state_trie.hash();
     interpreter.set_global_metadata_field(
         GlobalMetadata::StateTrieRootDigestAfter,
@@ -274,14 +276,6 @@
         "Expected 2 items on stack after hashing, found {:?}",
         interpreter.stack()
     );
-<<<<<<< HEAD
-=======
-    let hash = H256::from_uint(&interpreter.stack()[1]);
-
-    state_trie.insert(k, rlp::encode(&account).to_vec())?;
-    let expected_state_trie_hash = state_trie.hash();
-    assert_eq!(hash, expected_state_trie_hash);
->>>>>>> e7e83ded
 
     Ok(())
 }