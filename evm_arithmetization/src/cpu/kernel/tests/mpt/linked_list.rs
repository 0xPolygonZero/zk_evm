use std::collections::HashSet;

use anyhow::Result;
use env_logger::try_init_from_env;
use env_logger::Env;
use env_logger::DEFAULT_FILTER_ENV;
use ethereum_types::{Address, H160, U256};
use itertools::Itertools;
use num::traits::ToBytes;
use plonky2::field::goldilocks_field::GoldilocksField as F;
use plonky2_maybe_rayon::rayon::iter;
use rand::{thread_rng, Rng};

use crate::cpu::kernel::aggregator::KERNEL;
use crate::cpu::kernel::constants::global_metadata::GlobalMetadata;
use crate::cpu::kernel::interpreter::Interpreter;
use crate::memory::segments::Segment::{self, AccessedAddresses, AccessedStorageKeys};
use crate::util::u256_to_usize;
use crate::witness::errors::ProgramError;
use crate::witness::errors::ProverInputError::InvalidInput;
use crate::witness::memory::MemoryAddress;

fn init_logger() {
    let _ = try_init_from_env(Env::default().filter_or(DEFAULT_FILTER_ENV, "debug"));
}

#[test]
fn test_init_linked_lists() -> Result<()> {
    init_logger();
    let init_label = KERNEL.global_labels["init_linked_lists"];

    // Check the initial state of the linked list in the kernel.
    let initial_stack = vec![0xdeadbeefu32.into()];
    let mut interpreter = Interpreter::<F>::new(init_label, initial_stack);
    interpreter.run()?;

    assert!(interpreter.stack().is_empty());

    // Check the initial accounts linked list
    let acc_addr_list: Vec<U256> = (0..4)
        .map(|i| {
            interpreter
                .generation_state
                .memory
                .get_with_init(MemoryAddress::new(0, Segment::AccountsLinkedList, i))
        })
        .collect();
    assert_eq!(
        vec![
            U256::MAX,
            U256::zero(),
            U256::zero(),
            (Segment::AccountsLinkedList as usize).into(),
        ],
        acc_addr_list
    );

    // Check the inital storage linked list
    let acc_addr_list: Vec<U256> = (0..5)
        .map(|i| {
            interpreter
                .generation_state
                .memory
                .get_with_init(MemoryAddress::new(0, Segment::StorageLinkedList, i))
        })
        .collect();
    assert_eq!(
        vec![
            U256::MAX,
            U256::zero(),
            U256::zero(),
            U256::zero(),
            (Segment::StorageLinkedList as usize).into(),
        ],
        acc_addr_list
    );

    Ok(())
}

#[test]
fn test_list_iterator() -> Result<()> {
    init_logger();
    let init_label = KERNEL.global_labels["init_linked_lists"];

    let initial_stack = vec![0xdeadbeefu32.into()];
    let mut interpreter = Interpreter::<F>::new(init_label, initial_stack);
    interpreter.run()?;

    // test the list iterator
    let mut accounts_list = interpreter
        .generation_state
        .get_accounts_linked_list()
        .expect("Since we called init_access_lists there must be an accounts list");

<<<<<<< HEAD
    let Some([addr, ptr, ptr_cpy, scaled_pos_1]) = accounts_list.next() else {
=======
    let Some([addr, ptr, _ctr, scaled_pos_1]) = accounts_list.next() else {
>>>>>>> 6a10adca
        return Err(anyhow::Error::msg("Couldn't get value"));
    };
    assert_eq!(addr, U256::MAX);
    assert_eq!(ptr, U256::zero());
<<<<<<< HEAD
    assert_eq!(ptr_cpy, U256::zero());
    assert_eq!(scaled_pos_1, (Segment::AccountsLinkedList as usize).into());
    let Some([addr, ptr, ptr_cpy, scaled_pos_1]) = accounts_list.next() else {
=======
    assert_eq!(scaled_pos_1, (Segment::AccountsLinkedList as usize).into());
    let Some([addr, ptr, _ctr, scaled_pos_1]) = accounts_list.next() else {
>>>>>>> 6a10adca
        return Err(anyhow::Error::msg("Couldn't get value"));
    };
    assert_eq!(addr, U256::MAX);
    assert_eq!(ptr, U256::zero());
<<<<<<< HEAD
    assert_eq!(ptr_cpy, U256::zero());
=======
>>>>>>> 6a10adca
    assert_eq!(scaled_pos_1, (Segment::AccountsLinkedList as usize).into());

    let mut storage_list = interpreter
        .generation_state
        .get_storage_linked_list()
        .expect("Since we called init_access_lists there must be a storage list");
<<<<<<< HEAD
    let Some([addr, key, ptr, ptr_cpy, scaled_pos_1]) = storage_list.next() else {
=======
    let Some([addr, key, ptr, _ctr, scaled_pos_1]) = storage_list.next() else {
>>>>>>> 6a10adca
        return Err(anyhow::Error::msg("Couldn't get value"));
    };
    assert_eq!(addr, U256::MAX);
    assert_eq!(key, U256::zero());
    assert_eq!(ptr, U256::zero());
<<<<<<< HEAD
    assert_eq!(ptr_cpy, U256::zero());
    assert_eq!(scaled_pos_1, (Segment::StorageLinkedList as usize).into());
    let Some([addr, key, ptr, ptr_cpy, scaled_pos_1]) = storage_list.next() else {
=======
    assert_eq!(scaled_pos_1, (Segment::StorageLinkedList as usize).into());
    let Some([addr, key, ptr, _ctr, scaled_pos_1]) = storage_list.next() else {
>>>>>>> 6a10adca
        return Err(anyhow::Error::msg("Couldn't get value"));
    };
    assert_eq!(addr, U256::MAX);
    assert_eq!(ptr, U256::zero());
<<<<<<< HEAD
    assert_eq!(ptr_cpy, U256::zero());
=======
>>>>>>> 6a10adca
    assert_eq!(scaled_pos_1, (Segment::StorageLinkedList as usize).into());

    Ok(())
}

#[test]
fn test_insert_account() -> Result<()> {
    init_logger();
    let init_label = KERNEL.global_labels["init_linked_lists"];

    // Test for address already in list.
    let initial_stack = vec![0xdeadbeefu32.into()];
    let mut interpreter = Interpreter::<F>::new(init_label, initial_stack);
    interpreter.run()?;

    let insert_account_label = KERNEL.global_labels["insert_account_to_linked_list"];

    let retaddr = 0xdeadbeefu32.into();
    let mut rng = thread_rng();
    let address: H160 = rng.gen();
    let payload_ptr = U256::from(5);

    assert!(address != H160::zero(), "Cosmic luck or bad RNG?");

    interpreter.push(retaddr);
    interpreter.push(payload_ptr);
    interpreter.push(U256::from(address.0.as_slice()));
    interpreter.generation_state.registers.program_counter = insert_account_label;

    interpreter.run()?;
    assert_eq!(interpreter.stack(), &[payload_ptr]);

    let mut list = interpreter
        .generation_state
        .get_accounts_linked_list()
        .expect("Since we called init_access_lists there must be a list");

<<<<<<< HEAD
    let Some([addr, ptr, ptr_cpy, scaled_next_pos]) = list.next() else {
=======
    let Some([addr, ptr, _ctr, scaled_next_pos]) = list.next() else {
>>>>>>> 6a10adca
        return Err(anyhow::Error::msg("Couldn't get value"));
    };
    assert_eq!(addr, U256::from(address.0.as_slice()));
    assert_eq!(ptr, payload_ptr);
<<<<<<< HEAD
    assert_eq!(ptr_cpy, U256::zero()); // ptr_cpy is zero because the trie_data segment is empty
=======
>>>>>>> 6a10adca
    assert_eq!(
        scaled_next_pos,
        (Segment::AccountsLinkedList as usize).into()
    );
<<<<<<< HEAD
    let Some([addr, ptr, ptr_cpy, scaled_new_pos]) = list.next() else {
=======
    let Some([addr, ptr, _ctr, scaled_new_pos]) = list.next() else {
>>>>>>> 6a10adca
        return Err(anyhow::Error::msg("Couldn't get value"));
    };
    assert_eq!(addr, U256::MAX);
    assert_eq!(ptr, U256::zero());
<<<<<<< HEAD
    assert_eq!(ptr_cpy, U256::zero());
=======
>>>>>>> 6a10adca
    assert_eq!(
        scaled_new_pos,
        (Segment::AccountsLinkedList as usize + 4).into()
    );
    Ok(())
}

#[test]
fn test_insert_storage() -> Result<()> {
    init_logger();
    let init_label = KERNEL.global_labels["init_linked_lists"];

    // Test for address already in list.
    let initial_stack = vec![0xdeadbeefu32.into()];
    let mut interpreter = Interpreter::<F>::new(init_label, initial_stack);
    interpreter.run()?;

    let insert_account_label = KERNEL.global_labels["insert_slot"];

    let retaddr = 0xdeadbeefu32.into();
    let mut rng = thread_rng();
    let address: H160 = rng.gen();
    let key: H160 = rng.gen();
    let payload_ptr = U256::from(5);

    assert!(address != H160::zero(), "Cosmic luck or bad RNG?");

    interpreter.push(retaddr);
    interpreter.push(payload_ptr);
    interpreter.push(U256::from(key.0.as_slice()));
    interpreter.push(U256::from(address.0.as_slice()));
    interpreter.generation_state.registers.program_counter = insert_account_label;

    interpreter.run()?;
    assert_eq!(interpreter.stack(), &[payload_ptr]);

    let mut list = interpreter
        .generation_state
        .get_storage_linked_list()
        .expect("Since we called init_access_lists there must be a list");

<<<<<<< HEAD
    let Some([inserted_addr, inserted_key, ptr, ptr_cpy, scaled_next_pos]) = list.next() else {
=======
    let Some([inserted_addr, inserted_key, ptr, _ctr, scaled_next_pos]) = list.next() else {
>>>>>>> 6a10adca
        return Err(anyhow::Error::msg("Couldn't get value"));
    };
    assert_eq!(inserted_addr, U256::from(address.0.as_slice()));
    assert_eq!(inserted_key, U256::from(key.0.as_slice()));
    assert_eq!(ptr, payload_ptr);
<<<<<<< HEAD
    assert_eq!(ptr_cpy, U256::zero()); // ptr_cpy is zero because the trie data segment is empty
=======
>>>>>>> 6a10adca
    assert_eq!(
        scaled_next_pos,
        (Segment::StorageLinkedList as usize).into()
    );
<<<<<<< HEAD
    let Some([inserted_addr, inserted_key, ptr, ptr_cpy, scaled_new_pos]) = list.next() else {
=======
    let Some([inserted_addr, inserted_key, ptr, _ctr, scaled_new_pos]) = list.next() else {
>>>>>>> 6a10adca
        return Err(anyhow::Error::msg("Couldn't get value"));
    };
    assert_eq!(inserted_addr, U256::MAX);
    assert_eq!(inserted_key, U256::zero());
    assert_eq!(ptr, U256::zero());
<<<<<<< HEAD
    assert_eq!(ptr_cpy, U256::zero());
=======
>>>>>>> 6a10adca
    assert_eq!(
        scaled_new_pos,
        (Segment::StorageLinkedList as usize + 5).into()
    );
    Ok(())
}

#[test]
fn test_insert_and_delete_accounts() -> Result<()> {
    init_logger();

    let init_label = KERNEL.global_labels["init_linked_lists"];

    // Test for address already in list.
    let initial_stack = vec![0xdeadbeefu32.into()];
    let mut interpreter = Interpreter::<F>::new(init_label, initial_stack);
    interpreter.run()?;

    let insert_account_label = KERNEL.global_labels["insert_account_to_linked_list"];

    let retaddr = 0xdeadbeefu32.into();
    let mut rng = thread_rng();
    let n = 10;
    let mut addresses = (0..n)
        // .map(|_| rng.gen::<Address>())
        .map(|i| Address::from_low_u64_be(i as u64 + 5))
        .collect::<HashSet<_>>()
        .into_iter()
        .collect::<Vec<Address>>();
    let delta_ptr = 100;
    // let addr_not_in_list = rng.gen::<Address>();
    let addr_not_in_list = Address::from_low_u64_be(4);
    assert!(
        !addresses.contains(&addr_not_in_list),
        "Cosmic luck or bad RNG?"
    );

    let offset = Segment::AccountsLinkedList as usize;
    // Insert all addresses
    for i in 0..n {
        let addr = U256::from(addresses[i as usize].0.as_slice());
        interpreter.push(0xdeadbeefu32.into());
        interpreter.push(addr + delta_ptr); // ptr = addr + delta_ptr for the sake of the test
        interpreter.push(addr);
        interpreter.generation_state.registers.program_counter = insert_account_label;
        interpreter.run()?;
        assert_eq!(
            interpreter.pop().expect("The stack can't be empty"),
            addr + delta_ptr
        );
<<<<<<< HEAD
        // The copied ptr is at distance 4, the size of an account, from the previous copied ptr.
        log::debug!("ptr_cpy = {:?}", interpreter.generation_state.memory.get_with_init(
            MemoryAddress::new_bundle(U256::from(offset + 4 * (i + 1) + 2)).unwrap(),
        ));
        assert_eq!(
            interpreter.generation_state.memory.get_with_init(
                MemoryAddress::new_bundle(U256::from(offset + 4 * (i + 1) + 2)).unwrap(),
            ),
            (4*i).into()
        );
=======
>>>>>>> 6a10adca
    }

    // The next free address in Segment::AccounLinkedList must be offset + (n +
    // 1)*4.
    assert_eq!(
        interpreter.generation_state.memory.get_with_init(
            MemoryAddress::new_bundle(U256::from(GlobalMetadata::AccountsLinkedListLen as usize))
                .unwrap(),
        ),
        U256::from(offset + (n + 1) * 4)
    );

    // Test for address already in list.
    for i in 0..n {
        let addr_in_list = U256::from(addresses[i as usize].0.as_slice());
        interpreter.push(retaddr);
        interpreter.push(U256::zero());
        interpreter.push(addr_in_list);
        interpreter.generation_state.registers.program_counter = insert_account_label;
        interpreter.run()?;
<<<<<<< HEAD
        assert_eq!(
            interpreter.pop().expect("The stack can't be empty"),
            U256::zero()
        );
=======

>>>>>>> 6a10adca
        assert_eq!(
            interpreter.pop().expect("The stack can't be empty"),
            addr_in_list + delta_ptr
        );
    }

    // Test for address not in the list.
    interpreter.push(retaddr);
    interpreter.push(U256::from(addr_not_in_list.0.as_slice()) + delta_ptr);
    interpreter.push(U256::from(addr_not_in_list.0.as_slice()));
    interpreter.generation_state.registers.program_counter = insert_account_label;

    interpreter.run()?;

    assert_eq!(
        interpreter.pop().expect("The stack can't be empty"),
        U256::from(addr_not_in_list.0.as_slice()) + delta_ptr
    );

    // Now the list of accounts have address 4
    addresses.push(addr_not_in_list);

    // The next free address in Segment::AccounLinkedList must be offset + (n +
    // 2)*4.
    assert_eq!(
        interpreter.generation_state.memory.get_with_init(
            MemoryAddress::new_bundle(U256::from(GlobalMetadata::AccountsLinkedListLen as usize))
                .unwrap(),
        ),
        U256::from(offset + (n + 2) * 4)
    );

    // Remove all even nodes
    let delete_account_label = KERNEL.global_labels["remove_account"];

    let mut new_addresses = vec![];

    for (i, j) in (0..n).tuples() {
        // Remove addressese already in list.
        let addr_in_list = U256::from(addresses[i as usize].0.as_slice());
        interpreter.push(retaddr);
        interpreter.push(addr_in_list);
        interpreter.generation_state.registers.program_counter = delete_account_label;
        interpreter.run()?;
        assert!(interpreter.stack().is_empty());
        // we add the non deleted addres to new_addresses
        new_addresses.push(addresses[j]);
    }
    // the last address is not removed
    new_addresses.push(*addresses.last().unwrap());

    // We need to sort the list in order to properly compare with
    // the linked list the interpreter's memory
    new_addresses.sort();

    let mut list = interpreter
        .generation_state
        .get_accounts_linked_list()
        .expect("Since we called init_access_lists there must be a list");

<<<<<<< HEAD
    for (i, [addr, ptr, ptr_cpy, _]) in list.enumerate() {
        if addr == U256::MAX {
            assert_eq!(addr, U256::MAX);
            assert_eq!(ptr, U256::zero());
            assert_eq!(ptr_cpy, U256::zero());
=======
    for (i, [addr, ptr, _ctr, _]) in list.enumerate() {
        if addr == U256::MAX {
            assert_eq!(addr, U256::MAX);
            assert_eq!(ptr, U256::zero());
>>>>>>> 6a10adca
            break;
        }
        let addr_in_list = U256::from(new_addresses[i].0.as_slice());
        assert_eq!(addr, addr_in_list);
        assert_eq!(ptr, addr + delta_ptr);
    }

    Ok(())
}

#[test]
fn test_insert_and_delete_storage() -> Result<()> {
    init_logger();

    let init_label = KERNEL.global_labels["init_linked_lists"];

    // Test for address already in list.
    let initial_stack = vec![0xdeadbeefu32.into()];
    let mut interpreter = Interpreter::<F>::new(init_label, initial_stack);
    interpreter.run()?;

    let insert_slot_label = KERNEL.global_labels["insert_slot"];

    let retaddr = 0xdeadbeefu32.into();
    let mut rng = thread_rng();
    let n = 10;
    let mut addresses_and_keys = (0..n)
        // .map(|_| rng.gen::<Address>())
        .map(|i| {
            [
                Address::from_low_u64_be(i as u64 + 5),
                H160::from_low_u64_be(i as u64 + 6),
            ]
        })
        .collect::<HashSet<_>>()
        .into_iter()
        .collect::<Vec<[H160; 2]>>();
    let delta_ptr = 100;
    // let addr_not_in_list = rng.gen::<Address>();
    let addr_not_in_list = Address::from_low_u64_be(4);
    let key_not_in_list = H160::from_low_u64_be(5);
    assert!(
        !addresses_and_keys.contains(&[addr_not_in_list, key_not_in_list]),
        "Cosmic luck or bad RNG?"
    );

    let offset = Segment::StorageLinkedList as usize;
    // Insert all addresses, key pairs
    for i in 0..n {
        let [addr, key] = addresses_and_keys[i as usize].map(|x| U256::from(x.0.as_slice()));
        interpreter.push(0xdeadbeefu32.into());
        interpreter.push(addr + delta_ptr); // ptr = addr + delta_ptr for the sake of the test
        interpreter.push(key);
        interpreter.push(addr);
        interpreter.generation_state.registers.program_counter = insert_slot_label;
        interpreter.run()?;
        assert_eq!(
            interpreter.pop().expect("The stack can't be empty"),
            addr + delta_ptr
        );
<<<<<<< HEAD
        // The counter must be 0
        assert_eq!(
            interpreter.generation_state.memory.get_with_init(
                MemoryAddress::new_bundle(U256::from(offset + 5 * (i + 1) + 3)).unwrap(),
            ),
            i.into()
        );
=======
>>>>>>> 6a10adca
    }

    // The next free node in Segment::StorageLinkedList must be at offset + (n +
    // 1)*5.
    assert_eq!(
        interpreter.generation_state.memory.get_with_init(
            MemoryAddress::new_bundle(U256::from(GlobalMetadata::StorageLinkedListLen as usize))
                .unwrap(),
        ),
        U256::from(offset + (n + 1) * 5)
    );

    // Test for address already in list.
    for i in 0..n {
        let [addr_in_list, key_in_list] =
            addresses_and_keys[i as usize].map(|x| U256::from(x.0.as_slice()));
        interpreter.push(retaddr);
        interpreter.push(addr_in_list + delta_ptr);
        interpreter.push(key_in_list);
        interpreter.push(addr_in_list);
        interpreter.generation_state.registers.program_counter = insert_slot_label;
        interpreter.run()?;
<<<<<<< HEAD
        assert_eq!(
            interpreter.pop().expect("The stack can't be empty"),
            U256::zero()
        );
=======

>>>>>>> 6a10adca
        assert_eq!(
            interpreter.pop().expect("The stack can't be empty"),
            addr_in_list + delta_ptr
        );
<<<<<<< HEAD
        assert_eq!(
            interpreter.generation_state.memory.get_with_init(
                MemoryAddress::new_bundle(U256::from(offset + 5 * (i + 1) + 3)).unwrap(),
            ),
            i.into()
        );
=======
>>>>>>> 6a10adca
    }

    // Test for address not in the list.
    interpreter.push(retaddr);
    interpreter.push(U256::from(addr_not_in_list.0.as_slice()) + delta_ptr);
    interpreter.push(U256::from(key_not_in_list.0.as_slice()));
    interpreter.push(U256::from(addr_not_in_list.0.as_slice()));
    interpreter.generation_state.registers.program_counter = insert_slot_label;

    interpreter.run()?;

    assert_eq!(
        interpreter.pop().expect("The stack can't be empty"),
        U256::from(addr_not_in_list.0.as_slice()) + delta_ptr
    );

    // Now the list of accounts have [4, 5]
    addresses_and_keys.push([addr_not_in_list, key_not_in_list]);

    // The next free node in Segment::AccounLinkedList must be at offset + (n +
    // 2)*5.
    assert_eq!(
        interpreter.generation_state.memory.get_with_init(
            MemoryAddress::new_bundle(U256::from(GlobalMetadata::StorageLinkedListLen as usize))
                .unwrap(),
        ),
        U256::from(offset + (n + 2) * 5)
    );

    // Remove all even nodes
    let remove_slot_label = KERNEL.global_labels["remove_slot"];

    let mut new_addresses = vec![];

    for (i, j) in (0..n).tuples() {
        // Test for [address, ke] already in list.
        let [addr_in_list, key_in_list] =
            addresses_and_keys[i as usize].map(|x| U256::from(x.0.as_slice()));
        interpreter.push(retaddr);
        interpreter.push(key_in_list);
        interpreter.push(addr_in_list);
        interpreter.generation_state.registers.program_counter = remove_slot_label;
        interpreter.run()?;
        assert!(interpreter.stack().is_empty());
        // we add the non deleted addres to new_addresses
        new_addresses.push(addresses_and_keys[j]);
    }
    // the last address is not removed
    new_addresses.push(*addresses_and_keys.last().unwrap());

    // We need to sort the list in order to properly compare with
    // the linked list the interpreter's memory
    new_addresses.sort();

    let mut list = interpreter
        .generation_state
        .get_storage_linked_list()
        .expect("Since we called init_access_lists there must be a list");

<<<<<<< HEAD
    for (i, [addr, key, ptr, ptr_cpy, _]) in list.enumerate() {
=======
    for (i, [addr, key, ptr, _ctr, _]) in list.enumerate() {
>>>>>>> 6a10adca
        if addr == U256::MAX {
            //
            assert_eq!(addr, U256::MAX);
            assert_eq!(key, U256::zero());
            assert_eq!(ptr, U256::zero());
<<<<<<< HEAD
            assert_eq!(ptr_cpy, U256::zero());
=======

>>>>>>> 6a10adca
            break;
        }
        let [addr_in_list, key_in_list] = new_addresses[i].map(|x| U256::from(x.0.as_slice()));
        assert_eq!(addr, addr_in_list);
        assert_eq!(key, key_in_list);
        assert_eq!(ptr, addr + delta_ptr);
    }

    Ok(())
}<|MERGE_RESOLUTION|>--- conflicted
+++ resolved
@@ -93,63 +93,39 @@
         .get_accounts_linked_list()
         .expect("Since we called init_access_lists there must be an accounts list");
 
-<<<<<<< HEAD
     let Some([addr, ptr, ptr_cpy, scaled_pos_1]) = accounts_list.next() else {
-=======
-    let Some([addr, ptr, _ctr, scaled_pos_1]) = accounts_list.next() else {
->>>>>>> 6a10adca
         return Err(anyhow::Error::msg("Couldn't get value"));
     };
     assert_eq!(addr, U256::MAX);
     assert_eq!(ptr, U256::zero());
-<<<<<<< HEAD
     assert_eq!(ptr_cpy, U256::zero());
     assert_eq!(scaled_pos_1, (Segment::AccountsLinkedList as usize).into());
     let Some([addr, ptr, ptr_cpy, scaled_pos_1]) = accounts_list.next() else {
-=======
-    assert_eq!(scaled_pos_1, (Segment::AccountsLinkedList as usize).into());
-    let Some([addr, ptr, _ctr, scaled_pos_1]) = accounts_list.next() else {
->>>>>>> 6a10adca
         return Err(anyhow::Error::msg("Couldn't get value"));
     };
     assert_eq!(addr, U256::MAX);
     assert_eq!(ptr, U256::zero());
-<<<<<<< HEAD
     assert_eq!(ptr_cpy, U256::zero());
-=======
->>>>>>> 6a10adca
     assert_eq!(scaled_pos_1, (Segment::AccountsLinkedList as usize).into());
 
     let mut storage_list = interpreter
         .generation_state
         .get_storage_linked_list()
         .expect("Since we called init_access_lists there must be a storage list");
-<<<<<<< HEAD
     let Some([addr, key, ptr, ptr_cpy, scaled_pos_1]) = storage_list.next() else {
-=======
-    let Some([addr, key, ptr, _ctr, scaled_pos_1]) = storage_list.next() else {
->>>>>>> 6a10adca
         return Err(anyhow::Error::msg("Couldn't get value"));
     };
     assert_eq!(addr, U256::MAX);
     assert_eq!(key, U256::zero());
     assert_eq!(ptr, U256::zero());
-<<<<<<< HEAD
     assert_eq!(ptr_cpy, U256::zero());
     assert_eq!(scaled_pos_1, (Segment::StorageLinkedList as usize).into());
     let Some([addr, key, ptr, ptr_cpy, scaled_pos_1]) = storage_list.next() else {
-=======
-    assert_eq!(scaled_pos_1, (Segment::StorageLinkedList as usize).into());
-    let Some([addr, key, ptr, _ctr, scaled_pos_1]) = storage_list.next() else {
->>>>>>> 6a10adca
         return Err(anyhow::Error::msg("Couldn't get value"));
     };
     assert_eq!(addr, U256::MAX);
     assert_eq!(ptr, U256::zero());
-<<<<<<< HEAD
     assert_eq!(ptr_cpy, U256::zero());
-=======
->>>>>>> 6a10adca
     assert_eq!(scaled_pos_1, (Segment::StorageLinkedList as usize).into());
 
     Ok(())
@@ -187,36 +163,22 @@
         .get_accounts_linked_list()
         .expect("Since we called init_access_lists there must be a list");
 
-<<<<<<< HEAD
     let Some([addr, ptr, ptr_cpy, scaled_next_pos]) = list.next() else {
-=======
-    let Some([addr, ptr, _ctr, scaled_next_pos]) = list.next() else {
->>>>>>> 6a10adca
         return Err(anyhow::Error::msg("Couldn't get value"));
     };
     assert_eq!(addr, U256::from(address.0.as_slice()));
     assert_eq!(ptr, payload_ptr);
-<<<<<<< HEAD
     assert_eq!(ptr_cpy, U256::zero()); // ptr_cpy is zero because the trie_data segment is empty
-=======
->>>>>>> 6a10adca
     assert_eq!(
         scaled_next_pos,
         (Segment::AccountsLinkedList as usize).into()
     );
-<<<<<<< HEAD
     let Some([addr, ptr, ptr_cpy, scaled_new_pos]) = list.next() else {
-=======
-    let Some([addr, ptr, _ctr, scaled_new_pos]) = list.next() else {
->>>>>>> 6a10adca
         return Err(anyhow::Error::msg("Couldn't get value"));
     };
     assert_eq!(addr, U256::MAX);
     assert_eq!(ptr, U256::zero());
-<<<<<<< HEAD
     assert_eq!(ptr_cpy, U256::zero());
-=======
->>>>>>> 6a10adca
     assert_eq!(
         scaled_new_pos,
         (Segment::AccountsLinkedList as usize + 4).into()
@@ -258,38 +220,24 @@
         .get_storage_linked_list()
         .expect("Since we called init_access_lists there must be a list");
 
-<<<<<<< HEAD
     let Some([inserted_addr, inserted_key, ptr, ptr_cpy, scaled_next_pos]) = list.next() else {
-=======
-    let Some([inserted_addr, inserted_key, ptr, _ctr, scaled_next_pos]) = list.next() else {
->>>>>>> 6a10adca
         return Err(anyhow::Error::msg("Couldn't get value"));
     };
     assert_eq!(inserted_addr, U256::from(address.0.as_slice()));
     assert_eq!(inserted_key, U256::from(key.0.as_slice()));
     assert_eq!(ptr, payload_ptr);
-<<<<<<< HEAD
     assert_eq!(ptr_cpy, U256::zero()); // ptr_cpy is zero because the trie data segment is empty
-=======
->>>>>>> 6a10adca
     assert_eq!(
         scaled_next_pos,
         (Segment::StorageLinkedList as usize).into()
     );
-<<<<<<< HEAD
     let Some([inserted_addr, inserted_key, ptr, ptr_cpy, scaled_new_pos]) = list.next() else {
-=======
-    let Some([inserted_addr, inserted_key, ptr, _ctr, scaled_new_pos]) = list.next() else {
->>>>>>> 6a10adca
         return Err(anyhow::Error::msg("Couldn't get value"));
     };
     assert_eq!(inserted_addr, U256::MAX);
     assert_eq!(inserted_key, U256::zero());
     assert_eq!(ptr, U256::zero());
-<<<<<<< HEAD
     assert_eq!(ptr_cpy, U256::zero());
-=======
->>>>>>> 6a10adca
     assert_eq!(
         scaled_new_pos,
         (Segment::StorageLinkedList as usize + 5).into()
@@ -340,19 +288,14 @@
             interpreter.pop().expect("The stack can't be empty"),
             addr + delta_ptr
         );
-<<<<<<< HEAD
-        // The copied ptr is at distance 4, the size of an account, from the previous copied ptr.
-        log::debug!("ptr_cpy = {:?}", interpreter.generation_state.memory.get_with_init(
-            MemoryAddress::new_bundle(U256::from(offset + 4 * (i + 1) + 2)).unwrap(),
-        ));
+        // The copied ptr is at distance 4, the size of an account, from the previous
+        // copied ptr.
         assert_eq!(
             interpreter.generation_state.memory.get_with_init(
                 MemoryAddress::new_bundle(U256::from(offset + 4 * (i + 1) + 2)).unwrap(),
             ),
-            (4*i).into()
-        );
-=======
->>>>>>> 6a10adca
+            (4 * i).into()
+        );
     }
 
     // The next free address in Segment::AccounLinkedList must be offset + (n +
@@ -373,14 +316,7 @@
         interpreter.push(addr_in_list);
         interpreter.generation_state.registers.program_counter = insert_account_label;
         interpreter.run()?;
-<<<<<<< HEAD
-        assert_eq!(
-            interpreter.pop().expect("The stack can't be empty"),
-            U256::zero()
-        );
-=======
-
->>>>>>> 6a10adca
+
         assert_eq!(
             interpreter.pop().expect("The stack can't be empty"),
             addr_in_list + delta_ptr
@@ -441,18 +377,11 @@
         .get_accounts_linked_list()
         .expect("Since we called init_access_lists there must be a list");
 
-<<<<<<< HEAD
     for (i, [addr, ptr, ptr_cpy, _]) in list.enumerate() {
         if addr == U256::MAX {
             assert_eq!(addr, U256::MAX);
             assert_eq!(ptr, U256::zero());
             assert_eq!(ptr_cpy, U256::zero());
-=======
-    for (i, [addr, ptr, _ctr, _]) in list.enumerate() {
-        if addr == U256::MAX {
-            assert_eq!(addr, U256::MAX);
-            assert_eq!(ptr, U256::zero());
->>>>>>> 6a10adca
             break;
         }
         let addr_in_list = U256::from(new_addresses[i].0.as_slice());
@@ -513,16 +442,13 @@
             interpreter.pop().expect("The stack can't be empty"),
             addr + delta_ptr
         );
-<<<<<<< HEAD
-        // The counter must be 0
+        // The ptr_cpy must be 0
         assert_eq!(
             interpreter.generation_state.memory.get_with_init(
                 MemoryAddress::new_bundle(U256::from(offset + 5 * (i + 1) + 3)).unwrap(),
             ),
             i.into()
         );
-=======
->>>>>>> 6a10adca
     }
 
     // The next free node in Segment::StorageLinkedList must be at offset + (n +
@@ -545,27 +471,17 @@
         interpreter.push(addr_in_list);
         interpreter.generation_state.registers.program_counter = insert_slot_label;
         interpreter.run()?;
-<<<<<<< HEAD
-        assert_eq!(
-            interpreter.pop().expect("The stack can't be empty"),
-            U256::zero()
-        );
-=======
-
->>>>>>> 6a10adca
+
         assert_eq!(
             interpreter.pop().expect("The stack can't be empty"),
             addr_in_list + delta_ptr
         );
-<<<<<<< HEAD
         assert_eq!(
             interpreter.generation_state.memory.get_with_init(
                 MemoryAddress::new_bundle(U256::from(offset + 5 * (i + 1) + 3)).unwrap(),
             ),
             i.into()
         );
-=======
->>>>>>> 6a10adca
     }
 
     // Test for address not in the list.
@@ -625,21 +541,13 @@
         .get_storage_linked_list()
         .expect("Since we called init_access_lists there must be a list");
 
-<<<<<<< HEAD
     for (i, [addr, key, ptr, ptr_cpy, _]) in list.enumerate() {
-=======
-    for (i, [addr, key, ptr, _ctr, _]) in list.enumerate() {
->>>>>>> 6a10adca
         if addr == U256::MAX {
             //
             assert_eq!(addr, U256::MAX);
             assert_eq!(key, U256::zero());
             assert_eq!(ptr, U256::zero());
-<<<<<<< HEAD
             assert_eq!(ptr_cpy, U256::zero());
-=======
-
->>>>>>> 6a10adca
             break;
         }
         let [addr_in_list, key_in_list] = new_addresses[i].map(|x| U256::from(x.0.as_slice()));
