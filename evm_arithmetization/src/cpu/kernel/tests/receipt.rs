use anyhow::Result;
use ethereum_types::{Address, U256};
use hex_literal::hex;
use keccak_hash::keccak;
use plonky2::field::goldilocks_field::GoldilocksField as F;
use rand::{thread_rng, Rng};

use crate::cpu::kernel::aggregator::KERNEL;
use crate::cpu::kernel::constants::global_metadata::GlobalMetadata;
use crate::cpu::kernel::constants::txn_fields::NormalizedTxnField;
use crate::cpu::kernel::interpreter::Interpreter;
use crate::cpu::kernel::tests::account_code::initialize_mpts;
use crate::generation::mpt::{LegacyReceiptRlp, LogRlp};
use crate::memory::segments::Segment;

#[test]
fn test_process_receipt() -> Result<()> {
    /* Tests process_receipt, which:
    - computes the cumulative gas
    - computes the bloom filter
    - inserts the receipt data in MPT_TRIE_DATA
    - inserts a node in receipt_trie
    - resets the bloom filter to 0 for the next transaction. */
    let process_receipt = KERNEL.global_labels["process_receipt"];
    let success = U256::from(1);
    let leftover_gas = U256::from(4000);
    let prev_cum_gas = U256::from(1000);
    let retdest = 0xDEADBEEFu32.into();

    // Log.
    let address: Address = thread_rng().gen();
    let num_topics = 1;

    let mut topic = vec![0_u8; 32];
    topic[31] = 4;

    // Compute the expected Bloom filter.
    let test_logs_list = vec![(address.to_fixed_bytes().to_vec(), vec![topic])];
    let expected_bloom = logs_bloom_bytes_fn(test_logs_list).to_vec();

    // Set memory.
    let num_nibbles = 2.into();
    let initial_stack: Vec<U256> = vec![
        retdest,
        num_nibbles,
        0.into(),
        prev_cum_gas,
        leftover_gas,
        success,
    ];
    let mut interpreter: Interpreter<F> = Interpreter::new(process_receipt, initial_stack);
    interpreter.set_memory_segment(
        Segment::LogsData,
        vec![
            56.into(),                                        // payload len
            U256::from_big_endian(&address.to_fixed_bytes()), // address
            num_topics.into(),                                // num_topics
            4.into(),                                         // topic
            0.into(),                                         // data_len
        ],
    );
    interpreter.set_txn_field(NormalizedTxnField::GasLimit, U256::from(5000));
    interpreter.set_memory_segment(Segment::TxnBloom, vec![0.into(); 256]);
    interpreter.set_memory_segment(Segment::Logs, vec![0.into()]);
    interpreter.set_global_metadata_field(GlobalMetadata::LogsPayloadLen, 58.into());
    interpreter.set_global_metadata_field(GlobalMetadata::LogsLen, U256::from(1));
    interpreter.set_global_metadata_field(GlobalMetadata::ReceiptTrieRoot, 500.into());
    interpreter.run(None)?;

    let segment_read = interpreter.get_memory_segment(Segment::TrieData);

    // The expected TrieData has the form [payload_len, status, cum_gas_used,
    // bloom_filter, logs_payload_len, num_logs, [logs]]
    let mut expected_trie_data: Vec<U256> = vec![323.into(), success, 2000.into()];
    expected_trie_data.extend(
        expected_bloom
            .into_iter()
            .map(|elt| elt.into())
            .collect::<Vec<U256>>(),
    );
    expected_trie_data.push(58.into()); // logs_payload_len
    expected_trie_data.push(1.into()); // num_logs
    expected_trie_data.extend(vec![
        56.into(),                                        // payload len
        U256::from_big_endian(&address.to_fixed_bytes()), // address
        num_topics.into(),                                // num_topics
        4.into(),                                         // topic
        0.into(),                                         // data_len
    ]);

    assert_eq!(
        expected_trie_data,
        segment_read[0..expected_trie_data.len()]
    );

    Ok(())
}

/// Values taken from the block 1000000 of Goerli: https://goerli.etherscan.io/txs?block=1000000
#[test]
fn test_receipt_encoding() -> Result<()> {
    // Initialize interpreter.
    let success = U256::from(1);

    let retdest = 0xDEADBEEFu32.into();
    let num_topics = 3;

    let encode_receipt = KERNEL.global_labels["encode_receipt"];

    // Logs and receipt in encodable form.
    let log_1 = LogRlp {
        address: hex!("7ef66b77759e12Caf3dDB3E4AFF524E577C59D8D").into(),
        topics: vec![
            hex!("8a22ee899102a366ac8ad0495127319cb1ff2403cfae855f83a89cda1266674d").into(),
            hex!("0000000000000000000000000000000000000000000000000000000000000004").into(),
            hex!("00000000000000000000000000000000000000000000000000000000004920ea").into(),
        ],
        data: hex!("a814f7df6a2203dc0e472e8828be95957c6b329fee8e2b1bb6f044c1eb4fc243")
            .to_vec()
            .into(),
    };

    let receipt_1 = LegacyReceiptRlp {
            status: true,
            cum_gas_used: 0x02dcb6u64.into(),
            bloom: hex!("00000000000000000000000000000000000000000000000000800000000000000040000000001000000000000000000000000000000000000000000000000000000000000000000000000000000000000002000000000000000000000000000008000000000000000000000000000000000000000001000000000000000000000000000000000000000000000000000000000000000000000000000000000000000000000001000000400000000000000000000000000000002000040000000000000000000000000000000000000000000000008000000000000000000000000000000000000000000000000000000000000008000000000000000000000000").to_vec().into(),
            logs: vec![log_1],
        };
    // Get the expected RLP encoding.
    let expected_rlp = rlp::encode(&rlp::encode(&receipt_1));

    let initial_stack: Vec<U256> = vec![retdest, 0.into(), 0.into(), 0.into()];
    let mut interpreter: Interpreter<F> = Interpreter::new(encode_receipt, initial_stack);

    // Write data to memory.
    let expected_bloom_bytes = vec![
        00, 00, 00, 00, 00, 00, 00, 00, 00, 00, 00, 00, 00, 00, 00, 00, 00, 00, 00, 00, 00, 00, 00,
        00, 00, 0x80, 00, 00, 00, 00, 00, 00, 00, 0x40, 00, 00, 00, 00, 0x10, 00, 00, 00, 00, 00,
        00, 00, 00, 00, 00, 00, 00, 00, 00, 00, 00, 00, 00, 00, 00, 00, 00, 00, 00, 00, 00, 00, 00,
        00, 00, 00, 00, 00, 00, 00, 00, 00, 00, 00, 00, 00, 00, 0x02, 00, 00, 00, 00, 00, 00, 00,
        00, 00, 00, 00, 00, 00, 00, 0x08, 00, 00, 00, 00, 00, 00, 00, 00, 00, 00, 00, 00, 00, 00,
        00, 00, 00, 00, 00, 00, 0x01, 00, 00, 00, 00, 00, 00, 00, 00, 00, 00, 00, 00, 00, 00, 00,
        00, 00, 00, 00, 00, 00, 00, 00, 00, 00, 00, 00, 00, 00, 00, 00, 00, 00, 00, 00, 00, 00, 00,
        00, 00, 00, 00, 00, 00, 00, 00, 00, 0x01, 00, 00, 00, 0x40, 00, 00, 00, 00, 00, 00, 00, 00,
        00, 00, 00, 00, 00, 00, 00, 0x20, 00, 0x04, 00, 00, 00, 00, 00, 00, 00, 00, 00, 00, 00, 00,
        00, 00, 00, 00, 00, 00, 00, 00, 00, 00, 00, 00, 0x80, 00, 00, 00, 00, 00, 00, 00, 00, 00,
        00, 00, 00, 00, 00, 00, 00, 00, 00, 00, 00, 00, 00, 00, 00, 00, 00, 00, 00, 00, 00, 0x08,
        00, 00, 00, 00, 00, 00, 00, 00, 00, 00, 00, 00,
    ];
    let expected_bloom: Vec<U256> = expected_bloom_bytes
        .into_iter()
        .map(|elt| elt.into())
        .collect();

    let addr = U256::from([
        0, 0, 0, 0, 0, 0, 0, 0, 0, 0, 0, 0, 0x7e, 0xf6, 0x6b, 0x77, 0x75, 0x9e, 0x12, 0xca, 0xf3,
        0xdd, 0xb3, 0xe4, 0xaf, 0xf5, 0x24, 0xe5, 0x77, 0xc5, 0x9d, 0x8d,
    ]);

    let topic1 = U256::from([
        0x8a, 0x22, 0xee, 0x89, 0x91, 0x02, 0xa3, 0x66, 0xac, 0x8a, 0xd0, 0x49, 0x51, 0x27, 0x31,
        0x9c, 0xb1, 0xff, 0x24, 0x03, 0xcf, 0xae, 0x85, 0x5f, 0x83, 0xa8, 0x9c, 0xda, 0x12, 0x66,
        0x67, 0x4d,
    ]);

    let topic2 = 4.into();
    let topic3 = 0x4920ea.into();

    let mut logs = vec![
        155.into(), // unused
        addr,
        num_topics.into(), // num_topics
        topic1,            // topic1
        topic2,            // topic2
        topic3,            // topic3
        32.into(),         // data length
    ];
    let cur_data = hex!("a814f7df6a2203dc0e472e8828be95957c6b329fee8e2b1bb6f044c1eb4fc243")
        .iter()
        .copied()
        .map(U256::from);
    logs.extend(cur_data);

    let mut receipt = vec![423.into(), success, receipt_1.cum_gas_used];
    receipt.extend(expected_bloom.clone());
    receipt.push(157.into()); // logs_payload_len
    receipt.push(1.into()); // num_logs
    receipt.extend(logs.clone());
    interpreter.set_memory_segment(Segment::LogsData, logs);

    interpreter.set_memory_segment(Segment::TxnBloom, expected_bloom);

    interpreter.set_memory_segment(Segment::Logs, vec![0.into()]);
    interpreter.set_global_metadata_field(GlobalMetadata::LogsLen, 1.into());
    interpreter.set_global_metadata_field(GlobalMetadata::LogsPayloadLen, 157.into());
    interpreter.set_memory_segment(Segment::TrieData, receipt);

    interpreter.run(None)?;
    let rlp_pos = interpreter.pop().expect("The stack should not be empty");

    let rlp_read: &[u8] = &interpreter.get_rlp_memory()[1..]; // skip empty_node

    assert_eq!(rlp_pos.as_usize(), expected_rlp.len());
    for i in 0..rlp_read.len() {
        assert_eq!(rlp_read[i], expected_rlp[i]);
    }

    Ok(())
}

/// Values taken from the block 1000000 of Goerli: https://goerli.etherscan.io/txs?block=1000000
#[test]
fn test_receipt_bloom_filter() -> Result<()> {
    let logs_bloom = KERNEL.global_labels["logs_bloom"];

    let num_topics = 3;

    // Expected bloom
    let first_bloom_bytes = vec![
        00, 00, 00, 00, 00, 00, 00, 00, 00, 00, 00, 00, 00, 00, 00, 00, 00, 00, 00, 00, 00, 00, 00,
        00, 00, 0x80, 00, 00, 00, 00, 00, 00, 00, 0x40, 00, 00, 00, 00, 0x50, 00, 00, 00, 00, 00,
        00, 00, 00, 00, 00, 00, 00, 00, 00, 00, 00, 00, 00, 00, 00, 00, 00, 00, 00, 00, 00, 00, 00,
        00, 00, 00, 00, 00, 00, 00, 00, 00, 00, 00, 00, 00, 00, 0x02, 00, 00, 00, 00, 00, 00, 00,
        00, 00, 00, 00, 00, 00, 00, 00, 00, 00, 00, 00, 00, 00, 00, 00, 00, 00, 00, 00, 00, 00, 00,
        00, 00, 00, 00, 00, 00, 00, 00, 00, 0x08, 00, 0x08, 00, 00, 00, 00, 00, 00, 00, 00, 00, 00,
        00, 00, 00, 00, 00, 00, 00, 00, 00, 00, 00, 00, 00, 00, 00, 00, 00, 00, 00, 00, 00, 00, 00,
        00, 00, 00, 00, 00, 00, 00, 00, 00, 00, 00, 00, 0x50, 00, 00, 00, 00, 00, 00, 00, 00, 00,
        00, 00, 00, 00, 00, 00, 00, 00, 00, 00, 00, 00, 00, 00, 00, 00, 00, 00, 00, 00, 00, 00, 00,
        00, 00, 00, 00, 00, 00, 00, 00, 00, 00, 00, 00, 00, 00, 00, 00, 00, 00, 00, 00, 00, 0x10,
        00, 00, 00, 00, 00, 00, 00, 00, 00, 00, 00, 00, 00, 0x20, 00, 00, 00, 00, 00, 0x08, 00, 00,
        00, 00, 00, 00, 00, 00, 00, 00, 00, 00,
    ];

    let retdest = 0xDEADBEEFu32.into();

    let addr = U256::from([
        0, 0, 0, 0, 0, 0, 0, 0, 0, 0, 0, 0, 0x7e, 0xf6, 0x6b, 0x77, 0x75, 0x9e, 0x12, 0xca, 0xf3,
        0xdd, 0xb3, 0xe4, 0xaf, 0xf5, 0x24, 0xe5, 0x77, 0xc5, 0x9d, 0x8d,
    ]);

    let topic1 = U256::from([
        0x8a, 0x22, 0xee, 0x89, 0x91, 0x02, 0xa3, 0x66, 0xac, 0x8a, 0xd0, 0x49, 0x51, 0x27, 0x31,
        0x9c, 0xb1, 0xff, 0x24, 0x03, 0xcf, 0xae, 0x85, 0x5f, 0x83, 0xa8, 0x9c, 0xda, 0x12, 0x66,
        0x67, 0x4d,
    ]);

    let topic02 = 0x2a.into();
    let topic03 = 0xbd9fe6.into();

    // Set logs memory and initialize TxnBloom and BlockBloom segments.
    let initial_stack: Vec<U256> = vec![retdest];

    let mut interpreter: Interpreter<F> = Interpreter::new(logs_bloom, initial_stack);
    let mut logs = vec![
        0.into(), // unused
        addr,
        num_topics.into(), // num_topics
        topic1,            // topic1
        topic02,           // topic2
        topic03,           // topic3
        32.into(),         // data_len
    ];
    let cur_data = hex!("a814f7df6a2203dc0e472e8828be95957c6b329fee8e2b1bb6f044c1eb4fc243")
        .iter()
        .copied()
        .map(U256::from);
    logs.extend(cur_data);
    // The Bloom filter initialization is required for this test to ensure we have
    // the correct length for the filters. Otherwise, some trailing zeroes could be
    // missing.
    interpreter.set_memory_segment(Segment::TxnBloom, vec![0.into(); 256]); // Initialize transaction Bloom filter.
    interpreter.set_memory_segment(Segment::LogsData, logs);
    interpreter.set_memory_segment(Segment::Logs, vec![0.into()]);
    interpreter.set_global_metadata_field(GlobalMetadata::LogsLen, U256::from(1));
    interpreter.run(None)?;

    // Second transaction.
    let loaded_bloom_u256 = interpreter.get_memory_segment(Segment::TxnBloom);
    let loaded_bloom: Vec<u8> = loaded_bloom_u256
        .into_iter()
        .map(|elt| elt.0[0] as u8)
        .collect();

    assert_eq!(first_bloom_bytes, loaded_bloom);
    let topic12 = 0x4.into();
    let topic13 = 0x4920ea.into();
    let mut logs2 = vec![
        0.into(), // unused
        addr,
        num_topics.into(), // num_topics
        topic1,            // topic1
        topic12,           // topic2
        topic13,           // topic3
        32.into(),         // data_len
    ];
    let cur_data = hex!("a814f7df6a2203dc0e472e8828be95957c6b329fee8e2b1bb6f044c1eb4fc243")
        .iter()
        .copied()
        .map(U256::from);
    logs2.extend(cur_data);

    interpreter
        .push(retdest)
        .expect("The stack should not overflow");
    interpreter.generation_state.registers.program_counter = logs_bloom;
    interpreter.set_memory_segment(Segment::TxnBloom, vec![0.into(); 256]); // Initialize transaction Bloom filter.
    interpreter.set_memory_segment(Segment::LogsData, logs2);
    interpreter.set_memory_segment(Segment::Logs, vec![0.into()]);
    interpreter.set_global_metadata_field(GlobalMetadata::LogsLen, U256::from(1));
    interpreter.run(None)?;

    let second_bloom_bytes = vec![
        00, 00, 00, 00, 00, 00, 00, 00, 00, 00, 00, 00, 00, 00, 00, 00, 00, 00, 00, 00, 00, 00, 00,
        00, 00, 0x80, 00, 00, 00, 00, 00, 00, 00, 0x40, 00, 00, 00, 00, 0x10, 00, 00, 00, 00, 00,
        00, 00, 00, 00, 00, 00, 00, 00, 00, 00, 00, 00, 00, 00, 00, 00, 00, 00, 00, 00, 00, 00, 00,
        00, 00, 00, 00, 00, 00, 00, 00, 00, 00, 00, 00, 00, 00, 0x02, 00, 00, 00, 00, 00, 00, 00,
        00, 00, 00, 00, 00, 00, 00, 0x08, 00, 00, 00, 00, 00, 00, 00, 00, 00, 00, 00, 00, 00, 00,
        00, 00, 00, 00, 00, 00, 0x01, 00, 00, 00, 00, 00, 00, 00, 00, 00, 00, 00, 00, 00, 00, 00,
        00, 00, 00, 00, 00, 00, 00, 00, 00, 00, 00, 00, 00, 00, 00, 00, 00, 00, 00, 00, 00, 00, 00,
        00, 00, 00, 00, 00, 00, 00, 00, 00, 0x01, 00, 00, 00, 0x40, 00, 00, 00, 00, 00, 00, 00, 00,
        00, 00, 00, 00, 00, 00, 00, 0x20, 00, 0x04, 00, 00, 00, 00, 00, 00, 00, 00, 00, 00, 00, 00,
        00, 00, 00, 00, 00, 00, 00, 00, 00, 00, 00, 00, 0x80, 00, 00, 00, 00, 00, 00, 00, 00, 00,
        00, 00, 00, 00, 00, 00, 00, 00, 00, 00, 00, 00, 00, 00, 00, 00, 00, 00, 00, 00, 00, 0x08,
        00, 00, 00, 00, 00, 00, 00, 00, 00, 00, 00, 00,
    ];

    let second_loaded_bloom_u256 = interpreter.get_memory_segment(Segment::TxnBloom);
    let second_loaded_bloom: Vec<u8> = second_loaded_bloom_u256
        .into_iter()
        .map(|elt| elt.0[0] as u8)
        .collect();

    assert_eq!(second_bloom_bytes, second_loaded_bloom);

    Ok(())
}

#[test]
fn test_mpt_insert_receipt() -> Result<()> {
    // This test simulates a receipt processing to test `mpt_insert_receipt_trie`.
    // For this, we need to set the data correctly in memory.
    // In TrieData, we need to insert a receipt of the form:
    // `[payload_len, status, cum_gas_used, bloom, logs_payload_len, num_logs,
    // [logs]]`. We also need to set TrieDataSize correctly.

    let retdest = 0xDEADBEEFu32.into();
    let trie_inputs = Default::default();
    let mpt_insert = KERNEL.global_labels["mpt_insert_receipt_trie"];
    let num_topics = 3; // Both transactions have the same number of topics.
    let payload_len = 423; // Total payload length for each receipt.
    let logs_payload_len = 157; // Payload length for all logs.
    let log_payload_len = 155; // Payload length for one log.
    let num_logs = 1;

    // Receipt_0:
    let status_0 = 1;
    let cum_gas_used_0 = 0x016e5b;
    let logs_bloom_0_bytes = vec![
        00, 00, 00, 00, 00, 00, 00, 00, 00, 00, 00, 00, 00, 00, 00, 00, 00, 00, 00, 00, 00, 00, 00,
        00, 00, 0x80, 00, 00, 00, 00, 00, 00, 00, 0x40, 00, 00, 00, 00, 0x50, 00, 00, 00, 00, 00,
        00, 00, 00, 00, 00, 00, 00, 00, 00, 00, 00, 00, 00, 00, 00, 00, 00, 00, 00, 00, 00, 00, 00,
        00, 00, 00, 00, 00, 00, 00, 00, 00, 00, 00, 00, 00, 00, 0x02, 00, 00, 00, 00, 00, 00, 00,
        00, 00, 00, 00, 00, 00, 00, 00, 00, 00, 00, 00, 00, 00, 00, 00, 00, 00, 00, 00, 00, 00, 00,
        00, 00, 00, 00, 00, 00, 00, 00, 00, 0x08, 00, 0x08, 00, 00, 00, 00, 00, 00, 00, 00, 00, 00,
        00, 00, 00, 00, 00, 00, 00, 00, 00, 00, 00, 00, 00, 00, 00, 00, 00, 00, 00, 00, 00, 00, 00,
        00, 00, 00, 00, 00, 00, 00, 00, 00, 00, 00, 00, 0x50, 00, 00, 00, 00, 00, 00, 00, 00, 00,
        00, 00, 00, 00, 00, 00, 00, 00, 00, 00, 00, 00, 00, 00, 00, 00, 00, 00, 00, 00, 00, 00, 00,
        00, 00, 00, 00, 00, 00, 00, 00, 00, 00, 00, 00, 00, 00, 00, 00, 00, 00, 00, 00, 00, 0x10,
        00, 00, 00, 00, 00, 00, 00, 00, 00, 00, 00, 00, 00, 0x20, 00, 00, 00, 00, 00, 0x08, 00, 00,
        00, 00, 00, 00, 00, 00, 00, 00, 00, 00,
    ];

    // Logs_0:
    let logs_bloom_0: Vec<U256> = logs_bloom_0_bytes
        .into_iter()
        .map(|elt| elt.into())
        .collect();

    let addr = U256::from([
        0, 0, 0, 0, 0, 0, 0, 0, 0, 0, 0, 0, 0x7e, 0xf6, 0x6b, 0x77, 0x75, 0x9e, 0x12, 0xca, 0xf3,
        0xdd, 0xb3, 0xe4, 0xaf, 0xf5, 0x24, 0xe5, 0x77, 0xc5, 0x9d, 0x8d,
    ]);

    // The first topic is shared by the two transactions.
    let topic1 = U256::from([
        0x8a, 0x22, 0xee, 0x89, 0x91, 0x02, 0xa3, 0x66, 0xac, 0x8a, 0xd0, 0x49, 0x51, 0x27, 0x31,
        0x9c, 0xb1, 0xff, 0x24, 0x03, 0xcf, 0xae, 0x85, 0x5f, 0x83, 0xa8, 0x9c, 0xda, 0x12, 0x66,
        0x67, 0x4d,
    ]);

    let topic02 = 0x2a.into();
    let topic03 = 0xbd9fe6.into();

    let mut logs_0 = vec![
        log_payload_len.into(), // payload_len
        addr,
        num_topics.into(), // num_topics
        topic1,            // topic1
        topic02,           // topic2
        topic03,           // topic3
        32.into(),         // data_len
    ];
    let cur_data = hex!("f7af1cc94b1aef2e0fa15f1b4baefa86eb60e78fa4bd082372a0a446d197fb58")
        .iter()
        .copied()
        .map(U256::from);
    logs_0.extend(cur_data);

    let mut receipt: Vec<U256> = vec![423.into(), status_0.into(), cum_gas_used_0.into()];
    receipt.extend(logs_bloom_0);
    receipt.push(logs_payload_len.into()); // logs_payload_len
    receipt.push(num_logs.into()); // num_logs
    receipt.extend(logs_0.clone());

    let mut interpreter: Interpreter<F> = Interpreter::new(0, vec![]);
    initialize_mpts(&mut interpreter, &trie_inputs);

    // If TrieData is empty, we need to push 0 because the first value is always 0.
    let mut cur_trie_data = interpreter.get_memory_segment(Segment::TrieData);
    if cur_trie_data.is_empty() {
        cur_trie_data.push(0.into());
    }

    // stack: transaction_nb, value_ptr, retdest
    let num_nibbles = 2;
    let initial_stack: Vec<U256> = vec![
        retdest,
        cur_trie_data.len().into(),
        0x80.into(),
        num_nibbles.into(),
    ];
    for i in 0..initial_stack.len() {
        interpreter
            .push(initial_stack[i])
            .expect("The stack should not overflow");
    }

    interpreter.generation_state.registers.program_counter = mpt_insert;

    // Set memory.
    cur_trie_data.extend(receipt);
    interpreter.set_memory_segment(Segment::TrieData, cur_trie_data.clone());
    interpreter.set_global_metadata_field(GlobalMetadata::TrieDataSize, cur_trie_data.len().into());
    // First insertion.
    interpreter.run(None)?;

    // receipt_1:
    let status_1 = 1;
    let cum_gas_used_1 = 0x02dcb6;
    let logs_bloom_1_bytes = vec![
        00, 00, 00, 00, 00, 00, 00, 00, 00, 00, 00, 00, 00, 00, 00, 00, 00, 00, 00, 00, 00, 00, 00,
        00, 00, 0x80, 00, 00, 00, 00, 00, 00, 00, 0x40, 00, 00, 00, 00, 0x10, 00, 00, 00, 00, 00,
        00, 00, 00, 00, 00, 00, 00, 00, 00, 00, 00, 00, 00, 00, 00, 00, 00, 00, 00, 00, 00, 00, 00,
        00, 00, 00, 00, 00, 00, 00, 00, 00, 00, 00, 00, 00, 00, 0x02, 00, 00, 00, 00, 00, 00, 00,
        00, 00, 00, 00, 00, 00, 00, 0x08, 00, 00, 00, 00, 00, 00, 00, 00, 00, 00, 00, 00, 00, 00,
        00, 00, 00, 00, 00, 00, 0x01, 00, 00, 00, 00, 00, 00, 00, 00, 00, 00, 00, 00, 00, 00, 00,
        00, 00, 00, 00, 00, 00, 00, 00, 00, 00, 00, 00, 00, 00, 00, 00, 00, 00, 00, 00, 00, 00, 00,
        00, 00, 00, 00, 00, 00, 00, 00, 00, 0x01, 00, 00, 00, 0x40, 00, 00, 00, 00, 00, 00, 00, 00,
        00, 00, 00, 00, 00, 00, 00, 0x20, 00, 0x04, 00, 00, 00, 00, 00, 00, 00, 00, 00, 00, 00, 00,
        00, 00, 00, 00, 00, 00, 00, 00, 00, 00, 00, 00, 0x80, 00, 00, 00, 00, 00, 00, 00, 00, 00,
        00, 00, 00, 00, 00, 00, 00, 00, 00, 00, 00, 00, 00, 00, 00, 00, 00, 00, 00, 00, 00, 0x08,
        00, 00, 00, 00, 00, 00, 00, 00, 00, 00, 00, 00,
    ];

    // Logs_1:
    let logs_bloom_1: Vec<U256> = logs_bloom_1_bytes
        .into_iter()
        .map(|elt| elt.into())
        .collect();

    let topic12 = 4.into();
    let topic13 = 0x4920ea.into();

    let mut logs_1 = vec![
        log_payload_len.into(), // payload length
        addr,
        num_topics.into(), // nb topics
        topic1,            // topic1
        topic12,           // topic2
        topic13,           // topic3
        32.into(),         // data length
    ];
    let cur_data = hex!("a814f7df6a2203dc0e472e8828be95957c6b329fee8e2b1bb6f044c1eb4fc243")
        .iter()
        .copied()
        .map(U256::from);
    logs_1.extend(cur_data);

    let mut receipt_1: Vec<U256> = vec![payload_len.into(), status_1.into(), cum_gas_used_1.into()];
    receipt_1.extend(logs_bloom_1);
    receipt_1.push(logs_payload_len.into()); // logs payload len
    receipt_1.push(num_logs.into()); // nb logs
    receipt_1.extend(logs_1.clone());

    // Get updated TrieData segment.
    cur_trie_data = interpreter.get_memory_segment(Segment::TrieData);
    let num_nibbles = 2;
    let initial_stack2: Vec<U256> = vec![
        retdest,
        cur_trie_data.len().into(),
        0x01.into(),
        num_nibbles.into(),
    ];
    for i in 0..initial_stack2.len() {
        interpreter
            .push(initial_stack2[i])
            .expect("The stack should not overflow");
    }
    cur_trie_data.extend(receipt_1);

    // Set memory.
    interpreter.generation_state.registers.program_counter = mpt_insert;
    interpreter.set_memory_segment(Segment::TrieData, cur_trie_data.clone());
<<<<<<< HEAD
    interpreter.set_global_metadata_field(GlobalMetadata::TrieDataSize, cur_trie_data.len().into());
    interpreter.run(None)?;
=======
    let trie_data_len = cur_trie_data.len().into();
    interpreter.set_global_metadata_field(GlobalMetadata::TrieDataSize, trie_data_len);
    interpreter.run()?;
>>>>>>> 6f1438a8

    // Finally, check that the hashes correspond.
    let mpt_hash_receipt = KERNEL.global_labels["mpt_hash_receipt_trie"];
    interpreter.generation_state.registers.program_counter = mpt_hash_receipt;
    interpreter
        .push(retdest)
        .expect("The stack should not overflow");
    interpreter
        .push(1.into()) // Initial length of the trie data segment, unused.; // Initial length of the trie data
        // segment, unused.
        .expect("The stack should not overflow");
    interpreter.run(None)?;
    assert_eq!(
        interpreter.stack()[1],
        U256::from(hex!(
            "da46cdd329bfedace32da95f2b344d314bc6f55f027d65f9f4ac04ee425e1f98"
        ))
    );
    Ok(())
}

#[test]
fn test_bloom_two_logs() -> Result<()> {
    // Tests the Bloom filter computation with two logs in one transaction.

    // address
    let to = [
        0, 0, 0, 0, 0, 0, 0, 0, 0, 0, 0, 0, 0x09, 0x5e, 0x7b, 0xae, 0xa6, 0xa6, 0xc7, 0xc4, 0xc2,
        0xdf, 0xeb, 0x97, 0x7e, 0xfa, 0xc3, 0x26, 0xaf, 0x55, 0x2d, 0x87,
    ];

    let retdest = 0xDEADBEEFu32.into();
    let logs_bloom = KERNEL.global_labels["logs_bloom"];

    let initial_stack: Vec<U256> = vec![retdest];

    // Set memory.
    let logs = vec![
        0.into(),  // unused
        to.into(), // address
        0.into(),  // num_topics
        0.into(),  // data_len,
        0.into(),  // unused: rlp
        to.into(),
        2.into(), // num_topics
        0x62.into(),
        0x63.into(),
        5.into(),
        [
            0, 0, 0, 0, 0, 0, 0, 0, 0, 0, 0, 0, 0, 0, 0, 0, 0, 0, 0, 0, 0, 0, 0, 0, 0, 0, 0, 0xa1,
            0xb2, 0xc3, 0xd4, 0xe5,
        ]
        .into(),
    ];
    let mut interpreter: Interpreter<F> = Interpreter::new(logs_bloom, initial_stack);
    interpreter.set_memory_segment(Segment::TxnBloom, vec![0.into(); 256]); // Initialize transaction Bloom filter.
    interpreter.set_memory_segment(Segment::LogsData, logs);
    interpreter.set_memory_segment(Segment::Logs, vec![0.into(), 4.into()]);
    interpreter.set_global_metadata_field(GlobalMetadata::LogsLen, U256::from(2));
    interpreter.run(None)?;

    let loaded_bloom_bytes: Vec<u8> = interpreter
        .get_memory_segment(Segment::TxnBloom)
        .into_iter()
        .map(|elt| elt.0[0] as u8)
        .collect();

    let expected = hex!("00000000000000001000000000000000000000000000000000000000000000000000000000000000000000000000000000000000000000000000000000000000000008000000000000000000000000000000000000000000000000000000000000000000000000000000000000000004000000000000000000000000000000000000000000000000000000000000000000000000000000000000000002000000000000000000000004000000000000000000000000000000800000000000000000000000000000000000000000000000000000000000000000000000000400000000000040000000000000000000000000002000000000000000000000000000").to_vec();

    assert_eq!(expected, loaded_bloom_bytes);
    Ok(())
}

fn logs_bloom_bytes_fn(logs_list: Vec<(Vec<u8>, Vec<Vec<u8>>)>) -> [u8; 256] {
    // The first element of logs_list.
    let mut bloom = [0_u8; 256];

    for log in logs_list {
        let cur_addr = log.0;
        let topics = log.1;

        add_to_bloom(&mut bloom, &cur_addr);
        for topic in topics {
            add_to_bloom(&mut bloom, &topic);
        }
    }
    bloom
}

fn add_to_bloom(bloom: &mut [u8; 256], bloom_entry: &[u8]) {
    let bloom_hash = keccak(bloom_entry).to_fixed_bytes();

    for idx in 0..3 {
        let bit_pair = u16::from_be_bytes(bloom_hash[2 * idx..2 * (idx + 1)].try_into().unwrap());
        let bit_to_set = 0x07FF - (bit_pair & 0x07FF);
        let byte_index = bit_to_set / 8;
        let bit_value = 1 << (7 - bit_to_set % 8);
        bloom[byte_index as usize] |= bit_value;
    }
}<|MERGE_RESOLUTION|>--- conflicted
+++ resolved
@@ -511,14 +511,9 @@
     // Set memory.
     interpreter.generation_state.registers.program_counter = mpt_insert;
     interpreter.set_memory_segment(Segment::TrieData, cur_trie_data.clone());
-<<<<<<< HEAD
-    interpreter.set_global_metadata_field(GlobalMetadata::TrieDataSize, cur_trie_data.len().into());
-    interpreter.run(None)?;
-=======
     let trie_data_len = cur_trie_data.len().into();
     interpreter.set_global_metadata_field(GlobalMetadata::TrieDataSize, trie_data_len);
-    interpreter.run()?;
->>>>>>> 6f1438a8
+    interpreter.run(None)?;
 
     // Finally, check that the hashes correspond.
     let mpt_hash_receipt = KERNEL.global_labels["mpt_hash_receipt_trie"];
