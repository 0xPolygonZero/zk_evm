use core::mem::{self, MaybeUninit};
use core::ops::Range;
use std::collections::BTreeMap;
use std::sync::atomic::AtomicBool;
use std::sync::Arc;

use anyhow::anyhow;
use hashbrown::HashMap;
use itertools::{zip_eq, Itertools};
use mpt_trie::partial_trie::{HashedPartialTrie, Node, PartialTrie};
use plonky2::field::extension::Extendable;
use plonky2::fri::FriParams;
use plonky2::gates::constant::ConstantGate;
use plonky2::gates::noop::NoopGate;
use plonky2::hash::hash_types::{MerkleCapTarget, RichField, NUM_HASH_OUT_ELTS};
use plonky2::iop::challenger::RecursiveChallenger;
use plonky2::iop::target::{BoolTarget, Target};
use plonky2::iop::witness::{PartialWitness, WitnessWrite};
use plonky2::plonk::circuit_builder::CircuitBuilder;
use plonky2::plonk::circuit_data::{
    CircuitConfig, CircuitData, CommonCircuitData, VerifierCircuitData, VerifierCircuitTarget,
};
use plonky2::plonk::config::{AlgebraicHasher, GenericConfig, GenericHashOut};
use plonky2::plonk::proof::{ProofWithPublicInputs, ProofWithPublicInputsTarget};
use plonky2::recursion::cyclic_recursion::check_cyclic_proof_verifier_data;
use plonky2::recursion::dummy_circuit::{cyclic_base_proof, dummy_circuit, dummy_proof};
use plonky2::util::serialization::{
    Buffer, GateSerializer, IoResult, Read, WitnessGeneratorSerializer, Write,
};
use plonky2::util::timing::TimingTree;
use plonky2_util::log2_ceil;
use serde::{Deserialize, Serialize};
use starky::config::StarkConfig;
use starky::cross_table_lookup::{verify_cross_table_lookups_circuit, CrossTableLookup};
use starky::lookup::{get_grand_product_challenge_set_target, GrandProductChallengeSet};
use starky::proof::StarkProofWithMetadata;
use starky::stark::Stark;

use crate::all_stark::{
    all_cross_table_lookups, AllStark, Table, NUM_TABLES, OPTIONAL_TABLE_INDICES,
};
use crate::cpu::kernel::aggregator::KERNEL;
use crate::generation::segments::{GenerationSegmentData, SegmentDataIterator};
use crate::generation::{GenerationInputs, TrimmedGenerationInputs};
use crate::get_challenges::observe_public_values_target;
use crate::proof::{
    AllProof, BlockHashesTarget, BlockMetadataTarget, BurnAddrTarget, ExtraBlockData,
    ExtraBlockDataTarget, FinalPublicValues, FinalPublicValuesTarget, MemCapTarget, PublicValues,
    PublicValuesTarget, RegistersDataTarget, TrieRoots, TrieRootsTarget, DEFAULT_CAP_LEN,
    TARGET_HASH_SIZE,
};
use crate::prover::{check_abort_signal, features_check, prove};
use crate::recursive_verifier::{
    add_common_recursion_gates, add_virtual_final_public_values_public_input,
    add_virtual_public_values_public_input, get_memory_extra_looking_sum_circuit,
    recursive_stark_circuit, set_final_public_value_targets, set_public_value_targets,
    PlonkWrapperCircuit, PublicInputs, StarkWrapperCircuit,
};
use crate::util::h256_limbs;
use crate::verifier::initial_memory_merkle_cap;

/// The recursion threshold. We end a chain of recursive proofs once we reach
/// this size.
const THRESHOLD_DEGREE_BITS: usize = 13;

/// An internal proof for a segment execution along with its public values,
/// for proper connection with contiguous proofs.
#[derive(Clone, Debug, Deserialize, Serialize)]
#[serde(bound = "")]
pub struct ProofWithPublicValues<F, C, const D: usize>
where
    F: RichField + Extendable<D>,
    C: GenericConfig<D, F = F>,
    C::Hasher: AlgebraicHasher<F>,
{
    /// Public values of this transaction proof.
    pub public_values: PublicValues<F>,
    /// Underlying recursive proof.
    pub intern: ProofWithPublicInputs<F, C, D>,
}

#[derive(Clone)]
pub struct ProverOutputData<F, C, const D: usize>
where
    F: RichField + Extendable<D>,
    C: GenericConfig<D, F = F>,
    C::Hasher: AlgebraicHasher<F>,
{
    /// Flag indicating whether this represents an individual
    /// segment / batch or an aggregation of them.
    pub is_agg: bool,
    /// Flag indicating whether this represents a dummy run. This is specific to
    /// the segment aggregation logic.
    pub is_dummy: bool,
    /// The underlying recursive proof with its public values
    pub proof_with_pvs: ProofWithPublicValues<F, C, D>,
}

/// Contains all recursive circuits used in the system. For each STARK and each
/// initial `degree_bits`, this contains a chain of recursive circuits for
/// shrinking that STARK from `degree_bits` to a constant
/// `THRESHOLD_DEGREE_BITS`. It also contains a special root circuit
/// for combining each STARK's shrunk wrapper proof into a single proof.
#[derive(Eq, PartialEq, Debug)]
pub struct AllRecursiveCircuits<F, C, const D: usize>
where
    F: RichField + Extendable<D>,
    C: GenericConfig<D, F = F>,
    C::Hasher: AlgebraicHasher<F>,
{
    /// The EVM root circuit, which aggregates the (shrunk) per-table recursive
    /// proofs.
    pub root: RootCircuitData<F, C, D>,
    /// The segment aggregation circuit, which verifies that two segment proofs
    /// that can either be root or aggregation proofs.
    pub segment_aggregation: SegmentAggregationCircuitData<F, C, D>,
    /// The transaction batch aggregation circuit, which verifies the
    /// aggregation of two proofs that can either be a segment aggregation
    /// representing a batch of transactions or an aggregation of those
    /// batches.
    pub batch_aggregation: BatchAggregationCircuitData<F, C, D>,
    /// The block circuit, which verifies a transaction aggregation proof and an
    /// optional previous block proof.
    pub block: BlockCircuitData<F, C, D>,
    /// A single wrapping layer on top of a block proof for easy aggregation
    /// with additional block proofs from other chains.
    pub block_wrapper: BlockWrapperCircuitData<F, C, D>,
    /// The two-to-one block aggregation circuit, which verifies two unrelated
    /// block proofs.
    pub two_to_one_block: TwoToOneBlockCircuitData<F, C, D>,
    /// Holds chains of circuits for each table and for each initial
    /// `degree_bits`.
    pub by_table: [RecursiveCircuitsForTable<F, C, D>; NUM_TABLES],
    /// Dummy proofs of each table for the root circuit.
    pub table_dummy_proofs: [Option<ShrunkProofData<F, C, D>>; NUM_TABLES],
}

/// Data for the EVM root circuit, which is used to combine each STARK's shrunk
/// wrapper proof into a single proof.
#[derive(Eq, PartialEq, Debug)]
pub struct RootCircuitData<F, C, const D: usize>
where
    F: RichField + Extendable<D>,
    C: GenericConfig<D, F = F>,
{
    pub circuit: CircuitData<F, C, D>,
    proof_with_pis: [ProofWithPublicInputsTarget<D>; NUM_TABLES],
    /// For each table, various inner circuits may be used depending on the
    /// initial table size. This target holds the index of the circuit
    /// (within `final_circuits()`) that was used.
    index_verifier_data: [Target; NUM_TABLES],
    /// Public inputs containing public values.
    public_values: PublicValuesTarget,
    /// Public inputs used for cyclic verification. These aren't actually used
    /// for EVM root proofs; the circuit has them just to match the
    /// structure of aggregation proofs.
    cyclic_vk: VerifierCircuitTarget,
    /// We can skip verifying tables when they are not in use.
    table_in_use: [BoolTarget; NUM_TABLES],
}

impl<F, C, const D: usize> RootCircuitData<F, C, D>
where
    F: RichField + Extendable<D>,
    C: GenericConfig<D, F = F>,
{
    fn to_buffer(
        &self,
        buffer: &mut Vec<u8>,
        gate_serializer: &dyn GateSerializer<F, D>,
        generator_serializer: &dyn WitnessGeneratorSerializer<F, D>,
    ) -> IoResult<()> {
        buffer.write_circuit_data(&self.circuit, gate_serializer, generator_serializer)?;
        for proof in &self.proof_with_pis {
            buffer.write_target_proof_with_public_inputs(proof)?;
        }
        for index in self.index_verifier_data {
            buffer.write_target(index)?;
        }
        self.public_values.to_buffer(buffer)?;
        buffer.write_target_verifier_circuit(&self.cyclic_vk)?;
        for table_in_use in self.table_in_use {
            buffer.write_target_bool(table_in_use)?;
        }
        Ok(())
    }

    fn from_buffer(
        buffer: &mut Buffer,
        gate_serializer: &dyn GateSerializer<F, D>,
        generator_serializer: &dyn WitnessGeneratorSerializer<F, D>,
    ) -> IoResult<Self> {
        let circuit = buffer.read_circuit_data(gate_serializer, generator_serializer)?;
        let mut proof_with_pis = Vec::with_capacity(NUM_TABLES);
        for _ in 0..NUM_TABLES {
            proof_with_pis.push(buffer.read_target_proof_with_public_inputs()?);
        }
        let mut index_verifier_data = Vec::with_capacity(NUM_TABLES);
        for _ in 0..NUM_TABLES {
            index_verifier_data.push(buffer.read_target()?);
        }
        let public_values = PublicValuesTarget::from_buffer(buffer)?;
        let cyclic_vk = buffer.read_target_verifier_circuit()?;
        let mut table_in_use = Vec::with_capacity(NUM_TABLES);
        for _ in 0..NUM_TABLES {
            table_in_use.push(buffer.read_target_bool()?);
        }

        Ok(Self {
            circuit,
            proof_with_pis: proof_with_pis.try_into().unwrap(),
            index_verifier_data: index_verifier_data.try_into().unwrap(),
            public_values,
            cyclic_vk,
            table_in_use: table_in_use.try_into().unwrap(),
        })
    }
}

/// Data for the segment aggregation circuit, which is used to compress two
/// segment proofs into one. Each inner proof can be either an EVM root proof or
/// another segment aggregation proof.
#[derive(Eq, PartialEq, Debug)]
pub struct SegmentAggregationCircuitData<F, C, const D: usize>
where
    F: RichField + Extendable<D>,
    C: GenericConfig<D, F = F>,
{
    pub circuit: CircuitData<F, C, D>,
    lhs: AggregationChildTarget<D>,
    rhs: AggregationChildWithDummyTarget<D>,
    public_values: PublicValuesTarget,
    cyclic_vk: VerifierCircuitTarget,
}

impl<F, C, const D: usize> SegmentAggregationCircuitData<F, C, D>
where
    F: RichField + Extendable<D>,
    C: GenericConfig<D, F = F>,
{
    fn to_buffer(
        &self,
        buffer: &mut Vec<u8>,
        gate_serializer: &dyn GateSerializer<F, D>,
        generator_serializer: &dyn WitnessGeneratorSerializer<F, D>,
    ) -> IoResult<()> {
        buffer.write_circuit_data(&self.circuit, gate_serializer, generator_serializer)?;
        buffer.write_target_verifier_circuit(&self.cyclic_vk)?;
        self.public_values.to_buffer(buffer)?;
        self.lhs.to_buffer(buffer)?;
        self.rhs.to_buffer(buffer)?;
        Ok(())
    }

    fn from_buffer(
        buffer: &mut Buffer,
        gate_serializer: &dyn GateSerializer<F, D>,
        generator_serializer: &dyn WitnessGeneratorSerializer<F, D>,
    ) -> IoResult<Self> {
        let circuit = buffer.read_circuit_data(gate_serializer, generator_serializer)?;
        let cyclic_vk = buffer.read_target_verifier_circuit()?;
        let public_values = PublicValuesTarget::from_buffer(buffer)?;
        let lhs = AggregationChildTarget::from_buffer(buffer)?;
        let rhs = AggregationChildWithDummyTarget::from_buffer(buffer)?;
        Ok(Self {
            circuit,
            lhs,
            rhs,
            public_values,
            cyclic_vk,
        })
    }
}

#[derive(Eq, PartialEq, Debug)]
struct AggregationChildWithDummyTarget<const D: usize> {
    is_agg: BoolTarget,
    is_dummy: BoolTarget,
    agg_proof: ProofWithPublicInputsTarget<D>,
    real_proof: ProofWithPublicInputsTarget<D>,
}

impl<const D: usize> AggregationChildWithDummyTarget<D> {
    fn to_buffer(&self, buffer: &mut Vec<u8>) -> IoResult<()> {
        buffer.write_target_bool(self.is_agg)?;
        buffer.write_target_bool(self.is_dummy)?;
        buffer.write_target_proof_with_public_inputs(&self.agg_proof)?;
        buffer.write_target_proof_with_public_inputs(&self.real_proof)?;
        Ok(())
    }

    fn from_buffer(buffer: &mut Buffer) -> IoResult<Self> {
        let is_agg = buffer.read_target_bool()?;
        let is_dummy = buffer.read_target_bool()?;
        let agg_proof = buffer.read_target_proof_with_public_inputs()?;
        let real_proof = buffer.read_target_proof_with_public_inputs()?;
        Ok(Self {
            is_agg,
            is_dummy,
            agg_proof,
            real_proof,
        })
    }

    // `len_mem_cap` is the length of the Merkle
    // caps for `MemBefore` and `MemAfter`.
    fn public_values<F: RichField + Extendable<D>>(
        &self,
        builder: &mut CircuitBuilder<F, D>,
    ) -> PublicValuesTarget {
        let agg_pv = PublicValuesTarget::from_public_inputs(&self.agg_proof.public_inputs);
        let segment_pv = PublicValuesTarget::from_public_inputs(&self.real_proof.public_inputs);

        PublicValuesTarget::select(builder, self.is_agg, agg_pv, segment_pv)
    }
}

/// Data for the transaction aggregation circuit, which is used to compress two
/// proofs into one. Each inner proof can be either a segment aggregation proof
/// or another transaction aggregation proof.
#[derive(Eq, PartialEq, Debug)]
pub struct BatchAggregationCircuitData<F, C, const D: usize>
where
    F: RichField + Extendable<D>,
    C: GenericConfig<D, F = F>,
{
    pub circuit: CircuitData<F, C, D>,
    lhs: AggregationChildTarget<D>,
    rhs: AggregationChildTarget<D>,
    public_values: PublicValuesTarget,
    cyclic_vk: VerifierCircuitTarget,
}

impl<F, C, const D: usize> BatchAggregationCircuitData<F, C, D>
where
    F: RichField + Extendable<D>,
    C: GenericConfig<D, F = F>,
{
    fn to_buffer(
        &self,
        buffer: &mut Vec<u8>,
        gate_serializer: &dyn GateSerializer<F, D>,
        generator_serializer: &dyn WitnessGeneratorSerializer<F, D>,
    ) -> IoResult<()> {
        buffer.write_circuit_data(&self.circuit, gate_serializer, generator_serializer)?;
        buffer.write_target_verifier_circuit(&self.cyclic_vk)?;
        self.public_values.to_buffer(buffer)?;
        self.lhs.to_buffer(buffer)?;
        self.rhs.to_buffer(buffer)?;
        Ok(())
    }

    fn from_buffer(
        buffer: &mut Buffer,
        gate_serializer: &dyn GateSerializer<F, D>,
        generator_serializer: &dyn WitnessGeneratorSerializer<F, D>,
    ) -> IoResult<Self> {
        let circuit = buffer.read_circuit_data(gate_serializer, generator_serializer)?;
        let cyclic_vk = buffer.read_target_verifier_circuit()?;
        let public_values = PublicValuesTarget::from_buffer(buffer)?;
        let lhs = AggregationChildTarget::from_buffer(buffer)?;
        let rhs = AggregationChildTarget::from_buffer(buffer)?;
        Ok(Self {
            circuit,
            lhs,
            rhs,
            public_values,
            cyclic_vk,
        })
    }
}

#[derive(Eq, PartialEq, Debug)]
struct AggregationChildTarget<const D: usize> {
    is_agg: BoolTarget,
    agg_proof: ProofWithPublicInputsTarget<D>,
    base_proof: ProofWithPublicInputsTarget<D>,
}

impl<const D: usize> AggregationChildTarget<D> {
    fn to_buffer(&self, buffer: &mut Vec<u8>) -> IoResult<()> {
        buffer.write_target_bool(self.is_agg)?;
        buffer.write_target_proof_with_public_inputs(&self.agg_proof)?;
        buffer.write_target_proof_with_public_inputs(&self.base_proof)?;
        Ok(())
    }

    fn from_buffer(buffer: &mut Buffer) -> IoResult<Self> {
        let is_agg = buffer.read_target_bool()?;
        let agg_proof = buffer.read_target_proof_with_public_inputs()?;
        let base_proof = buffer.read_target_proof_with_public_inputs()?;
        Ok(Self {
            is_agg,
            agg_proof,
            base_proof,
        })
    }

    fn public_values<F: RichField + Extendable<D>>(
        &self,
        builder: &mut CircuitBuilder<F, D>,
    ) -> PublicValuesTarget {
        let agg_pv = PublicValuesTarget::from_public_inputs(&self.agg_proof.public_inputs);
        let base_pv = PublicValuesTarget::from_public_inputs(&self.base_proof.public_inputs);
        PublicValuesTarget::select(builder, self.is_agg, agg_pv, base_pv)
    }

    fn public_inputs<F: RichField + Extendable<D>>(
        &self,
        builder: &mut CircuitBuilder<F, D>,
    ) -> Vec<Target> {
        zip_eq(
            &self.agg_proof.public_inputs,
            &self.base_proof.public_inputs,
        )
        .map(|(&agg_pv, &base_pv)| builder.select(self.is_agg, agg_pv, base_pv))
        .collect()
    }
}

/// Data for the block circuit, which is used to generate a final block proof,
/// and compress it with an optional parent proof if present.
#[derive(Eq, PartialEq, Debug)]
pub struct BlockCircuitData<F, C, const D: usize>
where
    F: RichField + Extendable<D>,
    C: GenericConfig<D, F = F>,
{
    pub circuit: CircuitData<F, C, D>,
    has_parent_block: BoolTarget,
    parent_block_proof: ProofWithPublicInputsTarget<D>,
    agg_root_proof: ProofWithPublicInputsTarget<D>,
    public_values: PublicValuesTarget,
    cyclic_vk: VerifierCircuitTarget,
}

impl<F, C, const D: usize> BlockCircuitData<F, C, D>
where
    F: RichField + Extendable<D>,
    C: GenericConfig<D, F = F>,
{
    fn to_buffer(
        &self,
        buffer: &mut Vec<u8>,
        gate_serializer: &dyn GateSerializer<F, D>,
        generator_serializer: &dyn WitnessGeneratorSerializer<F, D>,
    ) -> IoResult<()> {
        buffer.write_circuit_data(&self.circuit, gate_serializer, generator_serializer)?;
        buffer.write_target_bool(self.has_parent_block)?;
        buffer.write_target_proof_with_public_inputs(&self.parent_block_proof)?;
        buffer.write_target_proof_with_public_inputs(&self.agg_root_proof)?;
        self.public_values.to_buffer(buffer)?;
        buffer.write_target_verifier_circuit(&self.cyclic_vk)?;
        Ok(())
    }

    fn from_buffer(
        buffer: &mut Buffer,
        gate_serializer: &dyn GateSerializer<F, D>,
        generator_serializer: &dyn WitnessGeneratorSerializer<F, D>,
    ) -> IoResult<Self> {
        let circuit = buffer.read_circuit_data(gate_serializer, generator_serializer)?;
        let has_parent_block = buffer.read_target_bool()?;
        let parent_block_proof = buffer.read_target_proof_with_public_inputs()?;
        let agg_root_proof = buffer.read_target_proof_with_public_inputs()?;
        let public_values = PublicValuesTarget::from_buffer(buffer)?;
        let cyclic_vk = buffer.read_target_verifier_circuit()?;
        Ok(Self {
            circuit,
            has_parent_block,
            parent_block_proof,
            agg_root_proof,
            public_values,
            cyclic_vk,
        })
    }
}

/// Data for the block wrapper circuit, which is used to generate a wrapped
/// final block proof and obfuscate the remaining private elements of a chain.
#[derive(Eq, PartialEq, Debug)]
pub struct BlockWrapperCircuitData<F, C, const D: usize>
where
    F: RichField + Extendable<D>,
    C: GenericConfig<D, F = F>,
{
    pub circuit: CircuitData<F, C, D>,
    parent_block_proof: ProofWithPublicInputsTarget<D>,
    public_values: FinalPublicValuesTarget,
    cyclic_vk: VerifierCircuitTarget,
}

impl<F, C, const D: usize> BlockWrapperCircuitData<F, C, D>
where
    F: RichField + Extendable<D>,
    C: GenericConfig<D, F = F>,
{
    fn to_buffer(
        &self,
        buffer: &mut Vec<u8>,
        gate_serializer: &dyn GateSerializer<F, D>,
        generator_serializer: &dyn WitnessGeneratorSerializer<F, D>,
    ) -> IoResult<()> {
        buffer.write_circuit_data(&self.circuit, gate_serializer, generator_serializer)?;
        buffer.write_target_proof_with_public_inputs(&self.parent_block_proof)?;
        buffer.write_target_verifier_circuit(&self.cyclic_vk)?;
        self.public_values.to_buffer(buffer)
    }

    fn from_buffer(
        buffer: &mut Buffer,
        gate_serializer: &dyn GateSerializer<F, D>,
        generator_serializer: &dyn WitnessGeneratorSerializer<F, D>,
    ) -> IoResult<Self> {
        let circuit = buffer.read_circuit_data(gate_serializer, generator_serializer)?;
        let parent_block_proof = buffer.read_target_proof_with_public_inputs()?;
        let cyclic_vk = buffer.read_target_verifier_circuit()?;
        let public_values = FinalPublicValuesTarget::from_buffer(buffer)?;

        Ok(Self {
            circuit,
            parent_block_proof,
            public_values,
            cyclic_vk,
        })
    }
}

/// Data for the two-to-one block circuit, which is used to generate a
/// proof of two unrelated proofs.
#[derive(Eq, PartialEq, Debug)]
pub struct TwoToOneBlockCircuitData<F, C, const D: usize>
where
    F: RichField + Extendable<D>,
    C: GenericConfig<D, F = F>,
{
    pub circuit: CircuitData<F, C, D>,
    lhs: AggregationChildTarget<D>,
    rhs: AggregationChildTarget<D>,
    cyclic_vk: VerifierCircuitTarget,
}

impl<F, C, const D: usize> TwoToOneBlockCircuitData<F, C, D>
where
    F: RichField + Extendable<D>,
    C: GenericConfig<D, F = F>,
{
    fn to_buffer(
        &self,
        buffer: &mut Vec<u8>,
        gate_serializer: &dyn GateSerializer<F, D>,
        generator_serializer: &dyn WitnessGeneratorSerializer<F, D>,
    ) -> IoResult<()> {
        buffer.write_circuit_data(&self.circuit, gate_serializer, generator_serializer)?;
        self.lhs.to_buffer(buffer)?;
        self.rhs.to_buffer(buffer)?;
        buffer.write_target_verifier_circuit(&self.cyclic_vk)?;
        Ok(())
    }

    fn from_buffer(
        buffer: &mut Buffer,
        gate_serializer: &dyn GateSerializer<F, D>,
        generator_serializer: &dyn WitnessGeneratorSerializer<F, D>,
    ) -> IoResult<Self> {
        let circuit = buffer.read_circuit_data(gate_serializer, generator_serializer)?;
        let lhs = AggregationChildTarget::from_buffer(buffer)?;
        let rhs = AggregationChildTarget::from_buffer(buffer)?;
        let cyclic_vk = buffer.read_target_verifier_circuit()?;
        Ok(Self {
            circuit,
            lhs,
            rhs,
            cyclic_vk,
        })
    }
}

/// A struct that encapsulates both the init degree and the shrunk proof.
#[derive(Eq, PartialEq, Debug)]
pub struct ShrunkProofData<F: RichField + Extendable<D>, C: GenericConfig<D, F = F>, const D: usize>
{
<<<<<<< HEAD
    /// The Common Circuit Data from last shrinking circuit.
=======
    /// The [`CommonCircuitData`] of the last shrinking circuit.
>>>>>>> 3581d50f
    pub common_circuit_data: CommonCircuitData<F, D>,

    /// The proof after applying shrinking recursion.
    pub proof: ProofWithPublicInputs<F, C, D>,
}

impl<F: RichField + Extendable<D>, C: GenericConfig<D, F = F>, const D: usize>
    ShrunkProofData<F, C, D>
{
    fn to_buffer(
        &self,
        buffer: &mut Vec<u8>,
        gate_serializer: &dyn GateSerializer<F, D>,
    ) -> IoResult<()> {
        buffer.write_common_circuit_data(&self.common_circuit_data, gate_serializer)?;
        buffer.write_proof_with_public_inputs(&self.proof)?;
        Ok(())
    }

    fn from_buffer(
        buffer: &mut Buffer,
        gate_serializer: &dyn GateSerializer<F, D>,
    ) -> IoResult<Self> {
        let common_circuit_data = buffer.read_common_circuit_data(gate_serializer)?;
        let proof = buffer.read_proof_with_public_inputs(&common_circuit_data)?;
        Ok(Self {
            common_circuit_data,
            proof,
        })
    }
}

impl<F, C, const D: usize> AllRecursiveCircuits<F, C, D>
where
    F: RichField + Extendable<D>,
    C: GenericConfig<D, F = F> + 'static,
    C::Hasher: AlgebraicHasher<F>,
{
    /// Serializes all these preprocessed circuits into a sequence of bytes.
    ///
    /// # Arguments
    ///
    /// - `skip_tables`: a boolean indicating whether to serialize only the
    ///   upper circuits or the entire prover state, including recursive
    ///   circuits to shrink STARK proofs.
    /// - `gate_serializer`: a custom gate serializer needed to serialize
    ///   recursive circuits common data.
    /// - `generator_serializer`: a custom generator serializer needed to
    ///   serialize recursive circuits proving data.
    pub fn to_bytes(
        &self,
        skip_tables: bool,
        gate_serializer: &dyn GateSerializer<F, D>,
        generator_serializer: &dyn WitnessGeneratorSerializer<F, D>,
    ) -> IoResult<Vec<u8>> {
        // TODO: would be better to initialize it dynamically based on the supported max
        // degree.
        let mut buffer = Vec::with_capacity(1 << 34);
        self.root
            .to_buffer(&mut buffer, gate_serializer, generator_serializer)?;
        self.segment_aggregation
            .to_buffer(&mut buffer, gate_serializer, generator_serializer)?;
        self.batch_aggregation
            .to_buffer(&mut buffer, gate_serializer, generator_serializer)?;
        self.block
            .to_buffer(&mut buffer, gate_serializer, generator_serializer)?;
        self.block_wrapper
            .to_buffer(&mut buffer, gate_serializer, generator_serializer)?;
        self.two_to_one_block
            .to_buffer(&mut buffer, gate_serializer, generator_serializer)?;
        if !skip_tables {
            for table in &self.by_table {
                table.to_buffer(&mut buffer, gate_serializer, generator_serializer)?;
            }
        }
        for table in &self.table_dummy_proofs {
            match table {
                Some(dummy_proof_data) => {
                    buffer.write_bool(true)?;
                    dummy_proof_data.to_buffer(&mut buffer, gate_serializer)?
                }
                None => buffer.write_bool(false)?,
            }
        }
        Ok(buffer)
    }

    /// Deserializes a sequence of bytes into an entire prover state containing
    /// all recursive circuits.
    ///
    /// # Arguments
    ///
    /// - `bytes`: a slice of bytes to deserialize this prover state from.
    /// - `skip_tables`: a boolean indicating whether to deserialize only the
    ///   upper circuits or the entire prover state, including recursive
    ///   circuits to shrink STARK proofs.
    /// - `gate_serializer`: a custom gate serializer needed to serialize
    ///   recursive circuits common data.
    /// - `generator_serializer`: a custom generator serializer needed to
    ///   serialize recursive circuits proving data.
    pub fn from_bytes(
        bytes: &[u8],
        skip_tables: bool,
        gate_serializer: &dyn GateSerializer<F, D>,
        generator_serializer: &dyn WitnessGeneratorSerializer<F, D>,
    ) -> IoResult<Self> {
        let mut buffer = Buffer::new(bytes);
        let root =
            RootCircuitData::from_buffer(&mut buffer, gate_serializer, generator_serializer)?;
        let segment_aggregation = SegmentAggregationCircuitData::from_buffer(
            &mut buffer,
            gate_serializer,
            generator_serializer,
        )?;
        let batch_aggregation = BatchAggregationCircuitData::from_buffer(
            &mut buffer,
            gate_serializer,
            generator_serializer,
        )?;
        let block =
            BlockCircuitData::from_buffer(&mut buffer, gate_serializer, generator_serializer)?;
        let block_wrapper = BlockWrapperCircuitData::from_buffer(
            &mut buffer,
            gate_serializer,
            generator_serializer,
        )?;
        let two_to_one_block = TwoToOneBlockCircuitData::from_buffer(
            &mut buffer,
            gate_serializer,
            generator_serializer,
        )?;

        let by_table = match skip_tables {
            true => (0..NUM_TABLES)
                .map(|_| RecursiveCircuitsForTable {
                    by_stark_size: BTreeMap::default(),
                })
                .collect_vec()
                .try_into()
                .unwrap(),
            false => {
                // Tricky use of MaybeUninit to remove the need for implementing Debug
                // for all underlying types, necessary to convert a by_table Vec to an array.
                let mut by_table: [MaybeUninit<RecursiveCircuitsForTable<F, C, D>>; NUM_TABLES] =
                    unsafe { MaybeUninit::uninit().assume_init() };
                for table in &mut by_table[..] {
                    let value = RecursiveCircuitsForTable::from_buffer(
                        &mut buffer,
                        gate_serializer,
                        generator_serializer,
                    )?;
                    *table = MaybeUninit::new(value);
                }
                unsafe {
                    mem::transmute::<
                        [std::mem::MaybeUninit<RecursiveCircuitsForTable<F, C, D>>; NUM_TABLES],
                        [RecursiveCircuitsForTable<F, C, D>; NUM_TABLES],
                    >(by_table)
                }
            }
        };

        let table_dummy_proofs = core::array::from_fn(|_| {
            if buffer.read_bool().ok()? {
                Some(ShrunkProofData::from_buffer(&mut buffer, gate_serializer).ok()?)
            } else {
                None
            }
        });

        Ok(Self {
            root,
            segment_aggregation,
            batch_aggregation,
            block,
            block_wrapper,
            two_to_one_block,
            by_table,
            table_dummy_proofs,
        })
    }

    /// Preprocess all recursive circuits used by the system.
    ///
    /// # Arguments
    ///
    /// - `all_stark`: a structure defining the logic of all STARK modules and
    ///   their associated cross-table lookups.
    /// - `degree_bits_ranges`: the logarithmic ranges to be supported for the
    ///   recursive tables.
    ///
    /// Transactions may yield arbitrary trace lengths for each STARK module
    /// (within some bounds), unknown prior generating the witness to create
    /// a proof. Thus, for each STARK module, we construct a map from
    /// `2^{degree_bits} = length` to a chain of shrinking recursion circuits,
    /// starting from that length, for each `degree_bits` in the range specified
    /// for this STARK module. Specifying a wide enough range allows a
    /// prover to cover all possible scenarios.
    /// - `stark_config`: the configuration to be used for the STARK prover. It
    ///   will usually be a fast one yielding large proofs.
    pub fn new(
        all_stark: &AllStark<F, D>,
        degree_bits_ranges: &[Range<usize>; NUM_TABLES],
        stark_config: &StarkConfig,
    ) -> Self {
        // Sanity check on the provided config
        assert_eq!(DEFAULT_CAP_LEN, 1 << stark_config.fri_config.cap_height);

        macro_rules! create_recursive_circuit {
            ($table_enum:expr, $stark_field:ident) => {
                RecursiveCircuitsForTable::new(
                    $table_enum,
                    &all_stark.$stark_field,
                    degree_bits_ranges[*$table_enum].clone(),
                    &all_stark.cross_table_lookups,
                    stark_config,
                )
            };
        }

        let arithmetic = create_recursive_circuit!(Table::Arithmetic, arithmetic_stark);
        let byte_packing = create_recursive_circuit!(Table::BytePacking, byte_packing_stark);
        let cpu = create_recursive_circuit!(Table::Cpu, cpu_stark);
        let keccak = create_recursive_circuit!(Table::Keccak, keccak_stark);
        let keccak_sponge = create_recursive_circuit!(Table::KeccakSponge, keccak_sponge_stark);
        let logic = create_recursive_circuit!(Table::Logic, logic_stark);
        let memory = create_recursive_circuit!(Table::Memory, memory_stark);
        let mem_before = create_recursive_circuit!(Table::MemBefore, mem_before_stark);
        let mem_after = create_recursive_circuit!(Table::MemAfter, mem_after_stark);

        #[cfg(feature = "cdk_erigon")]
        let poseidon = create_recursive_circuit!(Table::Poseidon, poseidon_stark);

        let by_table = [
            arithmetic,
            byte_packing,
            cpu,
            keccak,
            keccak_sponge,
            logic,
            memory,
            mem_before,
            mem_after,
            #[cfg(feature = "cdk_erigon")]
            poseidon,
        ];

        let root = Self::create_segment_circuit(&by_table, stark_config);
        let segment_aggregation = Self::create_segment_aggregation_circuit(&root);
        let batch_aggregation =
            Self::create_batch_aggregation_circuit(&segment_aggregation, stark_config);
        let block = Self::create_block_circuit(&batch_aggregation);
        let block_wrapper = Self::create_block_wrapper_circuit(&block);
        let two_to_one_block = Self::create_two_to_one_block_circuit(&block_wrapper);

        // TODO(sdeng): enable more optional Tables
        let table_dummy_proofs = core::array::from_fn(|i| {
            if OPTIONAL_TABLE_INDICES.contains(&i) {
                let init_degree = degree_bits_ranges[i].start;
                let chain = by_table[i]
                    .by_stark_size
                    .get(&init_degree)
                    .expect("Unable to get the shrinking circuits");
                let common_circuit_data = chain
                    .shrinking_wrappers
                    .last()
                    .map(|wrapper| &wrapper.circuit.common)
                    .unwrap_or(&chain.initial_wrapper.circuit.common);
                let dummy_circuit: CircuitData<F, C, D> = dummy_circuit(common_circuit_data);
                let dummy_pis = HashMap::new();
                let proof = dummy_proof(&dummy_circuit, dummy_pis)
                    .expect("Unable to generate dummy proofs");
                Some(ShrunkProofData {
<<<<<<< HEAD
                    common_circuit_data: common_circuit_data.clone(),
=======
                    common_circuit_data,
>>>>>>> 3581d50f
                    proof,
                })
            } else {
                None
            }
        });

        Self {
            root,
            segment_aggregation,
            batch_aggregation,
            block,
            block_wrapper,
            two_to_one_block,
            by_table,
            table_dummy_proofs,
        }
    }

    /// Outputs the `VerifierCircuitData` needed to verify any block proof
    /// generated by an honest prover.
    /// While the [`AllRecursiveCircuits`] prover state can also verify proofs,
    /// verifiers only need a fraction of the state to verify proofs. This
    /// allows much less powerful entities to behave as verifiers, by only
    /// loading the necessary data to verify block proofs.
    ///
    /// # Usage
    ///
    /// ```ignore
    /// let prover_state = AllRecursiveCircuits { ... };
    /// let verifier_state = prover_state.final_verifier_data();
    ///
    /// // Verify a provided block proof
    /// assert!(verifier_state.verify(&block_proof).is_ok());
    /// ```
    pub fn final_verifier_data(&self) -> VerifierCircuitData<F, C, D> {
        self.block.circuit.verifier_data()
    }

    fn create_segment_circuit(
        by_table: &[RecursiveCircuitsForTable<F, C, D>; NUM_TABLES],
        stark_config: &StarkConfig,
    ) -> RootCircuitData<F, C, D> {
        let inner_common_data: [_; NUM_TABLES] =
            core::array::from_fn(|i| &by_table[i].final_circuits()[0].common);

        let mut builder = CircuitBuilder::new(CircuitConfig::standard_recursion_config());

        let table_in_use: [BoolTarget; NUM_TABLES] =
            core::array::from_fn(|_| builder.add_virtual_bool_target_safe());
        let table_not_in_use: [BoolTarget; NUM_TABLES] =
            core::array::from_fn(|i| builder.not(table_in_use[i]));
        let public_values = add_virtual_public_values_public_input(&mut builder);

        let recursive_proofs =
            core::array::from_fn(|i| builder.add_virtual_proof_with_pis(inner_common_data[i]));
        let pis: [_; NUM_TABLES] = core::array::from_fn(|i| {
            PublicInputs::<Target, <C::Hasher as AlgebraicHasher<F>>::AlgebraicPermutation>::from_vec(
                &recursive_proofs[i].public_inputs,
                stark_config,
            )
        });
        let index_verifier_data = core::array::from_fn(|_i| builder.add_virtual_target());

        let mut challenger = RecursiveChallenger::<F, C::Hasher, D>::new(&mut builder);
        for pi in &pis {
            for h in &pi.trace_cap {
                challenger.observe_elements(h);
            }
        }

        for (i, table) in table_in_use.iter().enumerate() {
            if !OPTIONAL_TABLE_INDICES.contains(&i) {
                builder.assert_one(table.target);
            }
        }

        // Ensures that the trace cap is set to 0 when skipping Keccak tables.
        for i in OPTIONAL_TABLE_INDICES {
            for h in &pis[i].trace_cap {
                for t in h {
                    let trace_cap_check = builder.mul(table_not_in_use[i].target, *t);
                    builder.assert_zero(trace_cap_check);
                }
            }
        }

        observe_public_values_target::<F, C, D>(&mut challenger, &public_values);

        let ctl_challenges = get_grand_product_challenge_set_target(
            &mut builder,
            &mut challenger,
            stark_config.num_challenges,
        );
        // Check that the correct CTL challenges are used in every proof.
        for (i, pi) in pis.iter().enumerate() {
            for j in 0..stark_config.num_challenges {
                if OPTIONAL_TABLE_INDICES.contains(&i) {
                    // Ensures that the correct CTL challenges are used in Keccak tables when
                    // `enable_keccak_tables` is true.
                    builder.conditional_assert_eq(
                        table_in_use[i].target,
                        ctl_challenges.challenges[j].beta,
                        pi.ctl_challenges.challenges[j].beta,
                    );
                    builder.conditional_assert_eq(
                        table_in_use[i].target,
                        ctl_challenges.challenges[j].gamma,
                        pi.ctl_challenges.challenges[j].gamma,
                    );
                } else {
                    builder.connect(
                        ctl_challenges.challenges[j].beta,
                        pi.ctl_challenges.challenges[j].beta,
                    );
                    builder.connect(
                        ctl_challenges.challenges[j].gamma,
                        pi.ctl_challenges.challenges[j].gamma,
                    );
                }
            }
        }

        let state = challenger.compact(&mut builder);
        for (&before, &s) in zip_eq(state.as_ref(), pis[0].challenger_state_before.as_ref()) {
            builder.connect(before, s);
        }
        // Check that the challenger state is consistent between proofs.
        let mut prev_state = pis[0].challenger_state_after.as_ref().to_vec();
        let state_len = prev_state.len();
        for i in 1..NUM_TABLES {
            let current_state_before = pis[i].challenger_state_before.as_ref();
            let current_state_after = pis[i].challenger_state_after.as_ref();
            for j in 0..state_len {
                if OPTIONAL_TABLE_INDICES.contains(&i) {
                    // Ensure the challenger state:
                    // 1) prev == current_before when using this table
                    builder.conditional_assert_eq(
                        table_in_use[i].target,
                        prev_state[j],
                        current_state_before[j],
                    );
                    // 2) Update prev <- current_after when using this table
                    // 3) Keep prev <- prev when skipping this table
                    prev_state[j] =
                        builder.select(table_in_use[i], current_state_after[j], prev_state[j]);
                } else {
                    builder.connect(prev_state[j], current_state_before[j]);
                    prev_state[j] = current_state_after[j];
                }
            }
        }

        // Extra sums to add to the looked last value.
        // Only necessary for the Memory values.
        let mut extra_looking_sums =
            vec![vec![builder.zero(); stark_config.num_challenges]; NUM_TABLES];

        // Memory
        extra_looking_sums[*Table::Memory] = (0..stark_config.num_challenges)
            .map(|c| {
                get_memory_extra_looking_sum_circuit(
                    &mut builder,
                    &public_values,
                    ctl_challenges.challenges[c],
                )
            })
            .collect_vec();

        // Ensure that when a table is skipped, the table's ctl_zs_first are all zeros.
        for &i in OPTIONAL_TABLE_INDICES.iter() {
            for &t in pis[i].ctl_zs_first.iter() {
                let ctl_check = builder.mul(table_not_in_use[i].target, t);
                builder.assert_zero(ctl_check);
            }
        }

        // Verify the CTL checks.
        verify_cross_table_lookups_circuit::<F, D, NUM_TABLES>(
            &mut builder,
            all_cross_table_lookups(),
            pis.map(|p| p.ctl_zs_first),
            Some(&extra_looking_sums),
            stark_config,
        );

        for (i, table_circuits) in by_table.iter().enumerate() {
            let final_circuits = table_circuits.final_circuits();
            for final_circuit in &final_circuits {
                assert_eq!(
                    &final_circuit.common, inner_common_data[i],
                    "common_data mismatch"
                );
            }
            let mut possible_vks = final_circuits
                .into_iter()
                .map(|c| builder.constant_verifier_data(&c.verifier_only))
                .collect_vec();
            // random_access_verifier_data expects a vector whose length is a power of two.
            // To satisfy this, we will just add some duplicates of the first VK.
            while !possible_vks.len().is_power_of_two() {
                possible_vks.push(possible_vks[0].clone());
            }
            let inner_verifier_data =
                builder.random_access_verifier_data(index_verifier_data[i], possible_vks);

            if OPTIONAL_TABLE_INDICES.contains(&i) {
                builder
                    .conditionally_verify_proof_or_dummy::<C>(
                        table_in_use[i],
                        &recursive_proofs[i],
                        &inner_verifier_data,
                        inner_common_data[i],
                    )
                    .expect("Unable conditionally verify Keccak proofs in the root circuit");
            } else {
                builder.verify_proof::<C>(
                    &recursive_proofs[i],
                    &inner_verifier_data,
                    inner_common_data[i],
                );
            }
        }

        let merkle_before =
            MemCapTarget::from_public_inputs(&recursive_proofs[*Table::MemBefore].public_inputs);
        let merkle_after =
            MemCapTarget::from_public_inputs(&recursive_proofs[*Table::MemAfter].public_inputs);
        // Connect Memory before and after the execution with
        // the public values.
        MemCapTarget::connect(
            &mut builder,
            public_values.mem_before.clone(),
            merkle_before,
        );
        MemCapTarget::connect(&mut builder, public_values.mem_after.clone(), merkle_after);
        // We want EVM root proofs to have the exact same structure as aggregation
        // proofs, so we add public inputs for cyclic verification, even though
        // they'll be ignored.
        let cyclic_vk = builder.add_verifier_data_public_inputs();

        builder.add_gate(
            ConstantGate::new(inner_common_data[0].config.num_constants),
            vec![],
        );

        RootCircuitData {
            circuit: builder.build::<C>(),
            proof_with_pis: recursive_proofs,
            index_verifier_data,
            public_values,
            cyclic_vk,
            table_in_use,
        }
    }

    fn create_segment_aggregation_circuit(
        root: &RootCircuitData<F, C, D>,
    ) -> SegmentAggregationCircuitData<F, C, D> {
        let mut builder = CircuitBuilder::<F, D>::new(root.circuit.common.config.clone());
        let public_values = add_virtual_public_values_public_input(&mut builder);
        let cyclic_vk = builder.add_verifier_data_public_inputs();

        // The right hand side child might be dummy.
        let lhs_segment = Self::add_segment_agg_child(&mut builder, root);
        let rhs_segment = Self::add_segment_agg_child_with_dummy(
            &mut builder,
            root,
            lhs_segment.base_proof.clone(),
        );

        let lhs_pv = lhs_segment.public_values(&mut builder);
        let rhs_pv = rhs_segment.public_values(&mut builder);

        let is_dummy = rhs_segment.is_dummy;
        let one = builder.one();
        let is_not_dummy = builder.sub(one, is_dummy.target);
        let is_not_dummy = BoolTarget::new_unsafe(is_not_dummy);

        // Always connect the lhs to the aggregation public values.
        TrieRootsTarget::connect(
            &mut builder,
            public_values.trie_roots_before,
            lhs_pv.trie_roots_before,
        );
        TrieRootsTarget::connect(
            &mut builder,
            public_values.trie_roots_after,
            lhs_pv.trie_roots_after,
        );
        BlockMetadataTarget::connect(
            &mut builder,
            public_values.block_metadata,
            lhs_pv.block_metadata,
        );
        BlockHashesTarget::connect(
            &mut builder,
            public_values.block_hashes,
            lhs_pv.block_hashes,
        );
        ExtraBlockDataTarget::connect(
            &mut builder,
            public_values.extra_block_data,
            lhs_pv.extra_block_data,
        );
        RegistersDataTarget::connect(
            &mut builder,
            public_values.registers_before.clone(),
            lhs_pv.registers_before.clone(),
        );
        MemCapTarget::connect(
            &mut builder,
            public_values.mem_before.clone(),
            lhs_pv.mem_before.clone(),
        );

        // If the rhs is a real proof, all the block metadata must be the same for both
        // segments. It is also the case for the extra block data.
        TrieRootsTarget::conditional_assert_eq(
            &mut builder,
            is_not_dummy,
            public_values.trie_roots_before,
            rhs_pv.trie_roots_before,
        );
        TrieRootsTarget::conditional_assert_eq(
            &mut builder,
            is_not_dummy,
            public_values.trie_roots_after,
            rhs_pv.trie_roots_after,
        );

        // Connect the burn address targets.
        #[cfg(feature = "cdk_erigon")]
        {
            BurnAddrTarget::conditional_assert_eq(
                &mut builder,
                is_not_dummy,
                lhs_pv.burn_addr,
                rhs_pv.burn_addr.clone(),
            );
            BurnAddrTarget::conditional_assert_eq(
                &mut builder,
                is_not_dummy,
                public_values.burn_addr.clone(),
                rhs_pv.burn_addr,
            );
        }

        BlockMetadataTarget::conditional_assert_eq(
            &mut builder,
            is_not_dummy,
            public_values.block_metadata,
            rhs_pv.block_metadata,
        );
        BlockHashesTarget::conditional_assert_eq(
            &mut builder,
            is_not_dummy,
            public_values.block_hashes,
            rhs_pv.block_hashes,
        );
        ExtraBlockDataTarget::conditional_assert_eq(
            &mut builder,
            is_not_dummy,
            public_values.extra_block_data,
            rhs_pv.extra_block_data,
        );

        // If the rhs is a real proof: Connect registers and merkle caps between
        // segments.
        RegistersDataTarget::conditional_assert_eq(
            &mut builder,
            is_not_dummy,
            public_values.registers_after.clone(),
            rhs_pv.registers_after.clone(),
        );
        RegistersDataTarget::conditional_assert_eq(
            &mut builder,
            is_not_dummy,
            lhs_pv.registers_after.clone(),
            rhs_pv.registers_before.clone(),
        );
        MemCapTarget::conditional_assert_eq(
            &mut builder,
            is_not_dummy,
            public_values.mem_after.clone(),
            rhs_pv.mem_after.clone(),
        );
        MemCapTarget::conditional_assert_eq(
            &mut builder,
            is_not_dummy,
            lhs_pv.mem_after.clone(),
            rhs_pv.mem_before.clone(),
        );

        // If the rhs is a dummy, then the lhs must be a segment.
        let constr = builder.mul(is_dummy.target, lhs_segment.is_agg.target);
        builder.assert_zero(constr);

        // If the rhs is a dummy, then the aggregation PVs are equal to the lhs PVs.
        MemCapTarget::conditional_assert_eq(
            &mut builder,
            is_dummy,
            public_values.mem_after.clone(),
            lhs_pv.mem_after,
        );
        RegistersDataTarget::conditional_assert_eq(
            &mut builder,
            is_dummy,
            public_values.registers_after.clone(),
            lhs_pv.registers_after,
        );

        // Pad to match the root circuit's degree.
        while log2_ceil(builder.num_gates()) < root.circuit.common.degree_bits() {
            builder.add_gate(NoopGate, vec![]);
        }

        let circuit = builder.build::<C>();
        SegmentAggregationCircuitData {
            circuit,
            lhs: lhs_segment,
            rhs: rhs_segment,
            public_values,
            cyclic_vk,
        }
    }

    fn create_batch_aggregation_circuit(
        agg: &SegmentAggregationCircuitData<F, C, D>,
        stark_config: &StarkConfig,
    ) -> BatchAggregationCircuitData<F, C, D> {
        // Create a circuit for the aggregation of two transactions.

        let mut builder = CircuitBuilder::<F, D>::new(agg.circuit.common.config.clone());
        let public_values = add_virtual_public_values_public_input(&mut builder);
        let cyclic_vk = builder.add_verifier_data_public_inputs();

        let lhs_batch_proof = Self::add_batch_agg_child(&mut builder, agg);
        let rhs_batch_proof = Self::add_batch_agg_child(&mut builder, agg);

        let lhs_pv = lhs_batch_proof.public_values(&mut builder);
        let rhs_pv = rhs_batch_proof.public_values(&mut builder);

        // Connect all block hash values
        BlockHashesTarget::connect(
            &mut builder,
            public_values.block_hashes,
            rhs_pv.block_hashes,
        );
        BlockHashesTarget::connect(
            &mut builder,
            public_values.block_hashes,
            lhs_pv.block_hashes,
        );
        // Connect all block metadata values.
        BlockMetadataTarget::connect(
            &mut builder,
            public_values.block_metadata,
            rhs_pv.block_metadata,
        );
        BlockMetadataTarget::connect(
            &mut builder,
            public_values.block_metadata,
            lhs_pv.block_metadata,
        );
        // Connect aggregation `trie_roots_after` with rhs `trie_roots_after`.
        TrieRootsTarget::connect(
            &mut builder,
            public_values.trie_roots_after,
            rhs_pv.trie_roots_after,
        );
        // Connect lhs `trie_roots_after` with rhs `trie_roots_before`.
        TrieRootsTarget::connect(
            &mut builder,
            lhs_pv.trie_roots_after,
            rhs_pv.trie_roots_before,
        );
        // Connect lhs `trie_roots_before` with public values `trie_roots_before`.
        TrieRootsTarget::connect(
            &mut builder,
            public_values.trie_roots_before,
            lhs_pv.trie_roots_before,
        );

        // Connect the burn address targets.
        #[cfg(feature = "cdk_erigon")]
        {
            BurnAddrTarget::connect(
                &mut builder,
                lhs_pv.burn_addr.clone(),
                rhs_pv.burn_addr.clone(),
            );
            BurnAddrTarget::connect(
                &mut builder,
                public_values.burn_addr.clone(),
                rhs_pv.burn_addr.clone(),
            );
        }

        Self::connect_extra_public_values(
            &mut builder,
            &public_values.extra_block_data,
            &lhs_pv.extra_block_data,
            &rhs_pv.extra_block_data,
        );

        // We check the registers before and after for the current aggregation.
        RegistersDataTarget::connect(
            &mut builder,
            public_values.registers_after.clone(),
            rhs_pv.registers_after.clone(),
        );

        RegistersDataTarget::connect(
            &mut builder,
            public_values.registers_before.clone(),
            lhs_pv.registers_before.clone(),
        );

        // Check the initial and final register values.
        Self::connect_initial_final_segment(&mut builder, &rhs_pv);
        Self::connect_initial_final_segment(&mut builder, &lhs_pv);

        // Check the initial `MemBefore` `MerkleCap` value.
        Self::check_init_merkle_cap(&mut builder, &rhs_pv, stark_config);
        Self::check_init_merkle_cap(&mut builder, &lhs_pv, stark_config);

        while log2_ceil(builder.num_gates()) < agg.circuit.common.degree_bits() {
            builder.add_gate(NoopGate, vec![]);
        }

        let circuit = builder.build::<C>();
        BatchAggregationCircuitData {
            circuit,
            lhs: lhs_batch_proof,
            rhs: rhs_batch_proof,
            public_values,
            cyclic_vk,
        }
    }

    /// Extend a circuit to verify one of two proofs.
    ///
    /// # Arguments
    ///
    /// - `builder`: The circuit builder object.
    /// - `base_circuit`: Circuit data describing the circuit of the base proof.
    ///
    /// # Outputs
    ///
    /// Returns a [`TwoToOneBlockChildTarget<D>`] object.
    fn add_agg_child(
        builder: &mut CircuitBuilder<F, D>,
        base_circuit: &CircuitData<F, C, D>,
    ) -> AggregationChildTarget<D> {
        let common = &base_circuit.common;
        let base_vk = builder.constant_verifier_data(&base_circuit.verifier_only);
        let is_agg = builder.add_virtual_bool_target_safe();
        let agg_proof = builder.add_virtual_proof_with_pis(common);
        let base_proof = builder.add_virtual_proof_with_pis(common);
        builder
            .conditionally_verify_cyclic_proof::<C>(
                is_agg,
                &agg_proof,
                &base_proof,
                &base_vk,
                common,
            )
            .expect("Failed to build cyclic recursion circuit");
        AggregationChildTarget {
            is_agg,
            agg_proof,
            base_proof,
        }
    }

    fn check_init_merkle_cap(
        builder: &mut CircuitBuilder<F, D>,
        x: &PublicValuesTarget,
        stark_config: &StarkConfig,
    ) where
        F: RichField + Extendable<D>,
    {
        let cap = initial_memory_merkle_cap::<F, C, D>(
            stark_config.fri_config.rate_bits,
            stark_config.fri_config.cap_height,
        );

        let init_cap_target = MemCapTarget {
            mem_cap: MerkleCapTarget(
                cap.0
                    .iter()
                    .map(|&h| builder.constant_hash(h))
                    .collect::<Vec<_>>(),
            ),
        };

        MemCapTarget::connect(builder, x.mem_before.clone(), init_cap_target);
    }

    fn connect_initial_final_segment(builder: &mut CircuitBuilder<F, D>, x: &PublicValuesTarget)
    where
        F: RichField + Extendable<D>,
    {
        builder.assert_zero(x.registers_before.stack_len);
        builder.assert_zero(x.registers_after.stack_len);
        builder.assert_zero(x.registers_before.context);
        builder.assert_zero(x.registers_after.context);
        builder.assert_zero(x.registers_before.gas_used);
        builder.assert_one(x.registers_before.is_kernel);
        builder.assert_one(x.registers_after.is_kernel);

        let halt_label = builder.constant(F::from_canonical_usize(KERNEL.global_labels["halt"]));
        builder.connect(x.registers_after.program_counter, halt_label);

        let main_label = builder.constant(F::from_canonical_usize(KERNEL.global_labels["main"]));
        builder.connect(x.registers_before.program_counter, main_label);
    }

    fn create_block_circuit(
        agg: &BatchAggregationCircuitData<F, C, D>,
    ) -> BlockCircuitData<F, C, D> {
        // Here, we have two block proofs and we aggregate them together.
        // The block circuit is similar to the agg circuit; both verify two inner
        // proofs.
        let expected_common_data = CommonCircuitData {
            fri_params: FriParams {
                degree_bits: 14,
                ..agg.circuit.common.fri_params.clone()
            },
            ..agg.circuit.common.clone()
        };

        let mut builder = CircuitBuilder::<F, D>::new(CircuitConfig::standard_recursion_config());
        let public_values = add_virtual_public_values_public_input(&mut builder);
        let has_parent_block = builder.add_virtual_bool_target_safe();
        let parent_block_proof = builder.add_virtual_proof_with_pis(&expected_common_data);
        let agg_root_proof = builder.add_virtual_proof_with_pis(&agg.circuit.common);

        let parent_pv = PublicValuesTarget::from_public_inputs(&parent_block_proof.public_inputs);
        let agg_pv = PublicValuesTarget::from_public_inputs(&agg_root_proof.public_inputs);

        // Connect block `trie_roots_before` with parent_pv `trie_roots_before`.
        TrieRootsTarget::connect(
            &mut builder,
            public_values.trie_roots_before,
            parent_pv.trie_roots_before,
        );
        // Connect the rest of block `public_values` with agg_pv.
        TrieRootsTarget::connect(
            &mut builder,
            public_values.trie_roots_after,
            agg_pv.trie_roots_after,
        );
        BlockMetadataTarget::connect(
            &mut builder,
            public_values.block_metadata,
            agg_pv.block_metadata,
        );
        BlockHashesTarget::connect(
            &mut builder,
            public_values.block_hashes,
            agg_pv.block_hashes,
        );
        ExtraBlockDataTarget::connect(
            &mut builder,
            public_values.extra_block_data,
            agg_pv.extra_block_data,
        );

        // Check that the paent block's timestamp is less than the current block's.
        Self::check_block_timestamp(
            &mut builder,
            parent_pv.block_metadata.block_timestamp,
            agg_pv.block_metadata.block_timestamp,
        );

        // Connect the burn address targets.
        #[cfg(feature = "cdk_erigon")]
        {
            BurnAddrTarget::connect(
                &mut builder,
                parent_pv.burn_addr.clone(),
                agg_pv.burn_addr.clone(),
            );
            BurnAddrTarget::connect(
                &mut builder,
                public_values.burn_addr.clone(),
                agg_pv.burn_addr.clone(),
            );
        }

        // Make connections between block proofs, and check initial and final block
        // values.
        Self::connect_block_proof(&mut builder, has_parent_block, &parent_pv, &agg_pv);

        let cyclic_vk = builder.add_verifier_data_public_inputs();
        builder
            .conditionally_verify_cyclic_proof_or_dummy::<C>(
                has_parent_block,
                &parent_block_proof,
                &expected_common_data,
            )
            .expect("Failed to build cyclic recursion circuit");

        let agg_verifier_data = builder.constant_verifier_data(&agg.circuit.verifier_only);
        builder.verify_proof::<C>(&agg_root_proof, &agg_verifier_data, &agg.circuit.common);

        let circuit = builder.build::<C>();
        BlockCircuitData {
            circuit,
            has_parent_block,
            parent_block_proof,
            agg_root_proof,
            public_values,
            cyclic_vk,
        }
    }

    fn check_block_timestamp(
        builder: &mut CircuitBuilder<F, D>,
        prev_timestamp: Target,
        timestamp: Target,
    ) {
        // We check that timestamp >= prev_timestamp.
        // In other words, we range-check `diff = timestamp - prev_timestamp`
        // is between 0 and 2ˆ32.
        let diff = builder.sub(timestamp, prev_timestamp);
        builder.range_check(diff, 32);
    }
    fn connect_extra_public_values(
        builder: &mut CircuitBuilder<F, D>,
        pvs: &ExtraBlockDataTarget,
        lhs: &ExtraBlockDataTarget,
        rhs: &ExtraBlockDataTarget,
    ) {
        // Connect checkpoint state root values.
        for (&limb0, &limb1) in pvs
            .checkpoint_state_trie_root
            .iter()
            .zip(&rhs.checkpoint_state_trie_root)
        {
            builder.connect(limb0, limb1);
        }
        for (&limb0, &limb1) in pvs
            .checkpoint_state_trie_root
            .iter()
            .zip(&lhs.checkpoint_state_trie_root)
        {
            builder.connect(limb0, limb1);
        }

        // Connect the transaction number in public values to the lhs and rhs values
        // correctly.
        builder.connect(pvs.txn_number_before, lhs.txn_number_before);
        builder.connect(pvs.txn_number_after, rhs.txn_number_after);

        // Connect lhs `txn_number_after` with rhs `txn_number_before`.
        builder.connect(lhs.txn_number_after, rhs.txn_number_before);

        // Connect the gas used in public values to the lhs and rhs values correctly.
        builder.connect(pvs.gas_used_before, lhs.gas_used_before);
        builder.connect(pvs.gas_used_after, rhs.gas_used_after);

        // Connect lhs `gas_used_after` with rhs `gas_used_before`.
        builder.connect(lhs.gas_used_after, rhs.gas_used_before);
    }

    fn add_segment_agg_child(
        builder: &mut CircuitBuilder<F, D>,
        root: &RootCircuitData<F, C, D>,
    ) -> AggregationChildTarget<D> {
        let common = &root.circuit.common;
        let root_vk = builder.constant_verifier_data(&root.circuit.verifier_only);
        let is_agg = builder.add_virtual_bool_target_safe();
        let agg_proof = builder.add_virtual_proof_with_pis(common);
        let base_proof = builder.add_virtual_proof_with_pis(common);
        builder
            .conditionally_verify_cyclic_proof::<C>(
                is_agg,
                &agg_proof,
                &base_proof,
                &root_vk,
                common,
            )
            .expect("Failed to build cyclic recursion circuit");
        AggregationChildTarget {
            is_agg,
            agg_proof,
            base_proof,
        }
    }

    fn add_segment_agg_child_with_dummy(
        builder: &mut CircuitBuilder<F, D>,
        root: &RootCircuitData<F, C, D>,
        dummy_proof: ProofWithPublicInputsTarget<D>,
    ) -> AggregationChildWithDummyTarget<D> {
        let common = &root.circuit.common;
        let root_vk = builder.constant_verifier_data(&root.circuit.verifier_only);
        let is_agg = builder.add_virtual_bool_target_safe();
        let agg_proof = builder.add_virtual_proof_with_pis(common);
        let is_dummy = builder.add_virtual_bool_target_safe();
        let real_proof = builder.add_virtual_proof_with_pis(common);

        let segment_proof = builder.select_proof_with_pis(is_dummy, &dummy_proof, &real_proof);
        builder
            .conditionally_verify_cyclic_proof::<C>(
                is_agg,
                &agg_proof,
                &segment_proof,
                &root_vk,
                common,
            )
            .expect("Failed to build cyclic recursion circuit");
        AggregationChildWithDummyTarget {
            is_agg,
            is_dummy,
            agg_proof,
            real_proof,
        }
    }

    fn add_batch_agg_child(
        builder: &mut CircuitBuilder<F, D>,
        segment_agg: &SegmentAggregationCircuitData<F, C, D>,
    ) -> AggregationChildTarget<D> {
        let common = &segment_agg.circuit.common;
        let inner_segment_agg_vk =
            builder.constant_verifier_data(&segment_agg.circuit.verifier_only);
        let is_agg = builder.add_virtual_bool_target_safe();
        let agg_proof = builder.add_virtual_proof_with_pis(common);
        let base_proof = builder.add_virtual_proof_with_pis(common);
        builder
            .conditionally_verify_cyclic_proof::<C>(
                is_agg,
                &agg_proof,
                &base_proof,
                &inner_segment_agg_vk,
                common,
            )
            .expect("Failed to build cyclic recursion circuit");
        AggregationChildTarget {
            is_agg,
            agg_proof,
            base_proof,
        }
    }

    fn create_block_wrapper_circuit(
        block: &BlockCircuitData<F, C, D>,
    ) -> BlockWrapperCircuitData<F, C, D> {
        let mut builder = CircuitBuilder::<F, D>::new(block.circuit.common.config.clone());

        let parent_block_proof = builder.add_virtual_proof_with_pis(&block.circuit.common);
        let parent_pv = PublicValuesTarget::from_public_inputs(&parent_block_proof.public_inputs);

        let final_pv = add_virtual_final_public_values_public_input(&mut builder);

        // This also enforces that the initial state trie root that will be stored in
        // these `FinalPublicValues` actually matches the known checkpoint state trie
        // root.
        final_pv.connect_parent::<F, C, D>(&mut builder, &parent_pv);

        let block_verifier_data = builder.constant_verifier_data(&block.circuit.verifier_only);

        // We want these wrapped block proofs to have the exact same structure as 2-to-1
        // aggregation proofs, so we add public inputs for cyclic verification,
        // even though they'll be ignored.
        let cyclic_vk = builder.add_verifier_data_public_inputs();

        builder.verify_proof::<C>(
            &parent_block_proof,
            &block_verifier_data,
            &block.circuit.common,
        );

        // Pad to match the (non-existing yet!) 2-to-1 circuit's degree.
        // We use the block circuit's degree as target reference here, as they end up
        // having same degree.
        while log2_ceil(builder.num_gates()) < block.circuit.common.degree_bits() {
            builder.add_gate(NoopGate, vec![]);
        }

        let circuit = builder.build::<C>();

        BlockWrapperCircuitData {
            circuit,
            parent_block_proof,
            public_values: final_pv,
            cyclic_vk,
        }
    }

    /// Create two-to-one block aggregation circuit.
    ///
    /// # Arguments
    ///
    /// - `block_circuit`: circuit data for the block circuit, that constitutes
    ///   the base case for aggregation.
    ///
    /// # Outputs
    ///
    /// Returns a [`TwoToOneBlockCircuitData<F, C, D>`].
    fn create_two_to_one_block_circuit(
        block_wrapper_circuit: &BlockWrapperCircuitData<F, C, D>,
    ) -> TwoToOneBlockCircuitData<F, C, D>
    where
        F: RichField + Extendable<D>,
        C: GenericConfig<D, F = F>,
        C::Hasher: AlgebraicHasher<F>,
    {
        let mut builder =
            CircuitBuilder::<F, D>::new(block_wrapper_circuit.circuit.common.config.clone());

        let mix_hash = builder.add_virtual_hash_public_input();

        // We need to pad by PIS to match the count of PIS of the `base_proof`.
        let mut padding = block_wrapper_circuit.circuit.common.num_public_inputs;
        // The number of PIS that will be added *after* padding by
        // [`add_verifier_data_public_inputs()`].
        padding -= verification_key_len(&block_wrapper_circuit.circuit);
        // Account for `mix_pv_hash`.
        padding -= builder.num_public_inputs();

        let zero = builder.zero();
        for _ in 0..padding {
            builder.register_public_input(zero);
        }

        let cyclic_vk = builder.add_verifier_data_public_inputs();

        let lhs = Self::add_agg_child(&mut builder, &block_wrapper_circuit.circuit);
        let rhs = Self::add_agg_child(&mut builder, &block_wrapper_circuit.circuit);

        let lhs_public_inputs = lhs.public_inputs(&mut builder);
        let rhs_public_inputs = rhs.public_inputs(&mut builder);

        let lhs_public_values = extract_block_final_public_values(&lhs_public_inputs);
        let rhs_public_values = extract_block_final_public_values(&rhs_public_inputs);

        let lhs_agg_pv_hash = extract_two_to_one_block_hash(&lhs_public_inputs);
        let rhs_agg_pv_hash = extract_two_to_one_block_hash(&rhs_public_inputs);

        let lhs_base_pv_hash = builder
            .hash_n_to_hash_no_pad::<C::InnerHasher>(lhs_public_values.to_vec())
            .elements;
        let rhs_base_pv_hash = builder
            .hash_n_to_hash_no_pad::<C::InnerHasher>(rhs_public_values.to_vec())
            .elements;

        let lhs_hash: Vec<Target> = zip_eq(lhs_agg_pv_hash, lhs_base_pv_hash)
            .map(|(&agg_target, base_target)| builder.select(lhs.is_agg, agg_target, base_target))
            .collect();

        let rhs_hash: Vec<Target> = zip_eq(rhs_agg_pv_hash, rhs_base_pv_hash)
            .map(|(&agg_target, base_target)| builder.select(rhs.is_agg, agg_target, base_target))
            .collect();

        let mut mix_vec = vec![];
        mix_vec.extend(&lhs_hash);
        mix_vec.extend(&rhs_hash);

        let mix_hash_virtual = builder.hash_n_to_hash_no_pad::<C::InnerHasher>(mix_vec);

        builder.connect_hashes(mix_hash, mix_hash_virtual);

        let circuit = builder.build::<C>();
        TwoToOneBlockCircuitData {
            circuit,
            lhs,
            rhs,
            cyclic_vk,
        }
    }

    /// Connect the 256 block hashes between two blocks
    fn connect_block_hashes(
        builder: &mut CircuitBuilder<F, D>,
        lhs_public_values: &PublicValuesTarget,
        rhs_public_values: &PublicValuesTarget,
    ) {
        for i in 0..255 {
            for j in 0..TARGET_HASH_SIZE {
                builder.connect(
                    lhs_public_values.block_hashes.prev_hashes[8 * (i + 1) + j],
                    rhs_public_values.block_hashes.prev_hashes[8 * i + j],
                );
            }
        }
        let expected_hash = lhs_public_values.block_hashes.cur_hash;
        let prev_block_hash = &rhs_public_values.block_hashes.prev_hashes[255 * 8..256 * 8];
        for i in 0..TARGET_HASH_SIZE {
            builder.connect(expected_hash[i], prev_block_hash[i]);
        }
    }

    fn connect_block_proof(
        builder: &mut CircuitBuilder<F, D>,
        has_parent_block: BoolTarget,
        lhs: &PublicValuesTarget,
        rhs: &PublicValuesTarget,
    ) {
        // Between blocks, we only connect state tries.
        for (&limb0, limb1) in lhs
            .trie_roots_after
            .state_root
            .iter()
            .zip(rhs.trie_roots_before.state_root)
        {
            builder.connect(limb0, limb1);
        }

        // Between blocks, the checkpoint state trie remains unchanged.
        for (&limb0, limb1) in lhs
            .extra_block_data
            .checkpoint_state_trie_root
            .iter()
            .zip(rhs.extra_block_data.checkpoint_state_trie_root)
        {
            builder.connect(limb0, limb1);
        }

        // Connect block numbers.
        let one = builder.one();
        let prev_block_nb = builder.sub(rhs.block_metadata.block_number, one);
        builder.connect(lhs.block_metadata.block_number, prev_block_nb);

        // Check initial block values.
        Self::connect_initial_values_block(builder, rhs);

        // Connect intermediary values for gas_used and bloom filters to the block's
        // final values. We only plug on the right, so there is no need to check the
        // left-handside block.
        Self::connect_final_block_values_to_intermediary(builder, rhs);

        let has_not_parent_block = builder.sub(one, has_parent_block.target);

        // Check that the checkpoint block has the predetermined state trie root in
        // `ExtraBlockData`.
        Self::connect_checkpoint_block(builder, rhs, has_not_parent_block);

        // Connect block hashes
        Self::connect_block_hashes(builder, lhs, rhs);
    }

    fn connect_checkpoint_block(
        builder: &mut CircuitBuilder<F, D>,
        x: &PublicValuesTarget,
        has_not_parent_block: Target,
    ) where
        F: RichField + Extendable<D>,
    {
        for (&limb0, limb1) in x
            .trie_roots_before
            .state_root
            .iter()
            .zip(x.extra_block_data.checkpoint_state_trie_root)
        {
            let mut constr = builder.sub(limb0, limb1);
            constr = builder.mul(has_not_parent_block, constr);
            builder.assert_zero(constr);
        }

        let consolidated_hash = builder
            .hash_n_to_hash_no_pad::<C::InnerHasher>(x.block_hashes.prev_hashes.to_vec())
            .elements;

        for i in 0..NUM_HASH_OUT_ELTS {
            builder.conditional_assert_eq(
                has_not_parent_block,
                x.extra_block_data.checkpoint_consolidated_hash[i],
                consolidated_hash[i],
            )
        }
    }

    fn connect_final_block_values_to_intermediary(
        builder: &mut CircuitBuilder<F, D>,
        x: &PublicValuesTarget,
    ) where
        F: RichField + Extendable<D>,
    {
        builder.connect(
            x.block_metadata.block_gas_used,
            x.extra_block_data.gas_used_after,
        );
    }

    fn connect_initial_values_block(builder: &mut CircuitBuilder<F, D>, x: &PublicValuesTarget)
    where
        F: RichField + Extendable<D>,
    {
        // The initial number of transactions is 0.
        builder.assert_zero(x.extra_block_data.txn_number_before);
        // The initial gas used is 0.
        builder.assert_zero(x.extra_block_data.gas_used_before);

        // The transactions and receipts tries are empty at the beginning of the block.
        let initial_trie = HashedPartialTrie::from(Node::Empty).hash();

        for (i, limb) in h256_limbs::<F>(initial_trie).into_iter().enumerate() {
            let limb_target = builder.constant(limb);
            builder.connect(x.trie_roots_before.transactions_root[i], limb_target);
            builder.connect(x.trie_roots_before.receipts_root[i], limb_target);
        }
    }

    /// For a given transaction payload passed as [`GenerationInputs`], create a
    /// proof for each STARK module, then recursively shrink and combine
    /// them, eventually culminating in a transaction proof, also called
    /// root proof.
    ///
    /// # Arguments
    ///
    /// - `all_stark`: a structure defining the logic of all STARK modules and
    ///   their associated cross-table lookups.
    /// - `config`: the configuration to be used for the STARK prover. It will
    ///   usually be a fast one yielding large proofs.
    /// - `generation_inputs`: a transaction and auxiliary data needed to
    ///   generate a proof, provided in Intermediary Representation.
    /// - `timing`: a profiler defining a scope hierarchy and the time consumed
    ///   by each one.
    /// - `abort_signal`: an optional [`AtomicBool`] wrapped behind an [`Arc`],
    ///   to send a kill signal early. This is only necessary in a distributed
    ///   setting where a worker may be blocking the entire queue.
    ///
    /// # Outputs
    ///
    /// This method outputs a tuple of [`ProofWithPublicInputs<F, C, D>`] and
    /// its [`PublicValues`]. Only the proof with public inputs is necessary
    /// for a verifier to assert correctness of the computation,
    /// but the public values are output for the prover convenience, as these
    /// are necessary during proof aggregation.
    pub fn prove_segment(
        &self,
        all_stark: &AllStark<F, D>,
        config: &StarkConfig,
        generation_inputs: TrimmedGenerationInputs<F>,
        segment_data: &mut GenerationSegmentData,
        timing: &mut TimingTree,
        abort_signal: Option<Arc<AtomicBool>>,
    ) -> anyhow::Result<ProverOutputData<F, C, D>> {
        features_check(&generation_inputs);
        let all_proof = prove::<F, C, D>(
            all_stark,
            config,
            generation_inputs,
            segment_data,
            timing,
            abort_signal.clone(),
        )?;
        self.prove_segment_with_all_proofs(&all_proof, config, abort_signal.clone())
    }

    pub fn prove_segment_with_all_proofs(
        &self,
        all_proof: &AllProof<F, C, D>,
        config: &StarkConfig,
        abort_signal: Option<Arc<AtomicBool>>,
    ) -> anyhow::Result<ProverOutputData<F, C, D>> {
        let mut root_inputs = PartialWitness::new();

        for table in 0..NUM_TABLES {
            let table_circuits = &self.by_table[table];
            if OPTIONAL_TABLE_INDICES.contains(&table) && !all_proof.table_in_use[table] {
                let dummy_proof_data = self.table_dummy_proofs[table]
                    .as_ref()
                    .ok_or_else(|| anyhow::format_err!("No dummy_proof_data"))?;
                root_inputs.set_target(self.root.index_verifier_data[table], F::ZERO);
                root_inputs.set_proof_with_pis_target(
                    &self.root.proof_with_pis[table],
                    &dummy_proof_data.proof,
                );
            } else {
                let stark_proof = &all_proof.multi_proof.stark_proofs[table]
                    .as_ref()
                    .ok_or_else(|| anyhow::format_err!("Unable to get stark proof"))?;
                let original_degree_bits = stark_proof.proof.recover_degree_bits(config);
                let shrunk_proof = table_circuits
                    .by_stark_size
                    .get(&original_degree_bits)
                    .ok_or_else(|| {
                        anyhow!(format!(
                            "Missing preprocessed circuits for {:?} table with size {}.",
                            Table::all()[table],
                            original_degree_bits,
                        ))
                    })?
                    .shrink(stark_proof, &all_proof.multi_proof.ctl_challenges)?;
                let index_verifier_data = table_circuits
                    .by_stark_size
                    .keys()
                    .position(|&size| size == original_degree_bits)
                    .unwrap();
                root_inputs.set_target(
                    self.root.index_verifier_data[table],
                    F::from_canonical_usize(index_verifier_data),
                );
                root_inputs
                    .set_proof_with_pis_target(&self.root.proof_with_pis[table], &shrunk_proof);
            }

            check_abort_signal(abort_signal.clone())?;
        }

        root_inputs.set_verifier_data_target(
            &self.root.cyclic_vk,
            &self.segment_aggregation.circuit.verifier_only,
        );

        set_public_value_targets(
            &mut root_inputs,
            &self.root.public_values,
            &all_proof.public_values,
        )
        .map_err(|_| {
            anyhow::Error::msg("Invalid conversion when setting public values targets.")
        })?;

        self.root
            .table_in_use
            .iter()
            .zip(all_proof.table_in_use.iter())
            .for_each(|(target, value)| {
                root_inputs.set_bool_target(*target, *value);
            });

        let root_proof = self.root.circuit.prove(root_inputs)?;

        Ok(ProverOutputData {
            is_agg: false,
            is_dummy: false,
            proof_with_pvs: ProofWithPublicValues {
                public_values: all_proof.public_values.clone(),
                intern: root_proof,
            },
        })
    }

    /// From an initial set of STARK proofs passed with their associated
    /// recursive table circuits, generate a recursive transaction proof.
    /// It is aimed at being used when preprocessed table circuits have not been
    /// loaded to memory.
    ///
    /// **Note**:
    /// The type of the `table_circuits` passed as arguments is
    /// `&[(RecursiveCircuitsForTableSize<F, C, D>, u8); NUM_TABLES]`. In
    /// particular, for each STARK proof contained within the `AllProof`
    /// object provided to this method, we need to pass a tuple
    /// of [`RecursiveCircuitsForTableSize<F, C, D>`] and a [`u8`]. The former
    /// is the recursive chain corresponding to the initial degree size of
    /// the associated STARK proof. The latter is the index of this degree
    /// in the range that was originally passed when constructing the entire
    /// prover state.
    ///
    /// # Usage
    ///
    /// ```ignore
    /// // Load a prover state without its recursive table circuits.
    /// let gate_serializer = DefaultGateSerializer;
    /// let generator_serializer = DefaultGeneratorSerializer::<C, D>::new();
    /// let initial_ranges = [16..25, 10..20, 12..25, 14..25, 9..20, 12..20, 17..30];
    /// let prover_state = AllRecursiveCircuits::<F, C, D>::new(
    ///     &all_stark,
    ///     &initial_ranges,
    ///     &config,
    /// );
    ///
    /// // Generate a proof from the provided inputs.
    /// let stark_proof = prove::<F, C, D>(&all_stark, &config, inputs, &mut timing, abort_signal).unwrap();
    ///
    /// // Read the degrees of the internal STARK proofs.
    /// // Indices to be passed along the recursive tables
    /// // can be easily recovered as `initial_ranges[i]` - `degrees[i]`.
    /// let degrees = proof.degree_bits(&config);
    ///
    /// // Retrieve the corresponding recursive table circuits for each table with the corresponding degree.
    /// let table_circuits = { ... };
    ///
    /// // Finally shrink the STARK proof.
    /// let (proof, public_values) = prove_segment_after_initial_stark(
    ///     &all_stark,
    ///     &config,
    ///     &stark_proof,
    ///     &table_circuits,
    ///     &mut timing,
    ///     abort_signal,
    /// ).unwrap();
    /// ```
    pub fn prove_segment_after_initial_stark(
        &self,
        all_proof: AllProof<F, C, D>,
        table_circuits: &[Option<(RecursiveCircuitsForTableSize<F, C, D>, u8)>; NUM_TABLES],
        abort_signal: Option<Arc<AtomicBool>>,
    ) -> anyhow::Result<ProofWithPublicValues<F, C, D>> {
        let mut root_inputs = PartialWitness::new();

        for table in 0..NUM_TABLES {
<<<<<<< HEAD
            if all_proof.table_in_use[table] {
=======
            if KECCAK_TABLES_INDICES.contains(&table) && !all_proof.use_keccak_tables {
                let dummy_proof = self.table_dummy_proofs[table]
                    .as_ref()
                    .ok_or_else(|| anyhow::format_err!("Unable to get dummpy proof"))?;
                root_inputs.set_target(self.root.index_verifier_data[table], F::ZERO);
                root_inputs.set_proof_with_pis_target(
                    &self.root.proof_with_pis[table],
                    &dummy_proof.proof,
                );
            } else {
>>>>>>> 3581d50f
                let (table_circuit, index_verifier_data) = &table_circuits[table]
                    .as_ref()
                    .ok_or_else(|| anyhow::format_err!("Unable to get circuits"))?;
                root_inputs.set_target(
                    self.root.index_verifier_data[table],
                    F::from_canonical_u8(*index_verifier_data),
                );
                let stark_proof = all_proof.multi_proof.stark_proofs[table]
                    .as_ref()
                    .ok_or_else(|| anyhow::format_err!("Unable to get stark proof"))?;
                let shrunk_proof =
                    table_circuit.shrink(stark_proof, &all_proof.multi_proof.ctl_challenges)?;
                root_inputs
                    .set_proof_with_pis_target(&self.root.proof_with_pis[table], &shrunk_proof);
            } else {
                assert!(OPTIONAL_TABLE_INDICES.contains(&table));
                let dummy_proof = self.table_dummy_proofs[table]
                    .as_ref()
                    .ok_or_else(|| anyhow::format_err!("Unable to get dummpy proof"))?;
                root_inputs.set_target(self.root.index_verifier_data[table], F::ZERO);
                root_inputs.set_proof_with_pis_target(
                    &self.root.proof_with_pis[table],
                    &dummy_proof.proof,
                );
            }

            check_abort_signal(abort_signal.clone())?;
        }

        root_inputs.set_verifier_data_target(
            &self.root.cyclic_vk,
            &self.segment_aggregation.circuit.verifier_only,
        );

        set_public_value_targets(
            &mut root_inputs,
            &self.root.public_values,
            &all_proof.public_values,
        )
        .map_err(|_| {
            anyhow::Error::msg("Invalid conversion when setting public values targets.")
        })?;

        self.root
            .table_in_use
            .iter()
            .zip(all_proof.table_in_use.iter())
            .for_each(|(target, value)| {
                root_inputs.set_bool_target(*target, *value);
            });

        let root_proof = self.root.circuit.prove(root_inputs)?;

        Ok(ProofWithPublicValues {
            public_values: all_proof.public_values,
            intern: root_proof,
        })
    }

    /// Create a segment aggregation proof, combining two contiguous proofs into
    /// a single one. The combined proofs are segment proofs: they are
    /// proofs of some parts of one execution.
    ///
    /// While regular root proofs can only assert validity of a
    /// single segment of a transaction, segment aggregation proofs
    /// can cover an arbitrary range, up to an entire batch of transactions.
    ///
    /// # Arguments
    ///
    /// - `lhs_is_agg`: a boolean indicating whether the left child proof is an
    ///   aggregation proof or a regular segment proof.
    /// - `lhs_proof`: the left child prover output data.
    /// - `rhs_is_agg`: a boolean indicating whether the right child proof is an
    ///   aggregation proof or a regular segment proof.
    /// - `rhs_proof`: the right child prover output data.
    ///
    /// # Outputs
    ///
    /// This method outputs a [`ProverOutputData<F, C, D>`]. Only the inner
    /// proof with public inputs is necessary for a verifier to assert
    /// correctness of the computation, but the public values and `is_dummy`
    /// flag associated are necessary during batch aggregation.
    pub fn prove_segment_aggregation(
        &self,
        lhs: &ProverOutputData<F, C, D>,
        rhs: &ProverOutputData<F, C, D>,
    ) -> anyhow::Result<ProverOutputData<F, C, D>> {
        let mut agg_inputs = PartialWitness::new();

        let lhs_proof = &lhs.proof_with_pvs.intern;
        let rhs_proof = &rhs.proof_with_pvs.intern;
        let rhs_is_dummy = rhs.is_dummy;
        Self::set_dummy_if_necessary(
            &self.segment_aggregation.lhs,
            lhs.is_agg,
            &self.segment_aggregation.circuit,
            &mut agg_inputs,
            lhs_proof,
        );

        // If rhs is dummy, the rhs proof is also set to be the lhs.
        let real_rhs_proof = if rhs_is_dummy { lhs_proof } else { rhs_proof };

        Self::set_dummy_if_necessary_with_dummy(
            &self.segment_aggregation.rhs,
            rhs.is_agg,
            rhs_is_dummy,
            &self.segment_aggregation.circuit,
            &mut agg_inputs,
            real_rhs_proof,
        );

        agg_inputs.set_verifier_data_target(
            &self.segment_aggregation.cyclic_vk,
            &self.segment_aggregation.circuit.verifier_only,
        );

        // Aggregates both `PublicValues` from the provided proofs into a single one.
        let lhs_public_values = &lhs.proof_with_pvs.public_values;
        let rhs_public_values = &rhs.proof_with_pvs.public_values;

        let real_public_values = if rhs_is_dummy {
            lhs_public_values.clone()
        } else {
            rhs_public_values.clone()
        };

        let agg_public_values = PublicValues {
            trie_roots_before: lhs_public_values.trie_roots_before.clone(),
            trie_roots_after: real_public_values.trie_roots_after,
            burn_addr: lhs_public_values.burn_addr,
            extra_block_data: ExtraBlockData {
                checkpoint_state_trie_root: lhs_public_values
                    .extra_block_data
                    .checkpoint_state_trie_root,
                checkpoint_consolidated_hash: lhs_public_values
                    .extra_block_data
                    .checkpoint_consolidated_hash,
                txn_number_before: lhs_public_values.extra_block_data.txn_number_before,
                txn_number_after: real_public_values.extra_block_data.txn_number_after,
                gas_used_before: lhs_public_values.extra_block_data.gas_used_before,
                gas_used_after: real_public_values.extra_block_data.gas_used_after,
            },
            block_metadata: real_public_values.block_metadata,
            block_hashes: real_public_values.block_hashes,
            registers_before: lhs_public_values.registers_before.clone(),
            registers_after: real_public_values.registers_after,
            mem_before: lhs_public_values.mem_before.clone(),
            mem_after: real_public_values.mem_after,
        };

        set_public_value_targets(
            &mut agg_inputs,
            &self.segment_aggregation.public_values,
            &agg_public_values,
        )
        .map_err(|_| {
            anyhow::Error::msg("Invalid conversion when setting public values targets.")
        })?;

        let aggregation_proof = self.segment_aggregation.circuit.prove(agg_inputs)?;
        let agg_output = ProverOutputData {
            is_agg: true,
            is_dummy: false,
            proof_with_pvs: ProofWithPublicValues {
                public_values: agg_public_values,
                intern: aggregation_proof,
            },
        };
        Ok(agg_output)
    }

    /// Creates a final batch proof, once all segments of a given
    /// transaction batch have been combined into a single aggregation proof.
    ///
    /// Batch proofs can either be generated as standalone, or combined
    /// with a previous batch proof to assert validity of a larger batch of
    /// transactions, up to an entire block.
    ///
    /// # Arguments
    ///
    /// - `lhs_is_agg`: a boolean indicating whether the left child proof is an
    ///   aggregation proof or a regular batch proof.
    /// - `lhs`: the left child proof along with its public values.
    /// - `rhs_is_agg`: a boolean indicating whether the right child proof is an
    ///   aggregation proof or a regular batch proof.
    /// - `rhs`: the right child proof along with its public values.
    ///
    /// # Outputs
    ///
    /// This method outputs a [`ProofWithPublicValues<F, C, D>`].
    /// Only the inner proof with public inputs is necessary for
    /// a verifier to assert correctness of the computation.
    pub fn prove_batch_aggregation(
        &self,
        lhs_is_agg: bool,
        lhs: &ProofWithPublicValues<F, C, D>,
        rhs_is_agg: bool,
        rhs: &ProofWithPublicValues<F, C, D>,
    ) -> anyhow::Result<ProofWithPublicValues<F, C, D>> {
        let mut batch_inputs = PartialWitness::new();

        Self::set_dummy_if_necessary(
            &self.batch_aggregation.lhs,
            lhs_is_agg,
            &self.batch_aggregation.circuit,
            &mut batch_inputs,
            &lhs.intern,
        );

        Self::set_dummy_if_necessary(
            &self.batch_aggregation.rhs,
            rhs_is_agg,
            &self.batch_aggregation.circuit,
            &mut batch_inputs,
            &rhs.intern,
        );

        batch_inputs.set_verifier_data_target(
            &self.batch_aggregation.cyclic_vk,
            &self.batch_aggregation.circuit.verifier_only,
        );

        let lhs_pvs = &lhs.public_values;
        let batch_public_values = PublicValues {
            trie_roots_before: lhs_pvs.trie_roots_before.clone(),
            extra_block_data: ExtraBlockData {
                txn_number_before: lhs_pvs.extra_block_data.txn_number_before,
                gas_used_before: lhs_pvs.extra_block_data.gas_used_before,
                ..rhs.public_values.extra_block_data
            },
            ..rhs.public_values.clone()
        };

        set_public_value_targets(
            &mut batch_inputs,
            &self.batch_aggregation.public_values,
            &batch_public_values,
        )
        .map_err(|_| {
            anyhow::Error::msg("Invalid conversion when setting public values targets.")
        })?;

        let batch_proof = self.batch_aggregation.circuit.prove(batch_inputs)?;

        Ok(ProofWithPublicValues {
            public_values: batch_public_values,
            intern: batch_proof,
        })
    }

    /// If the proof is not an aggregation, we set the cyclic vk to a dummy
    /// value, so that it corresponds to the aggregation cyclic vk. If the proof
    /// is dummy, we set `is_dummy` to `true`. Note that only the rhs can be
    /// dummy.
    fn set_dummy_if_necessary_with_dummy(
        agg_child: &AggregationChildWithDummyTarget<D>,
        is_agg: bool,
        is_dummy: bool,
        circuit: &CircuitData<F, C, D>,
        agg_inputs: &mut PartialWitness<F>,
        proof: &ProofWithPublicInputs<F, C, D>,
    ) {
        agg_inputs.set_bool_target(agg_child.is_agg, is_agg);
        agg_inputs.set_bool_target(agg_child.is_dummy, is_dummy);
        if is_agg {
            agg_inputs.set_proof_with_pis_target(&agg_child.agg_proof, proof);
        } else {
            Self::set_dummy_proof_with_cyclic_vk_pis(
                circuit,
                agg_inputs,
                &agg_child.agg_proof,
                proof,
            );
        }
        agg_inputs.set_proof_with_pis_target(&agg_child.real_proof, proof);
    }

    /// Create a final block proof, once all transactions of a given block have
    /// been combined into a single aggregation proof.
    ///
    /// Block proofs can either be generated as standalone, or combined with a
    /// previous block proof to assert validity of a range of blocks.
    ///
    /// # Arguments
    ///
    /// - `opt_parent_block_proof`: an optional parent block proof. Passing one
    ///   will generate a proof of validity for both the block range covered by
    ///   the previous proof and the current block.
    /// - `agg_root_proof`: the final aggregation proof containing all
    ///   transactions within the current block, along with its public values.
    ///
    /// # Outputs
    ///
    /// This method outputs a [`ProofWithPublicValues<F, C, D>`]. Only the inner
    /// proof with public inputs is necessary for a verifier to assert
    /// correctness of the computation.
    pub fn prove_block(
        &self,
        opt_parent_block_proof: Option<&ProofWithPublicInputs<F, C, D>>,
        agg_root_proof: &ProofWithPublicValues<F, C, D>,
    ) -> anyhow::Result<ProofWithPublicValues<F, C, D>> {
        let mut block_inputs = PartialWitness::new();

        block_inputs.set_bool_target(
            self.block.has_parent_block,
            opt_parent_block_proof.is_some(),
        );
        if let Some(parent_block_proof) = opt_parent_block_proof {
            block_inputs
                .set_proof_with_pis_target(&self.block.parent_block_proof, parent_block_proof);
        } else {
            if agg_root_proof.public_values.trie_roots_before.state_root
                != agg_root_proof
                    .public_values
                    .extra_block_data
                    .checkpoint_state_trie_root
            {
                return Err(anyhow::Error::msg(format!(
                    "Inconsistent pre-state for first block {:?} with checkpoint state {:?}.",
                    agg_root_proof.public_values.trie_roots_before.state_root,
                    agg_root_proof
                        .public_values
                        .extra_block_data
                        .checkpoint_state_trie_root,
                )));
            }

            // Initialize some public inputs for correct connection between the checkpoint
            // block and the current one.
            let mut nonzero_pis = HashMap::new();

            // Initialize the checkpoint block roots before, and state root after.
            let state_trie_root_before_keys = 0..TARGET_HASH_SIZE;
            for (key, &value) in state_trie_root_before_keys.zip_eq(&h256_limbs::<F>(
                agg_root_proof.public_values.trie_roots_before.state_root,
            )) {
                nonzero_pis.insert(key, value);
            }
            let txn_trie_root_before_keys = TARGET_HASH_SIZE..TARGET_HASH_SIZE * 2;
            for (key, &value) in txn_trie_root_before_keys.clone().zip_eq(&h256_limbs::<F>(
                agg_root_proof
                    .public_values
                    .trie_roots_before
                    .transactions_root,
            )) {
                nonzero_pis.insert(key, value);
            }
            let receipts_trie_root_before_keys = TARGET_HASH_SIZE * 2..TARGET_HASH_SIZE * 3;
            for (key, &value) in receipts_trie_root_before_keys
                .clone()
                .zip_eq(&h256_limbs::<F>(
                    agg_root_proof.public_values.trie_roots_before.receipts_root,
                ))
            {
                nonzero_pis.insert(key, value);
            }
            let state_trie_root_after_keys =
                TrieRootsTarget::SIZE..TrieRootsTarget::SIZE + TARGET_HASH_SIZE;
            for (key, &value) in state_trie_root_after_keys.zip_eq(&h256_limbs::<F>(
                agg_root_proof.public_values.trie_roots_before.state_root,
            )) {
                nonzero_pis.insert(key, value);
            }

            let burn_addr_offset = match cfg!(feature = "cdk_erigon") {
                true => BurnAddrTarget::get_size(),
                false => 0,
            };

            #[cfg(feature = "cdk_erigon")]
            {
                let burn_addr_keys =
                    TrieRootsTarget::SIZE * 2..TrieRootsTarget::SIZE * 2 + burn_addr_offset;
                for (key, &value) in burn_addr_keys.zip_eq(&crate::util::u256_limbs(
                    agg_root_proof
                        .public_values
                        .burn_addr
                        .expect("We should have a burn addr when cdk_erigon is activated"),
                )) {
                    nonzero_pis.insert(key, value);
                }
            }
            // Initialize the checkpoint state root extra data.
            let checkpoint_state_trie_keys = burn_addr_offset
                + TrieRootsTarget::SIZE * 2
                + BlockMetadataTarget::SIZE
                + BlockHashesTarget::SIZE
                ..burn_addr_offset
                    + TrieRootsTarget::SIZE * 2
                    + BlockMetadataTarget::SIZE
                    + BlockHashesTarget::SIZE
                    + 8;
            for (key, &value) in checkpoint_state_trie_keys.zip_eq(&h256_limbs::<F>(
                agg_root_proof
                    .public_values
                    .extra_block_data
                    .checkpoint_state_trie_root,
            )) {
                nonzero_pis.insert(key, value);
            }

            // Initialize checkpoint block hashes.
            // These will be all zeros the initial genesis checkpoint.
            let block_hashes_keys =
                burn_addr_offset + TrieRootsTarget::SIZE * 2 + BlockMetadataTarget::SIZE
                    ..burn_addr_offset
                        + TrieRootsTarget::SIZE * 2
                        + BlockMetadataTarget::SIZE
                        + BlockHashesTarget::SIZE
                        - 16;
            for i in 0..agg_root_proof.public_values.block_hashes.prev_hashes.len() - 1 {
                let targets =
                    h256_limbs::<F>(agg_root_proof.public_values.block_hashes.prev_hashes[i]);
                for j in 0..8 {
                    nonzero_pis.insert(block_hashes_keys.start + 8 * (i + 1) + j, targets[j]);
                }
            }

            let block_hashes_current_start = burn_addr_offset
                + TrieRootsTarget::SIZE * 2
                + BlockMetadataTarget::SIZE
                + BlockHashesTarget::SIZE
                - 8;
            let cur_targets =
                h256_limbs::<F>(agg_root_proof.public_values.block_hashes.prev_hashes[255]);
            for i in 0..8 {
                nonzero_pis.insert(block_hashes_current_start + i, cur_targets[i]);
            }

            // Initialize the checkpoint block number.
            // Subtraction would result in an invalid proof for genesis, but we shouldn't
            // try proving this block anyway.
            let block_number_key = burn_addr_offset + TrieRootsTarget::SIZE * 2 + 6;
            nonzero_pis.insert(
                block_number_key,
                F::from_canonical_u64(
                    agg_root_proof
                        .public_values
                        .block_metadata
                        .block_number
                        .low_u64()
                        - 1,
                ),
            );

            block_inputs.set_proof_with_pis_target(
                &self.block.parent_block_proof,
                &cyclic_base_proof(
                    &self.block.circuit.common,
                    &self.block.circuit.verifier_only,
                    nonzero_pis,
                ),
            );
        }

        block_inputs.set_proof_with_pis_target(&self.block.agg_root_proof, &agg_root_proof.intern);

        block_inputs
            .set_verifier_data_target(&self.block.cyclic_vk, &self.block.circuit.verifier_only);

        // This is basically identical to this block public values, apart from the
        // `trie_roots_before` that may come from the previous proof, if any.
        let block_public_values = PublicValues {
            trie_roots_before: opt_parent_block_proof
                .map(|p| TrieRoots::from_public_inputs(&p.public_inputs[0..TrieRootsTarget::SIZE]))
                .unwrap_or(agg_root_proof.public_values.trie_roots_before.clone()),
            ..agg_root_proof.public_values.clone()
        };

        set_public_value_targets(
            &mut block_inputs,
            &self.block.public_values,
            &block_public_values,
        )
        .map_err(|_| {
            anyhow::Error::msg("Invalid conversion when setting public values targets.")
        })?;

        let block_proof = self.block.circuit.prove(block_inputs)?;
        Ok(ProofWithPublicValues {
            public_values: block_public_values,
            intern: block_proof,
        })
    }

    pub fn verify_block(&self, block_proof: &ProofWithPublicInputs<F, C, D>) -> anyhow::Result<()> {
        self.block.circuit.verify(block_proof.clone())?;
        check_cyclic_proof_verifier_data(
            block_proof,
            &self.block.circuit.verifier_only,
            &self.block.circuit.common,
        )
    }

    /// Wrap a block proof, representing one or an aggregation of contiguous
    /// blocks, for easier aggregation with other chains' proofs.
    ///
    /// # Arguments
    ///
    /// - `block_proof`: the final block proof of a chain to be wrapped, along
    ///   with its public values.
    ///
    /// # Outputs
    ///
    /// This method outputs a tuple of [`ProofWithPublicInputs<F, C, D>`] and
    /// associated [`FinalPublicValues`]. Only the proof with public inputs is
    /// necessary for a verifier to assert correctness of the computation.
    #[allow(clippy::type_complexity)]
    pub fn prove_block_wrapper(
        &self,
        block_proof: &ProofWithPublicValues<F, C, D>,
    ) -> anyhow::Result<(
        ProofWithPublicInputs<F, C, D>,
        FinalPublicValues<F, C::InnerHasher>,
    )> {
        let mut block_wrapper_inputs = PartialWitness::new();

        block_wrapper_inputs
            .set_proof_with_pis_target(&self.block_wrapper.parent_block_proof, &block_proof.intern);

        block_wrapper_inputs.set_verifier_data_target(
            &self.block_wrapper.cyclic_vk, // dummy
            &self.block_wrapper.circuit.verifier_only,
        );

        let final_pvs = block_proof.public_values.clone().into();
        set_final_public_value_targets(
            &mut block_wrapper_inputs,
            &self.block_wrapper.public_values,
            &final_pvs,
        )
        .map_err(|_| {
            anyhow::Error::msg("Invalid conversion when setting public values targets.")
        })?;

        let block_proof = self.block_wrapper.circuit.prove(block_wrapper_inputs)?;

        Ok((block_proof, final_pvs))
    }

    pub fn verify_block_wrapper(
        &self,
        wrapped_block_proof: &ProofWithPublicInputs<F, C, D>,
    ) -> anyhow::Result<()> {
        self.block_wrapper
            .circuit
            .verify(wrapped_block_proof.clone())
    }

    /// Aggregates two proofs in a manner similar to
    /// [`AllRecursiveCircuits::prove_batch_aggregation`].
    ///
    /// # Arguments
    ///
    /// - `lhs`: a proof of either a block or previous aggregation.
    /// - `lhs_is_agg`: specify which case `lhs` was.
    /// - `rhs`: a proof of either a block or previous aggregation.
    /// - `rhs_is_agg`: specify which case `rhs` was.
    ///
    /// # Outputs
    ///
    /// Returns a [`ProofWithPublicInputs<F, C, D>`].
    pub fn prove_two_to_one_block(
        &self,
        lhs: &ProofWithPublicInputs<F, C, D>,
        lhs_is_agg: bool,
        rhs: &ProofWithPublicInputs<F, C, D>,
        rhs_is_agg: bool,
    ) -> anyhow::Result<ProofWithPublicInputs<F, C, D>> {
        let mut witness = PartialWitness::new();

        Self::set_dummy_if_necessary(
            &self.two_to_one_block.lhs,
            lhs_is_agg,
            &self.two_to_one_block.circuit,
            &mut witness,
            lhs,
        );

        Self::set_dummy_if_necessary(
            &self.two_to_one_block.rhs,
            rhs_is_agg,
            &self.two_to_one_block.circuit,
            &mut witness,
            rhs,
        );

        witness.set_verifier_data_target(
            &self.two_to_one_block.cyclic_vk,
            &self.two_to_one_block.circuit.verifier_only,
        );

        let proof = self.two_to_one_block.circuit.prove(witness)?;
        Ok(proof)
    }

    /// Verifies an existing block aggregation proof.
    ///
    /// # Arguments
    ///
    /// - `proof`: The proof generated with `prove_two_to_one_block`.
    ///
    /// # Outputs
    ///
    /// Returns whether the proof was valid or not.
    pub fn verify_two_to_one_block(
        &self,
        proof: &ProofWithPublicInputs<F, C, D>,
    ) -> anyhow::Result<()> {
        self.two_to_one_block.circuit.verify(proof.clone())?;
        let verifier_data = &self.two_to_one_block.circuit.verifier_data();
        check_cyclic_proof_verifier_data(proof, &verifier_data.verifier_only, &verifier_data.common)
    }

    /// Creates dummy public inputs with correct verifier key at the end. Used
    /// by [`set_dummy_if_necessary`]. It cyclic vk to the aggregation circuit
    /// values, so that both aggregation and non-aggregation parts of the child
    /// share the same vk. This is possible because only the aggregation inner
    /// circuit is checked against its vk.
    fn set_dummy_proof_with_cyclic_vk_pis(
        circuit_agg: &CircuitData<F, C, D>,
        witness: &mut PartialWitness<F>,
        agg_proof_with_pis: &ProofWithPublicInputsTarget<D>,
        base_proof_with_pis: &ProofWithPublicInputs<F, C, D>,
    ) {
        let ProofWithPublicInputs {
            proof: base_proof,
            public_inputs: _,
        } = base_proof_with_pis;
        let ProofWithPublicInputsTarget {
            proof: agg_proof_targets,
            public_inputs: agg_pi_targets,
        } = agg_proof_with_pis;

        // The proof remains the same.
        witness.set_proof_target(agg_proof_targets, base_proof);

        let cyclic_verifying_data = &circuit_agg.verifier_only;
        let mut cyclic_vk = cyclic_verifying_data.circuit_digest.to_vec();
        cyclic_vk.append(&mut cyclic_verifying_data.constants_sigmas_cap.flatten());

        let mut dummy_pis = vec![F::ZERO; circuit_agg.common.num_public_inputs - cyclic_vk.len()];
        dummy_pis.append(&mut cyclic_vk);

        // Set dummy public inputs.
        for (&pi_t, pi) in agg_pi_targets.iter().zip_eq(dummy_pis) {
            witness.set_target(pi_t, pi);
        }
    }

    /// If the [`AggregationChild`] is a base proof and not an aggregation
    /// proof, we need to manually set the public inputs vector of the otherwise
    /// inert `agg_proof`, so that they correspond to the `cyclic_vk` of the
    /// aggregation circuit. The cyclic prover expects to find the `cyclic_vk`
    /// targets in the very end of the public inputs vector, and so it does not
    /// matter what the preceding values are.
    fn set_dummy_if_necessary(
        agg_child: &AggregationChildTarget<D>,
        is_agg: bool,
        circuit: &CircuitData<F, C, D>,
        agg_inputs: &mut PartialWitness<F>,
        proof: &ProofWithPublicInputs<F, C, D>,
    ) {
        agg_inputs.set_bool_target(agg_child.is_agg, is_agg);
        if is_agg {
            agg_inputs.set_proof_with_pis_target(&agg_child.agg_proof, proof);
        } else {
            Self::set_dummy_proof_with_cyclic_vk_pis(
                circuit,
                agg_inputs,
                &agg_child.agg_proof,
                proof,
            );
        }
        agg_inputs.set_proof_with_pis_target(&agg_child.base_proof, proof);
    }
}

/// A map between initial degree sizes and their associated shrinking recursion
/// circuits.
#[derive(Eq, PartialEq, Debug)]
pub struct RecursiveCircuitsForTable<F, C, const D: usize>
where
    F: RichField + Extendable<D>,
    C: GenericConfig<D, F = F>,
    C::Hasher: AlgebraicHasher<F>,
{
    /// A map from `log_2(height)` to a chain of shrinking recursion circuits
    /// starting at that height.
    pub by_stark_size: BTreeMap<usize, RecursiveCircuitsForTableSize<F, C, D>>,
}

impl<F, C, const D: usize> RecursiveCircuitsForTable<F, C, D>
where
    F: RichField + Extendable<D>,
    C: GenericConfig<D, F = F>,
    C::Hasher: AlgebraicHasher<F>,
{
    fn to_buffer(
        &self,
        buffer: &mut Vec<u8>,
        gate_serializer: &dyn GateSerializer<F, D>,
        generator_serializer: &dyn WitnessGeneratorSerializer<F, D>,
    ) -> IoResult<()> {
        buffer.write_usize(self.by_stark_size.len())?;
        for (&size, table) in &self.by_stark_size {
            buffer.write_usize(size)?;
            table.to_buffer(buffer, gate_serializer, generator_serializer)?;
        }

        Ok(())
    }

    fn from_buffer(
        buffer: &mut Buffer,
        gate_serializer: &dyn GateSerializer<F, D>,
        generator_serializer: &dyn WitnessGeneratorSerializer<F, D>,
    ) -> IoResult<Self> {
        let length = buffer.read_usize()?;
        let mut by_stark_size = BTreeMap::new();
        for _ in 0..length {
            let key = buffer.read_usize()?;
            let table = RecursiveCircuitsForTableSize::from_buffer(
                buffer,
                gate_serializer,
                generator_serializer,
            )?;
            by_stark_size.insert(key, table);
        }

        Ok(Self { by_stark_size })
    }

    fn new<S: Stark<F, D>>(
        table: Table,
        stark: &S,
        degree_bits_range: Range<usize>,
        all_ctls: &[CrossTableLookup<F>],
        stark_config: &StarkConfig,
    ) -> Self {
        let by_stark_size = degree_bits_range
            .map(|degree_bits| {
                (
                    degree_bits,
                    RecursiveCircuitsForTableSize::new::<S>(
                        table,
                        stark,
                        degree_bits,
                        all_ctls,
                        stark_config,
                    ),
                )
            })
            .collect();

        Self { by_stark_size }
    }

    /// For each initial `degree_bits`, get the final circuit at the end of that
    /// shrinking chain. Each of these final circuits should have degree
    /// `THRESHOLD_DEGREE_BITS`.
    fn final_circuits(&self) -> Vec<&CircuitData<F, C, D>> {
        self.by_stark_size
            .values()
            .map(|chain| {
                chain
                    .shrinking_wrappers
                    .last()
                    .map(|wrapper| &wrapper.circuit)
                    .unwrap_or(&chain.initial_wrapper.circuit)
            })
            .collect()
    }
}

/// A chain of shrinking wrapper circuits, ending with a final circuit with
/// `degree_bits` `THRESHOLD_DEGREE_BITS`.
#[derive(Eq, PartialEq, Debug)]
pub struct RecursiveCircuitsForTableSize<F, C, const D: usize>
where
    F: RichField + Extendable<D>,
    C: GenericConfig<D, F = F>,
    C::Hasher: AlgebraicHasher<F>,
{
    initial_wrapper: StarkWrapperCircuit<F, C, D>,
    shrinking_wrappers: Vec<PlonkWrapperCircuit<F, C, D>>,
}

impl<F, C, const D: usize> RecursiveCircuitsForTableSize<F, C, D>
where
    F: RichField + Extendable<D>,
    C: GenericConfig<D, F = F>,
    C::Hasher: AlgebraicHasher<F>,
{
    pub fn to_buffer(
        &self,
        buffer: &mut Vec<u8>,
        gate_serializer: &dyn GateSerializer<F, D>,
        generator_serializer: &dyn WitnessGeneratorSerializer<F, D>,
    ) -> IoResult<()> {
        buffer.write_usize(self.shrinking_wrappers.len())?;
        if !self.shrinking_wrappers.is_empty() {
            buffer.write_common_circuit_data(
                &self.shrinking_wrappers[0].circuit.common,
                gate_serializer,
            )?;
        }
        for wrapper in &self.shrinking_wrappers {
            buffer.write_prover_only_circuit_data(
                &wrapper.circuit.prover_only,
                generator_serializer,
                &wrapper.circuit.common,
            )?;
            buffer.write_verifier_only_circuit_data(&wrapper.circuit.verifier_only)?;
            buffer.write_target_proof_with_public_inputs(&wrapper.proof_with_pis_target)?;
        }
        self.initial_wrapper
            .to_buffer(buffer, gate_serializer, generator_serializer)?;
        Ok(())
    }

    pub fn from_buffer(
        buffer: &mut Buffer,
        gate_serializer: &dyn GateSerializer<F, D>,
        generator_serializer: &dyn WitnessGeneratorSerializer<F, D>,
    ) -> IoResult<Self> {
        let length = buffer.read_usize()?;
        let mut shrinking_wrappers = Vec::with_capacity(length);
        if length != 0 {
            let common = buffer.read_common_circuit_data(gate_serializer)?;

            for _ in 0..length {
                let prover_only =
                    buffer.read_prover_only_circuit_data(generator_serializer, &common)?;
                let verifier_only = buffer.read_verifier_only_circuit_data()?;
                let proof_with_pis_target = buffer.read_target_proof_with_public_inputs()?;
                shrinking_wrappers.push(PlonkWrapperCircuit {
                    circuit: CircuitData {
                        common: common.clone(),
                        prover_only,
                        verifier_only,
                    },
                    proof_with_pis_target,
                })
            }
        };

        let initial_wrapper =
            StarkWrapperCircuit::from_buffer(buffer, gate_serializer, generator_serializer)?;

        Ok(Self {
            initial_wrapper,
            shrinking_wrappers,
        })
    }

    fn new<S: Stark<F, D>>(
        table: Table,
        stark: &S,
        degree_bits: usize,
        all_ctls: &[CrossTableLookup<F>],
        stark_config: &StarkConfig,
    ) -> Self {
        let initial_wrapper = recursive_stark_circuit(
            table,
            stark,
            degree_bits,
            all_ctls,
            stark_config,
            &shrinking_config(),
            THRESHOLD_DEGREE_BITS,
        );
        let mut shrinking_wrappers = vec![];

        // Shrinking recursion loop.
        loop {
            let last = shrinking_wrappers
                .last()
                .map(|wrapper: &PlonkWrapperCircuit<F, C, D>| &wrapper.circuit)
                .unwrap_or(&initial_wrapper.circuit);
            let last_degree_bits = last.common.degree_bits();
            assert!(last_degree_bits >= THRESHOLD_DEGREE_BITS);
            if last_degree_bits == THRESHOLD_DEGREE_BITS {
                break;
            }

            let mut builder = CircuitBuilder::new(shrinking_config());
            let proof_with_pis_target = builder.add_virtual_proof_with_pis(&last.common);
            let last_vk = builder.constant_verifier_data(&last.verifier_only);
            builder.verify_proof::<C>(&proof_with_pis_target, &last_vk, &last.common);
            builder.register_public_inputs(&proof_with_pis_target.public_inputs); // carry PIs forward
            add_common_recursion_gates(&mut builder);
            let circuit = builder.build::<C>();

            assert!(
                circuit.common.degree_bits() < last_degree_bits,
                "Couldn't shrink to expected recursion threshold of 2^{}; stalled at 2^{}",
                THRESHOLD_DEGREE_BITS,
                circuit.common.degree_bits()
            );
            shrinking_wrappers.push(PlonkWrapperCircuit {
                circuit,
                proof_with_pis_target,
            });
        }

        log::debug!(
            "Table: {:?}, degree: {}, shrinking_wrappers_len: {}",
            table,
            degree_bits,
            shrinking_wrappers.len()
        );
        Self {
            initial_wrapper,
            shrinking_wrappers,
        }
    }

    pub fn shrink(
        &self,
        stark_proof_with_metadata: &StarkProofWithMetadata<F, C, D>,
        ctl_challenges: &GrandProductChallengeSet<F>,
    ) -> anyhow::Result<ProofWithPublicInputs<F, C, D>> {
        let mut proof = self
            .initial_wrapper
            .prove(stark_proof_with_metadata, ctl_challenges)?;
        for wrapper_circuit in &self.shrinking_wrappers {
            proof = wrapper_circuit.prove(&proof)?;
        }
        Ok(proof)
    }
}

/// Our usual recursion threshold is 2^12 gates, but for these shrinking
/// circuits, we use a few more gates for a constant inner VK and for public
/// inputs. This pushes us over the threshold to 2^13. As long as we're at 2^13
/// gates, we might as well use a narrower witness.
fn shrinking_config() -> CircuitConfig {
    CircuitConfig {
        num_routed_wires: 40,
        ..CircuitConfig::standard_recursion_config()
    }
}

/// Extracts the two-to-one block aggregation hash from a public inputs slice.
///
/// # Arguments
///
/// - `public_inputs`: A slice of public inputs originating from the aggregation
///   case of a two-to-one block proof. This slice must consist of a hash,
///   either of public values, or of two concatenated hashes. The hash must
///   start at offset zero of the slice and is typically followed by padding and
///   then a verifier key. It is an error to call this on a slice for a base
///   proof.
///
/// # Outputs
///
/// - A slice containing exactly the hash.
pub fn extract_two_to_one_block_hash<T>(public_inputs: &[T]) -> &[T; NUM_HASH_OUT_ELTS] {
    const PV_HASH_INDEX_START: usize = 0;
    const PV_HASH_INDEX_END: usize = PV_HASH_INDEX_START + NUM_HASH_OUT_ELTS;
    public_inputs[PV_HASH_INDEX_START..PV_HASH_INDEX_END]
        .try_into()
        .expect("Public inputs vector was malformed.")
}

/// Extracts the two-to-one block aggregation public values of the block from
/// a public inputs slice.
///
/// # Arguments
///
/// - `public_inputs`: A slice of public inputs originating from the base case
///   of a two-to-one block proof. This slice must consist exactly of public
///   values starting at offset zero and is typically followed by a verifier
///   key. It is an error to call this function on a slice for an aggregation
///   proof.
///
/// # Outputs
///
/// - A slice containing exactly the final public values.
pub fn extract_block_final_public_values<T>(
    public_inputs: &[T],
) -> &[T; FinalPublicValuesTarget::SIZE] {
    const PV_INDEX_START: usize = 0;
    const PV_INDEX_END: usize = PV_INDEX_START + FinalPublicValuesTarget::SIZE;
    public_inputs[PV_INDEX_START..PV_INDEX_END]
        .try_into()
        .expect("Public inputs vector was malformed.")
}

/// Computes the length added to the public inputs vector by
/// [`CircuitBuilder::add_verifier_data_public_inputs`].
pub const fn verification_key_len<F, C, const D: usize>(circuit: &CircuitData<F, C, D>) -> usize
where
    F: RichField + Extendable<D>,
    C: GenericConfig<D, F = F>,
    C::Hasher: AlgebraicHasher<F>,
{
    circuit.verifier_only.circuit_digest.elements.len()
        + (1 << circuit.common.config.fri_config.cap_height) * NUM_HASH_OUT_ELTS
}

pub mod testing {
    use super::*;

    impl<F, C, const D: usize> AllRecursiveCircuits<F, C, D>
    where
        F: RichField + Extendable<D>,
        C: GenericConfig<D, F = F> + 'static,
        C::Hasher: AlgebraicHasher<F>,
    {
        /// Returns a proof for each segment that is part of a full transaction
        /// proof.
        pub fn prove_all_segments(
            &self,
            all_stark: &AllStark<F, D>,
            config: &StarkConfig,
            generation_inputs: GenerationInputs<F>,
            max_cpu_len_log: usize,
            timing: &mut TimingTree,
            abort_signal: Option<Arc<AtomicBool>>,
        ) -> anyhow::Result<Vec<ProverOutputData<F, C, D>>> {
            features_check(&generation_inputs.clone().trim());

            let segment_iterator =
                SegmentDataIterator::<F>::new(&generation_inputs, Some(max_cpu_len_log));

            let mut proofs = vec![];

            for segment_run in segment_iterator {
                let (_, mut next_data) = segment_run?;
                let proof = self.prove_segment(
                    all_stark,
                    config,
                    generation_inputs.trim(),
                    &mut next_data,
                    timing,
                    abort_signal.clone(),
                )?;
                proofs.push(proof);
            }

            // Since aggregations require at least two segment proofs, add a dummy proof if
            // there is only one proof.
            if proofs.len() == 1 {
                let mut first_proof = proofs[0].clone();
                first_proof.is_dummy = true;
                proofs.push(first_proof);
            }

            Ok(proofs)
        }

        pub fn verify_root(&self, agg_proof: ProofWithPublicInputs<F, C, D>) -> anyhow::Result<()> {
            self.root.circuit.verify(agg_proof)
        }

        pub fn verify_segment_aggregation(
            &self,
            agg_proof: &ProofWithPublicInputs<F, C, D>,
        ) -> anyhow::Result<()> {
            self.segment_aggregation.circuit.verify(agg_proof.clone())?;
            check_cyclic_proof_verifier_data(
                agg_proof,
                &self.segment_aggregation.circuit.verifier_only,
                &self.segment_aggregation.circuit.common,
            )
        }

        pub fn verify_batch_aggregation(
            &self,
            txn_proof: &ProofWithPublicInputs<F, C, D>,
        ) -> anyhow::Result<()> {
            self.batch_aggregation.circuit.verify(txn_proof.clone())?;
            check_cyclic_proof_verifier_data(
                txn_proof,
                &self.batch_aggregation.circuit.verifier_only,
                &self.batch_aggregation.circuit.common,
            )
        }
    }
}<|MERGE_RESOLUTION|>--- conflicted
+++ resolved
@@ -580,11 +580,7 @@
 #[derive(Eq, PartialEq, Debug)]
 pub struct ShrunkProofData<F: RichField + Extendable<D>, C: GenericConfig<D, F = F>, const D: usize>
 {
-<<<<<<< HEAD
-    /// The Common Circuit Data from last shrinking circuit.
-=======
     /// The [`CommonCircuitData`] of the last shrinking circuit.
->>>>>>> 3581d50f
     pub common_circuit_data: CommonCircuitData<F, D>,
 
     /// The proof after applying shrinking recursion.
@@ -858,11 +854,7 @@
                 let proof = dummy_proof(&dummy_circuit, dummy_pis)
                     .expect("Unable to generate dummy proofs");
                 Some(ShrunkProofData {
-<<<<<<< HEAD
                     common_circuit_data: common_circuit_data.clone(),
-=======
-                    common_circuit_data,
->>>>>>> 3581d50f
                     proof,
                 })
             } else {
@@ -2162,20 +2154,7 @@
         let mut root_inputs = PartialWitness::new();
 
         for table in 0..NUM_TABLES {
-<<<<<<< HEAD
             if all_proof.table_in_use[table] {
-=======
-            if KECCAK_TABLES_INDICES.contains(&table) && !all_proof.use_keccak_tables {
-                let dummy_proof = self.table_dummy_proofs[table]
-                    .as_ref()
-                    .ok_or_else(|| anyhow::format_err!("Unable to get dummpy proof"))?;
-                root_inputs.set_target(self.root.index_verifier_data[table], F::ZERO);
-                root_inputs.set_proof_with_pis_target(
-                    &self.root.proof_with_pis[table],
-                    &dummy_proof.proof,
-                );
-            } else {
->>>>>>> 3581d50f
                 let (table_circuit, index_verifier_data) = &table_circuits[table]
                     .as_ref()
                     .ok_or_else(|| anyhow::format_err!("Unable to get circuits"))?;
