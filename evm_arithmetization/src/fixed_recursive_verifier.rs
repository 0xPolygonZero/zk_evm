use core::mem::{self, MaybeUninit};
use core::ops::Range;
use std::collections::BTreeMap;
use std::sync::atomic::AtomicBool;
use std::sync::Arc;

use anyhow::anyhow;
use hashbrown::HashMap;
use itertools::{zip_eq, Itertools};
use mpt_trie::partial_trie::{HashedPartialTrie, Node, PartialTrie};
use plonky2::field::extension::Extendable;
use plonky2::fri::FriParams;
use plonky2::gates::constant::ConstantGate;
use plonky2::gates::noop::NoopGate;
use plonky2::hash::hash_types::{MerkleCapTarget, RichField, NUM_HASH_OUT_ELTS};
use plonky2::iop::challenger::RecursiveChallenger;
use plonky2::iop::target::{BoolTarget, Target};
use plonky2::iop::witness::{PartialWitness, WitnessWrite};
use plonky2::plonk::circuit_builder::CircuitBuilder;
use plonky2::plonk::circuit_data::{
    CircuitConfig, CircuitData, CommonCircuitData, VerifierCircuitData, VerifierCircuitTarget,
};
use plonky2::plonk::config::{AlgebraicHasher, GenericConfig, GenericHashOut};
use plonky2::plonk::proof::{ProofWithPublicInputs, ProofWithPublicInputsTarget};
use plonky2::recursion::cyclic_recursion::check_cyclic_proof_verifier_data;
use plonky2::recursion::dummy_circuit::cyclic_base_proof;
use plonky2::util::serialization::{
    Buffer, GateSerializer, IoResult, Read, WitnessGeneratorSerializer, Write,
};
use plonky2::util::timing::TimingTree;
use plonky2_util::log2_ceil;
use serde::{Deserialize, Serialize};
use starky::config::StarkConfig;
use starky::cross_table_lookup::{verify_cross_table_lookups_circuit, CrossTableLookup};
use starky::lookup::{get_grand_product_challenge_set_target, GrandProductChallengeSet};
use starky::proof::StarkProofWithMetadata;
use starky::stark::Stark;

use crate::all_stark::{all_cross_table_lookups, AllStark, Table, NUM_TABLES};
use crate::cpu::kernel::aggregator::KERNEL;
use crate::generation::segments::{GenerationSegmentData, SegmentDataIterator};
use crate::generation::{GenerationInputs, TrimmedGenerationInputs};
use crate::get_challenges::observe_public_values_target;
use crate::proof::{
    AllProof, BlockHashesTarget, BlockMetadataTarget, BurnAddrTarget, ExtraBlockData,
    ExtraBlockDataTarget, FinalPublicValues, FinalPublicValuesTarget, MemCapTarget, PublicValues,
    PublicValuesTarget, RegistersDataTarget, TrieRoots, TrieRootsTarget, DEFAULT_CAP_LEN,
    TARGET_HASH_SIZE,
};
use crate::prover::{check_abort_signal, features_check, prove};
use crate::recursive_verifier::{
    add_common_recursion_gates, add_virtual_final_public_values_public_input,
    add_virtual_public_values_public_input, get_memory_extra_looking_sum_circuit,
    recursive_stark_circuit, set_final_public_value_targets, set_public_value_targets,
    PlonkWrapperCircuit, PublicInputs, StarkWrapperCircuit,
};
use crate::structlog::zerostructlog::ZeroStructLog;
use crate::util::h256_limbs;
use crate::verifier::initial_memory_merkle_cap;

/// The recursion threshold. We end a chain of recursive proofs once we reach
/// this size.
const THRESHOLD_DEGREE_BITS: usize = 13;

/// An internal proof for a segment execution along with its public values,
/// for proper connection with contiguous proofs.
#[derive(Clone, Debug, Deserialize, Serialize)]
#[serde(bound = "")]
pub struct ProofWithPublicValues<F, C, const D: usize>
where
    F: RichField + Extendable<D>,
    C: GenericConfig<D, F = F>,
    C::Hasher: AlgebraicHasher<F>,
{
    /// Public values of this transaction proof.
    pub public_values: PublicValues<F>,
    /// Underlying recursive proof.
    pub intern: ProofWithPublicInputs<F, C, D>,
}

#[derive(Clone)]
pub struct ProverOutputData<F, C, const D: usize>
where
    F: RichField + Extendable<D>,
    C: GenericConfig<D, F = F>,
    C::Hasher: AlgebraicHasher<F>,
{
    /// Flag indicating whether this represents an individual
    /// segment / batch or an aggregation of them.
    pub is_agg: bool,
    /// Flag indicating whether this represents a dummy run. This is specific to
    /// the segment aggregation logic.
    pub is_dummy: bool,
    /// The underlying recursive proof with its public values
    pub proof_with_pvs: ProofWithPublicValues<F, C, D>,
}

/// Contains all recursive circuits used in the system. For each STARK and each
/// initial `degree_bits`, this contains a chain of recursive circuits for
/// shrinking that STARK from `degree_bits` to a constant
/// `THRESHOLD_DEGREE_BITS`. It also contains a special root circuit
/// for combining each STARK's shrunk wrapper proof into a single proof.
#[derive(Eq, PartialEq, Debug)]
pub struct AllRecursiveCircuits<F, C, const D: usize>
where
    F: RichField + Extendable<D>,
    C: GenericConfig<D, F = F>,
    C::Hasher: AlgebraicHasher<F>,
{
    /// The EVM root circuit, which aggregates the (shrunk) per-table recursive
    /// proofs.
    pub root: RootCircuitData<F, C, D>,
    /// The segment aggregation circuit, which verifies that two segment proofs
    /// that can either be root or aggregation proofs.
    pub segment_aggregation: SegmentAggregationCircuitData<F, C, D>,
    /// The transaction batch aggregation circuit, which verifies the
    /// aggregation of two proofs that can either be a segment aggregation
    /// representing a batch of transactions or an aggregation of those
    /// batches.
    pub batch_aggregation: BatchAggregationCircuitData<F, C, D>,
    /// The block circuit, which verifies a transaction aggregation proof and an
    /// optional previous block proof.
    pub block: BlockCircuitData<F, C, D>,
    /// A single wrapping layer on top of a block proof for easy aggregation
    /// with additional block proofs from other chains.
    pub block_wrapper: BlockWrapperCircuitData<F, C, D>,
    /// The two-to-one block aggregation circuit, which verifies two unrelated
    /// block proofs.
    pub two_to_one_block: TwoToOneBlockCircuitData<F, C, D>,
    /// Holds chains of circuits for each table and for each initial
    /// `degree_bits`.
    pub by_table: [RecursiveCircuitsForTable<F, C, D>; NUM_TABLES],
}

/// Data for the EVM root circuit, which is used to combine each STARK's shrunk
/// wrapper proof into a single proof.
#[derive(Eq, PartialEq, Debug)]
pub struct RootCircuitData<F, C, const D: usize>
where
    F: RichField + Extendable<D>,
    C: GenericConfig<D, F = F>,
{
    pub circuit: CircuitData<F, C, D>,
    proof_with_pis: [ProofWithPublicInputsTarget<D>; NUM_TABLES],
    /// For each table, various inner circuits may be used depending on the
    /// initial table size. This target holds the index of the circuit
    /// (within `final_circuits()`) that was used.
    index_verifier_data: [Target; NUM_TABLES],
    /// Public inputs containing public values.
    public_values: PublicValuesTarget,
    /// Public inputs used for cyclic verification. These aren't actually used
    /// for EVM root proofs; the circuit has them just to match the
    /// structure of aggregation proofs.
    cyclic_vk: VerifierCircuitTarget,
}

impl<F, C, const D: usize> RootCircuitData<F, C, D>
where
    F: RichField + Extendable<D>,
    C: GenericConfig<D, F = F>,
{
    fn to_buffer(
        &self,
        buffer: &mut Vec<u8>,
        gate_serializer: &dyn GateSerializer<F, D>,
        generator_serializer: &dyn WitnessGeneratorSerializer<F, D>,
    ) -> IoResult<()> {
        buffer.write_circuit_data(&self.circuit, gate_serializer, generator_serializer)?;
        for proof in &self.proof_with_pis {
            buffer.write_target_proof_with_public_inputs(proof)?;
        }
        for index in self.index_verifier_data {
            buffer.write_target(index)?;
        }
        self.public_values.to_buffer(buffer)?;
        buffer.write_target_verifier_circuit(&self.cyclic_vk)?;
        Ok(())
    }

    fn from_buffer(
        buffer: &mut Buffer,
        gate_serializer: &dyn GateSerializer<F, D>,
        generator_serializer: &dyn WitnessGeneratorSerializer<F, D>,
    ) -> IoResult<Self> {
        let circuit = buffer.read_circuit_data(gate_serializer, generator_serializer)?;
        let mut proof_with_pis = Vec::with_capacity(NUM_TABLES);
        for _ in 0..NUM_TABLES {
            proof_with_pis.push(buffer.read_target_proof_with_public_inputs()?);
        }
        let mut index_verifier_data = Vec::with_capacity(NUM_TABLES);
        for _ in 0..NUM_TABLES {
            index_verifier_data.push(buffer.read_target()?);
        }
        let public_values = PublicValuesTarget::from_buffer(buffer)?;
        let cyclic_vk = buffer.read_target_verifier_circuit()?;

        Ok(Self {
            circuit,
            proof_with_pis: proof_with_pis.try_into().unwrap(),
            index_verifier_data: index_verifier_data.try_into().unwrap(),
            public_values,
            cyclic_vk,
        })
    }
}

/// Data for the segment aggregation circuit, which is used to compress two
/// segment proofs into one. Each inner proof can be either an EVM root proof or
/// another segment aggregation proof.
#[derive(Eq, PartialEq, Debug)]
pub struct SegmentAggregationCircuitData<F, C, const D: usize>
where
    F: RichField + Extendable<D>,
    C: GenericConfig<D, F = F>,
{
    pub circuit: CircuitData<F, C, D>,
    lhs: AggregationChildTarget<D>,
    rhs: AggregationChildWithDummyTarget<D>,
    public_values: PublicValuesTarget,
    cyclic_vk: VerifierCircuitTarget,
}

impl<F, C, const D: usize> SegmentAggregationCircuitData<F, C, D>
where
    F: RichField + Extendable<D>,
    C: GenericConfig<D, F = F>,
{
    fn to_buffer(
        &self,
        buffer: &mut Vec<u8>,
        gate_serializer: &dyn GateSerializer<F, D>,
        generator_serializer: &dyn WitnessGeneratorSerializer<F, D>,
    ) -> IoResult<()> {
        buffer.write_circuit_data(&self.circuit, gate_serializer, generator_serializer)?;
        buffer.write_target_verifier_circuit(&self.cyclic_vk)?;
        self.public_values.to_buffer(buffer)?;
        self.lhs.to_buffer(buffer)?;
        self.rhs.to_buffer(buffer)?;
        Ok(())
    }

    fn from_buffer(
        buffer: &mut Buffer,
        gate_serializer: &dyn GateSerializer<F, D>,
        generator_serializer: &dyn WitnessGeneratorSerializer<F, D>,
    ) -> IoResult<Self> {
        let circuit = buffer.read_circuit_data(gate_serializer, generator_serializer)?;
        let cyclic_vk = buffer.read_target_verifier_circuit()?;
        let public_values = PublicValuesTarget::from_buffer(buffer)?;
        let lhs = AggregationChildTarget::from_buffer(buffer)?;
        let rhs = AggregationChildWithDummyTarget::from_buffer(buffer)?;
        Ok(Self {
            circuit,
            lhs,
            rhs,
            public_values,
            cyclic_vk,
        })
    }
}

#[derive(Eq, PartialEq, Debug)]
struct AggregationChildWithDummyTarget<const D: usize> {
    is_agg: BoolTarget,
    is_dummy: BoolTarget,
    agg_proof: ProofWithPublicInputsTarget<D>,
    real_proof: ProofWithPublicInputsTarget<D>,
}

impl<const D: usize> AggregationChildWithDummyTarget<D> {
    fn to_buffer(&self, buffer: &mut Vec<u8>) -> IoResult<()> {
        buffer.write_target_bool(self.is_agg)?;
        buffer.write_target_bool(self.is_dummy)?;
        buffer.write_target_proof_with_public_inputs(&self.agg_proof)?;
        buffer.write_target_proof_with_public_inputs(&self.real_proof)?;
        Ok(())
    }

    fn from_buffer(buffer: &mut Buffer) -> IoResult<Self> {
        let is_agg = buffer.read_target_bool()?;
        let is_dummy = buffer.read_target_bool()?;
        let agg_proof = buffer.read_target_proof_with_public_inputs()?;
        let real_proof = buffer.read_target_proof_with_public_inputs()?;
        Ok(Self {
            is_agg,
            is_dummy,
            agg_proof,
            real_proof,
        })
    }

    // `len_mem_cap` is the length of the Merkle
    // caps for `MemBefore` and `MemAfter`.
    fn public_values<F: RichField + Extendable<D>>(
        &self,
        builder: &mut CircuitBuilder<F, D>,
    ) -> PublicValuesTarget {
        let agg_pv = PublicValuesTarget::from_public_inputs(&self.agg_proof.public_inputs);
        let segment_pv = PublicValuesTarget::from_public_inputs(&self.real_proof.public_inputs);

        PublicValuesTarget::select(builder, self.is_agg, agg_pv, segment_pv)
    }
}

/// Data for the transaction aggregation circuit, which is used to compress two
/// proofs into one. Each inner proof can be either a segment aggregation proof
/// or another transaction aggregation proof.
#[derive(Eq, PartialEq, Debug)]
pub struct BatchAggregationCircuitData<F, C, const D: usize>
where
    F: RichField + Extendable<D>,
    C: GenericConfig<D, F = F>,
{
    pub circuit: CircuitData<F, C, D>,
    lhs: AggregationChildTarget<D>,
    rhs: AggregationChildTarget<D>,
    public_values: PublicValuesTarget,
    cyclic_vk: VerifierCircuitTarget,
}

impl<F, C, const D: usize> BatchAggregationCircuitData<F, C, D>
where
    F: RichField + Extendable<D>,
    C: GenericConfig<D, F = F>,
{
    fn to_buffer(
        &self,
        buffer: &mut Vec<u8>,
        gate_serializer: &dyn GateSerializer<F, D>,
        generator_serializer: &dyn WitnessGeneratorSerializer<F, D>,
    ) -> IoResult<()> {
        buffer.write_circuit_data(&self.circuit, gate_serializer, generator_serializer)?;
        buffer.write_target_verifier_circuit(&self.cyclic_vk)?;
        self.public_values.to_buffer(buffer)?;
        self.lhs.to_buffer(buffer)?;
        self.rhs.to_buffer(buffer)?;
        Ok(())
    }

    fn from_buffer(
        buffer: &mut Buffer,
        gate_serializer: &dyn GateSerializer<F, D>,
        generator_serializer: &dyn WitnessGeneratorSerializer<F, D>,
    ) -> IoResult<Self> {
        let circuit = buffer.read_circuit_data(gate_serializer, generator_serializer)?;
        let cyclic_vk = buffer.read_target_verifier_circuit()?;
        let public_values = PublicValuesTarget::from_buffer(buffer)?;
        let lhs = AggregationChildTarget::from_buffer(buffer)?;
        let rhs = AggregationChildTarget::from_buffer(buffer)?;
        Ok(Self {
            circuit,
            lhs,
            rhs,
            public_values,
            cyclic_vk,
        })
    }
}

#[derive(Eq, PartialEq, Debug)]
struct AggregationChildTarget<const D: usize> {
    is_agg: BoolTarget,
    agg_proof: ProofWithPublicInputsTarget<D>,
    base_proof: ProofWithPublicInputsTarget<D>,
}

impl<const D: usize> AggregationChildTarget<D> {
    fn to_buffer(&self, buffer: &mut Vec<u8>) -> IoResult<()> {
        buffer.write_target_bool(self.is_agg)?;
        buffer.write_target_proof_with_public_inputs(&self.agg_proof)?;
        buffer.write_target_proof_with_public_inputs(&self.base_proof)?;
        Ok(())
    }

    fn from_buffer(buffer: &mut Buffer) -> IoResult<Self> {
        let is_agg = buffer.read_target_bool()?;
        let agg_proof = buffer.read_target_proof_with_public_inputs()?;
        let base_proof = buffer.read_target_proof_with_public_inputs()?;
        Ok(Self {
            is_agg,
            agg_proof,
            base_proof,
        })
    }

    fn public_values<F: RichField + Extendable<D>>(
        &self,
        builder: &mut CircuitBuilder<F, D>,
    ) -> PublicValuesTarget {
        let agg_pv = PublicValuesTarget::from_public_inputs(&self.agg_proof.public_inputs);
        let base_pv = PublicValuesTarget::from_public_inputs(&self.base_proof.public_inputs);
        PublicValuesTarget::select(builder, self.is_agg, agg_pv, base_pv)
    }

    fn public_inputs<F: RichField + Extendable<D>>(
        &self,
        builder: &mut CircuitBuilder<F, D>,
    ) -> Vec<Target> {
        zip_eq(
            &self.agg_proof.public_inputs,
            &self.base_proof.public_inputs,
        )
        .map(|(&agg_pv, &base_pv)| builder.select(self.is_agg, agg_pv, base_pv))
        .collect()
    }
}

/// Data for the block circuit, which is used to generate a final block proof,
/// and compress it with an optional parent proof if present.
#[derive(Eq, PartialEq, Debug)]
pub struct BlockCircuitData<F, C, const D: usize>
where
    F: RichField + Extendable<D>,
    C: GenericConfig<D, F = F>,
{
    pub circuit: CircuitData<F, C, D>,
    has_parent_block: BoolTarget,
    parent_block_proof: ProofWithPublicInputsTarget<D>,
    agg_root_proof: ProofWithPublicInputsTarget<D>,
    public_values: PublicValuesTarget,
    cyclic_vk: VerifierCircuitTarget,
}

impl<F, C, const D: usize> BlockCircuitData<F, C, D>
where
    F: RichField + Extendable<D>,
    C: GenericConfig<D, F = F>,
{
    fn to_buffer(
        &self,
        buffer: &mut Vec<u8>,
        gate_serializer: &dyn GateSerializer<F, D>,
        generator_serializer: &dyn WitnessGeneratorSerializer<F, D>,
    ) -> IoResult<()> {
        buffer.write_circuit_data(&self.circuit, gate_serializer, generator_serializer)?;
        buffer.write_target_bool(self.has_parent_block)?;
        buffer.write_target_proof_with_public_inputs(&self.parent_block_proof)?;
        buffer.write_target_proof_with_public_inputs(&self.agg_root_proof)?;
        self.public_values.to_buffer(buffer)?;
        buffer.write_target_verifier_circuit(&self.cyclic_vk)?;
        Ok(())
    }

    fn from_buffer(
        buffer: &mut Buffer,
        gate_serializer: &dyn GateSerializer<F, D>,
        generator_serializer: &dyn WitnessGeneratorSerializer<F, D>,
    ) -> IoResult<Self> {
        let circuit = buffer.read_circuit_data(gate_serializer, generator_serializer)?;
        let has_parent_block = buffer.read_target_bool()?;
        let parent_block_proof = buffer.read_target_proof_with_public_inputs()?;
        let agg_root_proof = buffer.read_target_proof_with_public_inputs()?;
        let public_values = PublicValuesTarget::from_buffer(buffer)?;
        let cyclic_vk = buffer.read_target_verifier_circuit()?;
        Ok(Self {
            circuit,
            has_parent_block,
            parent_block_proof,
            agg_root_proof,
            public_values,
            cyclic_vk,
        })
    }
}

/// Data for the block wrapper circuit, which is used to generate a wrapped
/// final block proof and obfuscate the remaining private elements of a chain.
#[derive(Eq, PartialEq, Debug)]
pub struct BlockWrapperCircuitData<F, C, const D: usize>
where
    F: RichField + Extendable<D>,
    C: GenericConfig<D, F = F>,
{
    pub circuit: CircuitData<F, C, D>,
    parent_block_proof: ProofWithPublicInputsTarget<D>,
    public_values: FinalPublicValuesTarget,
    cyclic_vk: VerifierCircuitTarget,
}

impl<F, C, const D: usize> BlockWrapperCircuitData<F, C, D>
where
    F: RichField + Extendable<D>,
    C: GenericConfig<D, F = F>,
{
    fn to_buffer(
        &self,
        buffer: &mut Vec<u8>,
        gate_serializer: &dyn GateSerializer<F, D>,
        generator_serializer: &dyn WitnessGeneratorSerializer<F, D>,
    ) -> IoResult<()> {
        buffer.write_circuit_data(&self.circuit, gate_serializer, generator_serializer)?;
        buffer.write_target_proof_with_public_inputs(&self.parent_block_proof)?;
        buffer.write_target_verifier_circuit(&self.cyclic_vk)?;
        self.public_values.to_buffer(buffer)
    }

    fn from_buffer(
        buffer: &mut Buffer,
        gate_serializer: &dyn GateSerializer<F, D>,
        generator_serializer: &dyn WitnessGeneratorSerializer<F, D>,
    ) -> IoResult<Self> {
        let circuit = buffer.read_circuit_data(gate_serializer, generator_serializer)?;
        let parent_block_proof = buffer.read_target_proof_with_public_inputs()?;
        let cyclic_vk = buffer.read_target_verifier_circuit()?;
        let public_values = FinalPublicValuesTarget::from_buffer(buffer)?;

        Ok(Self {
            circuit,
            parent_block_proof,
            public_values,
            cyclic_vk,
        })
    }
}

/// Data for the two-to-one block circuit, which is used to generate a
/// proof of two unrelated proofs.
#[derive(Eq, PartialEq, Debug)]
pub struct TwoToOneBlockCircuitData<F, C, const D: usize>
where
    F: RichField + Extendable<D>,
    C: GenericConfig<D, F = F>,
{
    pub circuit: CircuitData<F, C, D>,
    lhs: AggregationChildTarget<D>,
    rhs: AggregationChildTarget<D>,
    cyclic_vk: VerifierCircuitTarget,
}

impl<F, C, const D: usize> TwoToOneBlockCircuitData<F, C, D>
where
    F: RichField + Extendable<D>,
    C: GenericConfig<D, F = F>,
{
    fn to_buffer(
        &self,
        buffer: &mut Vec<u8>,
        gate_serializer: &dyn GateSerializer<F, D>,
        generator_serializer: &dyn WitnessGeneratorSerializer<F, D>,
    ) -> IoResult<()> {
        buffer.write_circuit_data(&self.circuit, gate_serializer, generator_serializer)?;
        self.lhs.to_buffer(buffer)?;
        self.rhs.to_buffer(buffer)?;
        buffer.write_target_verifier_circuit(&self.cyclic_vk)?;
        Ok(())
    }

    fn from_buffer(
        buffer: &mut Buffer,
        gate_serializer: &dyn GateSerializer<F, D>,
        generator_serializer: &dyn WitnessGeneratorSerializer<F, D>,
    ) -> IoResult<Self> {
        let circuit = buffer.read_circuit_data(gate_serializer, generator_serializer)?;
        let lhs = AggregationChildTarget::from_buffer(buffer)?;
        let rhs = AggregationChildTarget::from_buffer(buffer)?;
        let cyclic_vk = buffer.read_target_verifier_circuit()?;
        Ok(Self {
            circuit,
            lhs,
            rhs,
            cyclic_vk,
        })
    }
}

impl<F, C, const D: usize> AllRecursiveCircuits<F, C, D>
where
    F: RichField + Extendable<D>,
    C: GenericConfig<D, F = F> + 'static,
    C::Hasher: AlgebraicHasher<F>,
{
    /// Serializes all these preprocessed circuits into a sequence of bytes.
    ///
    /// # Arguments
    ///
    /// - `skip_tables`: a boolean indicating whether to serialize only the
    ///   upper circuits or the entire prover state, including recursive
    ///   circuits to shrink STARK proofs.
    /// - `gate_serializer`: a custom gate serializer needed to serialize
    ///   recursive circuits common data.
    /// - `generator_serializer`: a custom generator serializer needed to
    ///   serialize recursive circuits proving data.
    pub fn to_bytes(
        &self,
        skip_tables: bool,
        gate_serializer: &dyn GateSerializer<F, D>,
        generator_serializer: &dyn WitnessGeneratorSerializer<F, D>,
    ) -> IoResult<Vec<u8>> {
        // TODO: would be better to initialize it dynamically based on the supported max
        // degree.
        let mut buffer = Vec::with_capacity(1 << 34);
        self.root
            .to_buffer(&mut buffer, gate_serializer, generator_serializer)?;
        self.segment_aggregation
            .to_buffer(&mut buffer, gate_serializer, generator_serializer)?;
        self.batch_aggregation
            .to_buffer(&mut buffer, gate_serializer, generator_serializer)?;
        self.block
            .to_buffer(&mut buffer, gate_serializer, generator_serializer)?;
        self.block_wrapper
            .to_buffer(&mut buffer, gate_serializer, generator_serializer)?;
        self.two_to_one_block
            .to_buffer(&mut buffer, gate_serializer, generator_serializer)?;
        if !skip_tables {
            for table in &self.by_table {
                table.to_buffer(&mut buffer, gate_serializer, generator_serializer)?;
            }
        }
        Ok(buffer)
    }

    /// Deserializes a sequence of bytes into an entire prover state containing
    /// all recursive circuits.
    ///
    /// # Arguments
    ///
    /// - `bytes`: a slice of bytes to deserialize this prover state from.
    /// - `skip_tables`: a boolean indicating whether to deserialize only the
    ///   upper circuits or the entire prover state, including recursive
    ///   circuits to shrink STARK proofs.
    /// - `gate_serializer`: a custom gate serializer needed to serialize
    ///   recursive circuits common data.
    /// - `generator_serializer`: a custom generator serializer needed to
    ///   serialize recursive circuits proving data.
    pub fn from_bytes(
        bytes: &[u8],
        skip_tables: bool,
        gate_serializer: &dyn GateSerializer<F, D>,
        generator_serializer: &dyn WitnessGeneratorSerializer<F, D>,
    ) -> IoResult<Self> {
        let mut buffer = Buffer::new(bytes);
        let root =
            RootCircuitData::from_buffer(&mut buffer, gate_serializer, generator_serializer)?;
        let segment_aggregation = SegmentAggregationCircuitData::from_buffer(
            &mut buffer,
            gate_serializer,
            generator_serializer,
        )?;
        let batch_aggregation = BatchAggregationCircuitData::from_buffer(
            &mut buffer,
            gate_serializer,
            generator_serializer,
        )?;
        let block =
            BlockCircuitData::from_buffer(&mut buffer, gate_serializer, generator_serializer)?;
        let block_wrapper = BlockWrapperCircuitData::from_buffer(
            &mut buffer,
            gate_serializer,
            generator_serializer,
        )?;
        let two_to_one_block = TwoToOneBlockCircuitData::from_buffer(
            &mut buffer,
            gate_serializer,
            generator_serializer,
        )?;

        let by_table = match skip_tables {
            true => (0..NUM_TABLES)
                .map(|_| RecursiveCircuitsForTable {
                    by_stark_size: BTreeMap::default(),
                })
                .collect_vec()
                .try_into()
                .unwrap(),
            false => {
                // Tricky use of MaybeUninit to remove the need for implementing Debug
                // for all underlying types, necessary to convert a by_table Vec to an array.
                let mut by_table: [MaybeUninit<RecursiveCircuitsForTable<F, C, D>>; NUM_TABLES] =
                    unsafe { MaybeUninit::uninit().assume_init() };
                for table in &mut by_table[..] {
                    let value = RecursiveCircuitsForTable::from_buffer(
                        &mut buffer,
                        gate_serializer,
                        generator_serializer,
                    )?;
                    *table = MaybeUninit::new(value);
                }
                unsafe {
                    mem::transmute::<
                        [std::mem::MaybeUninit<RecursiveCircuitsForTable<F, C, D>>; NUM_TABLES],
                        [RecursiveCircuitsForTable<F, C, D>; NUM_TABLES],
                    >(by_table)
                }
            }
        };

        Ok(Self {
            root,
            segment_aggregation,
            batch_aggregation,
            block,
            block_wrapper,
            two_to_one_block,
            by_table,
        })
    }

    /// Preprocess all recursive circuits used by the system.
    ///
    /// # Arguments
    ///
    /// - `all_stark`: a structure defining the logic of all STARK modules and
    ///   their associated cross-table lookups.
    /// - `degree_bits_ranges`: the logarithmic ranges to be supported for the
    ///   recursive tables.
    ///
    /// Transactions may yield arbitrary trace lengths for each STARK module
    /// (within some bounds), unknown prior generating the witness to create
    /// a proof. Thus, for each STARK module, we construct a map from
    /// `2^{degree_bits} = length` to a chain of shrinking recursion circuits,
    /// starting from that length, for each `degree_bits` in the range specified
    /// for this STARK module. Specifying a wide enough range allows a
    /// prover to cover all possible scenarios.
    /// - `stark_config`: the configuration to be used for the STARK prover. It
    ///   will usually be a fast one yielding large proofs.
    pub fn new(
        all_stark: &AllStark<F, D>,
        degree_bits_ranges: &[Range<usize>; NUM_TABLES],
        stark_config: &StarkConfig,
    ) -> Self {
        // Sanity check on the provided config
        assert_eq!(DEFAULT_CAP_LEN, 1 << stark_config.fri_config.cap_height);

        macro_rules! create_recursive_circuit {
            ($table_enum:expr, $stark_field:ident) => {
                RecursiveCircuitsForTable::new(
                    $table_enum,
                    &all_stark.$stark_field,
                    degree_bits_ranges[*$table_enum].clone(),
                    &all_stark.cross_table_lookups,
                    stark_config,
                )
            };
        }

        let arithmetic = create_recursive_circuit!(Table::Arithmetic, arithmetic_stark);
        let byte_packing = create_recursive_circuit!(Table::BytePacking, byte_packing_stark);
        let cpu = create_recursive_circuit!(Table::Cpu, cpu_stark);
        let keccak = create_recursive_circuit!(Table::Keccak, keccak_stark);
        let keccak_sponge = create_recursive_circuit!(Table::KeccakSponge, keccak_sponge_stark);
        let logic = create_recursive_circuit!(Table::Logic, logic_stark);
        let memory = create_recursive_circuit!(Table::Memory, memory_stark);
        let mem_before = create_recursive_circuit!(Table::MemBefore, mem_before_stark);
        let mem_after = create_recursive_circuit!(Table::MemAfter, mem_after_stark);

        #[cfg(feature = "cdk_erigon")]
        let poseidon = create_recursive_circuit!(Table::Poseidon, poseidon_stark);

        let by_table = [
            arithmetic,
            byte_packing,
            cpu,
            keccak,
            keccak_sponge,
            logic,
            memory,
            mem_before,
            mem_after,
            #[cfg(feature = "cdk_erigon")]
            poseidon,
        ];

        let root = Self::create_segment_circuit(&by_table, stark_config);
        let segment_aggregation = Self::create_segment_aggregation_circuit(&root);
        let batch_aggregation =
            Self::create_batch_aggregation_circuit(&segment_aggregation, stark_config);
        let block = Self::create_block_circuit(&batch_aggregation);
        let block_wrapper = Self::create_block_wrapper_circuit(&block);
        let two_to_one_block = Self::create_two_to_one_block_circuit(&block_wrapper);

        Self {
            root,
            segment_aggregation,
            batch_aggregation,
            block,
            block_wrapper,
            two_to_one_block,
            by_table,
        }
    }

    /// Outputs the `VerifierCircuitData` needed to verify any block proof
    /// generated by an honest prover.
    /// While the [`AllRecursiveCircuits`] prover state can also verify proofs,
    /// verifiers only need a fraction of the state to verify proofs. This
    /// allows much less powerful entities to behave as verifiers, by only
    /// loading the necessary data to verify block proofs.
    ///
    /// # Usage
    ///
    /// ```ignore
    /// let prover_state = AllRecursiveCircuits { ... };
    /// let verifier_state = prover_state.final_verifier_data();
    ///
    /// // Verify a provided block proof
    /// assert!(verifier_state.verify(&block_proof).is_ok());
    /// ```
    pub fn final_verifier_data(&self) -> VerifierCircuitData<F, C, D> {
        self.block.circuit.verifier_data()
    }

    fn create_segment_circuit(
        by_table: &[RecursiveCircuitsForTable<F, C, D>; NUM_TABLES],
        stark_config: &StarkConfig,
    ) -> RootCircuitData<F, C, D> {
        let inner_common_data: [_; NUM_TABLES] =
            core::array::from_fn(|i| &by_table[i].final_circuits()[0].common);

        let mut builder = CircuitBuilder::new(CircuitConfig::standard_recursion_config());

        let public_values = add_virtual_public_values_public_input(&mut builder);

        let recursive_proofs =
            core::array::from_fn(|i| builder.add_virtual_proof_with_pis(inner_common_data[i]));
        let pis: [_; NUM_TABLES] = core::array::from_fn(|i| {
            PublicInputs::<Target, <C::Hasher as AlgebraicHasher<F>>::AlgebraicPermutation>::from_vec(
                &recursive_proofs[i].public_inputs,
                stark_config,
            )
        });
        let index_verifier_data = core::array::from_fn(|_i| builder.add_virtual_target());

        let mut challenger = RecursiveChallenger::<F, C::Hasher, D>::new(&mut builder);
        for pi in &pis {
            for h in &pi.trace_cap {
                challenger.observe_elements(h);
            }
        }

        observe_public_values_target::<F, C, D>(&mut challenger, &public_values);

        let ctl_challenges = get_grand_product_challenge_set_target(
            &mut builder,
            &mut challenger,
            stark_config.num_challenges,
        );
        // Check that the correct CTL challenges are used in every proof.
        for pi in &pis {
            for i in 0..stark_config.num_challenges {
                builder.connect(
                    ctl_challenges.challenges[i].beta,
                    pi.ctl_challenges.challenges[i].beta,
                );
                builder.connect(
                    ctl_challenges.challenges[i].gamma,
                    pi.ctl_challenges.challenges[i].gamma,
                );
            }
        }

        let state = challenger.compact(&mut builder);
        for (&before, &s) in zip_eq(state.as_ref(), pis[0].challenger_state_before.as_ref()) {
            builder.connect(before, s);
        }
        // Check that the challenger state is consistent between proofs.
        for i in 1..NUM_TABLES {
            for (&before, &after) in zip_eq(
                pis[i].challenger_state_before.as_ref(),
                pis[i - 1].challenger_state_after.as_ref(),
            ) {
                builder.connect(before, after);
            }
        }

        // Extra sums to add to the looked last value.
        // Only necessary for the Memory values.
        let mut extra_looking_sums =
            vec![vec![builder.zero(); stark_config.num_challenges]; NUM_TABLES];

        // Memory
        extra_looking_sums[*Table::Memory] = (0..stark_config.num_challenges)
            .map(|c| {
                get_memory_extra_looking_sum_circuit(
                    &mut builder,
                    &public_values,
                    ctl_challenges.challenges[c],
                )
            })
            .collect_vec();

        // Verify the CTL checks.
        verify_cross_table_lookups_circuit::<F, D, NUM_TABLES>(
            &mut builder,
            all_cross_table_lookups(),
            pis.map(|p| p.ctl_zs_first),
            Some(&extra_looking_sums),
            stark_config,
        );

        for (i, table_circuits) in by_table.iter().enumerate() {
            let final_circuits = table_circuits.final_circuits();
            for final_circuit in &final_circuits {
                assert_eq!(
                    &final_circuit.common, inner_common_data[i],
                    "common_data mismatch"
                );
            }
            let mut possible_vks = final_circuits
                .into_iter()
                .map(|c| builder.constant_verifier_data(&c.verifier_only))
                .collect_vec();
            // random_access_verifier_data expects a vector whose length is a power of two.
            // To satisfy this, we will just add some duplicates of the first VK.
            while !possible_vks.len().is_power_of_two() {
                possible_vks.push(possible_vks[0].clone());
            }
            let inner_verifier_data =
                builder.random_access_verifier_data(index_verifier_data[i], possible_vks);

            builder.verify_proof::<C>(
                &recursive_proofs[i],
                &inner_verifier_data,
                inner_common_data[i],
            );
        }

        let merkle_before =
            MemCapTarget::from_public_inputs(&recursive_proofs[*Table::MemBefore].public_inputs);
        let merkle_after =
            MemCapTarget::from_public_inputs(&recursive_proofs[*Table::MemAfter].public_inputs);
        // Connect Memory before and after the execution with
        // the public values.
        MemCapTarget::connect(
            &mut builder,
            public_values.mem_before.clone(),
            merkle_before,
        );
        MemCapTarget::connect(&mut builder, public_values.mem_after.clone(), merkle_after);
        // We want EVM root proofs to have the exact same structure as aggregation
        // proofs, so we add public inputs for cyclic verification, even though
        // they'll be ignored.
        let cyclic_vk = builder.add_verifier_data_public_inputs();

        builder.add_gate(
            ConstantGate::new(inner_common_data[0].config.num_constants),
            vec![],
        );

        RootCircuitData {
            circuit: builder.build::<C>(),
            proof_with_pis: recursive_proofs,
            index_verifier_data,
            public_values,
            cyclic_vk,
        }
    }

    fn create_segment_aggregation_circuit(
        root: &RootCircuitData<F, C, D>,
    ) -> SegmentAggregationCircuitData<F, C, D> {
        let mut builder = CircuitBuilder::<F, D>::new(root.circuit.common.config.clone());
        let public_values = add_virtual_public_values_public_input(&mut builder);
        let cyclic_vk = builder.add_verifier_data_public_inputs();

        // The right hand side child might be dummy.
        let lhs_segment = Self::add_segment_agg_child(&mut builder, root);
        let rhs_segment = Self::add_segment_agg_child_with_dummy(
            &mut builder,
            root,
            lhs_segment.base_proof.clone(),
        );

        let lhs_pv = lhs_segment.public_values(&mut builder);
        let rhs_pv = rhs_segment.public_values(&mut builder);

        let is_dummy = rhs_segment.is_dummy;
        let one = builder.one();
        let is_not_dummy = builder.sub(one, is_dummy.target);
        let is_not_dummy = BoolTarget::new_unsafe(is_not_dummy);

        // Always connect the lhs to the aggregation public values.
        TrieRootsTarget::connect(
            &mut builder,
            public_values.trie_roots_before,
            lhs_pv.trie_roots_before,
        );
        TrieRootsTarget::connect(
            &mut builder,
            public_values.trie_roots_after,
            lhs_pv.trie_roots_after,
        );
        BlockMetadataTarget::connect(
            &mut builder,
            public_values.block_metadata,
            lhs_pv.block_metadata,
        );
        BlockHashesTarget::connect(
            &mut builder,
            public_values.block_hashes,
            lhs_pv.block_hashes,
        );
        ExtraBlockDataTarget::connect(
            &mut builder,
            public_values.extra_block_data,
            lhs_pv.extra_block_data,
        );
        RegistersDataTarget::connect(
            &mut builder,
            public_values.registers_before.clone(),
            lhs_pv.registers_before.clone(),
        );
        MemCapTarget::connect(
            &mut builder,
            public_values.mem_before.clone(),
            lhs_pv.mem_before.clone(),
        );

        // If the rhs is a real proof, all the block metadata must be the same for both
        // segments. It is also the case for the extra block data.
        TrieRootsTarget::conditional_assert_eq(
            &mut builder,
            is_not_dummy,
            public_values.trie_roots_before,
            rhs_pv.trie_roots_before,
        );
        TrieRootsTarget::conditional_assert_eq(
            &mut builder,
            is_not_dummy,
            public_values.trie_roots_after,
            rhs_pv.trie_roots_after,
        );

        // Connect the burn address targets.
        #[cfg(feature = "cdk_erigon")]
        {
            BurnAddrTarget::conditional_assert_eq(
                &mut builder,
                is_not_dummy,
                lhs_pv.burn_addr,
                rhs_pv.burn_addr.clone(),
            );
            BurnAddrTarget::conditional_assert_eq(
                &mut builder,
                is_not_dummy,
                public_values.burn_addr.clone(),
                rhs_pv.burn_addr,
            );
        }

        BlockMetadataTarget::conditional_assert_eq(
            &mut builder,
            is_not_dummy,
            public_values.block_metadata,
            rhs_pv.block_metadata,
        );
        BlockHashesTarget::conditional_assert_eq(
            &mut builder,
            is_not_dummy,
            public_values.block_hashes,
            rhs_pv.block_hashes,
        );
        ExtraBlockDataTarget::conditional_assert_eq(
            &mut builder,
            is_not_dummy,
            public_values.extra_block_data,
            rhs_pv.extra_block_data,
        );

        // If the rhs is a real proof: Connect registers and merkle caps between
        // segments.
        RegistersDataTarget::conditional_assert_eq(
            &mut builder,
            is_not_dummy,
            public_values.registers_after.clone(),
            rhs_pv.registers_after.clone(),
        );
        RegistersDataTarget::conditional_assert_eq(
            &mut builder,
            is_not_dummy,
            lhs_pv.registers_after.clone(),
            rhs_pv.registers_before.clone(),
        );
        MemCapTarget::conditional_assert_eq(
            &mut builder,
            is_not_dummy,
            public_values.mem_after.clone(),
            rhs_pv.mem_after.clone(),
        );
        MemCapTarget::conditional_assert_eq(
            &mut builder,
            is_not_dummy,
            lhs_pv.mem_after.clone(),
            rhs_pv.mem_before.clone(),
        );

        // If the rhs is a dummy, then the lhs must be a segment.
        let constr = builder.mul(is_dummy.target, lhs_segment.is_agg.target);
        builder.assert_zero(constr);

        // If the rhs is a dummy, then the aggregation PVs are equal to the lhs PVs.
        MemCapTarget::conditional_assert_eq(
            &mut builder,
            is_dummy,
            public_values.mem_after.clone(),
            lhs_pv.mem_after,
        );
        RegistersDataTarget::conditional_assert_eq(
            &mut builder,
            is_dummy,
            public_values.registers_after.clone(),
            lhs_pv.registers_after,
        );

        // Pad to match the root circuit's degree.
        while log2_ceil(builder.num_gates()) < root.circuit.common.degree_bits() {
            builder.add_gate(NoopGate, vec![]);
        }

        let circuit = builder.build::<C>();
        SegmentAggregationCircuitData {
            circuit,
            lhs: lhs_segment,
            rhs: rhs_segment,
            public_values,
            cyclic_vk,
        }
    }

    fn create_batch_aggregation_circuit(
        agg: &SegmentAggregationCircuitData<F, C, D>,
        stark_config: &StarkConfig,
    ) -> BatchAggregationCircuitData<F, C, D> {
        // Create a circuit for the aggregation of two transactions.

        let mut builder = CircuitBuilder::<F, D>::new(agg.circuit.common.config.clone());
        let public_values = add_virtual_public_values_public_input(&mut builder);
        let cyclic_vk = builder.add_verifier_data_public_inputs();

        let lhs_batch_proof = Self::add_batch_agg_child(&mut builder, agg);
        let rhs_batch_proof = Self::add_batch_agg_child(&mut builder, agg);

        let lhs_pv = lhs_batch_proof.public_values(&mut builder);
        let rhs_pv = rhs_batch_proof.public_values(&mut builder);

        // Connect all block hash values
        BlockHashesTarget::connect(
            &mut builder,
            public_values.block_hashes,
            rhs_pv.block_hashes,
        );
        BlockHashesTarget::connect(
            &mut builder,
            public_values.block_hashes,
            lhs_pv.block_hashes,
        );
        // Connect all block metadata values.
        BlockMetadataTarget::connect(
            &mut builder,
            public_values.block_metadata,
            rhs_pv.block_metadata,
        );
        BlockMetadataTarget::connect(
            &mut builder,
            public_values.block_metadata,
            lhs_pv.block_metadata,
        );
        // Connect aggregation `trie_roots_after` with rhs `trie_roots_after`.
        TrieRootsTarget::connect(
            &mut builder,
            public_values.trie_roots_after,
            rhs_pv.trie_roots_after,
        );
        // Connect lhs `trie_roots_after` with rhs `trie_roots_before`.
        TrieRootsTarget::connect(
            &mut builder,
            lhs_pv.trie_roots_after,
            rhs_pv.trie_roots_before,
        );
        // Connect lhs `trie_roots_before` with public values `trie_roots_before`.
        TrieRootsTarget::connect(
            &mut builder,
            public_values.trie_roots_before,
            lhs_pv.trie_roots_before,
        );

        // Connect the burn address targets.
        #[cfg(feature = "cdk_erigon")]
        {
            BurnAddrTarget::connect(
                &mut builder,
                lhs_pv.burn_addr.clone(),
                rhs_pv.burn_addr.clone(),
            );
            BurnAddrTarget::connect(
                &mut builder,
                public_values.burn_addr.clone(),
                rhs_pv.burn_addr.clone(),
            );
        }

        Self::connect_extra_public_values(
            &mut builder,
            &public_values.extra_block_data,
            &lhs_pv.extra_block_data,
            &rhs_pv.extra_block_data,
        );

        // We check the registers before and after for the current aggregation.
        RegistersDataTarget::connect(
            &mut builder,
            public_values.registers_after.clone(),
            rhs_pv.registers_after.clone(),
        );

        RegistersDataTarget::connect(
            &mut builder,
            public_values.registers_before.clone(),
            lhs_pv.registers_before.clone(),
        );

        // Check the initial and final register values.
        Self::connect_initial_final_segment(&mut builder, &rhs_pv);
        Self::connect_initial_final_segment(&mut builder, &lhs_pv);

        // Check the initial `MemBefore` `MerkleCap` value.
        Self::check_init_merkle_cap(&mut builder, &rhs_pv, stark_config);
        Self::check_init_merkle_cap(&mut builder, &lhs_pv, stark_config);

        while log2_ceil(builder.num_gates()) < agg.circuit.common.degree_bits() {
            builder.add_gate(NoopGate, vec![]);
        }

        let circuit = builder.build::<C>();
        BatchAggregationCircuitData {
            circuit,
            lhs: lhs_batch_proof,
            rhs: rhs_batch_proof,
            public_values,
            cyclic_vk,
        }
    }

    /// Extend a circuit to verify one of two proofs.
    ///
    /// # Arguments
    ///
    /// - `builder`: The circuit builder object.
    /// - `base_circuit`: Circuit data describing the circuit of the base proof.
    ///
    /// # Outputs
    ///
    /// Returns a [`TwoToOneBlockChildTarget<D>`] object.
    fn add_agg_child(
        builder: &mut CircuitBuilder<F, D>,
        base_circuit: &CircuitData<F, C, D>,
    ) -> AggregationChildTarget<D> {
        let common = &base_circuit.common;
        let base_vk = builder.constant_verifier_data(&base_circuit.verifier_only);
        let is_agg = builder.add_virtual_bool_target_safe();
        let agg_proof = builder.add_virtual_proof_with_pis(common);
        let base_proof = builder.add_virtual_proof_with_pis(common);
        builder
            .conditionally_verify_cyclic_proof::<C>(
                is_agg,
                &agg_proof,
                &base_proof,
                &base_vk,
                common,
            )
            .expect("Failed to build cyclic recursion circuit");
        AggregationChildTarget {
            is_agg,
            agg_proof,
            base_proof,
        }
    }

    fn check_init_merkle_cap(
        builder: &mut CircuitBuilder<F, D>,
        x: &PublicValuesTarget,
        stark_config: &StarkConfig,
    ) where
        F: RichField + Extendable<D>,
    {
        let cap = initial_memory_merkle_cap::<F, C, D>(
            stark_config.fri_config.rate_bits,
            stark_config.fri_config.cap_height,
        );

        let init_cap_target = MemCapTarget {
            mem_cap: MerkleCapTarget(
                cap.0
                    .iter()
                    .map(|&h| builder.constant_hash(h))
                    .collect::<Vec<_>>(),
            ),
        };

        MemCapTarget::connect(builder, x.mem_before.clone(), init_cap_target);
    }

    fn connect_initial_final_segment(builder: &mut CircuitBuilder<F, D>, x: &PublicValuesTarget)
    where
        F: RichField + Extendable<D>,
    {
        builder.assert_zero(x.registers_before.stack_len);
        builder.assert_zero(x.registers_after.stack_len);
        builder.assert_zero(x.registers_before.context);
        builder.assert_zero(x.registers_after.context);
        builder.assert_zero(x.registers_before.gas_used);
        builder.assert_one(x.registers_before.is_kernel);
        builder.assert_one(x.registers_after.is_kernel);

        let halt_label = builder.constant(F::from_canonical_usize(KERNEL.global_labels["halt"]));
        builder.connect(x.registers_after.program_counter, halt_label);

        let main_label = builder.constant(F::from_canonical_usize(KERNEL.global_labels["main"]));
        builder.connect(x.registers_before.program_counter, main_label);
    }

    fn create_block_circuit(
        agg: &BatchAggregationCircuitData<F, C, D>,
    ) -> BlockCircuitData<F, C, D> {
        // Here, we have two block proofs and we aggregate them together.
        // The block circuit is similar to the agg circuit; both verify two inner
        // proofs.
        let expected_common_data = CommonCircuitData {
            fri_params: FriParams {
                degree_bits: 14,
                ..agg.circuit.common.fri_params.clone()
            },
            ..agg.circuit.common.clone()
        };

        let mut builder = CircuitBuilder::<F, D>::new(CircuitConfig::standard_recursion_config());
        let public_values = add_virtual_public_values_public_input(&mut builder);
        let has_parent_block = builder.add_virtual_bool_target_safe();
        let parent_block_proof = builder.add_virtual_proof_with_pis(&expected_common_data);
        let agg_root_proof = builder.add_virtual_proof_with_pis(&agg.circuit.common);

        let parent_pv = PublicValuesTarget::from_public_inputs(&parent_block_proof.public_inputs);
        let agg_pv = PublicValuesTarget::from_public_inputs(&agg_root_proof.public_inputs);

        // Connect block `trie_roots_before` with parent_pv `trie_roots_before`.
        TrieRootsTarget::connect(
            &mut builder,
            public_values.trie_roots_before,
            parent_pv.trie_roots_before,
        );
        // Connect the rest of block `public_values` with agg_pv.
        TrieRootsTarget::connect(
            &mut builder,
            public_values.trie_roots_after,
            agg_pv.trie_roots_after,
        );
        BlockMetadataTarget::connect(
            &mut builder,
            public_values.block_metadata,
            agg_pv.block_metadata,
        );
        BlockHashesTarget::connect(
            &mut builder,
            public_values.block_hashes,
            agg_pv.block_hashes,
        );
        ExtraBlockDataTarget::connect(
            &mut builder,
            public_values.extra_block_data,
            agg_pv.extra_block_data,
        );

        // Check that the paent block's timestamp is less than the current block's.
        Self::check_block_timestamp(
            &mut builder,
            parent_pv.block_metadata.block_timestamp,
            agg_pv.block_metadata.block_timestamp,
        );

        // Connect the burn address targets.
        #[cfg(feature = "cdk_erigon")]
        {
            BurnAddrTarget::connect(
                &mut builder,
                parent_pv.burn_addr.clone(),
                agg_pv.burn_addr.clone(),
            );
            BurnAddrTarget::connect(
                &mut builder,
                public_values.burn_addr.clone(),
                agg_pv.burn_addr.clone(),
            );
        }

        // Make connections between block proofs, and check initial and final block
        // values.
        Self::connect_block_proof(&mut builder, has_parent_block, &parent_pv, &agg_pv);

        let cyclic_vk = builder.add_verifier_data_public_inputs();
        builder
            .conditionally_verify_cyclic_proof_or_dummy::<C>(
                has_parent_block,
                &parent_block_proof,
                &expected_common_data,
            )
            .expect("Failed to build cyclic recursion circuit");

        let agg_verifier_data = builder.constant_verifier_data(&agg.circuit.verifier_only);
        builder.verify_proof::<C>(&agg_root_proof, &agg_verifier_data, &agg.circuit.common);

        let circuit = builder.build::<C>();
        BlockCircuitData {
            circuit,
            has_parent_block,
            parent_block_proof,
            agg_root_proof,
            public_values,
            cyclic_vk,
        }
    }

    fn check_block_timestamp(
        builder: &mut CircuitBuilder<F, D>,
        prev_timestamp: Target,
        timestamp: Target,
    ) {
        // We check that timestamp >= prev_timestamp.
        // In other words, we range-check `diff = timestamp - prev_timestamp`
        // is between 0 and 2ˆ32.
        let diff = builder.sub(timestamp, prev_timestamp);
        builder.range_check(diff, 32);
    }
    fn connect_extra_public_values(
        builder: &mut CircuitBuilder<F, D>,
        pvs: &ExtraBlockDataTarget,
        lhs: &ExtraBlockDataTarget,
        rhs: &ExtraBlockDataTarget,
    ) {
        // Connect checkpoint state root values.
        for (&limb0, &limb1) in pvs
            .checkpoint_state_trie_root
            .iter()
            .zip(&rhs.checkpoint_state_trie_root)
        {
            builder.connect(limb0, limb1);
        }
        for (&limb0, &limb1) in pvs
            .checkpoint_state_trie_root
            .iter()
            .zip(&lhs.checkpoint_state_trie_root)
        {
            builder.connect(limb0, limb1);
        }

        // Connect the transaction number in public values to the lhs and rhs values
        // correctly.
        builder.connect(pvs.txn_number_before, lhs.txn_number_before);
        builder.connect(pvs.txn_number_after, rhs.txn_number_after);

        // Connect lhs `txn_number_after` with rhs `txn_number_before`.
        builder.connect(lhs.txn_number_after, rhs.txn_number_before);

        // Connect the gas used in public values to the lhs and rhs values correctly.
        builder.connect(pvs.gas_used_before, lhs.gas_used_before);
        builder.connect(pvs.gas_used_after, rhs.gas_used_after);

        // Connect lhs `gas_used_after` with rhs `gas_used_before`.
        builder.connect(lhs.gas_used_after, rhs.gas_used_before);
    }

    fn add_segment_agg_child(
        builder: &mut CircuitBuilder<F, D>,
        root: &RootCircuitData<F, C, D>,
    ) -> AggregationChildTarget<D> {
        let common = &root.circuit.common;
        let root_vk = builder.constant_verifier_data(&root.circuit.verifier_only);
        let is_agg = builder.add_virtual_bool_target_safe();
        let agg_proof = builder.add_virtual_proof_with_pis(common);
        let base_proof = builder.add_virtual_proof_with_pis(common);
        builder
            .conditionally_verify_cyclic_proof::<C>(
                is_agg,
                &agg_proof,
                &base_proof,
                &root_vk,
                common,
            )
            .expect("Failed to build cyclic recursion circuit");
        AggregationChildTarget {
            is_agg,
            agg_proof,
            base_proof,
        }
    }

    fn add_segment_agg_child_with_dummy(
        builder: &mut CircuitBuilder<F, D>,
        root: &RootCircuitData<F, C, D>,
        dummy_proof: ProofWithPublicInputsTarget<D>,
    ) -> AggregationChildWithDummyTarget<D> {
        let common = &root.circuit.common;
        let root_vk = builder.constant_verifier_data(&root.circuit.verifier_only);
        let is_agg = builder.add_virtual_bool_target_safe();
        let agg_proof = builder.add_virtual_proof_with_pis(common);
        let is_dummy = builder.add_virtual_bool_target_safe();
        let real_proof = builder.add_virtual_proof_with_pis(common);

        let segment_proof = builder.select_proof_with_pis(is_dummy, &dummy_proof, &real_proof);
        builder
            .conditionally_verify_cyclic_proof::<C>(
                is_agg,
                &agg_proof,
                &segment_proof,
                &root_vk,
                common,
            )
            .expect("Failed to build cyclic recursion circuit");
        AggregationChildWithDummyTarget {
            is_agg,
            is_dummy,
            agg_proof,
            real_proof,
        }
    }

    fn add_batch_agg_child(
        builder: &mut CircuitBuilder<F, D>,
        segment_agg: &SegmentAggregationCircuitData<F, C, D>,
    ) -> AggregationChildTarget<D> {
        let common = &segment_agg.circuit.common;
        let inner_segment_agg_vk =
            builder.constant_verifier_data(&segment_agg.circuit.verifier_only);
        let is_agg = builder.add_virtual_bool_target_safe();
        let agg_proof = builder.add_virtual_proof_with_pis(common);
        let base_proof = builder.add_virtual_proof_with_pis(common);
        builder
            .conditionally_verify_cyclic_proof::<C>(
                is_agg,
                &agg_proof,
                &base_proof,
                &inner_segment_agg_vk,
                common,
            )
            .expect("Failed to build cyclic recursion circuit");
        AggregationChildTarget {
            is_agg,
            agg_proof,
            base_proof,
        }
    }

    fn create_block_wrapper_circuit(
        block: &BlockCircuitData<F, C, D>,
    ) -> BlockWrapperCircuitData<F, C, D> {
        let mut builder = CircuitBuilder::<F, D>::new(block.circuit.common.config.clone());

        let parent_block_proof = builder.add_virtual_proof_with_pis(&block.circuit.common);
        let parent_pv = PublicValuesTarget::from_public_inputs(&parent_block_proof.public_inputs);

        let final_pv = add_virtual_final_public_values_public_input(&mut builder);

        // This also enforces that the initial state trie root that will be stored in
        // these `FinalPublicValues` actually matches the known checkpoint state trie
        // root.
        final_pv.connect_parent::<F, C, D>(&mut builder, &parent_pv);

        let block_verifier_data = builder.constant_verifier_data(&block.circuit.verifier_only);

        // We want these wrapped block proofs to have the exact same structure as 2-to-1
        // aggregation proofs, so we add public inputs for cyclic verification,
        // even though they'll be ignored.
        let cyclic_vk = builder.add_verifier_data_public_inputs();

        builder.verify_proof::<C>(
            &parent_block_proof,
            &block_verifier_data,
            &block.circuit.common,
        );

        // Pad to match the (non-existing yet!) 2-to-1 circuit's degree.
        // We use the block circuit's degree as target reference here, as they end up
        // having same degree.
        while log2_ceil(builder.num_gates()) < block.circuit.common.degree_bits() {
            builder.add_gate(NoopGate, vec![]);
        }

        let circuit = builder.build::<C>();

        BlockWrapperCircuitData {
            circuit,
            parent_block_proof,
            public_values: final_pv,
            cyclic_vk,
        }
    }

    /// Create two-to-one block aggregation circuit.
    ///
    /// # Arguments
    ///
    /// - `block_circuit`: circuit data for the block circuit, that constitutes
    ///   the base case for aggregation.
    ///
    /// # Outputs
    ///
    /// Returns a [`TwoToOneBlockCircuitData<F, C, D>`].
    fn create_two_to_one_block_circuit(
        block_wrapper_circuit: &BlockWrapperCircuitData<F, C, D>,
    ) -> TwoToOneBlockCircuitData<F, C, D>
    where
        F: RichField + Extendable<D>,
        C: GenericConfig<D, F = F>,
        C::Hasher: AlgebraicHasher<F>,
    {
        let mut builder =
            CircuitBuilder::<F, D>::new(block_wrapper_circuit.circuit.common.config.clone());

        let mix_hash = builder.add_virtual_hash_public_input();

        // We need to pad by PIS to match the count of PIS of the `base_proof`.
        let mut padding = block_wrapper_circuit.circuit.common.num_public_inputs;
        // The number of PIS that will be added *after* padding by
        // [`add_verifier_data_public_inputs()`].
        padding -= verification_key_len(&block_wrapper_circuit.circuit);
        // Account for `mix_pv_hash`.
        padding -= builder.num_public_inputs();

        let zero = builder.zero();
        for _ in 0..padding {
            builder.register_public_input(zero);
        }

        let cyclic_vk = builder.add_verifier_data_public_inputs();

        let lhs = Self::add_agg_child(&mut builder, &block_wrapper_circuit.circuit);
        let rhs = Self::add_agg_child(&mut builder, &block_wrapper_circuit.circuit);

        let lhs_public_inputs = lhs.public_inputs(&mut builder);
        let rhs_public_inputs = rhs.public_inputs(&mut builder);

        let lhs_public_values = extract_block_final_public_values(&lhs_public_inputs);
        let rhs_public_values = extract_block_final_public_values(&rhs_public_inputs);

        let lhs_agg_pv_hash = extract_two_to_one_block_hash(&lhs_public_inputs);
        let rhs_agg_pv_hash = extract_two_to_one_block_hash(&rhs_public_inputs);

        let lhs_base_pv_hash = builder
            .hash_n_to_hash_no_pad::<C::InnerHasher>(lhs_public_values.to_vec())
            .elements;
        let rhs_base_pv_hash = builder
            .hash_n_to_hash_no_pad::<C::InnerHasher>(rhs_public_values.to_vec())
            .elements;

        let lhs_hash: Vec<Target> = zip_eq(lhs_agg_pv_hash, lhs_base_pv_hash)
            .map(|(&agg_target, base_target)| builder.select(lhs.is_agg, agg_target, base_target))
            .collect();

        let rhs_hash: Vec<Target> = zip_eq(rhs_agg_pv_hash, rhs_base_pv_hash)
            .map(|(&agg_target, base_target)| builder.select(rhs.is_agg, agg_target, base_target))
            .collect();

        let mut mix_vec = vec![];
        mix_vec.extend(&lhs_hash);
        mix_vec.extend(&rhs_hash);

        let mix_hash_virtual = builder.hash_n_to_hash_no_pad::<C::InnerHasher>(mix_vec);

        builder.connect_hashes(mix_hash, mix_hash_virtual);

        let circuit = builder.build::<C>();
        TwoToOneBlockCircuitData {
            circuit,
            lhs,
            rhs,
            cyclic_vk,
        }
    }

    /// Connect the 256 block hashes between two blocks
    fn connect_block_hashes(
        builder: &mut CircuitBuilder<F, D>,
        lhs_public_values: &PublicValuesTarget,
        rhs_public_values: &PublicValuesTarget,
    ) {
        for i in 0..255 {
            for j in 0..TARGET_HASH_SIZE {
                builder.connect(
                    lhs_public_values.block_hashes.prev_hashes[8 * (i + 1) + j],
                    rhs_public_values.block_hashes.prev_hashes[8 * i + j],
                );
            }
        }
        let expected_hash = lhs_public_values.block_hashes.cur_hash;
        let prev_block_hash = &rhs_public_values.block_hashes.prev_hashes[255 * 8..256 * 8];
        for i in 0..TARGET_HASH_SIZE {
            builder.connect(expected_hash[i], prev_block_hash[i]);
        }
    }

    fn connect_block_proof(
        builder: &mut CircuitBuilder<F, D>,
        has_parent_block: BoolTarget,
        lhs: &PublicValuesTarget,
        rhs: &PublicValuesTarget,
    ) {
        // Between blocks, we only connect state tries.
        for (&limb0, limb1) in lhs
            .trie_roots_after
            .state_root
            .iter()
            .zip(rhs.trie_roots_before.state_root)
        {
            builder.connect(limb0, limb1);
        }

        // Between blocks, the checkpoint state trie remains unchanged.
        for (&limb0, limb1) in lhs
            .extra_block_data
            .checkpoint_state_trie_root
            .iter()
            .zip(rhs.extra_block_data.checkpoint_state_trie_root)
        {
            builder.connect(limb0, limb1);
        }

        // Connect block numbers.
        let one = builder.one();
        let prev_block_nb = builder.sub(rhs.block_metadata.block_number, one);
        builder.connect(lhs.block_metadata.block_number, prev_block_nb);

        // Check initial block values.
        Self::connect_initial_values_block(builder, rhs);

        // Connect intermediary values for gas_used and bloom filters to the block's
        // final values. We only plug on the right, so there is no need to check the
        // left-handside block.
        Self::connect_final_block_values_to_intermediary(builder, rhs);

        let has_not_parent_block = builder.sub(one, has_parent_block.target);

        // Check that the checkpoint block has the predetermined state trie root in
        // `ExtraBlockData`.
        Self::connect_checkpoint_block(builder, rhs, has_not_parent_block);

        // Connect block hashes
        Self::connect_block_hashes(builder, lhs, rhs);
    }

    fn connect_checkpoint_block(
        builder: &mut CircuitBuilder<F, D>,
        x: &PublicValuesTarget,
        has_not_parent_block: Target,
    ) where
        F: RichField + Extendable<D>,
    {
        for (&limb0, limb1) in x
            .trie_roots_before
            .state_root
            .iter()
            .zip(x.extra_block_data.checkpoint_state_trie_root)
        {
            let mut constr = builder.sub(limb0, limb1);
            constr = builder.mul(has_not_parent_block, constr);
            builder.assert_zero(constr);
        }

        let consolidated_hash = builder
            .hash_n_to_hash_no_pad::<C::InnerHasher>(x.block_hashes.prev_hashes.to_vec())
            .elements;

        for i in 0..NUM_HASH_OUT_ELTS {
            builder.conditional_assert_eq(
                has_not_parent_block,
                x.extra_block_data.checkpoint_consolidated_hash[i],
                consolidated_hash[i],
            )
        }
    }

    fn connect_final_block_values_to_intermediary(
        builder: &mut CircuitBuilder<F, D>,
        x: &PublicValuesTarget,
    ) where
        F: RichField + Extendable<D>,
    {
        builder.connect(
            x.block_metadata.block_gas_used,
            x.extra_block_data.gas_used_after,
        );
    }

    fn connect_initial_values_block(builder: &mut CircuitBuilder<F, D>, x: &PublicValuesTarget)
    where
        F: RichField + Extendable<D>,
    {
        // The initial number of transactions is 0.
        builder.assert_zero(x.extra_block_data.txn_number_before);
        // The initial gas used is 0.
        builder.assert_zero(x.extra_block_data.gas_used_before);

        // The transactions and receipts tries are empty at the beginning of the block.
        let initial_trie = HashedPartialTrie::from(Node::Empty).hash();

        for (i, limb) in h256_limbs::<F>(initial_trie).into_iter().enumerate() {
            let limb_target = builder.constant(limb);
            builder.connect(x.trie_roots_before.transactions_root[i], limb_target);
            builder.connect(x.trie_roots_before.receipts_root[i], limb_target);
        }
    }

    /// For a given transaction payload passed as [`GenerationInputs`], create a
    /// proof for each STARK module, then recursively shrink and combine
    /// them, eventually culminating in a transaction proof, also called
    /// root proof.
    ///
    /// # Arguments
    ///
    /// - `all_stark`: a structure defining the logic of all STARK modules and
    ///   their associated cross-table lookups.
    /// - `config`: the configuration to be used for the STARK prover. It will
    ///   usually be a fast one yielding large proofs.
    /// - `generation_inputs`: a transaction and auxiliary data needed to
    ///   generate a proof, provided in Intermediary Representation.
    /// - `timing`: a profiler defining a scope hierarchy and the time consumed
    ///   by each one.
    /// - `abort_signal`: an optional [`AtomicBool`] wrapped behind an [`Arc`],
    ///   to send a kill signal early. This is only necessary in a distributed
    ///   setting where a worker may be blocking the entire queue.
    ///
    /// # Outputs
    ///
    /// This method outputs a tuple of [`ProofWithPublicInputs<F, C, D>`] and
    /// its [`PublicValues`]. Only the proof with public inputs is necessary
    /// for a verifier to assert correctness of the computation,
    /// but the public values are output for the prover convenience, as these
    /// are necessary during proof aggregation.
    pub fn prove_segment(
        &self,
        all_stark: &AllStark<F, D>,
        config: &StarkConfig,
        generation_inputs: TrimmedGenerationInputs<F>,
        segment_data: &mut GenerationSegmentData,
        timing: &mut TimingTree,
        abort_signal: Option<Arc<AtomicBool>>,
    ) -> anyhow::Result<ProverOutputData<F, C, D>> {
        features_check(&generation_inputs);

        let all_proof = prove::<F, C, D>(
            all_stark,
            config,
            generation_inputs,
            segment_data,
            timing,
            abort_signal.clone(),
        )?;
        let mut root_inputs = PartialWitness::new();

        for table in 0..NUM_TABLES {
            let stark_proof = &all_proof.multi_proof.stark_proofs[table];
            let original_degree_bits = stark_proof.proof.recover_degree_bits(config);
            let table_circuits = &self.by_table[table];
            let shrunk_proof = table_circuits
                .by_stark_size
                .get(&original_degree_bits)
                .ok_or_else(|| {
                    anyhow!(format!(
                        "Missing preprocessed circuits for {:?} table with size {}.",
                        Table::all()[table],
                        original_degree_bits,
                    ))
                })?
                .shrink(stark_proof, &all_proof.multi_proof.ctl_challenges)?;
            let index_verifier_data = table_circuits
                .by_stark_size
                .keys()
                .position(|&size| size == original_degree_bits)
                .unwrap();
            root_inputs.set_target(
                self.root.index_verifier_data[table],
                F::from_canonical_usize(index_verifier_data),
            );
            root_inputs.set_proof_with_pis_target(&self.root.proof_with_pis[table], &shrunk_proof);

            check_abort_signal(abort_signal.clone())?;
        }

        root_inputs.set_verifier_data_target(
            &self.root.cyclic_vk,
            &self.segment_aggregation.circuit.verifier_only,
        );

        set_public_value_targets(
            &mut root_inputs,
            &self.root.public_values,
            &all_proof.public_values,
        )
        .map_err(|_| {
            anyhow::Error::msg("Invalid conversion when setting public values targets.")
        })?;

        let root_proof = self.root.circuit.prove(root_inputs)?;

        Ok(ProverOutputData {
            is_agg: false,
            is_dummy: false,
            proof_with_pvs: ProofWithPublicValues {
                public_values: all_proof.public_values,
                intern: root_proof,
            },
        })
    }

<<<<<<< HEAD
    /// Returns a proof for each segment that is part of a full transaction
    /// proof.
    pub fn prove_all_segments(
        &self,
        all_stark: &AllStark<F, D>,
        config: &StarkConfig,
        generation_inputs: GenerationInputs<F>,
        max_cpu_len_log: usize,
        struct_logs: Option<&[Option<Vec<ZeroStructLog>>]>,
        timing: &mut TimingTree,
        abort_signal: Option<Arc<AtomicBool>>,
    ) -> anyhow::Result<Vec<ProverOutputData<F, C, D>>> {
        features_check(&generation_inputs.clone().trim());

        let segment_iterator =
            SegmentDataIterator::<F>::new(&generation_inputs, Some(max_cpu_len_log), &struct_logs);

        let mut proofs = vec![];

        for segment_run in segment_iterator {
            let (_, mut next_data) = segment_run?;
            let proof = self.prove_segment(
                all_stark,
                config,
                generation_inputs.trim(),
                &mut next_data,
                timing,
                abort_signal.clone(),
            )?;
            proofs.push(proof);
        }

        // Since aggregations require at least two segment proofs, add a dummy proof if
        // there is only one proof.
        if proofs.len() == 1 {
            let mut first_proof = proofs[0].clone();
            first_proof.is_dummy = true;
            proofs.push(first_proof);
        }

        Ok(proofs)
    }

=======
>>>>>>> c39341d9
    /// From an initial set of STARK proofs passed with their associated
    /// recursive table circuits, generate a recursive transaction proof.
    /// It is aimed at being used when preprocessed table circuits have not been
    /// loaded to memory.
    ///
    /// **Note**:
    /// The type of the `table_circuits` passed as arguments is
    /// `&[(RecursiveCircuitsForTableSize<F, C, D>, u8); NUM_TABLES]`. In
    /// particular, for each STARK proof contained within the `AllProof`
    /// object provided to this method, we need to pass a tuple
    /// of [`RecursiveCircuitsForTableSize<F, C, D>`] and a [`u8`]. The former
    /// is the recursive chain corresponding to the initial degree size of
    /// the associated STARK proof. The latter is the index of this degree
    /// in the range that was originally passed when constructing the entire
    /// prover state.
    ///
    /// # Usage
    ///
    /// ```ignore
    /// // Load a prover state without its recursive table circuits.
    /// let gate_serializer = DefaultGateSerializer;
    /// let generator_serializer = DefaultGeneratorSerializer::<C, D>::new();
    /// let initial_ranges = [16..25, 10..20, 12..25, 14..25, 9..20, 12..20, 17..30];
    /// let prover_state = AllRecursiveCircuits::<F, C, D>::new(
    ///     &all_stark,
    ///     &initial_ranges,
    ///     &config,
    /// );
    ///
    /// // Generate a proof from the provided inputs.
    /// let stark_proof = prove::<F, C, D>(&all_stark, &config, inputs, &mut timing, abort_signal).unwrap();
    ///
    /// // Read the degrees of the internal STARK proofs.
    /// // Indices to be passed along the recursive tables
    /// // can be easily recovered as `initial_ranges[i]` - `degrees[i]`.
    /// let degrees = proof.degree_bits(&config);
    ///
    /// // Retrieve the corresponding recursive table circuits for each table with the corresponding degree.
    /// let table_circuits = { ... };
    ///
    /// // Finally shrink the STARK proof.
    /// let (proof, public_values) = prove_segment_after_initial_stark(
    ///     &all_stark,
    ///     &config,
    ///     &stark_proof,
    ///     &table_circuits,
    ///     &mut timing,
    ///     abort_signal,
    /// ).unwrap();
    /// ```
    pub fn prove_segment_after_initial_stark(
        &self,
        all_proof: AllProof<F, C, D>,
        table_circuits: &[(RecursiveCircuitsForTableSize<F, C, D>, u8); NUM_TABLES],
        abort_signal: Option<Arc<AtomicBool>>,
    ) -> anyhow::Result<ProofWithPublicValues<F, C, D>> {
        let mut root_inputs = PartialWitness::new();

        for table in 0..NUM_TABLES {
            let (table_circuit, index_verifier_data) = &table_circuits[table];

            let stark_proof = &all_proof.multi_proof.stark_proofs[table];

            let shrunk_proof =
                table_circuit.shrink(stark_proof, &all_proof.multi_proof.ctl_challenges)?;
            root_inputs.set_target(
                self.root.index_verifier_data[table],
                F::from_canonical_u8(*index_verifier_data),
            );
            root_inputs.set_proof_with_pis_target(&self.root.proof_with_pis[table], &shrunk_proof);

            check_abort_signal(abort_signal.clone())?;
        }

        root_inputs.set_verifier_data_target(
            &self.root.cyclic_vk,
            &self.segment_aggregation.circuit.verifier_only,
        );

        set_public_value_targets(
            &mut root_inputs,
            &self.root.public_values,
            &all_proof.public_values,
        )
        .map_err(|_| {
            anyhow::Error::msg("Invalid conversion when setting public values targets.")
        })?;

        let root_proof = self.root.circuit.prove(root_inputs)?;

        Ok(ProofWithPublicValues {
            public_values: all_proof.public_values,
            intern: root_proof,
        })
    }

    /// Create a segment aggregation proof, combining two contiguous proofs into
    /// a single one. The combined proofs are segment proofs: they are
    /// proofs of some parts of one execution.
    ///
    /// While regular root proofs can only assert validity of a
    /// single segment of a transaction, segment aggregation proofs
    /// can cover an arbitrary range, up to an entire batch of transactions.
    ///
    /// # Arguments
    ///
    /// - `lhs_is_agg`: a boolean indicating whether the left child proof is an
    ///   aggregation proof or a regular segment proof.
    /// - `lhs_proof`: the left child prover output data.
    /// - `rhs_is_agg`: a boolean indicating whether the right child proof is an
    ///   aggregation proof or a regular segment proof.
    /// - `rhs_proof`: the right child prover output data.
    ///
    /// # Outputs
    ///
    /// This method outputs a [`ProverOutputData<F, C, D>`]. Only the inner
    /// proof with public inputs is necessary for a verifier to assert
    /// correctness of the computation, but the public values and `is_dummy`
    /// flag associated are necessary during batch aggregation.
    pub fn prove_segment_aggregation(
        &self,
        lhs: &ProverOutputData<F, C, D>,
        rhs: &ProverOutputData<F, C, D>,
    ) -> anyhow::Result<ProverOutputData<F, C, D>> {
        let mut agg_inputs = PartialWitness::new();

        let lhs_proof = &lhs.proof_with_pvs.intern;
        let rhs_proof = &rhs.proof_with_pvs.intern;
        let rhs_is_dummy = rhs.is_dummy;
        Self::set_dummy_if_necessary(
            &self.segment_aggregation.lhs,
            lhs.is_agg,
            &self.segment_aggregation.circuit,
            &mut agg_inputs,
            lhs_proof,
        );

        // If rhs is dummy, the rhs proof is also set to be the lhs.
        let real_rhs_proof = if rhs_is_dummy { lhs_proof } else { rhs_proof };

        Self::set_dummy_if_necessary_with_dummy(
            &self.segment_aggregation.rhs,
            rhs.is_agg,
            rhs_is_dummy,
            &self.segment_aggregation.circuit,
            &mut agg_inputs,
            real_rhs_proof,
        );

        agg_inputs.set_verifier_data_target(
            &self.segment_aggregation.cyclic_vk,
            &self.segment_aggregation.circuit.verifier_only,
        );

        // Aggregates both `PublicValues` from the provided proofs into a single one.
        let lhs_public_values = &lhs.proof_with_pvs.public_values;
        let rhs_public_values = &rhs.proof_with_pvs.public_values;

        let real_public_values = if rhs_is_dummy {
            lhs_public_values.clone()
        } else {
            rhs_public_values.clone()
        };

        let agg_public_values = PublicValues {
            trie_roots_before: lhs_public_values.trie_roots_before.clone(),
            trie_roots_after: real_public_values.trie_roots_after,
            burn_addr: lhs_public_values.burn_addr,
            extra_block_data: ExtraBlockData {
                checkpoint_state_trie_root: lhs_public_values
                    .extra_block_data
                    .checkpoint_state_trie_root,
                checkpoint_consolidated_hash: lhs_public_values
                    .extra_block_data
                    .checkpoint_consolidated_hash,
                txn_number_before: lhs_public_values.extra_block_data.txn_number_before,
                txn_number_after: real_public_values.extra_block_data.txn_number_after,
                gas_used_before: lhs_public_values.extra_block_data.gas_used_before,
                gas_used_after: real_public_values.extra_block_data.gas_used_after,
            },
            block_metadata: real_public_values.block_metadata,
            block_hashes: real_public_values.block_hashes,
            registers_before: lhs_public_values.registers_before.clone(),
            registers_after: real_public_values.registers_after,
            mem_before: lhs_public_values.mem_before.clone(),
            mem_after: real_public_values.mem_after,
        };

        set_public_value_targets(
            &mut agg_inputs,
            &self.segment_aggregation.public_values,
            &agg_public_values,
        )
        .map_err(|_| {
            anyhow::Error::msg("Invalid conversion when setting public values targets.")
        })?;

        let aggregation_proof = self.segment_aggregation.circuit.prove(agg_inputs)?;
        let agg_output = ProverOutputData {
            is_agg: true,
            is_dummy: false,
            proof_with_pvs: ProofWithPublicValues {
                public_values: agg_public_values,
                intern: aggregation_proof,
            },
        };
        Ok(agg_output)
    }

    /// Creates a final batch proof, once all segments of a given
    /// transaction batch have been combined into a single aggregation proof.
    ///
    /// Batch proofs can either be generated as standalone, or combined
    /// with a previous batch proof to assert validity of a larger batch of
    /// transactions, up to an entire block.
    ///
    /// # Arguments
    ///
    /// - `lhs_is_agg`: a boolean indicating whether the left child proof is an
    ///   aggregation proof or a regular batch proof.
    /// - `lhs`: the left child proof along with its public values.
    /// - `rhs_is_agg`: a boolean indicating whether the right child proof is an
    ///   aggregation proof or a regular batch proof.
    /// - `rhs`: the right child proof along with its public values.
    ///
    /// # Outputs
    ///
    /// This method outputs a [`ProofWithPublicValues<F, C, D>`].
    /// Only the inner proof with public inputs is necessary for
    /// a verifier to assert correctness of the computation.
    pub fn prove_batch_aggregation(
        &self,
        lhs_is_agg: bool,
        lhs: &ProofWithPublicValues<F, C, D>,
        rhs_is_agg: bool,
        rhs: &ProofWithPublicValues<F, C, D>,
    ) -> anyhow::Result<ProofWithPublicValues<F, C, D>> {
        let mut batch_inputs = PartialWitness::new();

        Self::set_dummy_if_necessary(
            &self.batch_aggregation.lhs,
            lhs_is_agg,
            &self.batch_aggregation.circuit,
            &mut batch_inputs,
            &lhs.intern,
        );

        Self::set_dummy_if_necessary(
            &self.batch_aggregation.rhs,
            rhs_is_agg,
            &self.batch_aggregation.circuit,
            &mut batch_inputs,
            &rhs.intern,
        );

        batch_inputs.set_verifier_data_target(
            &self.batch_aggregation.cyclic_vk,
            &self.batch_aggregation.circuit.verifier_only,
        );

        let lhs_pvs = &lhs.public_values;
        let batch_public_values = PublicValues {
            trie_roots_before: lhs_pvs.trie_roots_before.clone(),
            extra_block_data: ExtraBlockData {
                txn_number_before: lhs_pvs.extra_block_data.txn_number_before,
                gas_used_before: lhs_pvs.extra_block_data.gas_used_before,
                ..rhs.public_values.extra_block_data
            },
            ..rhs.public_values.clone()
        };

        set_public_value_targets(
            &mut batch_inputs,
            &self.batch_aggregation.public_values,
            &batch_public_values,
        )
        .map_err(|_| {
            anyhow::Error::msg("Invalid conversion when setting public values targets.")
        })?;

        let batch_proof = self.batch_aggregation.circuit.prove(batch_inputs)?;

        Ok(ProofWithPublicValues {
            public_values: batch_public_values,
            intern: batch_proof,
        })
    }

    /// If the proof is not an aggregation, we set the cyclic vk to a dummy
    /// value, so that it corresponds to the aggregation cyclic vk. If the proof
    /// is dummy, we set `is_dummy` to `true`. Note that only the rhs can be
    /// dummy.
    fn set_dummy_if_necessary_with_dummy(
        agg_child: &AggregationChildWithDummyTarget<D>,
        is_agg: bool,
        is_dummy: bool,
        circuit: &CircuitData<F, C, D>,
        agg_inputs: &mut PartialWitness<F>,
        proof: &ProofWithPublicInputs<F, C, D>,
    ) {
        agg_inputs.set_bool_target(agg_child.is_agg, is_agg);
        agg_inputs.set_bool_target(agg_child.is_dummy, is_dummy);
        if is_agg {
            agg_inputs.set_proof_with_pis_target(&agg_child.agg_proof, proof);
        } else {
            Self::set_dummy_proof_with_cyclic_vk_pis(
                circuit,
                agg_inputs,
                &agg_child.agg_proof,
                proof,
            );
        }
        agg_inputs.set_proof_with_pis_target(&agg_child.real_proof, proof);
    }

    /// Create a final block proof, once all transactions of a given block have
    /// been combined into a single aggregation proof.
    ///
    /// Block proofs can either be generated as standalone, or combined with a
    /// previous block proof to assert validity of a range of blocks.
    ///
    /// # Arguments
    ///
    /// - `opt_parent_block_proof`: an optional parent block proof. Passing one
    ///   will generate a proof of validity for both the block range covered by
    ///   the previous proof and the current block.
    /// - `agg_root_proof`: the final aggregation proof containing all
    ///   transactions within the current block, along with its public values.
    ///
    /// # Outputs
    ///
    /// This method outputs a [`ProofWithPublicValues<F, C, D>`]. Only the inner
    /// proof with public inputs is necessary for a verifier to assert
    /// correctness of the computation.
    pub fn prove_block(
        &self,
        opt_parent_block_proof: Option<&ProofWithPublicInputs<F, C, D>>,
        agg_root_proof: &ProofWithPublicValues<F, C, D>,
    ) -> anyhow::Result<ProofWithPublicValues<F, C, D>> {
        let mut block_inputs = PartialWitness::new();

        block_inputs.set_bool_target(
            self.block.has_parent_block,
            opt_parent_block_proof.is_some(),
        );
        if let Some(parent_block_proof) = opt_parent_block_proof {
            block_inputs
                .set_proof_with_pis_target(&self.block.parent_block_proof, parent_block_proof);
        } else {
            if agg_root_proof.public_values.trie_roots_before.state_root
                != agg_root_proof
                    .public_values
                    .extra_block_data
                    .checkpoint_state_trie_root
            {
                return Err(anyhow::Error::msg(format!(
                    "Inconsistent pre-state for first block {:?} with checkpoint state {:?}.",
                    agg_root_proof.public_values.trie_roots_before.state_root,
                    agg_root_proof
                        .public_values
                        .extra_block_data
                        .checkpoint_state_trie_root,
                )));
            }

            // Initialize some public inputs for correct connection between the checkpoint
            // block and the current one.
            let mut nonzero_pis = HashMap::new();

            // Initialize the checkpoint block roots before, and state root after.
            let state_trie_root_before_keys = 0..TARGET_HASH_SIZE;
            for (key, &value) in state_trie_root_before_keys.zip_eq(&h256_limbs::<F>(
                agg_root_proof.public_values.trie_roots_before.state_root,
            )) {
                nonzero_pis.insert(key, value);
            }
            let txn_trie_root_before_keys = TARGET_HASH_SIZE..TARGET_HASH_SIZE * 2;
            for (key, &value) in txn_trie_root_before_keys.clone().zip_eq(&h256_limbs::<F>(
                agg_root_proof
                    .public_values
                    .trie_roots_before
                    .transactions_root,
            )) {
                nonzero_pis.insert(key, value);
            }
            let receipts_trie_root_before_keys = TARGET_HASH_SIZE * 2..TARGET_HASH_SIZE * 3;
            for (key, &value) in receipts_trie_root_before_keys
                .clone()
                .zip_eq(&h256_limbs::<F>(
                    agg_root_proof.public_values.trie_roots_before.receipts_root,
                ))
            {
                nonzero_pis.insert(key, value);
            }
            let state_trie_root_after_keys =
                TrieRootsTarget::SIZE..TrieRootsTarget::SIZE + TARGET_HASH_SIZE;
            for (key, &value) in state_trie_root_after_keys.zip_eq(&h256_limbs::<F>(
                agg_root_proof.public_values.trie_roots_before.state_root,
            )) {
                nonzero_pis.insert(key, value);
            }

            let burn_addr_offset = match cfg!(feature = "cdk_erigon") {
                true => BurnAddrTarget::get_size(),
                false => 0,
            };

            #[cfg(feature = "cdk_erigon")]
            {
                let burn_addr_keys =
                    TrieRootsTarget::SIZE * 2..TrieRootsTarget::SIZE * 2 + burn_addr_offset;
                for (key, &value) in burn_addr_keys.zip_eq(&crate::util::u256_limbs(
                    agg_root_proof
                        .public_values
                        .burn_addr
                        .expect("We should have a burn addr when cdk_erigon is activated"),
                )) {
                    nonzero_pis.insert(key, value);
                }
            }
            // Initialize the checkpoint state root extra data.
            let checkpoint_state_trie_keys = burn_addr_offset
                + TrieRootsTarget::SIZE * 2
                + BlockMetadataTarget::SIZE
                + BlockHashesTarget::SIZE
                ..burn_addr_offset
                    + TrieRootsTarget::SIZE * 2
                    + BlockMetadataTarget::SIZE
                    + BlockHashesTarget::SIZE
                    + 8;
            for (key, &value) in checkpoint_state_trie_keys.zip_eq(&h256_limbs::<F>(
                agg_root_proof
                    .public_values
                    .extra_block_data
                    .checkpoint_state_trie_root,
            )) {
                nonzero_pis.insert(key, value);
            }

            // Initialize checkpoint block hashes.
            // These will be all zeros the initial genesis checkpoint.
            let block_hashes_keys =
                burn_addr_offset + TrieRootsTarget::SIZE * 2 + BlockMetadataTarget::SIZE
                    ..burn_addr_offset
                        + TrieRootsTarget::SIZE * 2
                        + BlockMetadataTarget::SIZE
                        + BlockHashesTarget::SIZE
                        - 16;
            for i in 0..agg_root_proof.public_values.block_hashes.prev_hashes.len() - 1 {
                let targets =
                    h256_limbs::<F>(agg_root_proof.public_values.block_hashes.prev_hashes[i]);
                for j in 0..8 {
                    nonzero_pis.insert(block_hashes_keys.start + 8 * (i + 1) + j, targets[j]);
                }
            }

            let block_hashes_current_start = burn_addr_offset
                + TrieRootsTarget::SIZE * 2
                + BlockMetadataTarget::SIZE
                + BlockHashesTarget::SIZE
                - 8;
            let cur_targets =
                h256_limbs::<F>(agg_root_proof.public_values.block_hashes.prev_hashes[255]);
            for i in 0..8 {
                nonzero_pis.insert(block_hashes_current_start + i, cur_targets[i]);
            }

            // Initialize the checkpoint block number.
            // Subtraction would result in an invalid proof for genesis, but we shouldn't
            // try proving this block anyway.
            let block_number_key = burn_addr_offset + TrieRootsTarget::SIZE * 2 + 6;
            nonzero_pis.insert(
                block_number_key,
                F::from_canonical_u64(
                    agg_root_proof
                        .public_values
                        .block_metadata
                        .block_number
                        .low_u64()
                        - 1,
                ),
            );

            block_inputs.set_proof_with_pis_target(
                &self.block.parent_block_proof,
                &cyclic_base_proof(
                    &self.block.circuit.common,
                    &self.block.circuit.verifier_only,
                    nonzero_pis,
                ),
            );
        }

        block_inputs.set_proof_with_pis_target(&self.block.agg_root_proof, &agg_root_proof.intern);

        block_inputs
            .set_verifier_data_target(&self.block.cyclic_vk, &self.block.circuit.verifier_only);

        // This is basically identical to this block public values, apart from the
        // `trie_roots_before` that may come from the previous proof, if any.
        let block_public_values = PublicValues {
            trie_roots_before: opt_parent_block_proof
                .map(|p| TrieRoots::from_public_inputs(&p.public_inputs[0..TrieRootsTarget::SIZE]))
                .unwrap_or(agg_root_proof.public_values.trie_roots_before.clone()),
            ..agg_root_proof.public_values.clone()
        };

        set_public_value_targets(
            &mut block_inputs,
            &self.block.public_values,
            &block_public_values,
        )
        .map_err(|_| {
            anyhow::Error::msg("Invalid conversion when setting public values targets.")
        })?;

        let block_proof = self.block.circuit.prove(block_inputs)?;
        Ok(ProofWithPublicValues {
            public_values: block_public_values,
            intern: block_proof,
        })
    }

    pub fn verify_block(&self, block_proof: &ProofWithPublicInputs<F, C, D>) -> anyhow::Result<()> {
        self.block.circuit.verify(block_proof.clone())?;
        check_cyclic_proof_verifier_data(
            block_proof,
            &self.block.circuit.verifier_only,
            &self.block.circuit.common,
        )
    }

    /// Wrap a block proof, representing one or an aggregation of contiguous
    /// blocks, for easier aggregation with other chains' proofs.
    ///
    /// # Arguments
    ///
    /// - `block_proof`: the final block proof of a chain to be wrapped, along
    ///   with its public values.
    ///
    /// # Outputs
    ///
    /// This method outputs a tuple of [`ProofWithPublicInputs<F, C, D>`] and
    /// associated [`FinalPublicValues`]. Only the proof with public inputs is
    /// necessary for a verifier to assert correctness of the computation.
    #[allow(clippy::type_complexity)]
    pub fn prove_block_wrapper(
        &self,
        block_proof: &ProofWithPublicValues<F, C, D>,
    ) -> anyhow::Result<(
        ProofWithPublicInputs<F, C, D>,
        FinalPublicValues<F, C::InnerHasher>,
    )> {
        let mut block_wrapper_inputs = PartialWitness::new();

        block_wrapper_inputs
            .set_proof_with_pis_target(&self.block_wrapper.parent_block_proof, &block_proof.intern);

        block_wrapper_inputs.set_verifier_data_target(
            &self.block_wrapper.cyclic_vk, // dummy
            &self.block_wrapper.circuit.verifier_only,
        );

        let final_pvs = block_proof.public_values.clone().into();
        set_final_public_value_targets(
            &mut block_wrapper_inputs,
            &self.block_wrapper.public_values,
            &final_pvs,
        )
        .map_err(|_| {
            anyhow::Error::msg("Invalid conversion when setting public values targets.")
        })?;

        let block_proof = self.block_wrapper.circuit.prove(block_wrapper_inputs)?;

        Ok((block_proof, final_pvs))
    }

    pub fn verify_block_wrapper(
        &self,
        wrapped_block_proof: &ProofWithPublicInputs<F, C, D>,
    ) -> anyhow::Result<()> {
        self.block_wrapper
            .circuit
            .verify(wrapped_block_proof.clone())
    }

    /// Aggregates two proofs in a manner similar to
    /// [`AllRecursiveCircuits::prove_batch_aggregation`].
    ///
    /// # Arguments
    ///
    /// - `lhs`: a proof of either a block or previous aggregation.
    /// - `lhs_is_agg`: specify which case `lhs` was.
    /// - `rhs`: a proof of either a block or previous aggregation.
    /// - `rhs_is_agg`: specify which case `rhs` was.
    ///
    /// # Outputs
    ///
    /// Returns a [`ProofWithPublicInputs<F, C, D>`].
    pub fn prove_two_to_one_block(
        &self,
        lhs: &ProofWithPublicInputs<F, C, D>,
        lhs_is_agg: bool,
        rhs: &ProofWithPublicInputs<F, C, D>,
        rhs_is_agg: bool,
    ) -> anyhow::Result<ProofWithPublicInputs<F, C, D>> {
        let mut witness = PartialWitness::new();

        Self::set_dummy_if_necessary(
            &self.two_to_one_block.lhs,
            lhs_is_agg,
            &self.two_to_one_block.circuit,
            &mut witness,
            lhs,
        );

        Self::set_dummy_if_necessary(
            &self.two_to_one_block.rhs,
            rhs_is_agg,
            &self.two_to_one_block.circuit,
            &mut witness,
            rhs,
        );

        witness.set_verifier_data_target(
            &self.two_to_one_block.cyclic_vk,
            &self.two_to_one_block.circuit.verifier_only,
        );

        let proof = self.two_to_one_block.circuit.prove(witness)?;
        Ok(proof)
    }

    /// Verifies an existing block aggregation proof.
    ///
    /// # Arguments
    ///
    /// - `proof`: The proof generated with `prove_two_to_one_block`.
    ///
    /// # Outputs
    ///
    /// Returns whether the proof was valid or not.
    pub fn verify_two_to_one_block(
        &self,
        proof: &ProofWithPublicInputs<F, C, D>,
    ) -> anyhow::Result<()> {
        self.two_to_one_block.circuit.verify(proof.clone())?;
        let verifier_data = &self.two_to_one_block.circuit.verifier_data();
        check_cyclic_proof_verifier_data(proof, &verifier_data.verifier_only, &verifier_data.common)
    }

    /// Creates dummy public inputs with correct verifier key at the end. Used
    /// by [`set_dummy_if_necessary`]. It cyclic vk to the aggregation circuit
    /// values, so that both aggregation and non-aggregation parts of the child
    /// share the same vk. This is possible because only the aggregation inner
    /// circuit is checked against its vk.
    fn set_dummy_proof_with_cyclic_vk_pis(
        circuit_agg: &CircuitData<F, C, D>,
        witness: &mut PartialWitness<F>,
        agg_proof_with_pis: &ProofWithPublicInputsTarget<D>,
        base_proof_with_pis: &ProofWithPublicInputs<F, C, D>,
    ) {
        let ProofWithPublicInputs {
            proof: base_proof,
            public_inputs: _,
        } = base_proof_with_pis;
        let ProofWithPublicInputsTarget {
            proof: agg_proof_targets,
            public_inputs: agg_pi_targets,
        } = agg_proof_with_pis;

        // The proof remains the same.
        witness.set_proof_target(agg_proof_targets, base_proof);

        let cyclic_verifying_data = &circuit_agg.verifier_only;
        let mut cyclic_vk = cyclic_verifying_data.circuit_digest.to_vec();
        cyclic_vk.append(&mut cyclic_verifying_data.constants_sigmas_cap.flatten());

        let mut dummy_pis = vec![F::ZERO; circuit_agg.common.num_public_inputs - cyclic_vk.len()];
        dummy_pis.append(&mut cyclic_vk);

        // Set dummy public inputs.
        for (&pi_t, pi) in agg_pi_targets.iter().zip_eq(dummy_pis) {
            witness.set_target(pi_t, pi);
        }
    }

    /// If the [`AggregationChild`] is a base proof and not an aggregation
    /// proof, we need to manually set the public inputs vector of the otherwise
    /// inert `agg_proof`, so that they correspond to the `cyclic_vk` of the
    /// aggregation circuit. The cyclic prover expects to find the `cyclic_vk`
    /// targets in the very end of the public inputs vector, and so it does not
    /// matter what the preceding values are.
    fn set_dummy_if_necessary(
        agg_child: &AggregationChildTarget<D>,
        is_agg: bool,
        circuit: &CircuitData<F, C, D>,
        agg_inputs: &mut PartialWitness<F>,
        proof: &ProofWithPublicInputs<F, C, D>,
    ) {
        agg_inputs.set_bool_target(agg_child.is_agg, is_agg);
        if is_agg {
            agg_inputs.set_proof_with_pis_target(&agg_child.agg_proof, proof);
        } else {
            Self::set_dummy_proof_with_cyclic_vk_pis(
                circuit,
                agg_inputs,
                &agg_child.agg_proof,
                proof,
            );
        }
        agg_inputs.set_proof_with_pis_target(&agg_child.base_proof, proof);
    }
}
/// A map between initial degree sizes and their associated shrinking recursion
/// circuits.
#[derive(Eq, PartialEq, Debug)]
pub struct RecursiveCircuitsForTable<F, C, const D: usize>
where
    F: RichField + Extendable<D>,
    C: GenericConfig<D, F = F>,
    C::Hasher: AlgebraicHasher<F>,
{
    /// A map from `log_2(height)` to a chain of shrinking recursion circuits
    /// starting at that height.
    pub by_stark_size: BTreeMap<usize, RecursiveCircuitsForTableSize<F, C, D>>,
}

impl<F, C, const D: usize> RecursiveCircuitsForTable<F, C, D>
where
    F: RichField + Extendable<D>,
    C: GenericConfig<D, F = F>,
    C::Hasher: AlgebraicHasher<F>,
{
    fn to_buffer(
        &self,
        buffer: &mut Vec<u8>,
        gate_serializer: &dyn GateSerializer<F, D>,
        generator_serializer: &dyn WitnessGeneratorSerializer<F, D>,
    ) -> IoResult<()> {
        buffer.write_usize(self.by_stark_size.len())?;
        for (&size, table) in &self.by_stark_size {
            buffer.write_usize(size)?;
            table.to_buffer(buffer, gate_serializer, generator_serializer)?;
        }
        Ok(())
    }

    fn from_buffer(
        buffer: &mut Buffer,
        gate_serializer: &dyn GateSerializer<F, D>,
        generator_serializer: &dyn WitnessGeneratorSerializer<F, D>,
    ) -> IoResult<Self> {
        let length = buffer.read_usize()?;
        let mut by_stark_size = BTreeMap::new();
        for _ in 0..length {
            let key = buffer.read_usize()?;
            let table = RecursiveCircuitsForTableSize::from_buffer(
                buffer,
                gate_serializer,
                generator_serializer,
            )?;
            by_stark_size.insert(key, table);
        }
        Ok(Self { by_stark_size })
    }

    fn new<S: Stark<F, D>>(
        table: Table,
        stark: &S,
        degree_bits_range: Range<usize>,
        all_ctls: &[CrossTableLookup<F>],
        stark_config: &StarkConfig,
    ) -> Self {
        let by_stark_size = degree_bits_range
            .map(|degree_bits| {
                (
                    degree_bits,
                    RecursiveCircuitsForTableSize::new::<S>(
                        table,
                        stark,
                        degree_bits,
                        all_ctls,
                        stark_config,
                    ),
                )
            })
            .collect();
        Self { by_stark_size }
    }

    /// For each initial `degree_bits`, get the final circuit at the end of that
    /// shrinking chain. Each of these final circuits should have degree
    /// `THRESHOLD_DEGREE_BITS`.
    fn final_circuits(&self) -> Vec<&CircuitData<F, C, D>> {
        self.by_stark_size
            .values()
            .map(|chain| {
                chain
                    .shrinking_wrappers
                    .last()
                    .map(|wrapper| &wrapper.circuit)
                    .unwrap_or(&chain.initial_wrapper.circuit)
            })
            .collect()
    }
}

/// A chain of shrinking wrapper circuits, ending with a final circuit with
/// `degree_bits` `THRESHOLD_DEGREE_BITS`.
#[derive(Eq, PartialEq, Debug)]
pub struct RecursiveCircuitsForTableSize<F, C, const D: usize>
where
    F: RichField + Extendable<D>,
    C: GenericConfig<D, F = F>,
    C::Hasher: AlgebraicHasher<F>,
{
    initial_wrapper: StarkWrapperCircuit<F, C, D>,
    shrinking_wrappers: Vec<PlonkWrapperCircuit<F, C, D>>,
}

impl<F, C, const D: usize> RecursiveCircuitsForTableSize<F, C, D>
where
    F: RichField + Extendable<D>,
    C: GenericConfig<D, F = F>,
    C::Hasher: AlgebraicHasher<F>,
{
    pub fn to_buffer(
        &self,
        buffer: &mut Vec<u8>,
        gate_serializer: &dyn GateSerializer<F, D>,
        generator_serializer: &dyn WitnessGeneratorSerializer<F, D>,
    ) -> IoResult<()> {
        buffer.write_usize(self.shrinking_wrappers.len())?;
        if !self.shrinking_wrappers.is_empty() {
            buffer.write_common_circuit_data(
                &self.shrinking_wrappers[0].circuit.common,
                gate_serializer,
            )?;
        }
        for wrapper in &self.shrinking_wrappers {
            buffer.write_prover_only_circuit_data(
                &wrapper.circuit.prover_only,
                generator_serializer,
                &wrapper.circuit.common,
            )?;
            buffer.write_verifier_only_circuit_data(&wrapper.circuit.verifier_only)?;
            buffer.write_target_proof_with_public_inputs(&wrapper.proof_with_pis_target)?;
        }
        self.initial_wrapper
            .to_buffer(buffer, gate_serializer, generator_serializer)?;
        Ok(())
    }

    pub fn from_buffer(
        buffer: &mut Buffer,
        gate_serializer: &dyn GateSerializer<F, D>,
        generator_serializer: &dyn WitnessGeneratorSerializer<F, D>,
    ) -> IoResult<Self> {
        let length = buffer.read_usize()?;
        let mut shrinking_wrappers = Vec::with_capacity(length);
        if length != 0 {
            let common = buffer.read_common_circuit_data(gate_serializer)?;

            for _ in 0..length {
                let prover_only =
                    buffer.read_prover_only_circuit_data(generator_serializer, &common)?;
                let verifier_only = buffer.read_verifier_only_circuit_data()?;
                let proof_with_pis_target = buffer.read_target_proof_with_public_inputs()?;
                shrinking_wrappers.push(PlonkWrapperCircuit {
                    circuit: CircuitData {
                        common: common.clone(),
                        prover_only,
                        verifier_only,
                    },
                    proof_with_pis_target,
                })
            }
        };

        let initial_wrapper =
            StarkWrapperCircuit::from_buffer(buffer, gate_serializer, generator_serializer)?;

        Ok(Self {
            initial_wrapper,
            shrinking_wrappers,
        })
    }

    fn new<S: Stark<F, D>>(
        table: Table,
        stark: &S,
        degree_bits: usize,
        all_ctls: &[CrossTableLookup<F>],
        stark_config: &StarkConfig,
    ) -> Self {
        let initial_wrapper = recursive_stark_circuit(
            table,
            stark,
            degree_bits,
            all_ctls,
            stark_config,
            &shrinking_config(),
            THRESHOLD_DEGREE_BITS,
        );
        let mut shrinking_wrappers = vec![];

        // Shrinking recursion loop.
        loop {
            let last = shrinking_wrappers
                .last()
                .map(|wrapper: &PlonkWrapperCircuit<F, C, D>| &wrapper.circuit)
                .unwrap_or(&initial_wrapper.circuit);
            let last_degree_bits = last.common.degree_bits();
            assert!(last_degree_bits >= THRESHOLD_DEGREE_BITS);
            if last_degree_bits == THRESHOLD_DEGREE_BITS {
                break;
            }

            let mut builder = CircuitBuilder::new(shrinking_config());
            let proof_with_pis_target = builder.add_virtual_proof_with_pis(&last.common);
            let last_vk = builder.constant_verifier_data(&last.verifier_only);
            builder.verify_proof::<C>(&proof_with_pis_target, &last_vk, &last.common);
            builder.register_public_inputs(&proof_with_pis_target.public_inputs); // carry PIs forward
            add_common_recursion_gates(&mut builder);
            let circuit = builder.build::<C>();

            assert!(
                circuit.common.degree_bits() < last_degree_bits,
                "Couldn't shrink to expected recursion threshold of 2^{}; stalled at 2^{}",
                THRESHOLD_DEGREE_BITS,
                circuit.common.degree_bits()
            );
            shrinking_wrappers.push(PlonkWrapperCircuit {
                circuit,
                proof_with_pis_target,
            });
        }

        Self {
            initial_wrapper,
            shrinking_wrappers,
        }
    }

    pub fn shrink(
        &self,
        stark_proof_with_metadata: &StarkProofWithMetadata<F, C, D>,
        ctl_challenges: &GrandProductChallengeSet<F>,
    ) -> anyhow::Result<ProofWithPublicInputs<F, C, D>> {
        let mut proof = self
            .initial_wrapper
            .prove(stark_proof_with_metadata, ctl_challenges)?;
        for wrapper_circuit in &self.shrinking_wrappers {
            proof = wrapper_circuit.prove(&proof)?;
        }
        Ok(proof)
    }
}

/// Our usual recursion threshold is 2^12 gates, but for these shrinking
/// circuits, we use a few more gates for a constant inner VK and for public
/// inputs. This pushes us over the threshold to 2^13. As long as we're at 2^13
/// gates, we might as well use a narrower witness.
fn shrinking_config() -> CircuitConfig {
    CircuitConfig {
        num_routed_wires: 40,
        ..CircuitConfig::standard_recursion_config()
    }
}

/// Extracts the two-to-one block aggregation hash from a public inputs slice.
///
/// # Arguments
///
/// - `public_inputs`: A slice of public inputs originating from the aggregation
///   case of a two-to-one block proof. This slice must consist of a hash,
///   either of public values, or of two concatenated hashes. The hash must
///   start at offset zero of the slice and is typically followed by padding and
///   then a verifier key. It is an error to call this on a slice for a base
///   proof.
///
/// # Outputs
///
/// - A slice containing exactly the hash.
pub fn extract_two_to_one_block_hash<T>(public_inputs: &[T]) -> &[T; NUM_HASH_OUT_ELTS] {
    const PV_HASH_INDEX_START: usize = 0;
    const PV_HASH_INDEX_END: usize = PV_HASH_INDEX_START + NUM_HASH_OUT_ELTS;
    public_inputs[PV_HASH_INDEX_START..PV_HASH_INDEX_END]
        .try_into()
        .expect("Public inputs vector was malformed.")
}

/// Extracts the two-to-one block aggregation public values of the block from
/// a public inputs slice.
///
/// # Arguments
///
/// - `public_inputs`: A slice of public inputs originating from the base case
///   of a two-to-one block proof. This slice must consist exactly of public
///   values starting at offset zero and is typically followed by a verifier
///   key. It is an error to call this function on a slice for an aggregation
///   proof.
///
/// # Outputs
///
/// - A slice containing exactly the final public values.
pub fn extract_block_final_public_values<T>(
    public_inputs: &[T],
) -> &[T; FinalPublicValuesTarget::SIZE] {
    const PV_INDEX_START: usize = 0;
    const PV_INDEX_END: usize = PV_INDEX_START + FinalPublicValuesTarget::SIZE;
    public_inputs[PV_INDEX_START..PV_INDEX_END]
        .try_into()
        .expect("Public inputs vector was malformed.")
}

/// Computes the length added to the public inputs vector by
/// [`CircuitBuilder::add_verifier_data_public_inputs`].
pub const fn verification_key_len<F, C, const D: usize>(circuit: &CircuitData<F, C, D>) -> usize
where
    F: RichField + Extendable<D>,
    C: GenericConfig<D, F = F>,
    C::Hasher: AlgebraicHasher<F>,
{
    circuit.verifier_only.circuit_digest.elements.len()
        + (1 << circuit.common.config.fri_config.cap_height) * NUM_HASH_OUT_ELTS
}

pub mod testing {
    use super::*;

    impl<F, C, const D: usize> AllRecursiveCircuits<F, C, D>
    where
        F: RichField + Extendable<D>,
        C: GenericConfig<D, F = F> + 'static,
        C::Hasher: AlgebraicHasher<F>,
    {
        /// Returns a proof for each segment that is part of a full transaction
        /// proof.
        pub fn prove_all_segments(
            &self,
            all_stark: &AllStark<F, D>,
            config: &StarkConfig,
            generation_inputs: GenerationInputs<F>,
            max_cpu_len_log: usize,
            timing: &mut TimingTree,
            abort_signal: Option<Arc<AtomicBool>>,
        ) -> anyhow::Result<Vec<ProverOutputData<F, C, D>>> {
            features_check(&generation_inputs.clone().trim());

            let segment_iterator =
                SegmentDataIterator::<F>::new(&generation_inputs, Some(max_cpu_len_log));

            let mut proofs = vec![];

            for segment_run in segment_iterator {
                let (_, mut next_data) = segment_run?;
                let proof = self.prove_segment(
                    all_stark,
                    config,
                    generation_inputs.trim(),
                    &mut next_data,
                    timing,
                    abort_signal.clone(),
                )?;
                proofs.push(proof);
            }

            // Since aggregations require at least two segment proofs, add a dummy proof if
            // there is only one proof.
            if proofs.len() == 1 {
                let mut first_proof = proofs[0].clone();
                first_proof.is_dummy = true;
                proofs.push(first_proof);
            }

            Ok(proofs)
        }

        pub fn verify_root(&self, agg_proof: ProofWithPublicInputs<F, C, D>) -> anyhow::Result<()> {
            self.root.circuit.verify(agg_proof)
        }

        pub fn verify_segment_aggregation(
            &self,
            agg_proof: &ProofWithPublicInputs<F, C, D>,
        ) -> anyhow::Result<()> {
            self.segment_aggregation.circuit.verify(agg_proof.clone())?;
            check_cyclic_proof_verifier_data(
                agg_proof,
                &self.segment_aggregation.circuit.verifier_only,
                &self.segment_aggregation.circuit.common,
            )
        }

        pub fn verify_batch_aggregation(
            &self,
            txn_proof: &ProofWithPublicInputs<F, C, D>,
        ) -> anyhow::Result<()> {
            self.batch_aggregation.circuit.verify(txn_proof.clone())?;
            check_cyclic_proof_verifier_data(
                txn_proof,
                &self.batch_aggregation.circuit.verifier_only,
                &self.batch_aggregation.circuit.common,
            )
        }
    }
}

#[cfg(test)]
#[cfg(not(feature = "cdk_erigon"))]
mod tests {
    use plonky2::field::goldilocks_field::GoldilocksField;
    use plonky2::plonk::config::PoseidonGoldilocksConfig;
    use plonky2::timed;

    use super::*;
    use crate::testing_utils::{empty_payload, init_logger};
    use crate::witness::operation::Operation;

    type F = GoldilocksField;
    const D: usize = 2;
    type C = PoseidonGoldilocksConfig;

    #[test]
    #[ignore]
    fn test_segment_proof_generation_without_keccak() -> anyhow::Result<()> {
        init_logger();

        let all_stark = AllStark::<F, D>::default();
        let config = StarkConfig::standard_fast_config();

        // Generate a dummy payload for testing
        let payload = empty_payload()?;
        let max_cpu_len_log = Some(7);
        let mut segment_iterator = SegmentDataIterator::<F>::new(&payload, max_cpu_len_log, &None);
        let (_, mut segment_data) = segment_iterator.next().unwrap()?;

        let opcode_counts = &segment_data.opcode_counts;
        assert!(!opcode_counts.contains_key(&Operation::KeccakGeneral));

        let timing = &mut TimingTree::new(
            "Segment Proof Generation Without Keccak Test",
            log::Level::Info,
        );
        // Process and prove segment
        let all_circuits = timed!(
            timing,
            log::Level::Info,
            "Create all recursive circuits",
            AllRecursiveCircuits::<F, C, D>::new(
                &all_stark,
                &[16..17, 8..9, 7..8, 4..9, 8..9, 4..7, 17..18, 17..18, 17..18],
                &config,
            )
        );

        let segment_proof = timed!(
            timing,
            log::Level::Info,
            "Prove segment",
            all_circuits.prove_segment(
                &all_stark,
                &config,
                payload.trim(),
                &mut segment_data,
                timing,
                None,
            )?
        );

        // Verify the generated segment proof
        timed!(
            timing,
            log::Level::Info,
            "Verify segment proof",
            all_circuits.verify_root(segment_proof.proof_with_pvs.intern.clone())?
        );

        // Print timing details
        timing.print();

        Ok(())
    }
}<|MERGE_RESOLUTION|>--- conflicted
+++ resolved
@@ -1899,52 +1899,6 @@
         })
     }
 
-<<<<<<< HEAD
-    /// Returns a proof for each segment that is part of a full transaction
-    /// proof.
-    pub fn prove_all_segments(
-        &self,
-        all_stark: &AllStark<F, D>,
-        config: &StarkConfig,
-        generation_inputs: GenerationInputs<F>,
-        max_cpu_len_log: usize,
-        struct_logs: Option<&[Option<Vec<ZeroStructLog>>]>,
-        timing: &mut TimingTree,
-        abort_signal: Option<Arc<AtomicBool>>,
-    ) -> anyhow::Result<Vec<ProverOutputData<F, C, D>>> {
-        features_check(&generation_inputs.clone().trim());
-
-        let segment_iterator =
-            SegmentDataIterator::<F>::new(&generation_inputs, Some(max_cpu_len_log), &struct_logs);
-
-        let mut proofs = vec![];
-
-        for segment_run in segment_iterator {
-            let (_, mut next_data) = segment_run?;
-            let proof = self.prove_segment(
-                all_stark,
-                config,
-                generation_inputs.trim(),
-                &mut next_data,
-                timing,
-                abort_signal.clone(),
-            )?;
-            proofs.push(proof);
-        }
-
-        // Since aggregations require at least two segment proofs, add a dummy proof if
-        // there is only one proof.
-        if proofs.len() == 1 {
-            let mut first_proof = proofs[0].clone();
-            first_proof.is_dummy = true;
-            proofs.push(first_proof);
-        }
-
-        Ok(proofs)
-    }
-
-=======
->>>>>>> c39341d9
     /// From an initial set of STARK proofs passed with their associated
     /// recursive table circuits, generate a recursive transaction proof.
     /// It is aimed at being used when preprocessed table circuits have not been
@@ -2992,13 +2946,17 @@
             config: &StarkConfig,
             generation_inputs: GenerationInputs<F>,
             max_cpu_len_log: usize,
+            struct_logs: Option<&[Option<Vec<ZeroStructLog>>]>,
             timing: &mut TimingTree,
             abort_signal: Option<Arc<AtomicBool>>,
         ) -> anyhow::Result<Vec<ProverOutputData<F, C, D>>> {
             features_check(&generation_inputs.clone().trim());
 
-            let segment_iterator =
-                SegmentDataIterator::<F>::new(&generation_inputs, Some(max_cpu_len_log));
+            let segment_iterator = SegmentDataIterator::<F>::new(
+                &generation_inputs,
+                Some(max_cpu_len_log),
+                &struct_logs,
+            );
 
             let mut proofs = vec![];
 
