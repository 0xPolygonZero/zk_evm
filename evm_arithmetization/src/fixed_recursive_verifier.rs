use core::mem::{self, MaybeUninit};
use core::ops::Range;
use std::collections::BTreeMap;
use std::sync::atomic::AtomicBool;
use std::sync::Arc;

use anyhow::anyhow;
use hashbrown::HashMap;
use itertools::{zip_eq, Itertools};
use mpt_trie::partial_trie::{HashedPartialTrie, Node, PartialTrie};
use plonky2::field::extension::Extendable;
use plonky2::fri::FriParams;
use plonky2::gates::constant::ConstantGate;
use plonky2::gates::noop::NoopGate;
use plonky2::hash::hash_types::{MerkleCapTarget, RichField, NUM_HASH_OUT_ELTS};
use plonky2::iop::challenger::RecursiveChallenger;
use plonky2::iop::target::{BoolTarget, Target};
use plonky2::iop::witness::{PartialWitness, WitnessWrite};
use plonky2::plonk::circuit_builder::CircuitBuilder;
use plonky2::plonk::circuit_data::{
    CircuitConfig, CircuitData, CommonCircuitData, VerifierCircuitData, VerifierCircuitTarget,
};
use plonky2::plonk::config::{AlgebraicHasher, GenericConfig, GenericHashOut};
use plonky2::plonk::proof::{ProofWithPublicInputs, ProofWithPublicInputsTarget};
use plonky2::recursion::cyclic_recursion::check_cyclic_proof_verifier_data;
use plonky2::recursion::dummy_circuit::{cyclic_base_proof, dummy_circuit, dummy_proof};
use plonky2::util::serialization::{
    Buffer, GateSerializer, IoResult, Read, WitnessGeneratorSerializer, Write,
};
use plonky2::util::timing::TimingTree;
use plonky2_util::log2_ceil;
use serde::{Deserialize, Serialize};
use starky::config::StarkConfig;
use starky::cross_table_lookup::{verify_cross_table_lookups_circuit, CrossTableLookup};
use starky::lookup::{get_grand_product_challenge_set_target, GrandProductChallengeSet};
use starky::proof::StarkProofWithMetadata;
use starky::stark::Stark;

use crate::all_stark::{
    all_cross_table_lookups, AllStark, Table, KECCAK_TABLES_INDICES, NUM_TABLES,
};
use crate::cpu::kernel::aggregator::KERNEL;
use crate::generation::segments::{GenerationSegmentData, SegmentDataIterator};
use crate::generation::{GenerationInputs, TrimmedGenerationInputs};
use crate::get_challenges::observe_public_values_target;
use crate::proof::{
    AllProof, BlockHashesTarget, BlockMetadataTarget, BurnAddrTarget, ExtraBlockData,
    ExtraBlockDataTarget, FinalPublicValues, FinalPublicValuesTarget, MemCapTarget, PublicValues,
    PublicValuesTarget, RegistersDataTarget, TrieRoots, TrieRootsTarget, DEFAULT_CAP_LEN,
    TARGET_HASH_SIZE,
};
use crate::prover::{check_abort_signal, features_check, prove};
use crate::recursive_verifier::{
    add_common_recursion_gates, add_virtual_final_public_values_public_input,
    add_virtual_public_values_public_input, get_memory_extra_looking_sum_circuit,
    recursive_stark_circuit, set_final_public_value_targets, set_public_value_targets,
    PlonkWrapperCircuit, PublicInputs, StarkWrapperCircuit,
};
use crate::util::h256_limbs;
use crate::verifier::initial_memory_merkle_cap;

/// The recursion threshold. We end a chain of recursive proofs once we reach
/// this size.
const THRESHOLD_DEGREE_BITS: usize = 13;

/// An internal proof for a segment execution along with its public values,
/// for proper connection with contiguous proofs.
#[derive(Clone, Debug, Deserialize, Serialize)]
#[serde(bound = "")]
pub struct ProofWithPublicValues<F, C, const D: usize>
where
    F: RichField + Extendable<D>,
    C: GenericConfig<D, F = F>,
    C::Hasher: AlgebraicHasher<F>,
{
    /// Public values of this transaction proof.
    pub public_values: PublicValues<F>,
    /// Underlying recursive proof.
    pub intern: ProofWithPublicInputs<F, C, D>,
}

#[derive(Clone)]
pub struct ProverOutputData<F, C, const D: usize>
where
    F: RichField + Extendable<D>,
    C: GenericConfig<D, F = F>,
    C::Hasher: AlgebraicHasher<F>,
{
    /// Flag indicating whether this represents an individual
    /// segment / batch or an aggregation of them.
    pub is_agg: bool,
    /// Flag indicating whether this represents a dummy run. This is specific to
    /// the segment aggregation logic.
    pub is_dummy: bool,
    /// The underlying recursive proof with its public values
    pub proof_with_pvs: ProofWithPublicValues<F, C, D>,
}

/// Contains all recursive circuits used in the system. For each STARK and each
/// initial `degree_bits`, this contains a chain of recursive circuits for
/// shrinking that STARK from `degree_bits` to a constant
/// `THRESHOLD_DEGREE_BITS`. It also contains a special root circuit
/// for combining each STARK's shrunk wrapper proof into a single proof.
#[derive(Eq, PartialEq, Debug)]
pub struct AllRecursiveCircuits<F, C, const D: usize>
where
    F: RichField + Extendable<D>,
    C: GenericConfig<D, F = F>,
    C::Hasher: AlgebraicHasher<F>,
{
    /// The EVM root circuit, which aggregates the (shrunk) per-table recursive
    /// proofs.
    pub root: RootCircuitData<F, C, D>,
    /// The segment aggregation circuit, which verifies that two segment proofs
    /// that can either be root or aggregation proofs.
    pub segment_aggregation: SegmentAggregationCircuitData<F, C, D>,
    /// The transaction batch aggregation circuit, which verifies the
    /// aggregation of two proofs that can either be a segment aggregation
    /// representing a batch of transactions or an aggregation of those
    /// batches.
    pub batch_aggregation: BatchAggregationCircuitData<F, C, D>,
    /// The block circuit, which verifies a transaction aggregation proof and an
    /// optional previous block proof.
    pub block: BlockCircuitData<F, C, D>,
    /// A single wrapping layer on top of a block proof for easy aggregation
    /// with additional block proofs from other chains.
    pub block_wrapper: BlockWrapperCircuitData<F, C, D>,
    /// The two-to-one block aggregation circuit, which verifies two unrelated
    /// block proofs.
    pub two_to_one_block: TwoToOneBlockCircuitData<F, C, D>,
    /// Holds chains of circuits for each table and for each initial
    /// `degree_bits`.
    pub by_table: [RecursiveCircuitsForTable<F, C, D>; NUM_TABLES],
}

/// Data for the EVM root circuit, which is used to combine each STARK's shrunk
/// wrapper proof into a single proof.
#[derive(Eq, PartialEq, Debug)]
pub struct RootCircuitData<F, C, const D: usize>
where
    F: RichField + Extendable<D>,
    C: GenericConfig<D, F = F>,
{
    pub circuit: CircuitData<F, C, D>,
    proof_with_pis: [ProofWithPublicInputsTarget<D>; NUM_TABLES],
    /// For each table, various inner circuits may be used depending on the
    /// initial table size. This target holds the index of the circuit
    /// (within `final_circuits()`) that was used.
    index_verifier_data: [Target; NUM_TABLES],
    /// Public inputs containing public values.
    public_values: PublicValuesTarget,
    /// Public inputs used for cyclic verification. These aren't actually used
    /// for EVM root proofs; the circuit has them just to match the
    /// structure of aggregation proofs.
    cyclic_vk: VerifierCircuitTarget,
    /// We can skip verifying Keccak tables when they are not in use.
    use_keccak_tables: BoolTarget,
}

impl<F, C, const D: usize> RootCircuitData<F, C, D>
where
    F: RichField + Extendable<D>,
    C: GenericConfig<D, F = F>,
{
    fn to_buffer(
        &self,
        buffer: &mut Vec<u8>,
        gate_serializer: &dyn GateSerializer<F, D>,
        generator_serializer: &dyn WitnessGeneratorSerializer<F, D>,
    ) -> IoResult<()> {
        buffer.write_circuit_data(&self.circuit, gate_serializer, generator_serializer)?;
        for proof in &self.proof_with_pis {
            buffer.write_target_proof_with_public_inputs(proof)?;
        }
        for index in self.index_verifier_data {
            buffer.write_target(index)?;
        }
        self.public_values.to_buffer(buffer)?;
        buffer.write_target_verifier_circuit(&self.cyclic_vk)?;
        buffer.write_target_bool(self.use_keccak_tables)?;
        Ok(())
    }

    fn from_buffer(
        buffer: &mut Buffer,
        gate_serializer: &dyn GateSerializer<F, D>,
        generator_serializer: &dyn WitnessGeneratorSerializer<F, D>,
    ) -> IoResult<Self> {
        let circuit = buffer.read_circuit_data(gate_serializer, generator_serializer)?;
        let mut proof_with_pis = Vec::with_capacity(NUM_TABLES);
        for _ in 0..NUM_TABLES {
            proof_with_pis.push(buffer.read_target_proof_with_public_inputs()?);
        }
        let mut index_verifier_data = Vec::with_capacity(NUM_TABLES);
        for _ in 0..NUM_TABLES {
            index_verifier_data.push(buffer.read_target()?);
        }
        let public_values = PublicValuesTarget::from_buffer(buffer)?;
        let cyclic_vk = buffer.read_target_verifier_circuit()?;
        let use_keccak_tables = buffer.read_target_bool()?;

        Ok(Self {
            circuit,
            proof_with_pis: proof_with_pis.try_into().unwrap(),
            index_verifier_data: index_verifier_data.try_into().unwrap(),
            public_values,
            cyclic_vk,
            use_keccak_tables,
        })
    }
}

/// Data for the segment aggregation circuit, which is used to compress two
/// segment proofs into one. Each inner proof can be either an EVM root proof or
/// another segment aggregation proof.
#[derive(Eq, PartialEq, Debug)]
pub struct SegmentAggregationCircuitData<F, C, const D: usize>
where
    F: RichField + Extendable<D>,
    C: GenericConfig<D, F = F>,
{
    pub circuit: CircuitData<F, C, D>,
    lhs: AggregationChildTarget<D>,
    rhs: AggregationChildWithDummyTarget<D>,
    public_values: PublicValuesTarget,
    cyclic_vk: VerifierCircuitTarget,
}

impl<F, C, const D: usize> SegmentAggregationCircuitData<F, C, D>
where
    F: RichField + Extendable<D>,
    C: GenericConfig<D, F = F>,
{
    fn to_buffer(
        &self,
        buffer: &mut Vec<u8>,
        gate_serializer: &dyn GateSerializer<F, D>,
        generator_serializer: &dyn WitnessGeneratorSerializer<F, D>,
    ) -> IoResult<()> {
        buffer.write_circuit_data(&self.circuit, gate_serializer, generator_serializer)?;
        buffer.write_target_verifier_circuit(&self.cyclic_vk)?;
        self.public_values.to_buffer(buffer)?;
        self.lhs.to_buffer(buffer)?;
        self.rhs.to_buffer(buffer)?;
        Ok(())
    }

    fn from_buffer(
        buffer: &mut Buffer,
        gate_serializer: &dyn GateSerializer<F, D>,
        generator_serializer: &dyn WitnessGeneratorSerializer<F, D>,
    ) -> IoResult<Self> {
        let circuit = buffer.read_circuit_data(gate_serializer, generator_serializer)?;
        let cyclic_vk = buffer.read_target_verifier_circuit()?;
        let public_values = PublicValuesTarget::from_buffer(buffer)?;
        let lhs = AggregationChildTarget::from_buffer(buffer)?;
        let rhs = AggregationChildWithDummyTarget::from_buffer(buffer)?;
        Ok(Self {
            circuit,
            lhs,
            rhs,
            public_values,
            cyclic_vk,
        })
    }
}

#[derive(Eq, PartialEq, Debug)]
struct AggregationChildWithDummyTarget<const D: usize> {
    is_agg: BoolTarget,
    is_dummy: BoolTarget,
    agg_proof: ProofWithPublicInputsTarget<D>,
    real_proof: ProofWithPublicInputsTarget<D>,
}

impl<const D: usize> AggregationChildWithDummyTarget<D> {
    fn to_buffer(&self, buffer: &mut Vec<u8>) -> IoResult<()> {
        buffer.write_target_bool(self.is_agg)?;
        buffer.write_target_bool(self.is_dummy)?;
        buffer.write_target_proof_with_public_inputs(&self.agg_proof)?;
        buffer.write_target_proof_with_public_inputs(&self.real_proof)?;
        Ok(())
    }

    fn from_buffer(buffer: &mut Buffer) -> IoResult<Self> {
        let is_agg = buffer.read_target_bool()?;
        let is_dummy = buffer.read_target_bool()?;
        let agg_proof = buffer.read_target_proof_with_public_inputs()?;
        let real_proof = buffer.read_target_proof_with_public_inputs()?;
        Ok(Self {
            is_agg,
            is_dummy,
            agg_proof,
            real_proof,
        })
    }

    // `len_mem_cap` is the length of the Merkle
    // caps for `MemBefore` and `MemAfter`.
    fn public_values<F: RichField + Extendable<D>>(
        &self,
        builder: &mut CircuitBuilder<F, D>,
    ) -> PublicValuesTarget {
        let agg_pv = PublicValuesTarget::from_public_inputs(&self.agg_proof.public_inputs);
        let segment_pv = PublicValuesTarget::from_public_inputs(&self.real_proof.public_inputs);

        PublicValuesTarget::select(builder, self.is_agg, agg_pv, segment_pv)
    }
}

/// Data for the transaction aggregation circuit, which is used to compress two
/// proofs into one. Each inner proof can be either a segment aggregation proof
/// or another transaction aggregation proof.
#[derive(Eq, PartialEq, Debug)]
pub struct BatchAggregationCircuitData<F, C, const D: usize>
where
    F: RichField + Extendable<D>,
    C: GenericConfig<D, F = F>,
{
    pub circuit: CircuitData<F, C, D>,
    lhs: AggregationChildTarget<D>,
    rhs: AggregationChildTarget<D>,
    public_values: PublicValuesTarget,
    cyclic_vk: VerifierCircuitTarget,
}

impl<F, C, const D: usize> BatchAggregationCircuitData<F, C, D>
where
    F: RichField + Extendable<D>,
    C: GenericConfig<D, F = F>,
{
    fn to_buffer(
        &self,
        buffer: &mut Vec<u8>,
        gate_serializer: &dyn GateSerializer<F, D>,
        generator_serializer: &dyn WitnessGeneratorSerializer<F, D>,
    ) -> IoResult<()> {
        buffer.write_circuit_data(&self.circuit, gate_serializer, generator_serializer)?;
        buffer.write_target_verifier_circuit(&self.cyclic_vk)?;
        self.public_values.to_buffer(buffer)?;
        self.lhs.to_buffer(buffer)?;
        self.rhs.to_buffer(buffer)?;
        Ok(())
    }

    fn from_buffer(
        buffer: &mut Buffer,
        gate_serializer: &dyn GateSerializer<F, D>,
        generator_serializer: &dyn WitnessGeneratorSerializer<F, D>,
    ) -> IoResult<Self> {
        let circuit = buffer.read_circuit_data(gate_serializer, generator_serializer)?;
        let cyclic_vk = buffer.read_target_verifier_circuit()?;
        let public_values = PublicValuesTarget::from_buffer(buffer)?;
        let lhs = AggregationChildTarget::from_buffer(buffer)?;
        let rhs = AggregationChildTarget::from_buffer(buffer)?;
        Ok(Self {
            circuit,
            lhs,
            rhs,
            public_values,
            cyclic_vk,
        })
    }
}

#[derive(Eq, PartialEq, Debug)]
struct AggregationChildTarget<const D: usize> {
    is_agg: BoolTarget,
    agg_proof: ProofWithPublicInputsTarget<D>,
    base_proof: ProofWithPublicInputsTarget<D>,
}

impl<const D: usize> AggregationChildTarget<D> {
    fn to_buffer(&self, buffer: &mut Vec<u8>) -> IoResult<()> {
        buffer.write_target_bool(self.is_agg)?;
        buffer.write_target_proof_with_public_inputs(&self.agg_proof)?;
        buffer.write_target_proof_with_public_inputs(&self.base_proof)?;
        Ok(())
    }

    fn from_buffer(buffer: &mut Buffer) -> IoResult<Self> {
        let is_agg = buffer.read_target_bool()?;
        let agg_proof = buffer.read_target_proof_with_public_inputs()?;
        let base_proof = buffer.read_target_proof_with_public_inputs()?;
        Ok(Self {
            is_agg,
            agg_proof,
            base_proof,
        })
    }

    fn public_values<F: RichField + Extendable<D>>(
        &self,
        builder: &mut CircuitBuilder<F, D>,
    ) -> PublicValuesTarget {
        let agg_pv = PublicValuesTarget::from_public_inputs(&self.agg_proof.public_inputs);
        let base_pv = PublicValuesTarget::from_public_inputs(&self.base_proof.public_inputs);
        PublicValuesTarget::select(builder, self.is_agg, agg_pv, base_pv)
    }

    fn public_inputs<F: RichField + Extendable<D>>(
        &self,
        builder: &mut CircuitBuilder<F, D>,
    ) -> Vec<Target> {
        zip_eq(
            &self.agg_proof.public_inputs,
            &self.base_proof.public_inputs,
        )
        .map(|(&agg_pv, &base_pv)| builder.select(self.is_agg, agg_pv, base_pv))
        .collect()
    }
}

/// Data for the block circuit, which is used to generate a final block proof,
/// and compress it with an optional parent proof if present.
#[derive(Eq, PartialEq, Debug)]
pub struct BlockCircuitData<F, C, const D: usize>
where
    F: RichField + Extendable<D>,
    C: GenericConfig<D, F = F>,
{
    pub circuit: CircuitData<F, C, D>,
    has_parent_block: BoolTarget,
    parent_block_proof: ProofWithPublicInputsTarget<D>,
    agg_root_proof: ProofWithPublicInputsTarget<D>,
    public_values: PublicValuesTarget,
    cyclic_vk: VerifierCircuitTarget,
}

impl<F, C, const D: usize> BlockCircuitData<F, C, D>
where
    F: RichField + Extendable<D>,
    C: GenericConfig<D, F = F>,
{
    fn to_buffer(
        &self,
        buffer: &mut Vec<u8>,
        gate_serializer: &dyn GateSerializer<F, D>,
        generator_serializer: &dyn WitnessGeneratorSerializer<F, D>,
    ) -> IoResult<()> {
        buffer.write_circuit_data(&self.circuit, gate_serializer, generator_serializer)?;
        buffer.write_target_bool(self.has_parent_block)?;
        buffer.write_target_proof_with_public_inputs(&self.parent_block_proof)?;
        buffer.write_target_proof_with_public_inputs(&self.agg_root_proof)?;
        self.public_values.to_buffer(buffer)?;
        buffer.write_target_verifier_circuit(&self.cyclic_vk)?;
        Ok(())
    }

    fn from_buffer(
        buffer: &mut Buffer,
        gate_serializer: &dyn GateSerializer<F, D>,
        generator_serializer: &dyn WitnessGeneratorSerializer<F, D>,
    ) -> IoResult<Self> {
        let circuit = buffer.read_circuit_data(gate_serializer, generator_serializer)?;
        let has_parent_block = buffer.read_target_bool()?;
        let parent_block_proof = buffer.read_target_proof_with_public_inputs()?;
        let agg_root_proof = buffer.read_target_proof_with_public_inputs()?;
        let public_values = PublicValuesTarget::from_buffer(buffer)?;
        let cyclic_vk = buffer.read_target_verifier_circuit()?;
        Ok(Self {
            circuit,
            has_parent_block,
            parent_block_proof,
            agg_root_proof,
            public_values,
            cyclic_vk,
        })
    }
}

/// Data for the block wrapper circuit, which is used to generate a wrapped
/// final block proof and obfuscate the remaining private elements of a chain.
#[derive(Eq, PartialEq, Debug)]
pub struct BlockWrapperCircuitData<F, C, const D: usize>
where
    F: RichField + Extendable<D>,
    C: GenericConfig<D, F = F>,
{
    pub circuit: CircuitData<F, C, D>,
    parent_block_proof: ProofWithPublicInputsTarget<D>,
    public_values: FinalPublicValuesTarget,
    cyclic_vk: VerifierCircuitTarget,
}

impl<F, C, const D: usize> BlockWrapperCircuitData<F, C, D>
where
    F: RichField + Extendable<D>,
    C: GenericConfig<D, F = F>,
{
    fn to_buffer(
        &self,
        buffer: &mut Vec<u8>,
        gate_serializer: &dyn GateSerializer<F, D>,
        generator_serializer: &dyn WitnessGeneratorSerializer<F, D>,
    ) -> IoResult<()> {
        buffer.write_circuit_data(&self.circuit, gate_serializer, generator_serializer)?;
        buffer.write_target_proof_with_public_inputs(&self.parent_block_proof)?;
        buffer.write_target_verifier_circuit(&self.cyclic_vk)?;
        self.public_values.to_buffer(buffer)
    }

    fn from_buffer(
        buffer: &mut Buffer,
        gate_serializer: &dyn GateSerializer<F, D>,
        generator_serializer: &dyn WitnessGeneratorSerializer<F, D>,
    ) -> IoResult<Self> {
        let circuit = buffer.read_circuit_data(gate_serializer, generator_serializer)?;
        let parent_block_proof = buffer.read_target_proof_with_public_inputs()?;
        let cyclic_vk = buffer.read_target_verifier_circuit()?;
        let public_values = FinalPublicValuesTarget::from_buffer(buffer)?;

        Ok(Self {
            circuit,
            parent_block_proof,
            public_values,
            cyclic_vk,
        })
    }
}

/// Data for the two-to-one block circuit, which is used to generate a
/// proof of two unrelated proofs.
#[derive(Eq, PartialEq, Debug)]
pub struct TwoToOneBlockCircuitData<F, C, const D: usize>
where
    F: RichField + Extendable<D>,
    C: GenericConfig<D, F = F>,
{
    pub circuit: CircuitData<F, C, D>,
    lhs: AggregationChildTarget<D>,
    rhs: AggregationChildTarget<D>,
    cyclic_vk: VerifierCircuitTarget,
}

impl<F, C, const D: usize> TwoToOneBlockCircuitData<F, C, D>
where
    F: RichField + Extendable<D>,
    C: GenericConfig<D, F = F>,
{
    fn to_buffer(
        &self,
        buffer: &mut Vec<u8>,
        gate_serializer: &dyn GateSerializer<F, D>,
        generator_serializer: &dyn WitnessGeneratorSerializer<F, D>,
    ) -> IoResult<()> {
        buffer.write_circuit_data(&self.circuit, gate_serializer, generator_serializer)?;
        self.lhs.to_buffer(buffer)?;
        self.rhs.to_buffer(buffer)?;
        buffer.write_target_verifier_circuit(&self.cyclic_vk)?;
        Ok(())
    }

    fn from_buffer(
        buffer: &mut Buffer,
        gate_serializer: &dyn GateSerializer<F, D>,
        generator_serializer: &dyn WitnessGeneratorSerializer<F, D>,
    ) -> IoResult<Self> {
        let circuit = buffer.read_circuit_data(gate_serializer, generator_serializer)?;
        let lhs = AggregationChildTarget::from_buffer(buffer)?;
        let rhs = AggregationChildTarget::from_buffer(buffer)?;
        let cyclic_vk = buffer.read_target_verifier_circuit()?;
        Ok(Self {
            circuit,
            lhs,
            rhs,
            cyclic_vk,
        })
    }
}

impl<F, C, const D: usize> AllRecursiveCircuits<F, C, D>
where
    F: RichField + Extendable<D>,
    C: GenericConfig<D, F = F> + 'static,
    C::Hasher: AlgebraicHasher<F>,
{
    /// Serializes all these preprocessed circuits into a sequence of bytes.
    ///
    /// # Arguments
    ///
    /// - `skip_tables`: a boolean indicating whether to serialize only the
    ///   upper circuits or the entire prover state, including recursive
    ///   circuits to shrink STARK proofs.
    /// - `gate_serializer`: a custom gate serializer needed to serialize
    ///   recursive circuits common data.
    /// - `generator_serializer`: a custom generator serializer needed to
    ///   serialize recursive circuits proving data.
    pub fn to_bytes(
        &self,
        skip_tables: bool,
        gate_serializer: &dyn GateSerializer<F, D>,
        generator_serializer: &dyn WitnessGeneratorSerializer<F, D>,
    ) -> IoResult<Vec<u8>> {
        // TODO: would be better to initialize it dynamically based on the supported max
        // degree.
        let mut buffer = Vec::with_capacity(1 << 34);
        self.root
            .to_buffer(&mut buffer, gate_serializer, generator_serializer)?;
        self.segment_aggregation
            .to_buffer(&mut buffer, gate_serializer, generator_serializer)?;
        self.batch_aggregation
            .to_buffer(&mut buffer, gate_serializer, generator_serializer)?;
        self.block
            .to_buffer(&mut buffer, gate_serializer, generator_serializer)?;
        self.block_wrapper
            .to_buffer(&mut buffer, gate_serializer, generator_serializer)?;
        self.two_to_one_block
            .to_buffer(&mut buffer, gate_serializer, generator_serializer)?;
        if !skip_tables {
            for table in &self.by_table {
                table.to_buffer(&mut buffer, gate_serializer, generator_serializer)?;
            }
        }
        Ok(buffer)
    }

    /// Deserializes a sequence of bytes into an entire prover state containing
    /// all recursive circuits.
    ///
    /// # Arguments
    ///
    /// - `bytes`: a slice of bytes to deserialize this prover state from.
    /// - `skip_tables`: a boolean indicating whether to deserialize only the
    ///   upper circuits or the entire prover state, including recursive
    ///   circuits to shrink STARK proofs.
    /// - `gate_serializer`: a custom gate serializer needed to serialize
    ///   recursive circuits common data.
    /// - `generator_serializer`: a custom generator serializer needed to
    ///   serialize recursive circuits proving data.
    pub fn from_bytes(
        bytes: &[u8],
        skip_tables: bool,
        gate_serializer: &dyn GateSerializer<F, D>,
        generator_serializer: &dyn WitnessGeneratorSerializer<F, D>,
    ) -> IoResult<Self> {
        let mut buffer = Buffer::new(bytes);
        let root =
            RootCircuitData::from_buffer(&mut buffer, gate_serializer, generator_serializer)?;
        let segment_aggregation = SegmentAggregationCircuitData::from_buffer(
            &mut buffer,
            gate_serializer,
            generator_serializer,
        )?;
        let batch_aggregation = BatchAggregationCircuitData::from_buffer(
            &mut buffer,
            gate_serializer,
            generator_serializer,
        )?;
        let block =
            BlockCircuitData::from_buffer(&mut buffer, gate_serializer, generator_serializer)?;
        let block_wrapper = BlockWrapperCircuitData::from_buffer(
            &mut buffer,
            gate_serializer,
            generator_serializer,
        )?;
        let two_to_one_block = TwoToOneBlockCircuitData::from_buffer(
            &mut buffer,
            gate_serializer,
            generator_serializer,
        )?;

        let by_table = match skip_tables {
            true => (0..NUM_TABLES)
                .map(|_| RecursiveCircuitsForTable {
                    by_stark_size: BTreeMap::default(),
                })
                .collect_vec()
                .try_into()
                .unwrap(),
            false => {
                // Tricky use of MaybeUninit to remove the need for implementing Debug
                // for all underlying types, necessary to convert a by_table Vec to an array.
                let mut by_table: [MaybeUninit<RecursiveCircuitsForTable<F, C, D>>; NUM_TABLES] =
                    unsafe { MaybeUninit::uninit().assume_init() };
                for table in &mut by_table[..] {
                    let value = RecursiveCircuitsForTable::from_buffer(
                        &mut buffer,
                        gate_serializer,
                        generator_serializer,
                    )?;
                    *table = MaybeUninit::new(value);
                }
                unsafe {
                    mem::transmute::<
                        [std::mem::MaybeUninit<RecursiveCircuitsForTable<F, C, D>>; NUM_TABLES],
                        [RecursiveCircuitsForTable<F, C, D>; NUM_TABLES],
                    >(by_table)
                }
            }
        };

        Ok(Self {
            root,
            segment_aggregation,
            batch_aggregation,
            block,
            block_wrapper,
            two_to_one_block,
            by_table,
        })
    }

    /// Preprocess all recursive circuits used by the system.
    ///
    /// # Arguments
    ///
    /// - `all_stark`: a structure defining the logic of all STARK modules and
    ///   their associated cross-table lookups.
    /// - `degree_bits_ranges`: the logarithmic ranges to be supported for the
    ///   recursive tables.
    ///
    /// Transactions may yield arbitrary trace lengths for each STARK module
    /// (within some bounds), unknown prior generating the witness to create
    /// a proof. Thus, for each STARK module, we construct a map from
    /// `2^{degree_bits} = length` to a chain of shrinking recursion circuits,
    /// starting from that length, for each `degree_bits` in the range specified
    /// for this STARK module. Specifying a wide enough range allows a
    /// prover to cover all possible scenarios.
    /// - `stark_config`: the configuration to be used for the STARK prover. It
    ///   will usually be a fast one yielding large proofs.
    pub fn new(
        all_stark: &AllStark<F, D>,
        degree_bits_ranges: &[Range<usize>; NUM_TABLES],
        stark_config: &StarkConfig,
    ) -> Self {
        // Sanity check on the provided config
        assert_eq!(DEFAULT_CAP_LEN, 1 << stark_config.fri_config.cap_height);

        macro_rules! create_recursive_circuit {
            ($table_enum:expr, $stark_field:ident) => {
                RecursiveCircuitsForTable::new(
                    $table_enum,
                    &all_stark.$stark_field,
                    degree_bits_ranges[*$table_enum].clone(),
                    &all_stark.cross_table_lookups,
                    stark_config,
                )
            };
        }

        let arithmetic = create_recursive_circuit!(Table::Arithmetic, arithmetic_stark);
        let byte_packing = create_recursive_circuit!(Table::BytePacking, byte_packing_stark);
        let cpu = create_recursive_circuit!(Table::Cpu, cpu_stark);
        let keccak = create_recursive_circuit!(Table::Keccak, keccak_stark);
        let keccak_sponge = create_recursive_circuit!(Table::KeccakSponge, keccak_sponge_stark);
        let logic = create_recursive_circuit!(Table::Logic, logic_stark);
        let memory = create_recursive_circuit!(Table::Memory, memory_stark);
        let mem_before = create_recursive_circuit!(Table::MemBefore, mem_before_stark);
        let mem_after = create_recursive_circuit!(Table::MemAfter, mem_after_stark);

        #[cfg(feature = "cdk_erigon")]
        let poseidon = create_recursive_circuit!(Table::Poseidon, poseidon_stark);

        let by_table = [
            arithmetic,
            byte_packing,
            cpu,
            keccak,
            keccak_sponge,
            logic,
            memory,
            mem_before,
            mem_after,
            #[cfg(feature = "cdk_erigon")]
            poseidon,
        ];

        let root = Self::create_segment_circuit(&by_table, stark_config);
        let segment_aggregation = Self::create_segment_aggregation_circuit(&root);
        let batch_aggregation =
            Self::create_batch_aggregation_circuit(&segment_aggregation, stark_config);
        let block = Self::create_block_circuit(&batch_aggregation);
        let block_wrapper = Self::create_block_wrapper_circuit(&block);
        let two_to_one_block = Self::create_two_to_one_block_circuit(&block_wrapper);

        Self {
            root,
            segment_aggregation,
            batch_aggregation,
            block,
            block_wrapper,
            two_to_one_block,
            by_table,
        }
    }

    /// Outputs the `VerifierCircuitData` needed to verify any block proof
    /// generated by an honest prover.
    /// While the [`AllRecursiveCircuits`] prover state can also verify proofs,
    /// verifiers only need a fraction of the state to verify proofs. This
    /// allows much less powerful entities to behave as verifiers, by only
    /// loading the necessary data to verify block proofs.
    ///
    /// # Usage
    ///
    /// ```ignore
    /// let prover_state = AllRecursiveCircuits { ... };
    /// let verifier_state = prover_state.final_verifier_data();
    ///
    /// // Verify a provided block proof
    /// assert!(verifier_state.verify(&block_proof).is_ok());
    /// ```
    pub fn final_verifier_data(&self) -> VerifierCircuitData<F, C, D> {
        self.block.circuit.verifier_data()
    }

    fn create_segment_circuit(
        by_table: &[RecursiveCircuitsForTable<F, C, D>; NUM_TABLES],
        stark_config: &StarkConfig,
    ) -> RootCircuitData<F, C, D> {
        let inner_common_data: [_; NUM_TABLES] =
            core::array::from_fn(|i| &by_table[i].final_circuits()[0].common);

        let mut builder = CircuitBuilder::new(CircuitConfig::standard_recursion_config());

        let use_keccak_tables = builder.add_virtual_bool_target_safe();
        let skip_keccak_tables = builder.not(use_keccak_tables);
        let public_values = add_virtual_public_values_public_input(&mut builder);

        let recursive_proofs =
            core::array::from_fn(|i| builder.add_virtual_proof_with_pis(inner_common_data[i]));
        let pis: [_; NUM_TABLES] = core::array::from_fn(|i| {
            PublicInputs::<Target, <C::Hasher as AlgebraicHasher<F>>::AlgebraicPermutation>::from_vec(
                &recursive_proofs[i].public_inputs,
                stark_config,
            )
        });
        let index_verifier_data = core::array::from_fn(|_i| builder.add_virtual_target());

        let mut challenger = RecursiveChallenger::<F, C::Hasher, D>::new(&mut builder);
        for pi in &pis {
            for h in &pi.trace_cap {
                challenger.observe_elements(h);
            }
        }

        // Ensures that the trace cap is set to 0 when skipping Keccak tables.
        for i in KECCAK_TABLES_INDICES {
            for h in &pis[i].trace_cap {
                for t in h {
                    let trace_cap_check = builder.mul(skip_keccak_tables.target, *t);
                    builder.assert_zero(trace_cap_check);
                }
            }
        }

        observe_public_values_target::<F, C, D>(&mut challenger, &public_values);

        let ctl_challenges = get_grand_product_challenge_set_target(
            &mut builder,
            &mut challenger,
            stark_config.num_challenges,
        );
        // Check that the correct CTL challenges are used in every proof.
        for (i, pi) in pis.iter().enumerate() {
            for j in 0..stark_config.num_challenges {
                if KECCAK_TABLES_INDICES.contains(&i) {
                    // Ensures that the correct CTL challenges are used in Keccak tables when
                    // `enable_keccak_tables` is true.
                    builder.conditional_assert_eq(
                        use_keccak_tables.target,
                        ctl_challenges.challenges[j].beta,
                        pi.ctl_challenges.challenges[j].beta,
                    );
                    builder.conditional_assert_eq(
                        use_keccak_tables.target,
                        ctl_challenges.challenges[j].gamma,
                        pi.ctl_challenges.challenges[j].gamma,
                    );
                } else {
                    builder.connect(
                        ctl_challenges.challenges[j].beta,
                        pi.ctl_challenges.challenges[j].beta,
                    );
                    builder.connect(
                        ctl_challenges.challenges[j].gamma,
                        pi.ctl_challenges.challenges[j].gamma,
                    );
                }
            }
        }

        let state = challenger.compact(&mut builder);
        for (&before, &s) in zip_eq(state.as_ref(), pis[0].challenger_state_before.as_ref()) {
            builder.connect(before, s);
        }
        // Check that the challenger state is consistent between proofs.
        let mut prev_state = pis[0].challenger_state_after.as_ref().to_vec();
        let state_len = prev_state.len();
        for i in 1..NUM_TABLES {
            let current_state_before = pis[i].challenger_state_before.as_ref();
            let current_state_after = pis[i].challenger_state_after.as_ref();
            for j in 0..state_len {
                if KECCAK_TABLES_INDICES.contains(&i) {
                    // Ensure the challenger state:
                    // 1) prev == current_before when using Keccak
                    builder.conditional_assert_eq(
                        use_keccak_tables.target,
                        prev_state[j],
                        current_state_before[j],
                    );
                    // 2) Update prev <- current_after when using Keccak
                    // 3) Keep prev <- prev when skipping Keccak
                    prev_state[j] =
                        builder.select(use_keccak_tables, current_state_after[j], prev_state[j]);
                } else {
                    builder.connect(prev_state[j], current_state_before[j]);
                    prev_state[j] = current_state_after[j];
                }
            }
        }

        // Extra sums to add to the looked last value.
        // Only necessary for the Memory values.
        let mut extra_looking_sums =
            vec![vec![builder.zero(); stark_config.num_challenges]; NUM_TABLES];

        // Memory
        extra_looking_sums[*Table::Memory] = (0..stark_config.num_challenges)
            .map(|c| {
                get_memory_extra_looking_sum_circuit(
                    &mut builder,
                    &public_values,
                    ctl_challenges.challenges[c],
                )
            })
            .collect_vec();

        // Ensure that when Keccak tables are skipped, the Keccak tables' ctl_zs_first
        // are all zeros.
        for &i in KECCAK_TABLES_INDICES.iter() {
            for &t in pis[i].ctl_zs_first.iter() {
                let ctl_check = builder.mul(skip_keccak_tables.target, t);
                builder.assert_zero(ctl_check);
            }
        }

        // Verify the CTL checks.
        verify_cross_table_lookups_circuit::<F, D, NUM_TABLES>(
            &mut builder,
            all_cross_table_lookups(),
            pis.map(|p| p.ctl_zs_first),
            Some(&extra_looking_sums),
            stark_config,
        );

        for (i, table_circuits) in by_table.iter().enumerate() {
            let final_circuits = table_circuits.final_circuits();
            for final_circuit in &final_circuits {
                assert_eq!(
                    &final_circuit.common, inner_common_data[i],
                    "common_data mismatch"
                );
            }
            let mut possible_vks = final_circuits
                .into_iter()
                .map(|c| builder.constant_verifier_data(&c.verifier_only))
                .collect_vec();
            // random_access_verifier_data expects a vector whose length is a power of two.
            // To satisfy this, we will just add some duplicates of the first VK.
            while !possible_vks.len().is_power_of_two() {
                possible_vks.push(possible_vks[0].clone());
            }
            let inner_verifier_data =
                builder.random_access_verifier_data(index_verifier_data[i], possible_vks);

            if KECCAK_TABLES_INDICES.contains(&i) {
                builder
                    .conditionally_verify_proof_or_dummy::<C>(
                        use_keccak_tables,
                        &recursive_proofs[i],
                        &inner_verifier_data,
                        inner_common_data[i],
                    )
                    .expect("Unable conditionally verify Keccak proofs in the root circuit");
            } else {
                builder.verify_proof::<C>(
                    &recursive_proofs[i],
                    &inner_verifier_data,
                    inner_common_data[i],
                );
            }
        }

        let merkle_before =
            MemCapTarget::from_public_inputs(&recursive_proofs[*Table::MemBefore].public_inputs);
        let merkle_after =
            MemCapTarget::from_public_inputs(&recursive_proofs[*Table::MemAfter].public_inputs);
        // Connect Memory before and after the execution with
        // the public values.
        MemCapTarget::connect(
            &mut builder,
            public_values.mem_before.clone(),
            merkle_before,
        );
        MemCapTarget::connect(&mut builder, public_values.mem_after.clone(), merkle_after);
        // We want EVM root proofs to have the exact same structure as aggregation
        // proofs, so we add public inputs for cyclic verification, even though
        // they'll be ignored.
        let cyclic_vk = builder.add_verifier_data_public_inputs();

        builder.add_gate(
            ConstantGate::new(inner_common_data[0].config.num_constants),
            vec![],
        );

        RootCircuitData {
            circuit: builder.build::<C>(),
            proof_with_pis: recursive_proofs,
            index_verifier_data,
            public_values,
            cyclic_vk,
            use_keccak_tables,
        }
    }

    fn create_segment_aggregation_circuit(
        root: &RootCircuitData<F, C, D>,
    ) -> SegmentAggregationCircuitData<F, C, D> {
        let mut builder = CircuitBuilder::<F, D>::new(root.circuit.common.config.clone());
        let public_values = add_virtual_public_values_public_input(&mut builder);
        let cyclic_vk = builder.add_verifier_data_public_inputs();

        // The right hand side child might be dummy.
        let lhs_segment = Self::add_segment_agg_child(&mut builder, root);
        let rhs_segment = Self::add_segment_agg_child_with_dummy(
            &mut builder,
            root,
            lhs_segment.base_proof.clone(),
        );

        let lhs_pv = lhs_segment.public_values(&mut builder);
        let rhs_pv = rhs_segment.public_values(&mut builder);

        let is_dummy = rhs_segment.is_dummy;
        let one = builder.one();
        let is_not_dummy = builder.sub(one, is_dummy.target);
        let is_not_dummy = BoolTarget::new_unsafe(is_not_dummy);

        // Always connect the lhs to the aggregation public values.
        TrieRootsTarget::connect(
            &mut builder,
            public_values.trie_roots_before,
            lhs_pv.trie_roots_before,
        );
        TrieRootsTarget::connect(
            &mut builder,
            public_values.trie_roots_after,
            lhs_pv.trie_roots_after,
        );
        BlockMetadataTarget::connect(
            &mut builder,
            public_values.block_metadata,
            lhs_pv.block_metadata,
        );
        BlockHashesTarget::connect(
            &mut builder,
            public_values.block_hashes,
            lhs_pv.block_hashes,
        );
        ExtraBlockDataTarget::connect(
            &mut builder,
            public_values.extra_block_data,
            lhs_pv.extra_block_data,
        );
        RegistersDataTarget::connect(
            &mut builder,
            public_values.registers_before.clone(),
            lhs_pv.registers_before.clone(),
        );
        MemCapTarget::connect(
            &mut builder,
            public_values.mem_before.clone(),
            lhs_pv.mem_before.clone(),
        );

        // If the rhs is a real proof, all the block metadata must be the same for both
        // segments. It is also the case for the extra block data.
        TrieRootsTarget::conditional_assert_eq(
            &mut builder,
            is_not_dummy,
            public_values.trie_roots_before,
            rhs_pv.trie_roots_before,
        );
        TrieRootsTarget::conditional_assert_eq(
            &mut builder,
            is_not_dummy,
            public_values.trie_roots_after,
            rhs_pv.trie_roots_after,
        );

        // Connect the burn address targets.
        #[cfg(feature = "cdk_erigon")]
        {
            BurnAddrTarget::conditional_assert_eq(
                &mut builder,
                is_not_dummy,
                lhs_pv.burn_addr,
                rhs_pv.burn_addr.clone(),
            );
            BurnAddrTarget::conditional_assert_eq(
                &mut builder,
                is_not_dummy,
                public_values.burn_addr.clone(),
                rhs_pv.burn_addr,
            );
        }

        BlockMetadataTarget::conditional_assert_eq(
            &mut builder,
            is_not_dummy,
            public_values.block_metadata,
            rhs_pv.block_metadata,
        );
        BlockHashesTarget::conditional_assert_eq(
            &mut builder,
            is_not_dummy,
            public_values.block_hashes,
            rhs_pv.block_hashes,
        );
        ExtraBlockDataTarget::conditional_assert_eq(
            &mut builder,
            is_not_dummy,
            public_values.extra_block_data,
            rhs_pv.extra_block_data,
        );

        // If the rhs is a real proof: Connect registers and merkle caps between
        // segments.
        RegistersDataTarget::conditional_assert_eq(
            &mut builder,
            is_not_dummy,
            public_values.registers_after.clone(),
            rhs_pv.registers_after.clone(),
        );
        RegistersDataTarget::conditional_assert_eq(
            &mut builder,
            is_not_dummy,
            lhs_pv.registers_after.clone(),
            rhs_pv.registers_before.clone(),
        );
        MemCapTarget::conditional_assert_eq(
            &mut builder,
            is_not_dummy,
            public_values.mem_after.clone(),
            rhs_pv.mem_after.clone(),
        );
        MemCapTarget::conditional_assert_eq(
            &mut builder,
            is_not_dummy,
            lhs_pv.mem_after.clone(),
            rhs_pv.mem_before.clone(),
        );

        // If the rhs is a dummy, then the lhs must be a segment.
        let constr = builder.mul(is_dummy.target, lhs_segment.is_agg.target);
        builder.assert_zero(constr);

        // If the rhs is a dummy, then the aggregation PVs are equal to the lhs PVs.
        MemCapTarget::conditional_assert_eq(
            &mut builder,
            is_dummy,
            public_values.mem_after.clone(),
            lhs_pv.mem_after,
        );
        RegistersDataTarget::conditional_assert_eq(
            &mut builder,
            is_dummy,
            public_values.registers_after.clone(),
            lhs_pv.registers_after,
        );

        // Pad to match the root circuit's degree.
        while log2_ceil(builder.num_gates()) < root.circuit.common.degree_bits() {
            builder.add_gate(NoopGate, vec![]);
        }

        let circuit = builder.build::<C>();
        SegmentAggregationCircuitData {
            circuit,
            lhs: lhs_segment,
            rhs: rhs_segment,
            public_values,
            cyclic_vk,
        }
    }

    fn create_batch_aggregation_circuit(
        agg: &SegmentAggregationCircuitData<F, C, D>,
        stark_config: &StarkConfig,
    ) -> BatchAggregationCircuitData<F, C, D> {
        // Create a circuit for the aggregation of two transactions.

        let mut builder = CircuitBuilder::<F, D>::new(agg.circuit.common.config.clone());
        let public_values = add_virtual_public_values_public_input(&mut builder);
        let cyclic_vk = builder.add_verifier_data_public_inputs();

        let lhs_batch_proof = Self::add_batch_agg_child(&mut builder, agg);
        let rhs_batch_proof = Self::add_batch_agg_child(&mut builder, agg);

        let lhs_pv = lhs_batch_proof.public_values(&mut builder);
        let rhs_pv = rhs_batch_proof.public_values(&mut builder);

        // Connect all block hash values
        BlockHashesTarget::connect(
            &mut builder,
            public_values.block_hashes,
            rhs_pv.block_hashes,
        );
        BlockHashesTarget::connect(
            &mut builder,
            public_values.block_hashes,
            lhs_pv.block_hashes,
        );
        // Connect all block metadata values.
        BlockMetadataTarget::connect(
            &mut builder,
            public_values.block_metadata,
            rhs_pv.block_metadata,
        );
        BlockMetadataTarget::connect(
            &mut builder,
            public_values.block_metadata,
            lhs_pv.block_metadata,
        );
        // Connect aggregation `trie_roots_after` with rhs `trie_roots_after`.
        TrieRootsTarget::connect(
            &mut builder,
            public_values.trie_roots_after,
            rhs_pv.trie_roots_after,
        );
        // Connect lhs `trie_roots_after` with rhs `trie_roots_before`.
        TrieRootsTarget::connect(
            &mut builder,
            lhs_pv.trie_roots_after,
            rhs_pv.trie_roots_before,
        );
        // Connect lhs `trie_roots_before` with public values `trie_roots_before`.
        TrieRootsTarget::connect(
            &mut builder,
            public_values.trie_roots_before,
            lhs_pv.trie_roots_before,
        );

        // Connect the burn address targets.
        #[cfg(feature = "cdk_erigon")]
        {
            BurnAddrTarget::connect(
                &mut builder,
                lhs_pv.burn_addr.clone(),
                rhs_pv.burn_addr.clone(),
            );
            BurnAddrTarget::connect(
                &mut builder,
                public_values.burn_addr.clone(),
                rhs_pv.burn_addr.clone(),
            );
        }

        Self::connect_extra_public_values(
            &mut builder,
            &public_values.extra_block_data,
            &lhs_pv.extra_block_data,
            &rhs_pv.extra_block_data,
        );

        // We check the registers before and after for the current aggregation.
        RegistersDataTarget::connect(
            &mut builder,
            public_values.registers_after.clone(),
            rhs_pv.registers_after.clone(),
        );

        RegistersDataTarget::connect(
            &mut builder,
            public_values.registers_before.clone(),
            lhs_pv.registers_before.clone(),
        );

        // Check the initial and final register values.
        Self::connect_initial_final_segment(&mut builder, &rhs_pv);
        Self::connect_initial_final_segment(&mut builder, &lhs_pv);

        // Check the initial `MemBefore` `MerkleCap` value.
        Self::check_init_merkle_cap(&mut builder, &rhs_pv, stark_config);
        Self::check_init_merkle_cap(&mut builder, &lhs_pv, stark_config);

        while log2_ceil(builder.num_gates()) < agg.circuit.common.degree_bits() {
            builder.add_gate(NoopGate, vec![]);
        }

        let circuit = builder.build::<C>();
        BatchAggregationCircuitData {
            circuit,
            lhs: lhs_batch_proof,
            rhs: rhs_batch_proof,
            public_values,
            cyclic_vk,
        }
    }

    /// Extend a circuit to verify one of two proofs.
    ///
    /// # Arguments
    ///
    /// - `builder`: The circuit builder object.
    /// - `base_circuit`: Circuit data describing the circuit of the base proof.
    ///
    /// # Outputs
    ///
    /// Returns a [`TwoToOneBlockChildTarget<D>`] object.
    fn add_agg_child(
        builder: &mut CircuitBuilder<F, D>,
        base_circuit: &CircuitData<F, C, D>,
    ) -> AggregationChildTarget<D> {
        let common = &base_circuit.common;
        let base_vk = builder.constant_verifier_data(&base_circuit.verifier_only);
        let is_agg = builder.add_virtual_bool_target_safe();
        let agg_proof = builder.add_virtual_proof_with_pis(common);
        let base_proof = builder.add_virtual_proof_with_pis(common);
        builder
            .conditionally_verify_cyclic_proof::<C>(
                is_agg,
                &agg_proof,
                &base_proof,
                &base_vk,
                common,
            )
            .expect("Failed to build cyclic recursion circuit");
        AggregationChildTarget {
            is_agg,
            agg_proof,
            base_proof,
        }
    }

    fn check_init_merkle_cap(
        builder: &mut CircuitBuilder<F, D>,
        x: &PublicValuesTarget,
        stark_config: &StarkConfig,
    ) where
        F: RichField + Extendable<D>,
    {
        let cap = initial_memory_merkle_cap::<F, C, D>(
            stark_config.fri_config.rate_bits,
            stark_config.fri_config.cap_height,
        );

        let init_cap_target = MemCapTarget {
            mem_cap: MerkleCapTarget(
                cap.0
                    .iter()
                    .map(|&h| builder.constant_hash(h))
                    .collect::<Vec<_>>(),
            ),
        };

        MemCapTarget::connect(builder, x.mem_before.clone(), init_cap_target);
    }

    fn connect_initial_final_segment(builder: &mut CircuitBuilder<F, D>, x: &PublicValuesTarget)
    where
        F: RichField + Extendable<D>,
    {
        builder.assert_zero(x.registers_before.stack_len);
        builder.assert_zero(x.registers_after.stack_len);
        builder.assert_zero(x.registers_before.context);
        builder.assert_zero(x.registers_after.context);
        builder.assert_zero(x.registers_before.gas_used);
        builder.assert_one(x.registers_before.is_kernel);
        builder.assert_one(x.registers_after.is_kernel);

        let halt_label = builder.constant(F::from_canonical_usize(KERNEL.global_labels["halt"]));
        builder.connect(x.registers_after.program_counter, halt_label);

        let main_label = builder.constant(F::from_canonical_usize(KERNEL.global_labels["main"]));
        builder.connect(x.registers_before.program_counter, main_label);
    }

    fn create_block_circuit(
        agg: &BatchAggregationCircuitData<F, C, D>,
    ) -> BlockCircuitData<F, C, D> {
        // Here, we have two block proofs and we aggregate them together.
        // The block circuit is similar to the agg circuit; both verify two inner
        // proofs.
        let expected_common_data = CommonCircuitData {
            fri_params: FriParams {
                degree_bits: 14,
                ..agg.circuit.common.fri_params.clone()
            },
            ..agg.circuit.common.clone()
        };

        let mut builder = CircuitBuilder::<F, D>::new(CircuitConfig::standard_recursion_config());
        let public_values = add_virtual_public_values_public_input(&mut builder);
        let has_parent_block = builder.add_virtual_bool_target_safe();
        let parent_block_proof = builder.add_virtual_proof_with_pis(&expected_common_data);
        let agg_root_proof = builder.add_virtual_proof_with_pis(&agg.circuit.common);

        let parent_pv = PublicValuesTarget::from_public_inputs(&parent_block_proof.public_inputs);
        let agg_pv = PublicValuesTarget::from_public_inputs(&agg_root_proof.public_inputs);

        // Connect block `trie_roots_before` with parent_pv `trie_roots_before`.
        TrieRootsTarget::connect(
            &mut builder,
            public_values.trie_roots_before,
            parent_pv.trie_roots_before,
        );
        // Connect the rest of block `public_values` with agg_pv.
        TrieRootsTarget::connect(
            &mut builder,
            public_values.trie_roots_after,
            agg_pv.trie_roots_after,
        );
        BlockMetadataTarget::connect(
            &mut builder,
            public_values.block_metadata,
            agg_pv.block_metadata,
        );
        BlockHashesTarget::connect(
            &mut builder,
            public_values.block_hashes,
            agg_pv.block_hashes,
        );
        ExtraBlockDataTarget::connect(
            &mut builder,
            public_values.extra_block_data,
            agg_pv.extra_block_data,
        );

        // Check that the paent block's timestamp is less than the current block's.
        Self::check_block_timestamp(
            &mut builder,
            parent_pv.block_metadata.block_timestamp,
            agg_pv.block_metadata.block_timestamp,
        );

        // Connect the burn address targets.
        #[cfg(feature = "cdk_erigon")]
        {
            BurnAddrTarget::connect(
                &mut builder,
                parent_pv.burn_addr.clone(),
                agg_pv.burn_addr.clone(),
            );
            BurnAddrTarget::connect(
                &mut builder,
                public_values.burn_addr.clone(),
                agg_pv.burn_addr.clone(),
            );
        }

        // Make connections between block proofs, and check initial and final block
        // values.
        Self::connect_block_proof(&mut builder, has_parent_block, &parent_pv, &agg_pv);

        let cyclic_vk = builder.add_verifier_data_public_inputs();
        builder
            .conditionally_verify_cyclic_proof_or_dummy::<C>(
                has_parent_block,
                &parent_block_proof,
                &expected_common_data,
            )
            .expect("Failed to build cyclic recursion circuit");

        let agg_verifier_data = builder.constant_verifier_data(&agg.circuit.verifier_only);
        builder.verify_proof::<C>(&agg_root_proof, &agg_verifier_data, &agg.circuit.common);

        let circuit = builder.build::<C>();
        BlockCircuitData {
            circuit,
            has_parent_block,
            parent_block_proof,
            agg_root_proof,
            public_values,
            cyclic_vk,
        }
    }

    fn check_block_timestamp(
        builder: &mut CircuitBuilder<F, D>,
        prev_timestamp: Target,
        timestamp: Target,
    ) {
        // We check that timestamp >= prev_timestamp.
        // In other words, we range-check `diff = timestamp - prev_timestamp`
        // is between 0 and 2ˆ32.
        let diff = builder.sub(timestamp, prev_timestamp);
        builder.range_check(diff, 32);
    }
    fn connect_extra_public_values(
        builder: &mut CircuitBuilder<F, D>,
        pvs: &ExtraBlockDataTarget,
        lhs: &ExtraBlockDataTarget,
        rhs: &ExtraBlockDataTarget,
    ) {
        // Connect checkpoint state root values.
        for (&limb0, &limb1) in pvs
            .checkpoint_state_trie_root
            .iter()
            .zip(&rhs.checkpoint_state_trie_root)
        {
            builder.connect(limb0, limb1);
        }
        for (&limb0, &limb1) in pvs
            .checkpoint_state_trie_root
            .iter()
            .zip(&lhs.checkpoint_state_trie_root)
        {
            builder.connect(limb0, limb1);
        }

        // Connect the transaction number in public values to the lhs and rhs values
        // correctly.
        builder.connect(pvs.txn_number_before, lhs.txn_number_before);
        builder.connect(pvs.txn_number_after, rhs.txn_number_after);

        // Connect lhs `txn_number_after` with rhs `txn_number_before`.
        builder.connect(lhs.txn_number_after, rhs.txn_number_before);

        // Connect the gas used in public values to the lhs and rhs values correctly.
        builder.connect(pvs.gas_used_before, lhs.gas_used_before);
        builder.connect(pvs.gas_used_after, rhs.gas_used_after);

        // Connect lhs `gas_used_after` with rhs `gas_used_before`.
        builder.connect(lhs.gas_used_after, rhs.gas_used_before);
    }

    fn add_segment_agg_child(
        builder: &mut CircuitBuilder<F, D>,
        root: &RootCircuitData<F, C, D>,
    ) -> AggregationChildTarget<D> {
        let common = &root.circuit.common;
        let root_vk = builder.constant_verifier_data(&root.circuit.verifier_only);
        let is_agg = builder.add_virtual_bool_target_safe();
        let agg_proof = builder.add_virtual_proof_with_pis(common);
        let base_proof = builder.add_virtual_proof_with_pis(common);
        builder
            .conditionally_verify_cyclic_proof::<C>(
                is_agg,
                &agg_proof,
                &base_proof,
                &root_vk,
                common,
            )
            .expect("Failed to build cyclic recursion circuit");
        AggregationChildTarget {
            is_agg,
            agg_proof,
            base_proof,
        }
    }

    fn add_segment_agg_child_with_dummy(
        builder: &mut CircuitBuilder<F, D>,
        root: &RootCircuitData<F, C, D>,
        dummy_proof: ProofWithPublicInputsTarget<D>,
    ) -> AggregationChildWithDummyTarget<D> {
        let common = &root.circuit.common;
        let root_vk = builder.constant_verifier_data(&root.circuit.verifier_only);
        let is_agg = builder.add_virtual_bool_target_safe();
        let agg_proof = builder.add_virtual_proof_with_pis(common);
        let is_dummy = builder.add_virtual_bool_target_safe();
        let real_proof = builder.add_virtual_proof_with_pis(common);

        let segment_proof = builder.select_proof_with_pis(is_dummy, &dummy_proof, &real_proof);
        builder
            .conditionally_verify_cyclic_proof::<C>(
                is_agg,
                &agg_proof,
                &segment_proof,
                &root_vk,
                common,
            )
            .expect("Failed to build cyclic recursion circuit");
        AggregationChildWithDummyTarget {
            is_agg,
            is_dummy,
            agg_proof,
            real_proof,
        }
    }

    fn add_batch_agg_child(
        builder: &mut CircuitBuilder<F, D>,
        segment_agg: &SegmentAggregationCircuitData<F, C, D>,
    ) -> AggregationChildTarget<D> {
        let common = &segment_agg.circuit.common;
        let inner_segment_agg_vk =
            builder.constant_verifier_data(&segment_agg.circuit.verifier_only);
        let is_agg = builder.add_virtual_bool_target_safe();
        let agg_proof = builder.add_virtual_proof_with_pis(common);
        let base_proof = builder.add_virtual_proof_with_pis(common);
        builder
            .conditionally_verify_cyclic_proof::<C>(
                is_agg,
                &agg_proof,
                &base_proof,
                &inner_segment_agg_vk,
                common,
            )
            .expect("Failed to build cyclic recursion circuit");
        AggregationChildTarget {
            is_agg,
            agg_proof,
            base_proof,
        }
    }

    fn create_block_wrapper_circuit(
        block: &BlockCircuitData<F, C, D>,
    ) -> BlockWrapperCircuitData<F, C, D> {
        let mut builder = CircuitBuilder::<F, D>::new(block.circuit.common.config.clone());

        let parent_block_proof = builder.add_virtual_proof_with_pis(&block.circuit.common);
        let parent_pv = PublicValuesTarget::from_public_inputs(&parent_block_proof.public_inputs);

        let final_pv = add_virtual_final_public_values_public_input(&mut builder);

        // This also enforces that the initial state trie root that will be stored in
        // these `FinalPublicValues` actually matches the known checkpoint state trie
        // root.
        final_pv.connect_parent::<F, C, D>(&mut builder, &parent_pv);

        let block_verifier_data = builder.constant_verifier_data(&block.circuit.verifier_only);

        // We want these wrapped block proofs to have the exact same structure as 2-to-1
        // aggregation proofs, so we add public inputs for cyclic verification,
        // even though they'll be ignored.
        let cyclic_vk = builder.add_verifier_data_public_inputs();

        builder.verify_proof::<C>(
            &parent_block_proof,
            &block_verifier_data,
            &block.circuit.common,
        );

        // Pad to match the (non-existing yet!) 2-to-1 circuit's degree.
        // We use the block circuit's degree as target reference here, as they end up
        // having same degree.
        while log2_ceil(builder.num_gates()) < block.circuit.common.degree_bits() {
            builder.add_gate(NoopGate, vec![]);
        }

        let circuit = builder.build::<C>();

        BlockWrapperCircuitData {
            circuit,
            parent_block_proof,
            public_values: final_pv,
            cyclic_vk,
        }
    }

    /// Create two-to-one block aggregation circuit.
    ///
    /// # Arguments
    ///
    /// - `block_circuit`: circuit data for the block circuit, that constitutes
    ///   the base case for aggregation.
    ///
    /// # Outputs
    ///
    /// Returns a [`TwoToOneBlockCircuitData<F, C, D>`].
    fn create_two_to_one_block_circuit(
        block_wrapper_circuit: &BlockWrapperCircuitData<F, C, D>,
    ) -> TwoToOneBlockCircuitData<F, C, D>
    where
        F: RichField + Extendable<D>,
        C: GenericConfig<D, F = F>,
        C::Hasher: AlgebraicHasher<F>,
    {
        let mut builder =
            CircuitBuilder::<F, D>::new(block_wrapper_circuit.circuit.common.config.clone());

        let mix_hash = builder.add_virtual_hash_public_input();

        // We need to pad by PIS to match the count of PIS of the `base_proof`.
        let mut padding = block_wrapper_circuit.circuit.common.num_public_inputs;
        // The number of PIS that will be added *after* padding by
        // [`add_verifier_data_public_inputs()`].
        padding -= verification_key_len(&block_wrapper_circuit.circuit);
        // Account for `mix_pv_hash`.
        padding -= builder.num_public_inputs();

        let zero = builder.zero();
        for _ in 0..padding {
            builder.register_public_input(zero);
        }

        let cyclic_vk = builder.add_verifier_data_public_inputs();

        let lhs = Self::add_agg_child(&mut builder, &block_wrapper_circuit.circuit);
        let rhs = Self::add_agg_child(&mut builder, &block_wrapper_circuit.circuit);

        let lhs_public_inputs = lhs.public_inputs(&mut builder);
        let rhs_public_inputs = rhs.public_inputs(&mut builder);

        let lhs_public_values = extract_block_final_public_values(&lhs_public_inputs);
        let rhs_public_values = extract_block_final_public_values(&rhs_public_inputs);

        let lhs_agg_pv_hash = extract_two_to_one_block_hash(&lhs_public_inputs);
        let rhs_agg_pv_hash = extract_two_to_one_block_hash(&rhs_public_inputs);

        let lhs_base_pv_hash = builder
            .hash_n_to_hash_no_pad::<C::InnerHasher>(lhs_public_values.to_vec())
            .elements;
        let rhs_base_pv_hash = builder
            .hash_n_to_hash_no_pad::<C::InnerHasher>(rhs_public_values.to_vec())
            .elements;

        let lhs_hash: Vec<Target> = zip_eq(lhs_agg_pv_hash, lhs_base_pv_hash)
            .map(|(&agg_target, base_target)| builder.select(lhs.is_agg, agg_target, base_target))
            .collect();

        let rhs_hash: Vec<Target> = zip_eq(rhs_agg_pv_hash, rhs_base_pv_hash)
            .map(|(&agg_target, base_target)| builder.select(rhs.is_agg, agg_target, base_target))
            .collect();

        let mut mix_vec = vec![];
        mix_vec.extend(&lhs_hash);
        mix_vec.extend(&rhs_hash);

        let mix_hash_virtual = builder.hash_n_to_hash_no_pad::<C::InnerHasher>(mix_vec);

        builder.connect_hashes(mix_hash, mix_hash_virtual);

        let circuit = builder.build::<C>();
        TwoToOneBlockCircuitData {
            circuit,
            lhs,
            rhs,
            cyclic_vk,
        }
    }

    /// Connect the 256 block hashes between two blocks
    fn connect_block_hashes(
        builder: &mut CircuitBuilder<F, D>,
        lhs_public_values: &PublicValuesTarget,
        rhs_public_values: &PublicValuesTarget,
    ) {
        for i in 0..255 {
            for j in 0..TARGET_HASH_SIZE {
                builder.connect(
                    lhs_public_values.block_hashes.prev_hashes[8 * (i + 1) + j],
                    rhs_public_values.block_hashes.prev_hashes[8 * i + j],
                );
            }
        }
        let expected_hash = lhs_public_values.block_hashes.cur_hash;
        let prev_block_hash = &rhs_public_values.block_hashes.prev_hashes[255 * 8..256 * 8];
        for i in 0..TARGET_HASH_SIZE {
            builder.connect(expected_hash[i], prev_block_hash[i]);
        }
    }

    fn connect_block_proof(
        builder: &mut CircuitBuilder<F, D>,
        has_parent_block: BoolTarget,
        lhs: &PublicValuesTarget,
        rhs: &PublicValuesTarget,
    ) {
        // Between blocks, we only connect state tries.
        for (&limb0, limb1) in lhs
            .trie_roots_after
            .state_root
            .iter()
            .zip(rhs.trie_roots_before.state_root)
        {
            builder.connect(limb0, limb1);
        }

        // Between blocks, the checkpoint state trie remains unchanged.
        for (&limb0, limb1) in lhs
            .extra_block_data
            .checkpoint_state_trie_root
            .iter()
            .zip(rhs.extra_block_data.checkpoint_state_trie_root)
        {
            builder.connect(limb0, limb1);
        }

        // Connect block numbers.
        let one = builder.one();
        let prev_block_nb = builder.sub(rhs.block_metadata.block_number, one);
        builder.connect(lhs.block_metadata.block_number, prev_block_nb);

        // Check initial block values.
        Self::connect_initial_values_block(builder, rhs);

        // Connect intermediary values for gas_used and bloom filters to the block's
        // final values. We only plug on the right, so there is no need to check the
        // left-handside block.
        Self::connect_final_block_values_to_intermediary(builder, rhs);

        let has_not_parent_block = builder.sub(one, has_parent_block.target);

        // Check that the checkpoint block has the predetermined state trie root in
        // `ExtraBlockData`.
        Self::connect_checkpoint_block(builder, rhs, has_not_parent_block);

        // Connect block hashes
        Self::connect_block_hashes(builder, lhs, rhs);
    }

    fn connect_checkpoint_block(
        builder: &mut CircuitBuilder<F, D>,
        x: &PublicValuesTarget,
        has_not_parent_block: Target,
    ) where
        F: RichField + Extendable<D>,
    {
        for (&limb0, limb1) in x
            .trie_roots_before
            .state_root
            .iter()
            .zip(x.extra_block_data.checkpoint_state_trie_root)
        {
            let mut constr = builder.sub(limb0, limb1);
            constr = builder.mul(has_not_parent_block, constr);
            builder.assert_zero(constr);
        }

        let consolidated_hash = builder
            .hash_n_to_hash_no_pad::<C::InnerHasher>(x.block_hashes.prev_hashes.to_vec())
            .elements;

        for i in 0..NUM_HASH_OUT_ELTS {
            builder.conditional_assert_eq(
                has_not_parent_block,
                x.extra_block_data.checkpoint_consolidated_hash[i],
                consolidated_hash[i],
            )
        }
    }

    fn connect_final_block_values_to_intermediary(
        builder: &mut CircuitBuilder<F, D>,
        x: &PublicValuesTarget,
    ) where
        F: RichField + Extendable<D>,
    {
        builder.connect(
            x.block_metadata.block_gas_used,
            x.extra_block_data.gas_used_after,
        );
    }

    fn connect_initial_values_block(builder: &mut CircuitBuilder<F, D>, x: &PublicValuesTarget)
    where
        F: RichField + Extendable<D>,
    {
        // The initial number of transactions is 0.
        builder.assert_zero(x.extra_block_data.txn_number_before);
        // The initial gas used is 0.
        builder.assert_zero(x.extra_block_data.gas_used_before);

        // The transactions and receipts tries are empty at the beginning of the block.
        let initial_trie = HashedPartialTrie::from(Node::Empty).hash();

        for (i, limb) in h256_limbs::<F>(initial_trie).into_iter().enumerate() {
            let limb_target = builder.constant(limb);
            builder.connect(x.trie_roots_before.transactions_root[i], limb_target);
            builder.connect(x.trie_roots_before.receipts_root[i], limb_target);
        }
    }

    /// For a given transaction payload passed as [`GenerationInputs`], create a
    /// proof for each STARK module, then recursively shrink and combine
    /// them, eventually culminating in a transaction proof, also called
    /// root proof.
    ///
    /// # Arguments
    ///
    /// - `all_stark`: a structure defining the logic of all STARK modules and
    ///   their associated cross-table lookups.
    /// - `config`: the configuration to be used for the STARK prover. It will
    ///   usually be a fast one yielding large proofs.
    /// - `generation_inputs`: a transaction and auxiliary data needed to
    ///   generate a proof, provided in Intermediary Representation.
    /// - `timing`: a profiler defining a scope hierarchy and the time consumed
    ///   by each one.
    /// - `abort_signal`: an optional [`AtomicBool`] wrapped behind an [`Arc`],
    ///   to send a kill signal early. This is only necessary in a distributed
    ///   setting where a worker may be blocking the entire queue.
    ///
    /// # Outputs
    ///
    /// This method outputs a tuple of [`ProofWithPublicInputs<F, C, D>`] and
    /// its [`PublicValues`]. Only the proof with public inputs is necessary
    /// for a verifier to assert correctness of the computation,
    /// but the public values are output for the prover convenience, as these
    /// are necessary during proof aggregation.
    pub fn prove_segment(
        &self,
        all_stark: &AllStark<F, D>,
        config: &StarkConfig,
        generation_inputs: TrimmedGenerationInputs<F>,
        segment_data: &mut GenerationSegmentData,
        timing: &mut TimingTree,
        abort_signal: Option<Arc<AtomicBool>>,
    ) -> anyhow::Result<ProverOutputData<F, C, D>> {
        features_check(&generation_inputs);

        let all_proof = prove::<F, C, D>(
            all_stark,
            config,
            generation_inputs,
            segment_data,
            timing,
            abort_signal.clone(),
        )?;

        let mut root_inputs = PartialWitness::new();

        for table in 0..NUM_TABLES {
            let table_circuits = &self.by_table[table];
            if KECCAK_TABLES_INDICES.contains(&table) && !all_proof.use_keccak_tables {
                // generate and set a dummy `index_verifier_data` and `proof_with_pis`
                let index_verifier_data =
                    table_circuits.by_stark_size.keys().min().ok_or_else(|| {
                        anyhow::format_err!("No valid size in shrinking circuits")
                    })?;
                root_inputs.set_target(
                    self.root.index_verifier_data[table],
                    F::from_canonical_usize(*index_verifier_data),
                );
                let table_circuit = table_circuits
                    .by_stark_size
                    .get(index_verifier_data)
                    .ok_or_else(|| anyhow::format_err!("No valid size in shrinking circuits"))?
                    .shrinking_wrappers
                    .last()
                    .ok_or_else(|| anyhow::format_err!("No shrinking circuits"))?;
                let dummy_circuit: CircuitData<F, C, D> =
                    dummy_circuit(&table_circuit.circuit.common);
                let dummy_pis = HashMap::new();
                let dummy_proof = dummy_proof(&dummy_circuit, dummy_pis)
                    .expect("Unable to generate dummy proofs");
                root_inputs
                    .set_proof_with_pis_target(&self.root.proof_with_pis[table], &dummy_proof);
            } else {
<<<<<<< HEAD
                let stark_proof = &all_proof.multi_proof.stark_proofs[table]
                    .as_ref()
                    .expect("Unable to get stark proof");
=======
                let stark_proof = &all_proof.multi_proof.stark_proofs[table];
>>>>>>> 3660408a
                let original_degree_bits = stark_proof.proof.recover_degree_bits(config);
                let shrunk_proof = table_circuits
                    .by_stark_size
                    .get(&original_degree_bits)
                    .ok_or_else(|| {
                        anyhow!(format!(
                            "Missing preprocessed circuits for {:?} table with size {}.",
                            Table::all()[table],
                            original_degree_bits,
                        ))
                    })?
                    .shrink(stark_proof, &all_proof.multi_proof.ctl_challenges)?;
                let index_verifier_data = table_circuits
                    .by_stark_size
                    .keys()
                    .position(|&size| size == original_degree_bits)
                    .unwrap();
                root_inputs.set_target(
                    self.root.index_verifier_data[table],
                    F::from_canonical_usize(index_verifier_data),
                );
                root_inputs
                    .set_proof_with_pis_target(&self.root.proof_with_pis[table], &shrunk_proof);
            }

            check_abort_signal(abort_signal.clone())?;
        }

        root_inputs.set_verifier_data_target(
            &self.root.cyclic_vk,
            &self.segment_aggregation.circuit.verifier_only,
        );

        set_public_value_targets(
            &mut root_inputs,
            &self.root.public_values,
            &all_proof.public_values,
        )
        .map_err(|_| {
            anyhow::Error::msg("Invalid conversion when setting public values targets.")
        })?;

        root_inputs.set_bool_target(self.root.use_keccak_tables, all_proof.use_keccak_tables);

        let root_proof = self.root.circuit.prove(root_inputs)?;

        Ok(ProverOutputData {
            is_agg: false,
            is_dummy: false,
            proof_with_pvs: ProofWithPublicValues {
                public_values: all_proof.public_values,
                intern: root_proof,
            },
        })
    }

    /// From an initial set of STARK proofs passed with their associated
    /// recursive table circuits, generate a recursive transaction proof.
    /// It is aimed at being used when preprocessed table circuits have not been
    /// loaded to memory.
    ///
    /// **Note**:
    /// The type of the `table_circuits` passed as arguments is
    /// `&[(RecursiveCircuitsForTableSize<F, C, D>, u8); NUM_TABLES]`. In
    /// particular, for each STARK proof contained within the `AllProof`
    /// object provided to this method, we need to pass a tuple
    /// of [`RecursiveCircuitsForTableSize<F, C, D>`] and a [`u8`]. The former
    /// is the recursive chain corresponding to the initial degree size of
    /// the associated STARK proof. The latter is the index of this degree
    /// in the range that was originally passed when constructing the entire
    /// prover state.
    ///
    /// # Usage
    ///
    /// ```ignore
    /// // Load a prover state without its recursive table circuits.
    /// let gate_serializer = DefaultGateSerializer;
    /// let generator_serializer = DefaultGeneratorSerializer::<C, D>::new();
    /// let initial_ranges = [16..25, 10..20, 12..25, 14..25, 9..20, 12..20, 17..30];
    /// let prover_state = AllRecursiveCircuits::<F, C, D>::new(
    ///     &all_stark,
    ///     &initial_ranges,
    ///     &config,
    /// );
    ///
    /// // Generate a proof from the provided inputs.
    /// let stark_proof = prove::<F, C, D>(&all_stark, &config, inputs, &mut timing, abort_signal).unwrap();
    ///
    /// // Read the degrees of the internal STARK proofs.
    /// // Indices to be passed along the recursive tables
    /// // can be easily recovered as `initial_ranges[i]` - `degrees[i]`.
    /// let degrees = proof.degree_bits(&config);
    ///
    /// // Retrieve the corresponding recursive table circuits for each table with the corresponding degree.
    /// let table_circuits = { ... };
    ///
    /// // Finally shrink the STARK proof.
    /// let (proof, public_values) = prove_segment_after_initial_stark(
    ///     &all_stark,
    ///     &config,
    ///     &stark_proof,
    ///     &table_circuits,
    ///     &mut timing,
    ///     abort_signal,
    /// ).unwrap();
    /// ```
    pub fn prove_segment_after_initial_stark(
        &self,
        all_proof: AllProof<F, C, D>,
        table_circuits: &[(RecursiveCircuitsForTableSize<F, C, D>, u8); NUM_TABLES],
        abort_signal: Option<Arc<AtomicBool>>,
    ) -> anyhow::Result<ProofWithPublicValues<F, C, D>> {
        let mut root_inputs = PartialWitness::new();

        for table in 0..NUM_TABLES {
            let (table_circuit, index_verifier_data) = &table_circuits[table];
            if KECCAK_TABLES_INDICES.contains(&table) && !all_proof.use_keccak_tables {
                root_inputs.set_target(
                    self.root.index_verifier_data[table],
                    F::from_canonical_u8(*index_verifier_data),
                );
                // generate and set a dummy `proof_with_pis`
<<<<<<< HEAD
                let common_date = &table_circuit
=======
                let common_data = &table_circuit
>>>>>>> 3660408a
                    .shrinking_wrappers
                    .last()
                    .ok_or_else(|| anyhow::format_err!("No shrinking circuits"))?
                    .circuit
                    .common;
<<<<<<< HEAD
                let dummy_circuit: CircuitData<F, C, D> = dummy_circuit(common_date);
=======
                let dummy_circuit: CircuitData<F, C, D> = dummy_circuit(common_data);
>>>>>>> 3660408a
                let dummy_pis = HashMap::new();
                let dummy_proof = dummy_proof(&dummy_circuit, dummy_pis)
                    .expect("Unable to generate dummy proofs");
                root_inputs
                    .set_proof_with_pis_target(&self.root.proof_with_pis[table], &dummy_proof);
            } else {
<<<<<<< HEAD
                let stark_proof = &all_proof.multi_proof.stark_proofs[table]
                    .as_ref()
                    .expect("Unable to get stark proof");
=======
                let stark_proof = &all_proof.multi_proof.stark_proofs[table];
>>>>>>> 3660408a

                let shrunk_proof =
                    table_circuit.shrink(stark_proof, &all_proof.multi_proof.ctl_challenges)?;
                root_inputs.set_target(
                    self.root.index_verifier_data[table],
                    F::from_canonical_u8(*index_verifier_data),
                );
                root_inputs
                    .set_proof_with_pis_target(&self.root.proof_with_pis[table], &shrunk_proof);
            }

            check_abort_signal(abort_signal.clone())?;
        }

        root_inputs.set_verifier_data_target(
            &self.root.cyclic_vk,
            &self.segment_aggregation.circuit.verifier_only,
        );

        set_public_value_targets(
            &mut root_inputs,
            &self.root.public_values,
            &all_proof.public_values,
        )
        .map_err(|_| {
            anyhow::Error::msg("Invalid conversion when setting public values targets.")
        })?;

        root_inputs.set_bool_target(self.root.use_keccak_tables, all_proof.use_keccak_tables);

        let root_proof = self.root.circuit.prove(root_inputs)?;

        Ok(ProofWithPublicValues {
            public_values: all_proof.public_values,
            intern: root_proof,
        })
    }

    /// Create a segment aggregation proof, combining two contiguous proofs into
    /// a single one. The combined proofs are segment proofs: they are
    /// proofs of some parts of one execution.
    ///
    /// While regular root proofs can only assert validity of a
    /// single segment of a transaction, segment aggregation proofs
    /// can cover an arbitrary range, up to an entire batch of transactions.
    ///
    /// # Arguments
    ///
    /// - `lhs_is_agg`: a boolean indicating whether the left child proof is an
    ///   aggregation proof or a regular segment proof.
    /// - `lhs_proof`: the left child prover output data.
    /// - `rhs_is_agg`: a boolean indicating whether the right child proof is an
    ///   aggregation proof or a regular segment proof.
    /// - `rhs_proof`: the right child prover output data.
    ///
    /// # Outputs
    ///
    /// This method outputs a [`ProverOutputData<F, C, D>`]. Only the inner
    /// proof with public inputs is necessary for a verifier to assert
    /// correctness of the computation, but the public values and `is_dummy`
    /// flag associated are necessary during batch aggregation.
    pub fn prove_segment_aggregation(
        &self,
        lhs: &ProverOutputData<F, C, D>,
        rhs: &ProverOutputData<F, C, D>,
    ) -> anyhow::Result<ProverOutputData<F, C, D>> {
        let mut agg_inputs = PartialWitness::new();

        let lhs_proof = &lhs.proof_with_pvs.intern;
        let rhs_proof = &rhs.proof_with_pvs.intern;
        let rhs_is_dummy = rhs.is_dummy;
        Self::set_dummy_if_necessary(
            &self.segment_aggregation.lhs,
            lhs.is_agg,
            &self.segment_aggregation.circuit,
            &mut agg_inputs,
            lhs_proof,
        );

        // If rhs is dummy, the rhs proof is also set to be the lhs.
        let real_rhs_proof = if rhs_is_dummy { lhs_proof } else { rhs_proof };

        Self::set_dummy_if_necessary_with_dummy(
            &self.segment_aggregation.rhs,
            rhs.is_agg,
            rhs_is_dummy,
            &self.segment_aggregation.circuit,
            &mut agg_inputs,
            real_rhs_proof,
        );

        agg_inputs.set_verifier_data_target(
            &self.segment_aggregation.cyclic_vk,
            &self.segment_aggregation.circuit.verifier_only,
        );

        // Aggregates both `PublicValues` from the provided proofs into a single one.
        let lhs_public_values = &lhs.proof_with_pvs.public_values;
        let rhs_public_values = &rhs.proof_with_pvs.public_values;

        let real_public_values = if rhs_is_dummy {
            lhs_public_values.clone()
        } else {
            rhs_public_values.clone()
        };

        let agg_public_values = PublicValues {
            trie_roots_before: lhs_public_values.trie_roots_before.clone(),
            trie_roots_after: real_public_values.trie_roots_after,
            burn_addr: lhs_public_values.burn_addr,
            extra_block_data: ExtraBlockData {
                checkpoint_state_trie_root: lhs_public_values
                    .extra_block_data
                    .checkpoint_state_trie_root,
                checkpoint_consolidated_hash: lhs_public_values
                    .extra_block_data
                    .checkpoint_consolidated_hash,
                txn_number_before: lhs_public_values.extra_block_data.txn_number_before,
                txn_number_after: real_public_values.extra_block_data.txn_number_after,
                gas_used_before: lhs_public_values.extra_block_data.gas_used_before,
                gas_used_after: real_public_values.extra_block_data.gas_used_after,
            },
            block_metadata: real_public_values.block_metadata,
            block_hashes: real_public_values.block_hashes,
            registers_before: lhs_public_values.registers_before.clone(),
            registers_after: real_public_values.registers_after,
            mem_before: lhs_public_values.mem_before.clone(),
            mem_after: real_public_values.mem_after,
        };

        set_public_value_targets(
            &mut agg_inputs,
            &self.segment_aggregation.public_values,
            &agg_public_values,
        )
        .map_err(|_| {
            anyhow::Error::msg("Invalid conversion when setting public values targets.")
        })?;

        let aggregation_proof = self.segment_aggregation.circuit.prove(agg_inputs)?;
        let agg_output = ProverOutputData {
            is_agg: true,
            is_dummy: false,
            proof_with_pvs: ProofWithPublicValues {
                public_values: agg_public_values,
                intern: aggregation_proof,
            },
        };
        Ok(agg_output)
    }

    /// Creates a final batch proof, once all segments of a given
    /// transaction batch have been combined into a single aggregation proof.
    ///
    /// Batch proofs can either be generated as standalone, or combined
    /// with a previous batch proof to assert validity of a larger batch of
    /// transactions, up to an entire block.
    ///
    /// # Arguments
    ///
    /// - `lhs_is_agg`: a boolean indicating whether the left child proof is an
    ///   aggregation proof or a regular batch proof.
    /// - `lhs`: the left child proof along with its public values.
    /// - `rhs_is_agg`: a boolean indicating whether the right child proof is an
    ///   aggregation proof or a regular batch proof.
    /// - `rhs`: the right child proof along with its public values.
    ///
    /// # Outputs
    ///
    /// This method outputs a [`ProofWithPublicValues<F, C, D>`].
    /// Only the inner proof with public inputs is necessary for
    /// a verifier to assert correctness of the computation.
    pub fn prove_batch_aggregation(
        &self,
        lhs_is_agg: bool,
        lhs: &ProofWithPublicValues<F, C, D>,
        rhs_is_agg: bool,
        rhs: &ProofWithPublicValues<F, C, D>,
    ) -> anyhow::Result<ProofWithPublicValues<F, C, D>> {
        let mut batch_inputs = PartialWitness::new();

        Self::set_dummy_if_necessary(
            &self.batch_aggregation.lhs,
            lhs_is_agg,
            &self.batch_aggregation.circuit,
            &mut batch_inputs,
            &lhs.intern,
        );

        Self::set_dummy_if_necessary(
            &self.batch_aggregation.rhs,
            rhs_is_agg,
            &self.batch_aggregation.circuit,
            &mut batch_inputs,
            &rhs.intern,
        );

        batch_inputs.set_verifier_data_target(
            &self.batch_aggregation.cyclic_vk,
            &self.batch_aggregation.circuit.verifier_only,
        );

        let lhs_pvs = &lhs.public_values;
        let batch_public_values = PublicValues {
            trie_roots_before: lhs_pvs.trie_roots_before.clone(),
            extra_block_data: ExtraBlockData {
                txn_number_before: lhs_pvs.extra_block_data.txn_number_before,
                gas_used_before: lhs_pvs.extra_block_data.gas_used_before,
                ..rhs.public_values.extra_block_data
            },
            ..rhs.public_values.clone()
        };

        set_public_value_targets(
            &mut batch_inputs,
            &self.batch_aggregation.public_values,
            &batch_public_values,
        )
        .map_err(|_| {
            anyhow::Error::msg("Invalid conversion when setting public values targets.")
        })?;

        let batch_proof = self.batch_aggregation.circuit.prove(batch_inputs)?;

        Ok(ProofWithPublicValues {
            public_values: batch_public_values,
            intern: batch_proof,
        })
    }

    /// If the proof is not an aggregation, we set the cyclic vk to a dummy
    /// value, so that it corresponds to the aggregation cyclic vk. If the proof
    /// is dummy, we set `is_dummy` to `true`. Note that only the rhs can be
    /// dummy.
    fn set_dummy_if_necessary_with_dummy(
        agg_child: &AggregationChildWithDummyTarget<D>,
        is_agg: bool,
        is_dummy: bool,
        circuit: &CircuitData<F, C, D>,
        agg_inputs: &mut PartialWitness<F>,
        proof: &ProofWithPublicInputs<F, C, D>,
    ) {
        agg_inputs.set_bool_target(agg_child.is_agg, is_agg);
        agg_inputs.set_bool_target(agg_child.is_dummy, is_dummy);
        if is_agg {
            agg_inputs.set_proof_with_pis_target(&agg_child.agg_proof, proof);
        } else {
            Self::set_dummy_proof_with_cyclic_vk_pis(
                circuit,
                agg_inputs,
                &agg_child.agg_proof,
                proof,
            );
        }
        agg_inputs.set_proof_with_pis_target(&agg_child.real_proof, proof);
    }

    /// Create a final block proof, once all transactions of a given block have
    /// been combined into a single aggregation proof.
    ///
    /// Block proofs can either be generated as standalone, or combined with a
    /// previous block proof to assert validity of a range of blocks.
    ///
    /// # Arguments
    ///
    /// - `opt_parent_block_proof`: an optional parent block proof. Passing one
    ///   will generate a proof of validity for both the block range covered by
    ///   the previous proof and the current block.
    /// - `agg_root_proof`: the final aggregation proof containing all
    ///   transactions within the current block, along with its public values.
    ///
    /// # Outputs
    ///
    /// This method outputs a [`ProofWithPublicValues<F, C, D>`]. Only the inner
    /// proof with public inputs is necessary for a verifier to assert
    /// correctness of the computation.
    pub fn prove_block(
        &self,
        opt_parent_block_proof: Option<&ProofWithPublicInputs<F, C, D>>,
        agg_root_proof: &ProofWithPublicValues<F, C, D>,
    ) -> anyhow::Result<ProofWithPublicValues<F, C, D>> {
        let mut block_inputs = PartialWitness::new();

        block_inputs.set_bool_target(
            self.block.has_parent_block,
            opt_parent_block_proof.is_some(),
        );
        if let Some(parent_block_proof) = opt_parent_block_proof {
            block_inputs
                .set_proof_with_pis_target(&self.block.parent_block_proof, parent_block_proof);
        } else {
            if agg_root_proof.public_values.trie_roots_before.state_root
                != agg_root_proof
                    .public_values
                    .extra_block_data
                    .checkpoint_state_trie_root
            {
                return Err(anyhow::Error::msg(format!(
                    "Inconsistent pre-state for first block {:?} with checkpoint state {:?}.",
                    agg_root_proof.public_values.trie_roots_before.state_root,
                    agg_root_proof
                        .public_values
                        .extra_block_data
                        .checkpoint_state_trie_root,
                )));
            }

            // Initialize some public inputs for correct connection between the checkpoint
            // block and the current one.
            let mut nonzero_pis = HashMap::new();

            // Initialize the checkpoint block roots before, and state root after.
            let state_trie_root_before_keys = 0..TARGET_HASH_SIZE;
            for (key, &value) in state_trie_root_before_keys.zip_eq(&h256_limbs::<F>(
                agg_root_proof.public_values.trie_roots_before.state_root,
            )) {
                nonzero_pis.insert(key, value);
            }
            let txn_trie_root_before_keys = TARGET_HASH_SIZE..TARGET_HASH_SIZE * 2;
            for (key, &value) in txn_trie_root_before_keys.clone().zip_eq(&h256_limbs::<F>(
                agg_root_proof
                    .public_values
                    .trie_roots_before
                    .transactions_root,
            )) {
                nonzero_pis.insert(key, value);
            }
            let receipts_trie_root_before_keys = TARGET_HASH_SIZE * 2..TARGET_HASH_SIZE * 3;
            for (key, &value) in receipts_trie_root_before_keys
                .clone()
                .zip_eq(&h256_limbs::<F>(
                    agg_root_proof.public_values.trie_roots_before.receipts_root,
                ))
            {
                nonzero_pis.insert(key, value);
            }
            let state_trie_root_after_keys =
                TrieRootsTarget::SIZE..TrieRootsTarget::SIZE + TARGET_HASH_SIZE;
            for (key, &value) in state_trie_root_after_keys.zip_eq(&h256_limbs::<F>(
                agg_root_proof.public_values.trie_roots_before.state_root,
            )) {
                nonzero_pis.insert(key, value);
            }

            let burn_addr_offset = match cfg!(feature = "cdk_erigon") {
                true => BurnAddrTarget::get_size(),
                false => 0,
            };

            #[cfg(feature = "cdk_erigon")]
            {
                let burn_addr_keys =
                    TrieRootsTarget::SIZE * 2..TrieRootsTarget::SIZE * 2 + burn_addr_offset;
                for (key, &value) in burn_addr_keys.zip_eq(&crate::util::u256_limbs(
                    agg_root_proof
                        .public_values
                        .burn_addr
                        .expect("We should have a burn addr when cdk_erigon is activated"),
                )) {
                    nonzero_pis.insert(key, value);
                }
            }
            // Initialize the checkpoint state root extra data.
            let checkpoint_state_trie_keys = burn_addr_offset
                + TrieRootsTarget::SIZE * 2
                + BlockMetadataTarget::SIZE
                + BlockHashesTarget::SIZE
                ..burn_addr_offset
                    + TrieRootsTarget::SIZE * 2
                    + BlockMetadataTarget::SIZE
                    + BlockHashesTarget::SIZE
                    + 8;
            for (key, &value) in checkpoint_state_trie_keys.zip_eq(&h256_limbs::<F>(
                agg_root_proof
                    .public_values
                    .extra_block_data
                    .checkpoint_state_trie_root,
            )) {
                nonzero_pis.insert(key, value);
            }

            // Initialize checkpoint block hashes.
            // These will be all zeros the initial genesis checkpoint.
            let block_hashes_keys =
                burn_addr_offset + TrieRootsTarget::SIZE * 2 + BlockMetadataTarget::SIZE
                    ..burn_addr_offset
                        + TrieRootsTarget::SIZE * 2
                        + BlockMetadataTarget::SIZE
                        + BlockHashesTarget::SIZE
                        - 16;
            for i in 0..agg_root_proof.public_values.block_hashes.prev_hashes.len() - 1 {
                let targets =
                    h256_limbs::<F>(agg_root_proof.public_values.block_hashes.prev_hashes[i]);
                for j in 0..8 {
                    nonzero_pis.insert(block_hashes_keys.start + 8 * (i + 1) + j, targets[j]);
                }
            }

            let block_hashes_current_start = burn_addr_offset
                + TrieRootsTarget::SIZE * 2
                + BlockMetadataTarget::SIZE
                + BlockHashesTarget::SIZE
                - 8;
            let cur_targets =
                h256_limbs::<F>(agg_root_proof.public_values.block_hashes.prev_hashes[255]);
            for i in 0..8 {
                nonzero_pis.insert(block_hashes_current_start + i, cur_targets[i]);
            }

            // Initialize the checkpoint block number.
            // Subtraction would result in an invalid proof for genesis, but we shouldn't
            // try proving this block anyway.
            let block_number_key = burn_addr_offset + TrieRootsTarget::SIZE * 2 + 6;
            nonzero_pis.insert(
                block_number_key,
                F::from_canonical_u64(
                    agg_root_proof
                        .public_values
                        .block_metadata
                        .block_number
                        .low_u64()
                        - 1,
                ),
            );

            block_inputs.set_proof_with_pis_target(
                &self.block.parent_block_proof,
                &cyclic_base_proof(
                    &self.block.circuit.common,
                    &self.block.circuit.verifier_only,
                    nonzero_pis,
                ),
            );
        }

        block_inputs.set_proof_with_pis_target(&self.block.agg_root_proof, &agg_root_proof.intern);

        block_inputs
            .set_verifier_data_target(&self.block.cyclic_vk, &self.block.circuit.verifier_only);

        // This is basically identical to this block public values, apart from the
        // `trie_roots_before` that may come from the previous proof, if any.
        let block_public_values = PublicValues {
            trie_roots_before: opt_parent_block_proof
                .map(|p| TrieRoots::from_public_inputs(&p.public_inputs[0..TrieRootsTarget::SIZE]))
                .unwrap_or(agg_root_proof.public_values.trie_roots_before.clone()),
            ..agg_root_proof.public_values.clone()
        };

        set_public_value_targets(
            &mut block_inputs,
            &self.block.public_values,
            &block_public_values,
        )
        .map_err(|_| {
            anyhow::Error::msg("Invalid conversion when setting public values targets.")
        })?;

        let block_proof = self.block.circuit.prove(block_inputs)?;
        Ok(ProofWithPublicValues {
            public_values: block_public_values,
            intern: block_proof,
        })
    }

    pub fn verify_block(&self, block_proof: &ProofWithPublicInputs<F, C, D>) -> anyhow::Result<()> {
        self.block.circuit.verify(block_proof.clone())?;
        check_cyclic_proof_verifier_data(
            block_proof,
            &self.block.circuit.verifier_only,
            &self.block.circuit.common,
        )
    }

    /// Wrap a block proof, representing one or an aggregation of contiguous
    /// blocks, for easier aggregation with other chains' proofs.
    ///
    /// # Arguments
    ///
    /// - `block_proof`: the final block proof of a chain to be wrapped, along
    ///   with its public values.
    ///
    /// # Outputs
    ///
    /// This method outputs a tuple of [`ProofWithPublicInputs<F, C, D>`] and
    /// associated [`FinalPublicValues`]. Only the proof with public inputs is
    /// necessary for a verifier to assert correctness of the computation.
    #[allow(clippy::type_complexity)]
    pub fn prove_block_wrapper(
        &self,
        block_proof: &ProofWithPublicValues<F, C, D>,
    ) -> anyhow::Result<(
        ProofWithPublicInputs<F, C, D>,
        FinalPublicValues<F, C::InnerHasher>,
    )> {
        let mut block_wrapper_inputs = PartialWitness::new();

        block_wrapper_inputs
            .set_proof_with_pis_target(&self.block_wrapper.parent_block_proof, &block_proof.intern);

        block_wrapper_inputs.set_verifier_data_target(
            &self.block_wrapper.cyclic_vk, // dummy
            &self.block_wrapper.circuit.verifier_only,
        );

        let final_pvs = block_proof.public_values.clone().into();
        set_final_public_value_targets(
            &mut block_wrapper_inputs,
            &self.block_wrapper.public_values,
            &final_pvs,
        )
        .map_err(|_| {
            anyhow::Error::msg("Invalid conversion when setting public values targets.")
        })?;

        let block_proof = self.block_wrapper.circuit.prove(block_wrapper_inputs)?;

        Ok((block_proof, final_pvs))
    }

    pub fn verify_block_wrapper(
        &self,
        wrapped_block_proof: &ProofWithPublicInputs<F, C, D>,
    ) -> anyhow::Result<()> {
        self.block_wrapper
            .circuit
            .verify(wrapped_block_proof.clone())
    }

    /// Aggregates two proofs in a manner similar to
    /// [`AllRecursiveCircuits::prove_batch_aggregation`].
    ///
    /// # Arguments
    ///
    /// - `lhs`: a proof of either a block or previous aggregation.
    /// - `lhs_is_agg`: specify which case `lhs` was.
    /// - `rhs`: a proof of either a block or previous aggregation.
    /// - `rhs_is_agg`: specify which case `rhs` was.
    ///
    /// # Outputs
    ///
    /// Returns a [`ProofWithPublicInputs<F, C, D>`].
    pub fn prove_two_to_one_block(
        &self,
        lhs: &ProofWithPublicInputs<F, C, D>,
        lhs_is_agg: bool,
        rhs: &ProofWithPublicInputs<F, C, D>,
        rhs_is_agg: bool,
    ) -> anyhow::Result<ProofWithPublicInputs<F, C, D>> {
        let mut witness = PartialWitness::new();

        Self::set_dummy_if_necessary(
            &self.two_to_one_block.lhs,
            lhs_is_agg,
            &self.two_to_one_block.circuit,
            &mut witness,
            lhs,
        );

        Self::set_dummy_if_necessary(
            &self.two_to_one_block.rhs,
            rhs_is_agg,
            &self.two_to_one_block.circuit,
            &mut witness,
            rhs,
        );

        witness.set_verifier_data_target(
            &self.two_to_one_block.cyclic_vk,
            &self.two_to_one_block.circuit.verifier_only,
        );

        let proof = self.two_to_one_block.circuit.prove(witness)?;
        Ok(proof)
    }

    /// Verifies an existing block aggregation proof.
    ///
    /// # Arguments
    ///
    /// - `proof`: The proof generated with `prove_two_to_one_block`.
    ///
    /// # Outputs
    ///
    /// Returns whether the proof was valid or not.
    pub fn verify_two_to_one_block(
        &self,
        proof: &ProofWithPublicInputs<F, C, D>,
    ) -> anyhow::Result<()> {
        self.two_to_one_block.circuit.verify(proof.clone())?;
        let verifier_data = &self.two_to_one_block.circuit.verifier_data();
        check_cyclic_proof_verifier_data(proof, &verifier_data.verifier_only, &verifier_data.common)
    }

    /// Creates dummy public inputs with correct verifier key at the end. Used
    /// by [`set_dummy_if_necessary`]. It cyclic vk to the aggregation circuit
    /// values, so that both aggregation and non-aggregation parts of the child
    /// share the same vk. This is possible because only the aggregation inner
    /// circuit is checked against its vk.
    fn set_dummy_proof_with_cyclic_vk_pis(
        circuit_agg: &CircuitData<F, C, D>,
        witness: &mut PartialWitness<F>,
        agg_proof_with_pis: &ProofWithPublicInputsTarget<D>,
        base_proof_with_pis: &ProofWithPublicInputs<F, C, D>,
    ) {
        let ProofWithPublicInputs {
            proof: base_proof,
            public_inputs: _,
        } = base_proof_with_pis;
        let ProofWithPublicInputsTarget {
            proof: agg_proof_targets,
            public_inputs: agg_pi_targets,
        } = agg_proof_with_pis;

        // The proof remains the same.
        witness.set_proof_target(agg_proof_targets, base_proof);

        let cyclic_verifying_data = &circuit_agg.verifier_only;
        let mut cyclic_vk = cyclic_verifying_data.circuit_digest.to_vec();
        cyclic_vk.append(&mut cyclic_verifying_data.constants_sigmas_cap.flatten());

        let mut dummy_pis = vec![F::ZERO; circuit_agg.common.num_public_inputs - cyclic_vk.len()];
        dummy_pis.append(&mut cyclic_vk);

        // Set dummy public inputs.
        for (&pi_t, pi) in agg_pi_targets.iter().zip_eq(dummy_pis) {
            witness.set_target(pi_t, pi);
        }
    }

    /// If the [`AggregationChild`] is a base proof and not an aggregation
    /// proof, we need to manually set the public inputs vector of the otherwise
    /// inert `agg_proof`, so that they correspond to the `cyclic_vk` of the
    /// aggregation circuit. The cyclic prover expects to find the `cyclic_vk`
    /// targets in the very end of the public inputs vector, and so it does not
    /// matter what the preceding values are.
    fn set_dummy_if_necessary(
        agg_child: &AggregationChildTarget<D>,
        is_agg: bool,
        circuit: &CircuitData<F, C, D>,
        agg_inputs: &mut PartialWitness<F>,
        proof: &ProofWithPublicInputs<F, C, D>,
    ) {
        agg_inputs.set_bool_target(agg_child.is_agg, is_agg);
        if is_agg {
            agg_inputs.set_proof_with_pis_target(&agg_child.agg_proof, proof);
        } else {
            Self::set_dummy_proof_with_cyclic_vk_pis(
                circuit,
                agg_inputs,
                &agg_child.agg_proof,
                proof,
            );
        }
        agg_inputs.set_proof_with_pis_target(&agg_child.base_proof, proof);
    }
}
/// A map between initial degree sizes and their associated shrinking recursion
/// circuits.
#[derive(Eq, PartialEq, Debug)]
pub struct RecursiveCircuitsForTable<F, C, const D: usize>
where
    F: RichField + Extendable<D>,
    C: GenericConfig<D, F = F>,
    C::Hasher: AlgebraicHasher<F>,
{
    /// A map from `log_2(height)` to a chain of shrinking recursion circuits
    /// starting at that height.
    pub by_stark_size: BTreeMap<usize, RecursiveCircuitsForTableSize<F, C, D>>,
}

impl<F, C, const D: usize> RecursiveCircuitsForTable<F, C, D>
where
    F: RichField + Extendable<D>,
    C: GenericConfig<D, F = F>,
    C::Hasher: AlgebraicHasher<F>,
{
    fn to_buffer(
        &self,
        buffer: &mut Vec<u8>,
        gate_serializer: &dyn GateSerializer<F, D>,
        generator_serializer: &dyn WitnessGeneratorSerializer<F, D>,
    ) -> IoResult<()> {
        buffer.write_usize(self.by_stark_size.len())?;
        for (&size, table) in &self.by_stark_size {
            buffer.write_usize(size)?;
            table.to_buffer(buffer, gate_serializer, generator_serializer)?;
        }
        Ok(())
    }

    fn from_buffer(
        buffer: &mut Buffer,
        gate_serializer: &dyn GateSerializer<F, D>,
        generator_serializer: &dyn WitnessGeneratorSerializer<F, D>,
    ) -> IoResult<Self> {
        let length = buffer.read_usize()?;
        let mut by_stark_size = BTreeMap::new();
        for _ in 0..length {
            let key = buffer.read_usize()?;
            let table = RecursiveCircuitsForTableSize::from_buffer(
                buffer,
                gate_serializer,
                generator_serializer,
            )?;
            by_stark_size.insert(key, table);
        }
        Ok(Self { by_stark_size })
    }

    fn new<S: Stark<F, D>>(
        table: Table,
        stark: &S,
        degree_bits_range: Range<usize>,
        all_ctls: &[CrossTableLookup<F>],
        stark_config: &StarkConfig,
    ) -> Self {
        let by_stark_size = degree_bits_range
            .map(|degree_bits| {
                (
                    degree_bits,
                    RecursiveCircuitsForTableSize::new::<S>(
                        table,
                        stark,
                        degree_bits,
                        all_ctls,
                        stark_config,
                    ),
                )
            })
            .collect();
        Self { by_stark_size }
    }

    /// For each initial `degree_bits`, get the final circuit at the end of that
    /// shrinking chain. Each of these final circuits should have degree
    /// `THRESHOLD_DEGREE_BITS`.
    fn final_circuits(&self) -> Vec<&CircuitData<F, C, D>> {
        self.by_stark_size
            .values()
            .map(|chain| {
                chain
                    .shrinking_wrappers
                    .last()
                    .map(|wrapper| &wrapper.circuit)
                    .unwrap_or(&chain.initial_wrapper.circuit)
            })
            .collect()
    }
}

/// A chain of shrinking wrapper circuits, ending with a final circuit with
/// `degree_bits` `THRESHOLD_DEGREE_BITS`.
#[derive(Eq, PartialEq, Debug)]
pub struct RecursiveCircuitsForTableSize<F, C, const D: usize>
where
    F: RichField + Extendable<D>,
    C: GenericConfig<D, F = F>,
    C::Hasher: AlgebraicHasher<F>,
{
    initial_wrapper: StarkWrapperCircuit<F, C, D>,
    shrinking_wrappers: Vec<PlonkWrapperCircuit<F, C, D>>,
}

impl<F, C, const D: usize> RecursiveCircuitsForTableSize<F, C, D>
where
    F: RichField + Extendable<D>,
    C: GenericConfig<D, F = F>,
    C::Hasher: AlgebraicHasher<F>,
{
    pub fn to_buffer(
        &self,
        buffer: &mut Vec<u8>,
        gate_serializer: &dyn GateSerializer<F, D>,
        generator_serializer: &dyn WitnessGeneratorSerializer<F, D>,
    ) -> IoResult<()> {
        buffer.write_usize(self.shrinking_wrappers.len())?;
        if !self.shrinking_wrappers.is_empty() {
            buffer.write_common_circuit_data(
                &self.shrinking_wrappers[0].circuit.common,
                gate_serializer,
            )?;
        }
        for wrapper in &self.shrinking_wrappers {
            buffer.write_prover_only_circuit_data(
                &wrapper.circuit.prover_only,
                generator_serializer,
                &wrapper.circuit.common,
            )?;
            buffer.write_verifier_only_circuit_data(&wrapper.circuit.verifier_only)?;
            buffer.write_target_proof_with_public_inputs(&wrapper.proof_with_pis_target)?;
        }
        self.initial_wrapper
            .to_buffer(buffer, gate_serializer, generator_serializer)?;
        Ok(())
    }

    pub fn from_buffer(
        buffer: &mut Buffer,
        gate_serializer: &dyn GateSerializer<F, D>,
        generator_serializer: &dyn WitnessGeneratorSerializer<F, D>,
    ) -> IoResult<Self> {
        let length = buffer.read_usize()?;
        let mut shrinking_wrappers = Vec::with_capacity(length);
        if length != 0 {
            let common = buffer.read_common_circuit_data(gate_serializer)?;

            for _ in 0..length {
                let prover_only =
                    buffer.read_prover_only_circuit_data(generator_serializer, &common)?;
                let verifier_only = buffer.read_verifier_only_circuit_data()?;
                let proof_with_pis_target = buffer.read_target_proof_with_public_inputs()?;
                shrinking_wrappers.push(PlonkWrapperCircuit {
                    circuit: CircuitData {
                        common: common.clone(),
                        prover_only,
                        verifier_only,
                    },
                    proof_with_pis_target,
                })
            }
        };

        let initial_wrapper =
            StarkWrapperCircuit::from_buffer(buffer, gate_serializer, generator_serializer)?;

        Ok(Self {
            initial_wrapper,
            shrinking_wrappers,
        })
    }

    fn new<S: Stark<F, D>>(
        table: Table,
        stark: &S,
        degree_bits: usize,
        all_ctls: &[CrossTableLookup<F>],
        stark_config: &StarkConfig,
    ) -> Self {
        let initial_wrapper = recursive_stark_circuit(
            table,
            stark,
            degree_bits,
            all_ctls,
            stark_config,
            &shrinking_config(),
            THRESHOLD_DEGREE_BITS,
        );
        let mut shrinking_wrappers = vec![];

        // Shrinking recursion loop.
        loop {
            let last = shrinking_wrappers
                .last()
                .map(|wrapper: &PlonkWrapperCircuit<F, C, D>| &wrapper.circuit)
                .unwrap_or(&initial_wrapper.circuit);
            let last_degree_bits = last.common.degree_bits();
            assert!(last_degree_bits >= THRESHOLD_DEGREE_BITS);
            if last_degree_bits == THRESHOLD_DEGREE_BITS {
                break;
            }

            let mut builder = CircuitBuilder::new(shrinking_config());
            let proof_with_pis_target = builder.add_virtual_proof_with_pis(&last.common);
            let last_vk = builder.constant_verifier_data(&last.verifier_only);
            builder.verify_proof::<C>(&proof_with_pis_target, &last_vk, &last.common);
            builder.register_public_inputs(&proof_with_pis_target.public_inputs); // carry PIs forward
            add_common_recursion_gates(&mut builder);
            let circuit = builder.build::<C>();

            assert!(
                circuit.common.degree_bits() < last_degree_bits,
                "Couldn't shrink to expected recursion threshold of 2^{}; stalled at 2^{}",
                THRESHOLD_DEGREE_BITS,
                circuit.common.degree_bits()
            );
            shrinking_wrappers.push(PlonkWrapperCircuit {
                circuit,
                proof_with_pis_target,
            });
        }

        Self {
            initial_wrapper,
            shrinking_wrappers,
        }
    }

    pub fn shrink(
        &self,
        stark_proof_with_metadata: &StarkProofWithMetadata<F, C, D>,
        ctl_challenges: &GrandProductChallengeSet<F>,
    ) -> anyhow::Result<ProofWithPublicInputs<F, C, D>> {
        let mut proof = self
            .initial_wrapper
            .prove(stark_proof_with_metadata, ctl_challenges)?;
        for wrapper_circuit in &self.shrinking_wrappers {
            proof = wrapper_circuit.prove(&proof)?;
        }
        Ok(proof)
    }
}

/// Our usual recursion threshold is 2^12 gates, but for these shrinking
/// circuits, we use a few more gates for a constant inner VK and for public
/// inputs. This pushes us over the threshold to 2^13. As long as we're at 2^13
/// gates, we might as well use a narrower witness.
fn shrinking_config() -> CircuitConfig {
    CircuitConfig {
        num_routed_wires: 40,
        ..CircuitConfig::standard_recursion_config()
    }
}

/// Extracts the two-to-one block aggregation hash from a public inputs slice.
///
/// # Arguments
///
/// - `public_inputs`: A slice of public inputs originating from the aggregation
///   case of a two-to-one block proof. This slice must consist of a hash,
///   either of public values, or of two concatenated hashes. The hash must
///   start at offset zero of the slice and is typically followed by padding and
///   then a verifier key. It is an error to call this on a slice for a base
///   proof.
///
/// # Outputs
///
/// - A slice containing exactly the hash.
pub fn extract_two_to_one_block_hash<T>(public_inputs: &[T]) -> &[T; NUM_HASH_OUT_ELTS] {
    const PV_HASH_INDEX_START: usize = 0;
    const PV_HASH_INDEX_END: usize = PV_HASH_INDEX_START + NUM_HASH_OUT_ELTS;
    public_inputs[PV_HASH_INDEX_START..PV_HASH_INDEX_END]
        .try_into()
        .expect("Public inputs vector was malformed.")
}

/// Extracts the two-to-one block aggregation public values of the block from
/// a public inputs slice.
///
/// # Arguments
///
/// - `public_inputs`: A slice of public inputs originating from the base case
///   of a two-to-one block proof. This slice must consist exactly of public
///   values starting at offset zero and is typically followed by a verifier
///   key. It is an error to call this function on a slice for an aggregation
///   proof.
///
/// # Outputs
///
/// - A slice containing exactly the final public values.
pub fn extract_block_final_public_values<T>(
    public_inputs: &[T],
) -> &[T; FinalPublicValuesTarget::SIZE] {
    const PV_INDEX_START: usize = 0;
    const PV_INDEX_END: usize = PV_INDEX_START + FinalPublicValuesTarget::SIZE;
    public_inputs[PV_INDEX_START..PV_INDEX_END]
        .try_into()
        .expect("Public inputs vector was malformed.")
}

/// Computes the length added to the public inputs vector by
/// [`CircuitBuilder::add_verifier_data_public_inputs`].
pub const fn verification_key_len<F, C, const D: usize>(circuit: &CircuitData<F, C, D>) -> usize
where
    F: RichField + Extendable<D>,
    C: GenericConfig<D, F = F>,
    C::Hasher: AlgebraicHasher<F>,
{
    circuit.verifier_only.circuit_digest.elements.len()
        + (1 << circuit.common.config.fri_config.cap_height) * NUM_HASH_OUT_ELTS
}

pub mod testing {
    use super::*;

    impl<F, C, const D: usize> AllRecursiveCircuits<F, C, D>
    where
        F: RichField + Extendable<D>,
        C: GenericConfig<D, F = F> + 'static,
        C::Hasher: AlgebraicHasher<F>,
    {
        /// Returns a proof for each segment that is part of a full transaction
        /// proof.
        pub fn prove_all_segments(
            &self,
            all_stark: &AllStark<F, D>,
            config: &StarkConfig,
            generation_inputs: GenerationInputs<F>,
            max_cpu_len_log: usize,
            timing: &mut TimingTree,
            abort_signal: Option<Arc<AtomicBool>>,
        ) -> anyhow::Result<Vec<ProverOutputData<F, C, D>>> {
            features_check(&generation_inputs.clone().trim());

            let segment_iterator =
                SegmentDataIterator::<F>::new(&generation_inputs, Some(max_cpu_len_log));

            let mut proofs = vec![];

            for segment_run in segment_iterator {
                let (_, mut next_data) = segment_run?;
                let proof = self.prove_segment(
                    all_stark,
                    config,
                    generation_inputs.trim(),
                    &mut next_data,
                    timing,
                    abort_signal.clone(),
                )?;
                proofs.push(proof);
            }

            // Since aggregations require at least two segment proofs, add a dummy proof if
            // there is only one proof.
            if proofs.len() == 1 {
                let mut first_proof = proofs[0].clone();
                first_proof.is_dummy = true;
                proofs.push(first_proof);
            }

            Ok(proofs)
        }

        pub fn verify_root(&self, agg_proof: ProofWithPublicInputs<F, C, D>) -> anyhow::Result<()> {
            self.root.circuit.verify(agg_proof)
        }

        pub fn verify_segment_aggregation(
            &self,
            agg_proof: &ProofWithPublicInputs<F, C, D>,
        ) -> anyhow::Result<()> {
            self.segment_aggregation.circuit.verify(agg_proof.clone())?;
            check_cyclic_proof_verifier_data(
                agg_proof,
                &self.segment_aggregation.circuit.verifier_only,
                &self.segment_aggregation.circuit.common,
            )
        }

        pub fn verify_batch_aggregation(
            &self,
            txn_proof: &ProofWithPublicInputs<F, C, D>,
        ) -> anyhow::Result<()> {
            self.batch_aggregation.circuit.verify(txn_proof.clone())?;
            check_cyclic_proof_verifier_data(
                txn_proof,
                &self.batch_aggregation.circuit.verifier_only,
                &self.batch_aggregation.circuit.common,
            )
        }
    }
}

#[cfg(test)]
#[cfg(not(feature = "cdk_erigon"))]
mod tests {
    use plonky2::field::goldilocks_field::GoldilocksField;
    use plonky2::plonk::config::PoseidonGoldilocksConfig;
    use plonky2::timed;

    use super::*;
    use crate::testing_utils::{empty_payload, init_logger};
    use crate::witness::operation::Operation;

    type F = GoldilocksField;
    const D: usize = 2;
    type C = PoseidonGoldilocksConfig;

    #[test]
    fn test_segment_proof_generation_without_keccak() -> anyhow::Result<()> {
        init_logger();

        let all_stark = AllStark::<F, D>::default();
        let config = StarkConfig::standard_fast_config();

        // Generate a dummy payload for testing
        let payload = empty_payload()?;
        let max_cpu_len_log = Some(7);
        let mut segment_iterator = SegmentDataIterator::<F>::new(&payload, max_cpu_len_log);
        let (_, mut segment_data) = segment_iterator.next().unwrap()?;

        let opcode_counts = &segment_data.opcode_counts;
        assert!(!opcode_counts.contains_key(&Operation::KeccakGeneral));

        let timing = &mut TimingTree::new(
            "Segment Proof Generation Without Keccak Test",
            log::Level::Info,
        );
        // Process and prove segment
        let all_circuits = timed!(
            timing,
            log::Level::Info,
            "Create all recursive circuits",
            AllRecursiveCircuits::<F, C, D>::new(
                &all_stark,
                &[16..17, 8..9, 7..8, 4..9, 8..9, 4..7, 17..18, 17..18, 17..18],
                &config,
            )
        );

        let segment_proof = timed!(
            timing,
            log::Level::Info,
            "Prove segment",
            all_circuits.prove_segment(
                &all_stark,
                &config,
                payload.trim(),
                &mut segment_data,
                timing,
                None,
            )?
        );

        // Verify the generated segment proof
        timed!(
            timing,
            log::Level::Info,
            "Verify segment proof",
            all_circuits.verify_root(segment_proof.proof_with_pvs.intern.clone())?
        );

        // Print timing details
        timing.print();

        Ok(())
    }
}<|MERGE_RESOLUTION|>--- conflicted
+++ resolved
@@ -1942,13 +1942,9 @@
                 root_inputs
                     .set_proof_with_pis_target(&self.root.proof_with_pis[table], &dummy_proof);
             } else {
-<<<<<<< HEAD
                 let stark_proof = &all_proof.multi_proof.stark_proofs[table]
-                    .as_ref()
+                .as_ref()
                     .expect("Unable to get stark proof");
-=======
-                let stark_proof = &all_proof.multi_proof.stark_proofs[table];
->>>>>>> 3660408a
                 let original_degree_bits = stark_proof.proof.recover_degree_bits(config);
                 let shrunk_proof = table_circuits
                     .by_stark_size
@@ -2071,34 +2067,22 @@
                     F::from_canonical_u8(*index_verifier_data),
                 );
                 // generate and set a dummy `proof_with_pis`
-<<<<<<< HEAD
-                let common_date = &table_circuit
-=======
                 let common_data = &table_circuit
->>>>>>> 3660408a
                     .shrinking_wrappers
                     .last()
                     .ok_or_else(|| anyhow::format_err!("No shrinking circuits"))?
                     .circuit
                     .common;
-<<<<<<< HEAD
-                let dummy_circuit: CircuitData<F, C, D> = dummy_circuit(common_date);
-=======
                 let dummy_circuit: CircuitData<F, C, D> = dummy_circuit(common_data);
->>>>>>> 3660408a
                 let dummy_pis = HashMap::new();
                 let dummy_proof = dummy_proof(&dummy_circuit, dummy_pis)
                     .expect("Unable to generate dummy proofs");
                 root_inputs
                     .set_proof_with_pis_target(&self.root.proof_with_pis[table], &dummy_proof);
             } else {
-<<<<<<< HEAD
                 let stark_proof = &all_proof.multi_proof.stark_proofs[table]
                     .as_ref()
-                    .expect("Unable to get stark proof");
-=======
-                let stark_proof = &all_proof.multi_proof.stark_proofs[table];
->>>>>>> 3660408a
+                    .ok_or_else(|| anyhow::format_err!("Unable to get stark proof"))?;
 
                 let shrunk_proof =
                     table_circuit.shrink(stark_proof, &all_proof.multi_proof.ctl_challenges)?;
