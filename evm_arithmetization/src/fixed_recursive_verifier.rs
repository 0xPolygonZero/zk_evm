use core::mem::{self, MaybeUninit};
use core::ops::Range;
use std::collections::BTreeMap;
use std::sync::atomic::AtomicBool;
use std::sync::Arc;

use anyhow::anyhow;
use ethereum_types::U256;
use hashbrown::HashMap;
use itertools::{zip_eq, Itertools};
use mpt_trie::partial_trie::{HashedPartialTrie, Node, PartialTrie};
use plonky2::field::extension::Extendable;
use plonky2::field::polynomial::PolynomialValues;
use plonky2::fri::oracle::PolynomialBatch;
use plonky2::fri::FriParams;
use plonky2::gates::constant::ConstantGate;
use plonky2::gates::noop::NoopGate;
<<<<<<< HEAD
use plonky2::hash::hash_types::{HashOutTarget, MerkleCapTarget, RichField};
use plonky2::hash::merkle_tree::MerkleCap;
=======
use plonky2::hash::hash_types::{MerkleCapTarget, RichField};
>>>>>>> d22bde29
use plonky2::iop::challenger::RecursiveChallenger;
use plonky2::iop::target::{BoolTarget, Target};
use plonky2::iop::witness::{PartialWitness, WitnessWrite};
use plonky2::plonk::circuit_builder::CircuitBuilder;
use plonky2::plonk::circuit_data::{
    CircuitConfig, CircuitData, CommonCircuitData, VerifierCircuitData, VerifierCircuitTarget,
};
use plonky2::plonk::config::{AlgebraicHasher, GenericConfig, GenericHashOut};
use plonky2::plonk::proof::{ProofWithPublicInputs, ProofWithPublicInputsTarget};
use plonky2::recursion::cyclic_recursion::check_cyclic_proof_verifier_data;
use plonky2::recursion::dummy_circuit::cyclic_base_proof;
use plonky2::util::serialization::{
    Buffer, GateSerializer, IoResult, Read, WitnessGeneratorSerializer, Write,
};
use plonky2::util::timing::TimingTree;
use plonky2::util::transpose;
use plonky2_util::log2_ceil;
use starky::config::StarkConfig;
use starky::cross_table_lookup::{verify_cross_table_lookups_circuit, CrossTableLookup};
use starky::lookup::{get_grand_product_challenge_set_target, GrandProductChallengeSet};
use starky::proof::StarkProofWithMetadata;
use starky::stark::Stark;

use crate::all_stark::{all_cross_table_lookups, AllStark, Table, NUM_TABLES};
use crate::cpu::kernel::aggregator::KERNEL;
<<<<<<< HEAD
use crate::generation::state::GenerationState;
=======
>>>>>>> d22bde29
use crate::generation::GenerationInputs;
use crate::get_challenges::observe_public_values_target;
use crate::memory::segments::Segment;
use crate::proof::{
<<<<<<< HEAD
    AllProof, BlockHashesTarget, BlockMetadataTarget, ExtraBlockData, ExtraBlockDataTarget, MemCap,
=======
    AllProof, BlockHashesTarget, BlockMetadataTarget, ExtraBlockData, ExtraBlockDataTarget,
>>>>>>> d22bde29
    MemCapTarget, PublicValues, PublicValuesTarget, RegistersDataTarget, TrieRoots,
    TrieRootsTarget,
};
use crate::prover::{check_abort_signal, generate_all_data_segments, prove, GenerationSegmentData};
use crate::recursive_verifier::{
    add_common_recursion_gates, add_virtual_public_values, get_memory_extra_looking_sum_circuit,
    recursive_stark_circuit, set_public_value_targets, PlonkWrapperCircuit, PublicInputs,
    StarkWrapperCircuit,
};
<<<<<<< HEAD
use crate::util::{h160_limbs, h256_limbs, u256_limbs};
use crate::witness::memory::MemoryAddress;
=======
use crate::util::{h256_limbs, u256_limbs};
>>>>>>> d22bde29
use crate::witness::state::RegistersState;

/// The recursion threshold. We end a chain of recursive proofs once we reach
/// this size.
const THRESHOLD_DEGREE_BITS: usize = 13;

pub struct ProverOutputData<F, C, const D: usize>
where
    F: RichField + Extendable<D>,
    C: GenericConfig<D, F = F>,
    C::Hasher: AlgebraicHasher<F>,
{
    pub proof_with_pis: ProofWithPublicInputs<F, C, D>,
    pub public_values: PublicValues,
}

/// Contains all recursive circuits used in the system. For each STARK and each
/// initial `degree_bits`, this contains a chain of recursive circuits for
/// shrinking that STARK from `degree_bits` to a constant
/// `THRESHOLD_DEGREE_BITS`. It also contains a special root circuit
/// for combining each STARK's shrunk wrapper proof into a single proof.
#[derive(Eq, PartialEq, Debug)]
pub struct AllRecursiveCircuits<F, C, const D: usize>
where
    F: RichField + Extendable<D>,
    C: GenericConfig<D, F = F>,
    C::Hasher: AlgebraicHasher<F>,
{
    /// The EVM root circuit, which aggregates the (shrunk) per-table recursive
    /// proofs.
    pub root: RootCircuitData<F, C, D>,
    /// The segment aggregation circuit, which verifies that two segment proofs
    /// that can either be root or aggregation proofs.
<<<<<<< HEAD
    pub segment_aggregation: SegmentAggregationCircuitData<F, C, D>,
    /// The transaction aggregation circuit, which verifies the aggregation of
    /// two proofs that can either be a segment aggregation representing a
    /// transaction or an aggregation of transactions.
    pub txn_aggregation: TxnAggregationCircuitData<F, C, D>,
    /// The block circuit, which verifies a transaction aggregation proof and an
=======
    pub segment_aggregation: AggregationCircuitData<F, C, D>,
    /// The transaction aggregation circuit, which verifies a transaction proof
    /// and an optional previous transaction proof.
    pub txn_aggregation: BlockCircuitData<F, C, D>,
    /// The block circuit, which verifies an aggregation root proof and an
>>>>>>> d22bde29
    /// optional previous block proof.
    pub block: BlockCircuitData<F, C, D>,
    /// Holds chains of circuits for each table and for each initial
    /// `degree_bits`.
    pub by_table: [RecursiveCircuitsForTable<F, C, D>; NUM_TABLES],
}

/// Data for the EVM root circuit, which is used to combine each STARK's shrunk
/// wrapper proof into a single proof.
#[derive(Eq, PartialEq, Debug)]
pub struct RootCircuitData<F, C, const D: usize>
where
    F: RichField + Extendable<D>,
    C: GenericConfig<D, F = F>,
{
    pub circuit: CircuitData<F, C, D>,
    proof_with_pis: [ProofWithPublicInputsTarget<D>; NUM_TABLES],
    /// For each table, various inner circuits may be used depending on the
    /// initial table size. This target holds the index of the circuit
    /// (within `final_circuits()`) that was used.
    index_verifier_data: [Target; NUM_TABLES],
    /// Public inputs containing public values.
    public_values: PublicValuesTarget,
    /// Public inputs used for cyclic verification. These aren't actually used
    /// for EVM root proofs; the circuit has them just to match the
    /// structure of aggregation proofs.
    cyclic_vk: VerifierCircuitTarget,
}

impl<F, C, const D: usize> RootCircuitData<F, C, D>
where
    F: RichField + Extendable<D>,
    C: GenericConfig<D, F = F>,
{
    fn to_buffer(
        &self,
        buffer: &mut Vec<u8>,
        gate_serializer: &dyn GateSerializer<F, D>,
        generator_serializer: &dyn WitnessGeneratorSerializer<F, D>,
    ) -> IoResult<()> {
        buffer.write_circuit_data(&self.circuit, gate_serializer, generator_serializer)?;
        for proof in &self.proof_with_pis {
            buffer.write_target_proof_with_public_inputs(proof)?;
        }
        for index in self.index_verifier_data {
            buffer.write_target(index)?;
        }
        self.public_values.to_buffer(buffer)?;
        buffer.write_target_verifier_circuit(&self.cyclic_vk)?;
        Ok(())
    }

    fn from_buffer(
        buffer: &mut Buffer,
        gate_serializer: &dyn GateSerializer<F, D>,
        generator_serializer: &dyn WitnessGeneratorSerializer<F, D>,
    ) -> IoResult<Self> {
        let circuit = buffer.read_circuit_data(gate_serializer, generator_serializer)?;
        let mut proof_with_pis = Vec::with_capacity(NUM_TABLES);
        for _ in 0..NUM_TABLES {
            proof_with_pis.push(buffer.read_target_proof_with_public_inputs()?);
        }
        let mut index_verifier_data = Vec::with_capacity(NUM_TABLES);
        for _ in 0..NUM_TABLES {
            index_verifier_data.push(buffer.read_target()?);
        }
        let public_values = PublicValuesTarget::from_buffer(buffer)?;
        let cyclic_vk = buffer.read_target_verifier_circuit()?;

        Ok(Self {
            circuit,
            proof_with_pis: proof_with_pis.try_into().unwrap(),
            index_verifier_data: index_verifier_data.try_into().unwrap(),
            public_values,
            cyclic_vk,
        })
    }
}

/// Data for the segment aggregation circuit, which is used to compress two
/// segment proofs into one. Each inner proof can be either an EVM root proof or
/// another segment aggregation proof.
#[derive(Eq, PartialEq, Debug)]
pub struct SegmentAggregationCircuitData<F, C, const D: usize>
where
    F: RichField + Extendable<D>,
    C: GenericConfig<D, F = F>,
{
    pub circuit: CircuitData<F, C, D>,
    lhs: SegmentAggregationChildTarget<D>,
    rhs: SegmentAggregationChildTarget<D>,
    public_values: PublicValuesTarget,
    cyclic_vk: VerifierCircuitTarget,
}

impl<F, C, const D: usize> SegmentAggregationCircuitData<F, C, D>
where
    F: RichField + Extendable<D>,
    C: GenericConfig<D, F = F>,
{
    fn to_buffer(
        &self,
        buffer: &mut Vec<u8>,
        gate_serializer: &dyn GateSerializer<F, D>,
        generator_serializer: &dyn WitnessGeneratorSerializer<F, D>,
    ) -> IoResult<()> {
        buffer.write_circuit_data(&self.circuit, gate_serializer, generator_serializer)?;
        buffer.write_target_verifier_circuit(&self.cyclic_vk)?;
        self.public_values.to_buffer(buffer)?;
        self.lhs.to_buffer(buffer)?;
        self.rhs.to_buffer(buffer)?;
        Ok(())
    }

    fn from_buffer(
        buffer: &mut Buffer,
        gate_serializer: &dyn GateSerializer<F, D>,
        generator_serializer: &dyn WitnessGeneratorSerializer<F, D>,
    ) -> IoResult<Self> {
        let circuit = buffer.read_circuit_data(gate_serializer, generator_serializer)?;
        let cyclic_vk = buffer.read_target_verifier_circuit()?;
        let public_values = PublicValuesTarget::from_buffer(buffer)?;
        let lhs = SegmentAggregationChildTarget::from_buffer(buffer)?;
        let rhs = SegmentAggregationChildTarget::from_buffer(buffer)?;
        Ok(Self {
            circuit,
            lhs,
            rhs,
            public_values,
            cyclic_vk,
        })
    }
}

#[derive(Eq, PartialEq, Debug)]
struct SegmentAggregationChildTarget<const D: usize> {
    is_agg: BoolTarget,
    agg_proof: ProofWithPublicInputsTarget<D>,
    segment_proof: ProofWithPublicInputsTarget<D>,
}

impl<const D: usize> SegmentAggregationChildTarget<D> {
    fn to_buffer(&self, buffer: &mut Vec<u8>) -> IoResult<()> {
        buffer.write_target_bool(self.is_agg)?;
        buffer.write_target_proof_with_public_inputs(&self.agg_proof)?;
        buffer.write_target_proof_with_public_inputs(&self.segment_proof)?;
        Ok(())
    }

    fn from_buffer(buffer: &mut Buffer) -> IoResult<Self> {
        let is_agg = buffer.read_target_bool()?;
        let agg_proof = buffer.read_target_proof_with_public_inputs()?;
        let segment_proof = buffer.read_target_proof_with_public_inputs()?;
        Ok(Self {
            is_agg,
            agg_proof,
            segment_proof,
        })
    }

    // `len_mem_cap` is the length of the Merkle
    // caps for `MemBefore` and `MemAfter`.
    fn public_values<F: RichField + Extendable<D>>(
        &self,
        builder: &mut CircuitBuilder<F, D>,
        len_mem_cap: usize,
    ) -> PublicValuesTarget {
        let agg_pv =
            PublicValuesTarget::from_public_inputs(&self.agg_proof.public_inputs, len_mem_cap);
        let segment_pv =
            PublicValuesTarget::from_public_inputs(&self.segment_proof.public_inputs, len_mem_cap);
        PublicValuesTarget::select(builder, self.is_agg, agg_pv, segment_pv)
    }
}

/// Data for the transaction aggregation circuit, which is used to compress two
/// proofs into one. Each inner proof can be either a segment aggregation proof
/// or another transaction aggregation proof.
#[derive(Eq, PartialEq, Debug)]
pub struct TxnAggregationCircuitData<F, C, const D: usize>
where
    F: RichField + Extendable<D>,
    C: GenericConfig<D, F = F>,
{
    pub circuit: CircuitData<F, C, D>,
    lhs: TxnAggregationChildTarget<D>,
    rhs: TxnAggregationChildTarget<D>,
    public_values: PublicValuesTarget,
    cyclic_vk: VerifierCircuitTarget,
}

impl<F, C, const D: usize> TxnAggregationCircuitData<F, C, D>
where
    F: RichField + Extendable<D>,
    C: GenericConfig<D, F = F>,
{
    fn to_buffer(
        &self,
        buffer: &mut Vec<u8>,
        gate_serializer: &dyn GateSerializer<F, D>,
        generator_serializer: &dyn WitnessGeneratorSerializer<F, D>,
    ) -> IoResult<()> {
        buffer.write_circuit_data(&self.circuit, gate_serializer, generator_serializer)?;
        buffer.write_target_verifier_circuit(&self.cyclic_vk)?;
        self.public_values.to_buffer(buffer)?;
        self.lhs.to_buffer(buffer)?;
        self.rhs.to_buffer(buffer)?;
        Ok(())
    }

    fn from_buffer(
        buffer: &mut Buffer,
        gate_serializer: &dyn GateSerializer<F, D>,
        generator_serializer: &dyn WitnessGeneratorSerializer<F, D>,
    ) -> IoResult<Self> {
        let circuit = buffer.read_circuit_data(gate_serializer, generator_serializer)?;
        let cyclic_vk = buffer.read_target_verifier_circuit()?;
        let public_values = PublicValuesTarget::from_buffer(buffer)?;
        let lhs = TxnAggregationChildTarget::from_buffer(buffer)?;
        let rhs = TxnAggregationChildTarget::from_buffer(buffer)?;
        Ok(Self {
            circuit,
            lhs,
            rhs,
            public_values,
            cyclic_vk,
        })
    }
}

<<<<<<< HEAD
#[derive(Eq, PartialEq, Debug)]
struct TxnAggregationChildTarget<const D: usize> {
    is_agg: BoolTarget,
    txn_agg_proof: ProofWithPublicInputsTarget<D>,
    segment_agg_proof: ProofWithPublicInputsTarget<D>,
}

impl<const D: usize> TxnAggregationChildTarget<D> {
    fn to_buffer(&self, buffer: &mut Vec<u8>) -> IoResult<()> {
        buffer.write_target_bool(self.is_agg)?;
        buffer.write_target_proof_with_public_inputs(&self.txn_agg_proof)?;
        buffer.write_target_proof_with_public_inputs(&self.segment_agg_proof)?;
        Ok(())
    }

    fn from_buffer(buffer: &mut Buffer) -> IoResult<Self> {
        let is_agg = buffer.read_target_bool()?;
        let txn_agg_proof = buffer.read_target_proof_with_public_inputs()?;
        let segment_agg_proof = buffer.read_target_proof_with_public_inputs()?;
        Ok(Self {
            is_agg,
            txn_agg_proof,
            segment_agg_proof,
        })
    }

    // `len_mem_cap` is the length of the Merkle
=======
    // `len_mem_cap` us the length of the Merkle
>>>>>>> d22bde29
    // caps for `MemBefore` and `MemAfter`.
    fn public_values<F: RichField + Extendable<D>>(
        &self,
        builder: &mut CircuitBuilder<F, D>,
        len_mem_cap: usize,
    ) -> PublicValuesTarget {
<<<<<<< HEAD
        let txn_agg_pv =
            PublicValuesTarget::from_public_inputs(&self.txn_agg_proof.public_inputs, len_mem_cap);
        let segment_agg_pv = PublicValuesTarget::from_public_inputs(
            &self.segment_agg_proof.public_inputs,
            len_mem_cap,
        );
        PublicValuesTarget::select(builder, self.is_agg, txn_agg_pv, segment_agg_pv)
=======
        let agg_pv =
            PublicValuesTarget::from_public_inputs(&self.agg_proof.public_inputs, len_mem_cap);
        let evm_pv =
            PublicValuesTarget::from_public_inputs(&self.evm_proof.public_inputs, len_mem_cap);
        PublicValuesTarget::select(builder, self.is_agg, agg_pv, evm_pv)
>>>>>>> d22bde29
    }
}

/// Data for the block circuit, which is used to generate a final block proof,
/// and compress it with an optional parent proof if present.
#[derive(Eq, PartialEq, Debug)]
pub struct BlockCircuitData<F, C, const D: usize>
where
    F: RichField + Extendable<D>,
    C: GenericConfig<D, F = F>,
{
    pub circuit: CircuitData<F, C, D>,
    has_parent_block: BoolTarget,
    parent_block_proof: ProofWithPublicInputsTarget<D>,
    agg_root_proof: ProofWithPublicInputsTarget<D>,
    public_values: PublicValuesTarget,
    cyclic_vk: VerifierCircuitTarget,
}

impl<F, C, const D: usize> BlockCircuitData<F, C, D>
where
    F: RichField + Extendable<D>,
    C: GenericConfig<D, F = F>,
{
    fn to_buffer(
        &self,
        buffer: &mut Vec<u8>,
        gate_serializer: &dyn GateSerializer<F, D>,
        generator_serializer: &dyn WitnessGeneratorSerializer<F, D>,
    ) -> IoResult<()> {
        buffer.write_circuit_data(&self.circuit, gate_serializer, generator_serializer)?;
        buffer.write_target_bool(self.has_parent_block)?;
        buffer.write_target_proof_with_public_inputs(&self.parent_block_proof)?;
        buffer.write_target_proof_with_public_inputs(&self.agg_root_proof)?;
        self.public_values.to_buffer(buffer)?;
        buffer.write_target_verifier_circuit(&self.cyclic_vk)?;
        Ok(())
    }

    fn from_buffer(
        buffer: &mut Buffer,
        gate_serializer: &dyn GateSerializer<F, D>,
        generator_serializer: &dyn WitnessGeneratorSerializer<F, D>,
    ) -> IoResult<Self> {
        let circuit = buffer.read_circuit_data(gate_serializer, generator_serializer)?;
        let has_parent_block = buffer.read_target_bool()?;
        let parent_block_proof = buffer.read_target_proof_with_public_inputs()?;
        let agg_root_proof = buffer.read_target_proof_with_public_inputs()?;
        let public_values = PublicValuesTarget::from_buffer(buffer)?;
        let cyclic_vk = buffer.read_target_verifier_circuit()?;
        Ok(Self {
            circuit,
            has_parent_block,
            parent_block_proof,
            agg_root_proof,
            public_values,
            cyclic_vk,
        })
    }
}

impl<F, C, const D: usize> AllRecursiveCircuits<F, C, D>
where
    F: RichField + Extendable<D>,
    C: GenericConfig<D, F = F> + 'static,
    C::Hasher: AlgebraicHasher<F>,
{
    /// Serializes all these preprocessed circuits into a sequence of bytes.
    ///
    /// # Arguments
    ///
    /// - `skip_tables`: a boolean indicating whether to serialize only the
    ///   upper circuits
    /// or the entire prover state, including recursive circuits to shrink STARK
    /// proofs.
    /// - `gate_serializer`: a custom gate serializer needed to serialize
    ///   recursive circuits
    /// common data.
    /// - `generator_serializer`: a custom generator serializer needed to
    ///   serialize recursive
    /// circuits proving data.
    pub fn to_bytes(
        &self,
        skip_tables: bool,
        gate_serializer: &dyn GateSerializer<F, D>,
        generator_serializer: &dyn WitnessGeneratorSerializer<F, D>,
    ) -> IoResult<Vec<u8>> {
        // TODO: would be better to initialize it dynamically based on the supported max
        // degree.
        let mut buffer = Vec::with_capacity(1 << 34);
        self.root
            .to_buffer(&mut buffer, gate_serializer, generator_serializer)?;
        self.segment_aggregation
            .to_buffer(&mut buffer, gate_serializer, generator_serializer)?;
        self.txn_aggregation
            .to_buffer(&mut buffer, gate_serializer, generator_serializer)?;
        self.block
            .to_buffer(&mut buffer, gate_serializer, generator_serializer)?;
        if !skip_tables {
            for table in &self.by_table {
                table.to_buffer(&mut buffer, gate_serializer, generator_serializer)?;
            }
        }
        Ok(buffer)
    }

    /// Deserializes a sequence of bytes into an entire prover state containing
    /// all recursive circuits.
    ///
    /// # Arguments
    ///
    /// - `bytes`: a slice of bytes to deserialize this prover state from.
    /// - `skip_tables`: a boolean indicating whether to deserialize only the
    ///   upper circuits
    /// or the entire prover state, including recursive circuits to shrink STARK
    /// proofs.
    /// - `gate_serializer`: a custom gate serializer needed to serialize
    ///   recursive circuits
    /// common data.
    /// - `generator_serializer`: a custom generator serializer needed to
    ///   serialize recursive
    /// circuits proving data.
    pub fn from_bytes(
        bytes: &[u8],
        skip_tables: bool,
        gate_serializer: &dyn GateSerializer<F, D>,
        generator_serializer: &dyn WitnessGeneratorSerializer<F, D>,
    ) -> IoResult<Self> {
        let mut buffer = Buffer::new(bytes);
        let root =
            RootCircuitData::from_buffer(&mut buffer, gate_serializer, generator_serializer)?;
<<<<<<< HEAD
        let segment_aggregation = SegmentAggregationCircuitData::from_buffer(
            &mut buffer,
            gate_serializer,
            generator_serializer,
        )?;
        let txn_aggregation = TxnAggregationCircuitData::from_buffer(
=======
        let segment_aggregation = AggregationCircuitData::from_buffer(
>>>>>>> d22bde29
            &mut buffer,
            gate_serializer,
            generator_serializer,
        )?;
        let txn_aggregation =
            BlockCircuitData::from_buffer(&mut buffer, gate_serializer, generator_serializer)?;
        let block =
            BlockCircuitData::from_buffer(&mut buffer, gate_serializer, generator_serializer)?;

        let by_table = match skip_tables {
            true => (0..NUM_TABLES)
                .map(|_| RecursiveCircuitsForTable {
                    by_stark_size: BTreeMap::default(),
                })
                .collect_vec()
                .try_into()
                .unwrap(),
            false => {
                // Tricky use of MaybeUninit to remove the need for implementing Debug
                // for all underlying types, necessary to convert a by_table Vec to an array.
                let mut by_table: [MaybeUninit<RecursiveCircuitsForTable<F, C, D>>; NUM_TABLES] =
                    unsafe { MaybeUninit::uninit().assume_init() };
                for table in &mut by_table[..] {
                    let value = RecursiveCircuitsForTable::from_buffer(
                        &mut buffer,
                        gate_serializer,
                        generator_serializer,
                    )?;
                    *table = MaybeUninit::new(value);
                }
                unsafe {
                    mem::transmute::<
                        [std::mem::MaybeUninit<RecursiveCircuitsForTable<F, C, D>>; NUM_TABLES],
                        [RecursiveCircuitsForTable<F, C, D>; NUM_TABLES],
                    >(by_table)
                }
            }
        };

        Ok(Self {
            root,
            segment_aggregation,
            txn_aggregation,
            block,
            by_table,
        })
    }

    /// Preprocess all recursive circuits used by the system.
    ///
    /// # Arguments
    ///
    /// - `all_stark`: a structure defining the logic of all STARK modules and
    ///   their associated
    /// cross-table lookups.
    /// - `degree_bits_ranges`: the logarithmic ranges to be supported for the
    ///   recursive tables.
    /// Transactions may yield arbitrary trace lengths for each STARK module
    /// (within some bounds), unknown prior generating the witness to create
    /// a proof. Thus, for each STARK module, we construct a map from
    /// `2^{degree_bits} = length` to a chain of shrinking recursion circuits,
    /// starting from that length, for each `degree_bits` in the range specified
    /// for this STARK module. Specifying a wide enough range allows a
    /// prover to cover all possible scenarios.
    /// - `stark_config`: the configuration to be used for the STARK prover. It
    ///   will usually be a fast
    /// one yielding large proofs.
    pub fn new(
        all_stark: &AllStark<F, D>,
        degree_bits_ranges: &[Range<usize>; NUM_TABLES],
        stark_config: &StarkConfig,
    ) -> Self {
        let arithmetic = RecursiveCircuitsForTable::new(
            Table::Arithmetic,
            &all_stark.arithmetic_stark,
            degree_bits_ranges[*Table::Arithmetic].clone(),
            &all_stark.cross_table_lookups,
            stark_config,
        );
        let byte_packing = RecursiveCircuitsForTable::new(
            Table::BytePacking,
            &all_stark.byte_packing_stark,
            degree_bits_ranges[*Table::BytePacking].clone(),
            &all_stark.cross_table_lookups,
            stark_config,
        );
        let cpu = RecursiveCircuitsForTable::new(
            Table::Cpu,
            &all_stark.cpu_stark,
            degree_bits_ranges[*Table::Cpu].clone(),
            &all_stark.cross_table_lookups,
            stark_config,
        );
        let keccak = RecursiveCircuitsForTable::new(
            Table::Keccak,
            &all_stark.keccak_stark,
            degree_bits_ranges[*Table::Keccak].clone(),
            &all_stark.cross_table_lookups,
            stark_config,
        );
        let keccak_sponge = RecursiveCircuitsForTable::new(
            Table::KeccakSponge,
            &all_stark.keccak_sponge_stark,
            degree_bits_ranges[*Table::KeccakSponge].clone(),
            &all_stark.cross_table_lookups,
            stark_config,
        );
        let logic = RecursiveCircuitsForTable::new(
            Table::Logic,
            &all_stark.logic_stark,
            degree_bits_ranges[*Table::Logic].clone(),
            &all_stark.cross_table_lookups,
            stark_config,
        );
        let memory = RecursiveCircuitsForTable::new(
            Table::Memory,
            &all_stark.memory_stark,
            degree_bits_ranges[*Table::Memory].clone(),
            &all_stark.cross_table_lookups,
            stark_config,
        );
        let mem_before = RecursiveCircuitsForTable::new(
            Table::MemBefore,
            &all_stark.mem_before_stark,
            degree_bits_ranges[Table::MemBefore as usize].clone(),
            &all_stark.cross_table_lookups,
            stark_config,
        );
        let mem_after = RecursiveCircuitsForTable::new(
            Table::MemAfter,
            &all_stark.mem_after_stark,
            degree_bits_ranges[Table::MemAfter as usize].clone(),
            &all_stark.cross_table_lookups,
            stark_config,
        );

        let by_table = [
            arithmetic,
            byte_packing,
            cpu,
            keccak,
            keccak_sponge,
            logic,
            memory,
            mem_before,
            mem_after,
        ];
        let root = Self::create_segment_circuit(&by_table, stark_config);
<<<<<<< HEAD
        let segment_aggregation = Self::create_segment_aggregation_circuit(&root);
        let txn_aggregation =
            Self::create_txn_aggregation_circuit(&segment_aggregation, stark_config);
=======
        let segment_aggregation = Self::create_segmented_aggregation_circuit(&root);
        let txn_aggregation = Self::create_transaction_circuit(&segment_aggregation, stark_config);
>>>>>>> d22bde29
        let block = Self::create_block_circuit(&txn_aggregation);
        Self {
            root,
            segment_aggregation,
            txn_aggregation,
            block,
            by_table,
        }
    }

    /// Outputs the `VerifierCircuitData` needed to verify any block proof
    /// generated by an honest prover.
    /// While the [`AllRecursiveCircuits`] prover state can also verify proofs,
    /// verifiers only need a fraction of the state to verify proofs. This
    /// allows much less powerful entities to behave as verifiers, by only
    /// loading the necessary data to verify block proofs.
    ///
    /// # Usage
    ///
    /// ```ignore
    /// let prover_state = AllRecursiveCircuits { ... };
    /// let verifier_state = prover_state.final_verifier_data();
    ///
    /// // Verify a provided block proof
    /// assert!(verifier_state.verify(&block_proof).is_ok());
    /// ```
    pub fn final_verifier_data(&self) -> VerifierCircuitData<F, C, D> {
        self.block.circuit.verifier_data()
    }

    fn create_segment_circuit(
        by_table: &[RecursiveCircuitsForTable<F, C, D>; NUM_TABLES],
        stark_config: &StarkConfig,
    ) -> RootCircuitData<F, C, D> {
        let inner_common_data: [_; NUM_TABLES] =
            core::array::from_fn(|i| &by_table[i].final_circuits()[0].common);

<<<<<<< HEAD
        let cap_length = 1
=======
        let cap_length_before = 1
>>>>>>> d22bde29
            << inner_common_data[*Table::MemBefore]
                .fri_params
                .config
                .cap_height;
<<<<<<< HEAD

        let mut builder = CircuitBuilder::new(CircuitConfig::standard_recursion_config());

        let public_values = add_virtual_public_values(&mut builder, cap_length);
=======
        let cap_length_after = 1
            << inner_common_data[*Table::MemAfter]
                .fri_params
                .config
                .cap_height;
        let mut builder = CircuitBuilder::new(CircuitConfig::standard_recursion_config());

        let public_values = add_virtual_public_values(&mut builder, cap_length_before);
>>>>>>> d22bde29

        let recursive_proofs =
            core::array::from_fn(|i| builder.add_virtual_proof_with_pis(inner_common_data[i]));
        let pis: [_; NUM_TABLES] = core::array::from_fn(|i| {
            PublicInputs::<Target, <C::Hasher as AlgebraicHasher<F>>::AlgebraicPermutation>::from_vec(
                &recursive_proofs[i].public_inputs,
                stark_config,
            )
        });
        let index_verifier_data = core::array::from_fn(|_i| builder.add_virtual_target());

        let mut challenger = RecursiveChallenger::<F, C::Hasher, D>::new(&mut builder);
        for pi in &pis {
            for h in &pi.trace_cap {
                challenger.observe_elements(h);
            }
        }

        observe_public_values_target::<F, C, D>(&mut challenger, &public_values);

        let ctl_challenges = get_grand_product_challenge_set_target(
            &mut builder,
            &mut challenger,
            stark_config.num_challenges,
        );
        // Check that the correct CTL challenges are used in every proof.
        for pi in &pis {
            for i in 0..stark_config.num_challenges {
                builder.connect(
                    ctl_challenges.challenges[i].beta,
                    pi.ctl_challenges.challenges[i].beta,
                );
                builder.connect(
                    ctl_challenges.challenges[i].gamma,
                    pi.ctl_challenges.challenges[i].gamma,
                );
            }
        }

        let state = challenger.compact(&mut builder);
        for (&before, &s) in zip_eq(state.as_ref(), pis[0].challenger_state_before.as_ref()) {
            builder.connect(before, s);
        }
        // Check that the challenger state is consistent between proofs.
        for i in 1..NUM_TABLES {
            for (&before, &after) in zip_eq(
                pis[i].challenger_state_before.as_ref(),
                pis[i - 1].challenger_state_after.as_ref(),
            ) {
                builder.connect(before, after);
            }
        }

        // Extra sums to add to the looked last value.
        // Only necessary for the Memory values.
        let mut extra_looking_sums =
            vec![vec![builder.zero(); stark_config.num_challenges]; NUM_TABLES];

        // Memory
        extra_looking_sums[*Table::Memory] = (0..stark_config.num_challenges)
            .map(|c| {
                get_memory_extra_looking_sum_circuit(
                    &mut builder,
                    &public_values,
                    ctl_challenges.challenges[c],
                )
            })
            .collect_vec();

        // Verify the CTL checks.
        verify_cross_table_lookups_circuit::<F, D, NUM_TABLES>(
            &mut builder,
            all_cross_table_lookups(),
            pis.map(|p| p.ctl_zs_first),
            Some(&extra_looking_sums),
            stark_config,
        );

        for (i, table_circuits) in by_table.iter().enumerate() {
            let final_circuits = table_circuits.final_circuits();
            for final_circuit in &final_circuits {
                assert_eq!(
                    &final_circuit.common, inner_common_data[i],
                    "common_data mismatch"
                );
            }
            let mut possible_vks = final_circuits
                .into_iter()
                .map(|c| builder.constant_verifier_data(&c.verifier_only))
                .collect_vec();
            // random_access_verifier_data expects a vector whose length is a power of two.
            // To satisfy this, we will just add some duplicates of the first VK.
            while !possible_vks.len().is_power_of_two() {
                possible_vks.push(possible_vks[0].clone());
            }
            let inner_verifier_data =
                builder.random_access_verifier_data(index_verifier_data[i], possible_vks);

            builder.verify_proof::<C>(
                &recursive_proofs[i],
                &inner_verifier_data,
                inner_common_data[i],
            );
        }

        let merkle_before = MemCapTarget::from_public_inputs(
            &recursive_proofs[*Table::MemBefore].public_inputs,
<<<<<<< HEAD
            cap_length,
        );
        let merkle_after = MemCapTarget::from_public_inputs(
            &recursive_proofs[*Table::MemAfter].public_inputs,
            cap_length,
=======
            cap_length_before,
        );
        let merkle_after = MemCapTarget::from_public_inputs(
            &recursive_proofs[*Table::MemAfter].public_inputs,
            cap_length_after,
>>>>>>> d22bde29
        );
        // Connect Memory before and after the execution with
        // the public values.
        MemCapTarget::connect(
            &mut builder,
            public_values.mem_before.clone(),
            merkle_before,
        );
        MemCapTarget::connect(&mut builder, public_values.mem_after.clone(), merkle_after);
        // We want EVM root proofs to have the exact same structure as aggregation
        // proofs, so we add public inputs for cyclic verification, even though
        // they'll be ignored.
        let cyclic_vk = builder.add_verifier_data_public_inputs();

        builder.add_gate(
            ConstantGate::new(inner_common_data[0].config.num_constants),
            vec![],
        );

        RootCircuitData {
            circuit: builder.build::<C>(),
            proof_with_pis: recursive_proofs,
            index_verifier_data,
            public_values,
            cyclic_vk,
        }
    }

<<<<<<< HEAD
    fn create_segment_aggregation_circuit(
        root: &RootCircuitData<F, C, D>,
    ) -> SegmentAggregationCircuitData<F, C, D> {
=======
    fn create_segmented_aggregation_circuit(
        root: &RootCircuitData<F, C, D>,
    ) -> AggregationCircuitData<F, C, D> {
>>>>>>> d22bde29
        let cap_before_len = root.proof_with_pis[*Table::MemBefore]
            .proof
            .wires_cap
            .0
            .len();

        let mut builder = CircuitBuilder::<F, D>::new(root.circuit.common.config.clone());
        let public_values = add_virtual_public_values(&mut builder, cap_before_len);
        let cyclic_vk = builder.add_verifier_data_public_inputs();

<<<<<<< HEAD
        let lhs_segment = Self::add_segment_agg_child(&mut builder, root);
        let rhs_segment = Self::add_segment_agg_child(&mut builder, root);

        let lhs_pv = lhs_segment.public_values(&mut builder, cap_before_len);
        let rhs_pv = rhs_segment.public_values(&mut builder, cap_before_len);
=======
        let parent_segment = Self::add_agg_child(&mut builder, root);
        let segment = Self::add_agg_child(&mut builder, root);

        let parent_pv = parent_segment.public_values(&mut builder, cap_before_len);
        let segment_pv = segment.public_values(&mut builder, cap_before_len);
>>>>>>> d22bde29

        // All the block metadata is the same for both segments. It is also the case for
        // extra_block_data.
        TrieRootsTarget::connect(
            &mut builder,
            public_values.trie_roots_before,
<<<<<<< HEAD
            lhs_pv.trie_roots_before,
=======
            parent_pv.trie_roots_before,
>>>>>>> d22bde29
        );
        TrieRootsTarget::connect(
            &mut builder,
            public_values.trie_roots_after,
<<<<<<< HEAD
            rhs_pv.trie_roots_after,
=======
            segment_pv.trie_roots_after,
>>>>>>> d22bde29
        );
        TrieRootsTarget::connect(
            &mut builder,
            public_values.trie_roots_before,
<<<<<<< HEAD
            rhs_pv.trie_roots_before,
=======
            segment_pv.trie_roots_before,
>>>>>>> d22bde29
        );
        TrieRootsTarget::connect(
            &mut builder,
            public_values.trie_roots_after,
<<<<<<< HEAD
            lhs_pv.trie_roots_after,
=======
            parent_pv.trie_roots_after,
>>>>>>> d22bde29
        );
        BlockMetadataTarget::connect(
            &mut builder,
            public_values.block_metadata,
<<<<<<< HEAD
            rhs_pv.block_metadata,
=======
            segment_pv.block_metadata,
>>>>>>> d22bde29
        );
        BlockMetadataTarget::connect(
            &mut builder,
            public_values.block_metadata,
<<<<<<< HEAD
            lhs_pv.block_metadata,
=======
            parent_pv.block_metadata,
>>>>>>> d22bde29
        );
        BlockHashesTarget::connect(
            &mut builder,
            public_values.block_hashes,
<<<<<<< HEAD
            rhs_pv.block_hashes,
=======
            segment_pv.block_hashes,
>>>>>>> d22bde29
        );
        BlockHashesTarget::connect(
            &mut builder,
            public_values.block_hashes,
<<<<<<< HEAD
            lhs_pv.block_hashes,
=======
            parent_pv.block_hashes,
>>>>>>> d22bde29
        );
        ExtraBlockDataTarget::connect(
            &mut builder,
            public_values.extra_block_data,
<<<<<<< HEAD
            rhs_pv.extra_block_data,
=======
            segment_pv.extra_block_data,
>>>>>>> d22bde29
        );
        ExtraBlockDataTarget::connect(
            &mut builder,
            public_values.extra_block_data,
<<<<<<< HEAD
            lhs_pv.extra_block_data,
=======
            parent_pv.extra_block_data,
>>>>>>> d22bde29
        );

        // Connect registers and merkle caps between segments.
        RegistersDataTarget::connect(
            &mut builder,
            public_values.registers_after.clone(),
<<<<<<< HEAD
            rhs_pv.registers_after.clone(),
=======
            segment_pv.registers_after.clone(),
>>>>>>> d22bde29
        );
        RegistersDataTarget::connect(
            &mut builder,
            public_values.registers_before.clone(),
<<<<<<< HEAD
            lhs_pv.registers_before.clone(),
        );
        RegistersDataTarget::connect(
            &mut builder,
            lhs_pv.registers_after,
            rhs_pv.registers_before.clone(),
=======
            parent_pv.registers_before.clone(),
        );
        RegistersDataTarget::connect(
            &mut builder,
            parent_pv.registers_after,
            segment_pv.registers_before.clone(),
>>>>>>> d22bde29
        );
        MemCapTarget::connect(
            &mut builder,
            public_values.mem_before.clone(),
<<<<<<< HEAD
            lhs_pv.mem_before.clone(),
=======
            parent_pv.mem_before.clone(),
>>>>>>> d22bde29
        );
        MemCapTarget::connect(
            &mut builder,
            public_values.mem_after.clone(),
<<<<<<< HEAD
            rhs_pv.mem_after,
        );
        MemCapTarget::connect(&mut builder, lhs_pv.mem_after, rhs_pv.mem_before);
=======
            segment_pv.mem_after,
        );
        MemCapTarget::connect(&mut builder, parent_pv.mem_after, segment_pv.mem_before);
>>>>>>> d22bde29

        // Pad to match the root circuit's degree.
        while log2_ceil(builder.num_gates()) < root.circuit.common.degree_bits() {
            builder.add_gate(NoopGate, vec![]);
        }

        let circuit = builder.build::<C>();
<<<<<<< HEAD
        SegmentAggregationCircuitData {
            circuit,
            lhs: lhs_segment,
            rhs: rhs_segment,
=======
        AggregationCircuitData {
            circuit,
            lhs: parent_segment,
            rhs: segment,
>>>>>>> d22bde29
            public_values,
            cyclic_vk,
        }
    }

<<<<<<< HEAD
    fn create_txn_aggregation_circuit(
        agg: &SegmentAggregationCircuitData<F, C, D>,
        stark_config: &StarkConfig,
    ) -> TxnAggregationCircuitData<F, C, D> {
        // Create a circuit for the aggregation of two transactions.

        let cap_len = agg.public_values.mem_before.mem_cap.0.len();

        let mut builder = CircuitBuilder::<F, D>::new(agg.circuit.common.config.clone());
        let public_values = add_virtual_public_values(&mut builder, cap_len);
        let cyclic_vk = builder.add_verifier_data_public_inputs();

        let lhs_txn_proof = Self::add_txn_agg_child(&mut builder, agg);
        let rhs_txn_proof = Self::add_txn_agg_child(&mut builder, agg);

        let lhs_pv = lhs_txn_proof.public_values(&mut builder, cap_len);
        let rhs_pv = rhs_txn_proof.public_values(&mut builder, cap_len);
=======
    // We assume that transactions are always aggregated on the right.
    fn create_transaction_circuit(
        agg: &AggregationCircuitData<F, C, D>,
        stark_config: &StarkConfig,
    ) -> BlockCircuitData<F, C, D> {
        // Create a circuit for the aggregation of two transactions.
        let expected_common_data = CommonCircuitData {
            fri_params: FriParams {
                degree_bits: 14,
                ..agg.circuit.common.fri_params.clone()
            },
            ..agg.circuit.common.clone()
        };

        let mut builder = CircuitBuilder::<F, D>::new(CircuitConfig::standard_recursion_config());

        let len_before = agg.public_values.mem_before.mem_cap.0.len();
        let public_values = add_virtual_public_values(&mut builder, len_before);
        let has_parent_block = builder.add_virtual_bool_target_safe();
        let parent_txn_proof = builder.add_virtual_proof_with_pis(&expected_common_data);
        let agg_root_proof = builder.add_virtual_proof_with_pis(&agg.circuit.common);

        let parent_pv =
            PublicValuesTarget::from_public_inputs(&parent_txn_proof.public_inputs, len_before);
        let agg_pv =
            PublicValuesTarget::from_public_inputs(&agg_root_proof.public_inputs, len_before);
>>>>>>> d22bde29

        // Connect all block hash values
        BlockHashesTarget::connect(
            &mut builder,
            public_values.block_hashes,
<<<<<<< HEAD
            rhs_pv.block_hashes,
=======
            agg_pv.block_hashes,
>>>>>>> d22bde29
        );
        BlockHashesTarget::connect(
            &mut builder,
            public_values.block_hashes,
<<<<<<< HEAD
            lhs_pv.block_hashes,
=======
            parent_pv.block_hashes,
>>>>>>> d22bde29
        );
        // Connect all block metadata values.
        BlockMetadataTarget::connect(
            &mut builder,
            public_values.block_metadata,
<<<<<<< HEAD
            rhs_pv.block_metadata,
=======
            agg_pv.block_metadata,
>>>>>>> d22bde29
        );
        BlockMetadataTarget::connect(
            &mut builder,
            public_values.block_metadata,
<<<<<<< HEAD
            lhs_pv.block_metadata,
=======
            parent_pv.block_metadata,
>>>>>>> d22bde29
        );
        // Connect aggregation `trie_roots_after` with rhs `trie_roots_after`.
        TrieRootsTarget::connect(
            &mut builder,
            public_values.trie_roots_after,
<<<<<<< HEAD
            rhs_pv.trie_roots_after,
=======
            agg_pv.trie_roots_after,
>>>>>>> d22bde29
        );
        // Connect lhs `trie_roots_after` with rhs `trie_roots_before`.
        TrieRootsTarget::connect(
            &mut builder,
<<<<<<< HEAD
            lhs_pv.trie_roots_after,
            rhs_pv.trie_roots_before,
=======
            parent_pv.trie_roots_after,
            agg_pv.trie_roots_before,
>>>>>>> d22bde29
        );
        // Connect lhs `trie_roots_before` with public values `trie_roots_before`.
        TrieRootsTarget::connect(
            &mut builder,
            public_values.trie_roots_before,
<<<<<<< HEAD
            lhs_pv.trie_roots_before,
=======
            parent_pv.trie_roots_before,
>>>>>>> d22bde29
        );
        Self::connect_extra_public_values(
            &mut builder,
            &public_values.extra_block_data,
<<<<<<< HEAD
            &lhs_pv.extra_block_data,
            &rhs_pv.extra_block_data,
=======
            &parent_pv.extra_block_data,
            &agg_pv.extra_block_data,
>>>>>>> d22bde29
        );

        // We check the registers before and after for the current aggregation.
        RegistersDataTarget::connect(
            &mut builder,
            public_values.registers_after.clone(),
<<<<<<< HEAD
            rhs_pv.registers_after.clone(),
=======
            agg_pv.registers_after.clone(),
>>>>>>> d22bde29
        );

        RegistersDataTarget::connect(
            &mut builder,
            public_values.registers_before.clone(),
<<<<<<< HEAD
            lhs_pv.registers_before.clone(),
        );

        // Check the initial and final register values.
        Self::connect_initial_final_segment(&mut builder, &rhs_pv);
        Self::connect_initial_final_segment(&mut builder, &lhs_pv);

        // Check the initial `MemBefore` `MerkleCap` value.
        Self::check_init_merkle_cap(&mut builder, &rhs_pv, stark_config);
        Self::check_init_merkle_cap(&mut builder, &lhs_pv, stark_config);

        while log2_ceil(builder.num_gates()) < agg.circuit.common.degree_bits() {
            builder.add_gate(NoopGate, vec![]);
        }

        let circuit = builder.build::<C>();
        TxnAggregationCircuitData {
            circuit,
            lhs: lhs_txn_proof,
            rhs: rhs_txn_proof,
=======
            agg_pv.registers_before.clone(),
        );

        // Check the initial and final register values.
        Self::connect_initial_final_segment(&mut builder, &public_values);

        // Check the initial `MemBefore` `MerkleCap` value.
        Self::check_init_merkle_cap(&mut builder, &agg_pv, stark_config);

        let cyclic_vk = builder.add_verifier_data_public_inputs();
        builder
            .conditionally_verify_cyclic_proof_or_dummy::<C>(
                has_parent_block,
                &parent_txn_proof,
                &expected_common_data,
            )
            .expect("Failed to build cyclic recursion circuit");

        let agg_verifier_data = builder.constant_verifier_data(&agg.circuit.verifier_only);
        builder.verify_proof::<C>(&agg_root_proof, &agg_verifier_data, &agg.circuit.common);

        let circuit = builder.build::<C>();
        BlockCircuitData {
            circuit,
            has_parent_block,
            parent_block_proof: parent_txn_proof,
            agg_root_proof,
>>>>>>> d22bde29
            public_values,
            cyclic_vk,
        }
    }

    fn check_init_merkle_cap(
        builder: &mut CircuitBuilder<F, D>,
        x: &PublicValuesTarget,
        stark_config: &StarkConfig,
    ) where
        F: RichField + Extendable<D>,
    {
        // At the start of a transaction proof, `MemBefore` only contains the
        // `ShiftTable`.
        let mut trace = vec![];

        // Push shift table.
        for i in 0..256 {
            let mut row = vec![F::ZERO; crate::memory_continuation::columns::NUM_COLUMNS];
            let val = U256::from(1) << i;
            row[crate::memory_continuation::columns::FILTER] = F::ONE;
            row[crate::memory_continuation::columns::ADDR_CONTEXT] = F::ZERO;
            row[crate::memory_continuation::columns::ADDR_SEGMENT] =
                F::from_canonical_usize(Segment::ShiftTable.unscale());
            row[crate::memory_continuation::columns::ADDR_VIRTUAL] = F::from_canonical_usize(i);
            for j in 0..crate::memory::VALUE_LIMBS {
                row[j + 4] = F::from_canonical_u32((val >> (j * 32)).low_u32());
            }
            trace.push(row);
        }

        // Padding.
        let num_rows = trace.len();
        let num_rows_padded = num_rows.next_power_of_two();
        for _ in num_rows..num_rows_padded {
            trace.push(vec![
                F::ZERO;
                crate::memory_continuation::columns::NUM_COLUMNS
            ]);
        }

        let cols = transpose(&trace);
        let polys = cols
            .into_iter()
            .map(|column| PolynomialValues::new(column))
            .collect::<Vec<_>>();

        let cap = PolynomialBatch::<F, C, D>::from_values(
            polys,
            stark_config.fri_config.rate_bits,
            false,
            stark_config.fri_config.cap_height,
            &mut TimingTree::default(),
            None,
        )
        .merkle_tree
        .cap;

        let init_cap_target = MemCapTarget {
            mem_cap: MerkleCapTarget(
                cap.0
                    .iter()
                    .map(|&h| builder.constant_hash(h))
                    .collect::<Vec<_>>(),
            ),
        };

        MemCapTarget::connect(builder, x.mem_before.clone(), init_cap_target);
    }

    fn connect_initial_final_segment(builder: &mut CircuitBuilder<F, D>, x: &PublicValuesTarget)
    where
        F: RichField + Extendable<D>,
    {
        builder.assert_zero(x.registers_before.stack_len);
        builder.assert_zero(x.registers_after.stack_len);
        builder.assert_zero(x.registers_before.context);
        builder.assert_zero(x.registers_after.context);
        builder.assert_zero(x.registers_before.gas_used);
        builder.assert_one(x.registers_before.is_kernel);
        builder.assert_one(x.registers_after.is_kernel);

        let halt_label = builder.constant(F::from_canonical_usize(KERNEL.global_labels["halt"]));
        builder.connect(x.registers_after.program_counter, halt_label);

        let main_label = builder.constant(F::from_canonical_usize(KERNEL.global_labels["main"]));
        builder.connect(x.registers_before.program_counter, main_label);
    }

<<<<<<< HEAD
    fn create_block_circuit(agg: &TxnAggregationCircuitData<F, C, D>) -> BlockCircuitData<F, C, D> {
=======
    fn create_block_circuit(agg: &BlockCircuitData<F, C, D>) -> BlockCircuitData<F, C, D> {
>>>>>>> d22bde29
        // Here, we have two block proofs and we aggregate them together.
        // The block circuit is similar to the agg circuit; both verify two inner
        // proofs.
        let expected_common_data = CommonCircuitData {
            fri_params: FriParams {
                degree_bits: 14,
                ..agg.circuit.common.fri_params.clone()
            },
            ..agg.circuit.common.clone()
        };

        let mut builder = CircuitBuilder::<F, D>::new(CircuitConfig::standard_recursion_config());
<<<<<<< HEAD
        let mem_cap_len = agg.public_values.mem_before.mem_cap.0.len();
        let public_values = add_virtual_public_values(&mut builder, mem_cap_len);
=======
        let len_before = agg.public_values.mem_before.mem_cap.0.len();
        let public_values = add_virtual_public_values(&mut builder, len_before);
>>>>>>> d22bde29
        let has_parent_block = builder.add_virtual_bool_target_safe();
        let parent_block_proof = builder.add_virtual_proof_with_pis(&expected_common_data);
        let agg_root_proof = builder.add_virtual_proof_with_pis(&agg.circuit.common);

        // Connect block hashes
        Self::connect_block_hashes(&mut builder, &parent_block_proof, &agg_root_proof);

        let parent_pv =
<<<<<<< HEAD
            PublicValuesTarget::from_public_inputs(&parent_block_proof.public_inputs, mem_cap_len);
        let agg_pv =
            PublicValuesTarget::from_public_inputs(&agg_root_proof.public_inputs, mem_cap_len);
=======
            PublicValuesTarget::from_public_inputs(&parent_block_proof.public_inputs, len_before);
        let agg_pv =
            PublicValuesTarget::from_public_inputs(&agg_root_proof.public_inputs, len_before);
>>>>>>> d22bde29

        // Connect block `trie_roots_before` with parent_pv `trie_roots_before`.
        TrieRootsTarget::connect(
            &mut builder,
            public_values.trie_roots_before,
            parent_pv.trie_roots_before,
        );
        // Connect the rest of block `public_values` with agg_pv.
        TrieRootsTarget::connect(
            &mut builder,
            public_values.trie_roots_after,
            agg_pv.trie_roots_after,
        );
        BlockMetadataTarget::connect(
            &mut builder,
            public_values.block_metadata,
            agg_pv.block_metadata,
        );
        BlockHashesTarget::connect(
            &mut builder,
            public_values.block_hashes,
            agg_pv.block_hashes,
        );
        ExtraBlockDataTarget::connect(
            &mut builder,
            public_values.extra_block_data,
            agg_pv.extra_block_data,
        );

        // Make connections between block proofs, and check initial and final block
        // values.
        Self::connect_block_proof(&mut builder, has_parent_block, &parent_pv, &agg_pv);

        let cyclic_vk = builder.add_verifier_data_public_inputs();
        builder
            .conditionally_verify_cyclic_proof_or_dummy::<C>(
                has_parent_block,
                &parent_block_proof,
                &expected_common_data,
            )
            .expect("Failed to build cyclic recursion circuit");

        let agg_verifier_data = builder.constant_verifier_data(&agg.circuit.verifier_only);
        builder.verify_proof::<C>(&agg_root_proof, &agg_verifier_data, &agg.circuit.common);

        let circuit = builder.build::<C>();
        BlockCircuitData {
            circuit,
            has_parent_block,
            parent_block_proof,
            agg_root_proof,
            public_values,
            cyclic_vk,
        }
    }

    fn connect_extra_public_values(
        builder: &mut CircuitBuilder<F, D>,
        pvs: &ExtraBlockDataTarget,
        lhs: &ExtraBlockDataTarget,
        rhs: &ExtraBlockDataTarget,
    ) {
        // Connect checkpoint state root values.
        for (&limb0, &limb1) in pvs
            .checkpoint_state_trie_root
            .iter()
            .zip(&rhs.checkpoint_state_trie_root)
        {
            builder.connect(limb0, limb1);
        }
        for (&limb0, &limb1) in pvs
            .checkpoint_state_trie_root
            .iter()
            .zip(&lhs.checkpoint_state_trie_root)
        {
            builder.connect(limb0, limb1);
        }

        // Connect the transaction number in public values to the lhs and rhs values
        // correctly.
        builder.connect(pvs.txn_number_before, lhs.txn_number_before);
        builder.connect(pvs.txn_number_after, rhs.txn_number_after);

        // Connect lhs `txn_number_after` with rhs `txn_number_before`.
        builder.connect(lhs.txn_number_after, rhs.txn_number_before);

        // Connect the gas used in public values to the lhs and rhs values correctly.
        builder.connect(pvs.gas_used_before, lhs.gas_used_before);
        builder.connect(pvs.gas_used_after, rhs.gas_used_after);

        // Connect lhs `gas_used_after` with rhs `gas_used_before`.
        builder.connect(lhs.gas_used_after, rhs.gas_used_before);
    }

<<<<<<< HEAD
    fn add_segment_agg_child(
        builder: &mut CircuitBuilder<F, D>,
        root: &RootCircuitData<F, C, D>,
    ) -> SegmentAggregationChildTarget<D> {
=======
    fn add_agg_child(
        builder: &mut CircuitBuilder<F, D>,
        root: &RootCircuitData<F, C, D>,
    ) -> AggregationChildTarget<D> {
>>>>>>> d22bde29
        let common = &root.circuit.common;
        let root_vk = builder.constant_verifier_data(&root.circuit.verifier_only);
        let is_agg = builder.add_virtual_bool_target_safe();
        let agg_proof = builder.add_virtual_proof_with_pis(common);
<<<<<<< HEAD
        let segment_proof = builder.add_virtual_proof_with_pis(common);
        builder
            .conditionally_verify_cyclic_proof::<C>(
                is_agg,
                &agg_proof,
                &segment_proof,
                &root_vk,
                common,
            )
            .expect("Failed to build cyclic recursion circuit");
        SegmentAggregationChildTarget {
            is_agg,
            agg_proof,
            segment_proof,
        }
    }

    fn add_txn_agg_child(
        builder: &mut CircuitBuilder<F, D>,
        segment_agg: &SegmentAggregationCircuitData<F, C, D>,
    ) -> TxnAggregationChildTarget<D> {
        let common = &segment_agg.circuit.common;
        let inner_segment_agg_vk =
            builder.constant_verifier_data(&segment_agg.circuit.verifier_only);
        let is_agg = builder.add_virtual_bool_target_safe();
        let txn_agg_proof = builder.add_virtual_proof_with_pis(common);
        let segment_agg_proof = builder.add_virtual_proof_with_pis(common);
        builder
            .conditionally_verify_cyclic_proof::<C>(
                is_agg,
                &txn_agg_proof,
                &segment_agg_proof,
                &inner_segment_agg_vk,
                common,
            )
            .expect("Failed to build cyclic recursion circuit");
        TxnAggregationChildTarget {
            is_agg,
            txn_agg_proof,
            segment_agg_proof,
=======
        let evm_proof = builder.add_virtual_proof_with_pis(common);
        builder
            .conditionally_verify_cyclic_proof::<C>(
                is_agg, &agg_proof, &evm_proof, &root_vk, common,
            )
            .expect("Failed to build cyclic recursion circuit");
        AggregationChildTarget {
            is_agg,
            agg_proof,
            evm_proof,
>>>>>>> d22bde29
        }
    }

    /// Connect the 256 block hashes between two blocks
    fn connect_block_hashes(
        builder: &mut CircuitBuilder<F, D>,
        lhs: &ProofWithPublicInputsTarget<D>,
        rhs: &ProofWithPublicInputsTarget<D>,
    ) {
        // We don't need `mem_before` and `mem_after` in blocks, so we set
        // the associated lengths to 0.
        let lhs_public_values = PublicValuesTarget::from_public_inputs(&lhs.public_inputs, 0);
        let rhs_public_values = PublicValuesTarget::from_public_inputs(&rhs.public_inputs, 0);
        for i in 0..255 {
            for j in 0..8 {
                builder.connect(
                    lhs_public_values.block_hashes.prev_hashes[8 * (i + 1) + j],
                    rhs_public_values.block_hashes.prev_hashes[8 * i + j],
                );
            }
        }
        let expected_hash = lhs_public_values.block_hashes.cur_hash;
        let prev_block_hash = &rhs_public_values.block_hashes.prev_hashes[255 * 8..256 * 8];
        for i in 0..expected_hash.len() {
            builder.connect(expected_hash[i], prev_block_hash[i]);
        }
    }

    fn connect_block_proof(
        builder: &mut CircuitBuilder<F, D>,
        has_parent_block: BoolTarget,
        lhs: &PublicValuesTarget,
        rhs: &PublicValuesTarget,
    ) {
        // Between blocks, we only connect state tries.
        for (&limb0, limb1) in lhs
            .trie_roots_after
            .state_root
            .iter()
            .zip(rhs.trie_roots_before.state_root)
        {
            builder.connect(limb0, limb1);
        }

        // Between blocks, the checkpoint state trie remains unchanged.
        for (&limb0, limb1) in lhs
            .extra_block_data
            .checkpoint_state_trie_root
            .iter()
            .zip(rhs.extra_block_data.checkpoint_state_trie_root)
        {
            builder.connect(limb0, limb1);
        }

        // Connect block numbers.
        let one = builder.one();
        let prev_block_nb = builder.sub(rhs.block_metadata.block_number, one);
        builder.connect(lhs.block_metadata.block_number, prev_block_nb);

        // Check initial block values.
        Self::connect_initial_values_block(builder, rhs);

        // Connect intermediary values for gas_used and bloom filters to the block's
        // final values. We only plug on the right, so there is no need to check the
        // left-handside block.
        Self::connect_final_block_values_to_intermediary(builder, rhs);

        let has_not_parent_block = builder.sub(one, has_parent_block.target);

        // Check that the checkpoint block has the predetermined state trie root in
        // `ExtraBlockData`.
        Self::connect_checkpoint_block(builder, rhs, has_not_parent_block);
    }

    fn connect_checkpoint_block(
        builder: &mut CircuitBuilder<F, D>,
        x: &PublicValuesTarget,
        has_not_parent_block: Target,
    ) where
        F: RichField + Extendable<D>,
    {
        for (&limb0, limb1) in x
            .trie_roots_before
            .state_root
            .iter()
            .zip(x.extra_block_data.checkpoint_state_trie_root)
        {
            let mut constr = builder.sub(limb0, limb1);
            constr = builder.mul(has_not_parent_block, constr);
            builder.assert_zero(constr);
        }
    }

    fn connect_final_block_values_to_intermediary(
        builder: &mut CircuitBuilder<F, D>,
        x: &PublicValuesTarget,
    ) where
        F: RichField + Extendable<D>,
    {
        builder.connect(
            x.block_metadata.block_gas_used,
            x.extra_block_data.gas_used_after,
        );
    }

    fn connect_initial_values_block(builder: &mut CircuitBuilder<F, D>, x: &PublicValuesTarget)
    where
        F: RichField + Extendable<D>,
    {
        // The initial number of transactions is 0.
        builder.assert_zero(x.extra_block_data.txn_number_before);
        // The initial gas used is 0.
        builder.assert_zero(x.extra_block_data.gas_used_before);

        // The transactions and receipts tries are empty at the beginning of the block.
        let initial_trie = HashedPartialTrie::from(Node::Empty).hash();

        for (i, limb) in h256_limbs::<F>(initial_trie).into_iter().enumerate() {
            let limb_target = builder.constant(limb);
            builder.connect(x.trie_roots_before.transactions_root[i], limb_target);
            builder.connect(x.trie_roots_before.receipts_root[i], limb_target);
        }
    }

    /// For a given transaction payload passed as [`GenerationInputs`], create a
    /// proof for each STARK module, then recursively shrink and combine
    /// them, eventually culminating in a transaction proof, also called
    /// root proof.
    ///
    /// # Arguments
    ///
    /// - `all_stark`: a structure defining the logic of all STARK modules and
    ///   their associated
    /// cross-table lookups.
    /// - `config`: the configuration to be used for the STARK prover. It will
    ///   usually be a fast
    /// one yielding large proofs.
    /// - `generation_inputs`: a transaction and auxiliary data needed to
    ///   generate a proof, provided
    /// in Intermediary Representation.
    /// - `timing`: a profiler defining a scope hierarchy and the time consumed
    ///   by each one.
    /// - `abort_signal`: an optional [`AtomicBool`] wrapped behind an [`Arc`],
    ///   to send a kill signal
    /// early. This is only necessary in a distributed setting where a worker
    /// may be blocking the entire queue.
    ///
    /// # Outputs
    ///
    /// This method outputs a tuple of [`ProofWithPublicInputs<F, C, D>`] and
    /// its [`PublicValues`]. Only the proof with public inputs is necessary
    /// for a verifier to assert correctness of the computation,
    /// but the public values are output for the prover convenience, as these
    /// are necessary during proof aggregation.
    pub fn prove_segment(
        &self,
        all_stark: &AllStark<F, D>,
        config: &StarkConfig,
        generation_inputs: GenerationInputs,
<<<<<<< HEAD
=======
        max_cpu_len_log: usize,
>>>>>>> d22bde29
        segment_data: &mut GenerationSegmentData,
        timing: &mut TimingTree,
        abort_signal: Option<Arc<AtomicBool>>,
    ) -> anyhow::Result<ProverOutputData<F, C, D>> {
        let all_proof = prove::<F, C, D>(
            all_stark,
            config,
            generation_inputs,
            segment_data,
            timing,
            abort_signal.clone(),
        )?;
        let mut root_inputs = PartialWitness::new();

        for table in 0..NUM_TABLES {
            let stark_proof = &all_proof.multi_proof.stark_proofs[table];
            let original_degree_bits = stark_proof.proof.recover_degree_bits(config);
            let table_circuits = &self.by_table[table];
            let shrunk_proof = table_circuits
                .by_stark_size
                .get(&original_degree_bits)
                .ok_or_else(|| {
                    anyhow!(format!(
                        "Missing preprocessed circuits for {:?} table with size {}.",
                        Table::all()[table],
                        original_degree_bits,
                    ))
                })?
                .shrink(stark_proof, &all_proof.multi_proof.ctl_challenges)?;
            let index_verifier_data = table_circuits
                .by_stark_size
                .keys()
                .position(|&size| size == original_degree_bits)
                .unwrap();
            root_inputs.set_target(
                self.root.index_verifier_data[table],
                F::from_canonical_usize(index_verifier_data),
            );
            root_inputs.set_proof_with_pis_target(&self.root.proof_with_pis[table], &shrunk_proof);

            check_abort_signal(abort_signal.clone())?;
        }

<<<<<<< HEAD
        root_inputs
            .set_verifier_data_target(&self.root.cyclic_vk, &self.root.circuit.verifier_only);
=======
        root_inputs.set_verifier_data_target(
            &self.root.cyclic_vk,
            &self.segment_aggregation.circuit.verifier_only,
        );
>>>>>>> d22bde29

        set_public_value_targets(
            &mut root_inputs,
            &self.root.public_values,
            &all_proof.public_values,
        )
        .map_err(|_| {
            anyhow::Error::msg("Invalid conversion when setting public values targets.")
        })?;

        let root_proof = self.root.circuit.prove(root_inputs)?;

        Ok(ProverOutputData {
            proof_with_pis: root_proof,
            public_values: all_proof.public_values,
        })
    }

    /// Returns a proof for each segment that is part of a full transaction
    /// proof.
    pub fn prove_all_segments(
        &self,
        all_stark: &AllStark<F, D>,
        config: &StarkConfig,
        generation_inputs: GenerationInputs,
        max_cpu_len_log: usize,
        timing: &mut TimingTree,
        abort_signal: Option<Arc<AtomicBool>>,
    ) -> anyhow::Result<Vec<ProverOutputData<F, C, D>>> {
        let mut all_data_segments =
            generate_all_data_segments::<F>(Some(max_cpu_len_log), generation_inputs.clone())?;
        let mut proofs = Vec::with_capacity(all_data_segments.len());
        for mut data in all_data_segments {
            let proof = self.prove_segment(
                all_stark,
                config,
                generation_inputs.clone(),
<<<<<<< HEAD
=======
                max_cpu_len_log,
>>>>>>> d22bde29
                &mut data,
                timing,
                abort_signal.clone(),
            )?;
            proofs.push(proof);
        }

        Ok(proofs)
    }

    /// From an initial set of STARK proofs passed with their associated
    /// recursive table circuits, generate a recursive transaction proof.
    /// It is aimed at being used when preprocessed table circuits have not been
    /// loaded to memory.
    ///
    /// **Note**:
    /// The type of the `table_circuits` passed as arguments is
    /// `&[(RecursiveCircuitsForTableSize<F, C, D>, u8); NUM_TABLES]`. In
    /// particular, for each STARK proof contained within the `AllProof`
    /// object provided to this method, we need to pass a tuple
    /// of [`RecursiveCircuitsForTableSize<F, C, D>`] and a [`u8`]. The former
    /// is the recursive chain corresponding to the initial degree size of
    /// the associated STARK proof. The latter is the index of this degree
    /// in the range that was originally passed when constructing the entire
    /// prover state.
    ///
    /// # Usage
    ///
    /// ```ignore
    /// // Load a prover state without its recursive table circuits.
    /// let gate_serializer = DefaultGateSerializer;
    /// let generator_serializer = DefaultGeneratorSerializer::<C, D>::new();
    /// let initial_ranges = [16..25, 10..20, 12..25, 14..25, 9..20, 12..20, 17..30];
    /// let prover_state = AllRecursiveCircuits::<F, C, D>::new(
    ///     &all_stark,
    ///     &initial_ranges,
    ///     &config,
    /// );
    ///
    /// // Generate a proof from the provided inputs.
    /// let stark_proof = prove::<F, C, D>(&all_stark, &config, inputs, &mut timing, abort_signal).unwrap();
    ///
    /// // Read the degrees of the internal STARK proofs.
    /// // Indices to be passed along the recursive tables
    /// // can be easily recovered as `initial_ranges[i]` - `degrees[i]`.
    /// let degrees = proof.degree_bits(&config);
    ///
    /// // Retrieve the corresponding recursive table circuits for each table with the corresponding degree.
    /// let table_circuits = { ... };
    ///
    /// // Finally shrink the STARK proof.
    /// let (proof, public_values) = prove_segment_after_initial_stark(
    ///     &all_stark,
    ///     &config,
    ///     &stark_proof,
    ///     &table_circuits,
    ///     &mut timing,
    ///     abort_signal,
    /// ).unwrap();
    /// ```
    pub fn prove_segment_after_initial_stark(
        &self,
        all_proof: AllProof<F, C, D>,
        table_circuits: &[(RecursiveCircuitsForTableSize<F, C, D>, u8); NUM_TABLES],
        abort_signal: Option<Arc<AtomicBool>>,
    ) -> anyhow::Result<(ProofWithPublicInputs<F, C, D>, PublicValues)> {
        let mut root_inputs = PartialWitness::new();

        for table in 0..NUM_TABLES {
            let (table_circuit, index_verifier_data) = &table_circuits[table];

            let stark_proof = &all_proof.multi_proof.stark_proofs[table];

            let shrunk_proof =
                table_circuit.shrink(stark_proof, &all_proof.multi_proof.ctl_challenges)?;
            root_inputs.set_target(
                self.root.index_verifier_data[table],
                F::from_canonical_u8(*index_verifier_data),
            );
            root_inputs.set_proof_with_pis_target(&self.root.proof_with_pis[table], &shrunk_proof);

            check_abort_signal(abort_signal.clone())?;
        }

        root_inputs.set_verifier_data_target(
            &self.root.cyclic_vk,
            &self.segment_aggregation.circuit.verifier_only,
        );

        set_public_value_targets(
            &mut root_inputs,
            &self.root.public_values,
            &all_proof.public_values,
        )
        .map_err(|_| {
            anyhow::Error::msg("Invalid conversion when setting public values targets.")
        })?;

        let root_proof = self.root.circuit.prove(root_inputs)?;

        Ok((root_proof, all_proof.public_values))
    }

    pub fn verify_root(&self, agg_proof: ProofWithPublicInputs<F, C, D>) -> anyhow::Result<()> {
        self.root.circuit.verify(agg_proof)
    }

    /// Create an aggregation proof, combining two contiguous proofs into a
    /// single one. The combined proofs are segment proofs: they are proofs
    /// of some parts of one execution.
    ///
    /// While regular root proofs can only assert validity of a
    /// single segment of a transaction, segment aggregation proofs
    /// can cover an arbitrary range, up to an entire transaction.
    ///
    /// # Arguments
    ///
    /// - `lhs_is_agg`: a boolean indicating whether the left child proof is an
    ///   aggregation proof or
    /// a regular segment proof.
    /// - `lhs_proof`: the left child proof.
    /// - `lhs_public_values`: the public values associated to the right child
    ///   proof.
    /// - `rhs_is_agg`: a boolean indicating whether the right child proof is an
    ///   aggregation proof or
    /// a regular transaction proof.
    /// - `rhs_proof`: the right child proof.
    /// - `rhs_public_values`: the public values associated to the right child
    ///   proof.
    ///
    /// # Outputs
    ///
    /// This method outputs a tuple of [`ProofWithPublicInputs<F, C, D>`] and
    /// its [`PublicValues`]. Only the proof with public inputs is necessary
    /// for a verifier to assert correctness of the computation,
    /// but the public values are output for the prover convenience, as these
    /// are necessary during proof aggregation.
    pub fn prove_segment_aggregation(
        &self,
        lhs_is_agg: bool,
        lhs_proof: &ProofWithPublicInputs<F, C, D>,
        lhs_public_values: PublicValues,

        rhs_is_agg: bool,
        rhs_proof: &ProofWithPublicInputs<F, C, D>,
        rhs_public_values: PublicValues,
    ) -> anyhow::Result<(ProofWithPublicInputs<F, C, D>, PublicValues)> {
        let mut agg_inputs = PartialWitness::new();

        agg_inputs.set_bool_target(self.segment_aggregation.lhs.is_agg, lhs_is_agg);
<<<<<<< HEAD
        // If the lhs is not an aggregation, we set the cyclic vk to a dummy value, so
        // that it corresponds to the aggregation cyclic vk.
        if lhs_is_agg {
            agg_inputs
                .set_proof_with_pis_target(&self.segment_aggregation.lhs.agg_proof, lhs_proof);
        } else {
            Self::set_dummy_proof_with_cyclic_vk_pis(
                &self.segment_aggregation.circuit,
                &mut agg_inputs,
                &self.segment_aggregation.lhs.agg_proof,
                lhs_proof,
            )
        }
        agg_inputs
            .set_proof_with_pis_target(&self.segment_aggregation.lhs.segment_proof, lhs_proof);

        agg_inputs.set_bool_target(self.segment_aggregation.rhs.is_agg, rhs_is_agg);
        if rhs_is_agg {
            agg_inputs
                .set_proof_with_pis_target(&self.segment_aggregation.rhs.agg_proof, rhs_proof);
        } else {
            Self::set_dummy_proof_with_cyclic_vk_pis(
                &self.segment_aggregation.circuit,
                &mut agg_inputs,
                &self.segment_aggregation.rhs.agg_proof,
                rhs_proof,
            )
        }
        agg_inputs
            .set_proof_with_pis_target(&self.segment_aggregation.rhs.segment_proof, rhs_proof);
=======
        agg_inputs.set_proof_with_pis_target(&self.segment_aggregation.lhs.agg_proof, lhs_proof);
        agg_inputs.set_proof_with_pis_target(&self.segment_aggregation.lhs.evm_proof, lhs_proof);

        agg_inputs.set_bool_target(self.segment_aggregation.rhs.is_agg, rhs_is_agg);
        agg_inputs.set_proof_with_pis_target(&self.segment_aggregation.rhs.agg_proof, rhs_proof);
        agg_inputs.set_proof_with_pis_target(&self.segment_aggregation.rhs.evm_proof, rhs_proof);
>>>>>>> d22bde29

        agg_inputs.set_verifier_data_target(
            &self.segment_aggregation.cyclic_vk,
            &self.segment_aggregation.circuit.verifier_only,
        );

        // Aggregates both `PublicValues` from the provided proofs into a single one.
        let agg_public_values = PublicValues {
            trie_roots_before: lhs_public_values.trie_roots_before,
            trie_roots_after: rhs_public_values.trie_roots_after,
            extra_block_data: ExtraBlockData {
                checkpoint_state_trie_root: lhs_public_values
                    .extra_block_data
                    .checkpoint_state_trie_root,
                txn_number_before: lhs_public_values.extra_block_data.txn_number_before,
                txn_number_after: rhs_public_values.extra_block_data.txn_number_after,
                gas_used_before: lhs_public_values.extra_block_data.gas_used_before,
                gas_used_after: rhs_public_values.extra_block_data.gas_used_after,
            },
            block_metadata: rhs_public_values.block_metadata,
            block_hashes: rhs_public_values.block_hashes,
            registers_before: lhs_public_values.registers_before,
            registers_after: rhs_public_values.registers_after,
            mem_before: lhs_public_values.mem_before,
            mem_after: rhs_public_values.mem_after,
        };

        set_public_value_targets(
            &mut agg_inputs,
            &self.segment_aggregation.public_values,
            &agg_public_values,
        )
        .map_err(|_| {
            anyhow::Error::msg("Invalid conversion when setting public values targets.")
        })?;

        let aggregation_proof = self.segment_aggregation.circuit.prove(agg_inputs)?;
        Ok((aggregation_proof, agg_public_values))
    }

    pub fn verify_segment_aggregation(
        &self,
        agg_proof: &ProofWithPublicInputs<F, C, D>,
    ) -> anyhow::Result<()> {
        self.segment_aggregation.circuit.verify(agg_proof.clone())?;
        check_cyclic_proof_verifier_data(
            agg_proof,
            &self.segment_aggregation.circuit.verifier_only,
            &self.segment_aggregation.circuit.common,
<<<<<<< HEAD
=======
        )
    }

    /// Creates a final transaction proof, once all segments of a given
    /// transaction have been combined into a single aggregation proof.
    ///
    /// Transaction proofs can either be generated as a standalone, or combined
    /// with a previous transaction proof to assert validity of a range of
    /// transactions.
    ///
    /// # Arguments
    ///
    /// - `opt_parent_txn_proof`: an optional parent transaction proof. Passing
    ///   one will generate a proof of
    /// validity for both the transaction range covered by the previous proof
    /// and the current transaction.
    /// - `agg_segment_proof`: the final aggregation proof containing all
    ///   segments within the current transaction.
    /// - `public_values`: the public values associated to the aggregation
    ///   proof.
    ///
    /// # Outputs
    ///
    /// This method outputs a tuple of [`ProofWithPublicInputs<F, C, D>`] and
    /// its [`PublicValues`]. Only the proof with public inputs is necessary
    /// for a verifier to assert correctness of the computation.
    pub fn prove_transaction_aggregation(
        &self,
        opt_parent_txn_proof: Option<&ProofWithPublicInputs<F, C, D>>,
        agg_segment_proof: &ProofWithPublicInputs<F, C, D>,
        public_values: PublicValues,
    ) -> anyhow::Result<(ProofWithPublicInputs<F, C, D>, PublicValues)> {
        let mut txn_inputs = PartialWitness::new();

        txn_inputs.set_bool_target(
            self.txn_aggregation.has_parent_block,
            opt_parent_txn_proof.is_some(),
        );
        if let Some(parent_txn_proof) = opt_parent_txn_proof {
            txn_inputs.set_proof_with_pis_target(
                &self.txn_aggregation.parent_block_proof,
                parent_txn_proof,
            );
        } else {
            // Initialize some public inputs for a correct connection between the first
            // transaction and the current one.
            let mut nonzero_pis = HashMap::new();

            // Initialize checkpoint state trie.
            let checkpoint_state_trie_keys =
                TrieRootsTarget::SIZE * 2 + BlockMetadataTarget::SIZE + BlockHashesTarget::SIZE
                    ..TrieRootsTarget::SIZE * 2
                        + BlockMetadataTarget::SIZE
                        + BlockHashesTarget::SIZE
                        + 8;
            for (key, &value) in checkpoint_state_trie_keys.zip_eq(&h256_limbs::<F>(
                public_values.extra_block_data.checkpoint_state_trie_root,
            )) {
                nonzero_pis.insert(key, value);
            }

            // Initialize the block metadata for a correct connection between the first
            // transaction and the current one.
            let block_metadata_keys = TrieRootsTarget::SIZE * 2..TrieRootsTarget::SIZE * 2 + 5;
            for (key, value) in block_metadata_keys.zip_eq(
                u256_limbs::<F>(U256::from_big_endian(
                    &public_values.block_metadata.block_beneficiary.0,
                ))[..5]
                    .to_vec(),
            ) {
                nonzero_pis.insert(key, value);
            }
            let block_timestamp_key = TrieRootsTarget::SIZE * 2 + 5;
            nonzero_pis.insert(
                block_timestamp_key,
                F::from_canonical_u64(public_values.block_metadata.block_timestamp.as_u64()),
            );
            let block_number_key = block_timestamp_key + 1;
            nonzero_pis.insert(
                block_number_key,
                F::from_canonical_u64(public_values.block_metadata.block_number.as_u64()),
            );
            let block_difficulty_key = block_number_key + 1;
            nonzero_pis.insert(
                block_difficulty_key,
                F::from_canonical_u64(public_values.block_metadata.block_difficulty.as_u64()),
            );
            let block_random_keys = block_difficulty_key + 1..block_difficulty_key + 9;
            for (key, &value) in
                block_random_keys.zip_eq(&h256_limbs(public_values.block_metadata.block_random))
            {
                nonzero_pis.insert(key, value);
            }
            let block_gaslimit_key = block_difficulty_key + 9;
            nonzero_pis.insert(
                block_gaslimit_key,
                F::from_canonical_u64(public_values.block_metadata.block_gaslimit.as_u64()),
            );
            let block_chain_id_key = block_gaslimit_key + 1;
            nonzero_pis.insert(
                block_chain_id_key,
                F::from_canonical_u64(public_values.block_metadata.block_chain_id.as_u64()),
            );
            let block_basefee_key_low = block_chain_id_key + 1;
            nonzero_pis.insert(
                block_basefee_key_low,
                F::from_canonical_u64(public_values.block_metadata.block_base_fee.low_u32() as u64),
            );
            let block_basefee_key_hi = block_basefee_key_low + 1;
            nonzero_pis.insert(
                block_basefee_key_hi,
                F::from_canonical_u64(
                    (public_values.block_metadata.block_base_fee >> 32).low_u32() as u64,
                ),
            );
            let block_gas_used_key = block_basefee_key_hi + 1;
            nonzero_pis.insert(
                block_gas_used_key,
                F::from_canonical_u64(public_values.block_metadata.block_gas_used.as_u64()),
            );
            let init_block_bloom = block_gas_used_key + 1;
            for i in 0..8 {
                let block_bloom_keys = init_block_bloom + i * 8..init_block_bloom + (i + 1) * 8;
                for (key, &value) in block_bloom_keys
                    .zip_eq(&u256_limbs(public_values.block_metadata.block_bloom[i]))
                {
                    nonzero_pis.insert(key, value);
                }
            }

            // Initialize the block hashes. They are all the same within the same block.
            let block_hashes_keys = TrieRootsTarget::SIZE * 2 + BlockMetadataTarget::SIZE
                ..TrieRootsTarget::SIZE * 2 + BlockMetadataTarget::SIZE + BlockHashesTarget::SIZE
                    - 8;

            for i in 0..public_values.block_hashes.prev_hashes.len() {
                let targets = h256_limbs::<F>(public_values.block_hashes.prev_hashes[i]);
                for j in 0..8 {
                    nonzero_pis.insert(block_hashes_keys.start + 8 * i + j, targets[j]);
                }
            }
            let block_hashes_current_start =
                TrieRootsTarget::SIZE * 2 + BlockMetadataTarget::SIZE + BlockHashesTarget::SIZE - 8;
            let cur_targets = h256_limbs::<F>(public_values.block_hashes.cur_hash);
            for i in 0..8 {
                nonzero_pis.insert(block_hashes_current_start + i, cur_targets[i]);
            }

            // Initialize the first transaction roots before, and state root after.
            // At the start of the block, the transaction and receipt roots are empty.
            let state_trie_root_before_keys = 0..TrieRootsTarget::HASH_SIZE;
            for (key, &value) in state_trie_root_before_keys
                .zip_eq(&h256_limbs::<F>(public_values.trie_roots_before.state_root))
            {
                nonzero_pis.insert(key, value);
            }

            let initial_trie = HashedPartialTrie::from(Node::Empty).hash();

            let txn_trie_root_before_keys =
                TrieRootsTarget::HASH_SIZE..TrieRootsTarget::HASH_SIZE * 2;
            for (key, &value) in txn_trie_root_before_keys
                .clone()
                .zip_eq(&h256_limbs::<F>(initial_trie))
            {
                nonzero_pis.insert(key, value);
            }
            let receipts_trie_root_before_keys =
                TrieRootsTarget::HASH_SIZE * 2..TrieRootsTarget::HASH_SIZE * 3;
            for (key, &value) in receipts_trie_root_before_keys
                .clone()
                .zip_eq(&h256_limbs::<F>(initial_trie))
            {
                nonzero_pis.insert(key, value);
            }
            let state_trie_root_after_keys =
                TrieRootsTarget::SIZE..TrieRootsTarget::SIZE + TrieRootsTarget::HASH_SIZE;
            for (key, &value) in state_trie_root_after_keys
                .zip_eq(&h256_limbs::<F>(public_values.trie_roots_before.state_root))
            {
                nonzero_pis.insert(key, value);
            }

            let txn_trie_root_after_keys = TrieRootsTarget::SIZE + TrieRootsTarget::HASH_SIZE
                ..TrieRootsTarget::SIZE + TrieRootsTarget::HASH_SIZE * 2;
            for (key, &value) in txn_trie_root_after_keys
                .clone()
                .zip_eq(&h256_limbs::<F>(initial_trie))
            {
                nonzero_pis.insert(key, value);
            }
            let receipts_trie_root_after_keys = TrieRootsTarget::SIZE
                + TrieRootsTarget::HASH_SIZE * 2
                ..TrieRootsTarget::SIZE + TrieRootsTarget::HASH_SIZE * 3;
            for (key, &value) in receipts_trie_root_after_keys
                .clone()
                .zip_eq(&h256_limbs::<F>(initial_trie))
            {
                nonzero_pis.insert(key, value);
            }

            txn_inputs.set_proof_with_pis_target(
                &self.txn_aggregation.parent_block_proof,
                &cyclic_base_proof(
                    &self.txn_aggregation.circuit.common,
                    &self.txn_aggregation.circuit.verifier_only,
                    nonzero_pis,
                ),
            );
        }

        txn_inputs
            .set_proof_with_pis_target(&self.txn_aggregation.agg_root_proof, agg_segment_proof);

        txn_inputs.set_verifier_data_target(
            &self.txn_aggregation.cyclic_vk,
            &self.txn_aggregation.circuit.verifier_only,
        );

        // This is basically identical to this block public values, apart from the
        // `trie_roots_before`, the `txn_number_before` and the
        // `gas_used_before`, that may come from the previous proof, if any.
        let txn_number_before_key =
            TrieRootsTarget::SIZE * 2 + BlockMetadataTarget::SIZE + BlockHashesTarget::SIZE + 8;
        let gas_used_before_key =
            TrieRootsTarget::SIZE * 2 + BlockMetadataTarget::SIZE + BlockHashesTarget::SIZE + 10;
        let txn_public_values = PublicValues {
            trie_roots_before: opt_parent_txn_proof
                .map(|p| TrieRoots::from_public_inputs(&p.public_inputs[0..TrieRootsTarget::SIZE]))
                .unwrap_or(public_values.trie_roots_before),
            extra_block_data: ExtraBlockData {
                txn_number_before: opt_parent_txn_proof
                    .map(|p| {
                        p.public_inputs[txn_number_before_key]
                            .to_canonical_u64()
                            .into()
                    })
                    .unwrap_or(public_values.extra_block_data.txn_number_before),
                gas_used_before: opt_parent_txn_proof
                    .map(|p| {
                        p.public_inputs[gas_used_before_key]
                            .to_canonical_u64()
                            .into()
                    })
                    .unwrap_or(public_values.extra_block_data.gas_used_before),
                ..public_values.extra_block_data
            },
            ..public_values
        };

        set_public_value_targets(
            &mut txn_inputs,
            &self.txn_aggregation.public_values,
            &txn_public_values,
        )
        .map_err(|_| {
            anyhow::Error::msg("Invalid conversion when setting public values targets.")
        })?;

        let txn_proof = self.txn_aggregation.circuit.prove(txn_inputs)?;
        Ok((txn_proof, txn_public_values))
    }

    pub fn verify_txn_aggregation(
        &self,
        txn_proof: &ProofWithPublicInputs<F, C, D>,
    ) -> anyhow::Result<()> {
        self.txn_aggregation.circuit.verify(txn_proof.clone())?;
        check_cyclic_proof_verifier_data(
            txn_proof,
            &self.txn_aggregation.circuit.verifier_only,
            &self.txn_aggregation.circuit.common,
>>>>>>> d22bde29
        )
    }

    /// Creates a final transaction proof, once all segments of a given
    /// transaction have been combined into a single aggregation proof.
    ///
    /// Transaction proofs can either be generated as a standalone, or combined
    /// with a previous transaction proof to assert validity of a range of
    /// transactions.
    ///
    /// # Arguments
    ///
    /// - `opt_parent_txn_proof`: an optional parent transaction proof. Passing
    ///   one will generate a proof of
    /// validity for both the transaction range covered by the previous proof
    /// and the current transaction.
    /// - `agg_segment_proof`: the final aggregation proof containing all
    ///   segments within the current transaction.
    /// - `public_values`: the public values associated to the aggregation
    ///   proof.
    ///
    /// # Outputs
    ///
    /// This method outputs a tuple of [`ProofWithPublicInputs<F, C, D>`] and
    /// its [`PublicValues`]. Only the proof with public inputs is necessary
    /// for a verifier to assert correctness of the computation.
    pub fn prove_transaction_aggregation(
        &self,
        lhs_is_agg: bool,
        lhs_proof: &ProofWithPublicInputs<F, C, D>,
        lhs_public_values: PublicValues,
        rhs_is_agg: bool,
        rhs_proof: &ProofWithPublicInputs<F, C, D>,
        rhs_public_values: PublicValues,
    ) -> anyhow::Result<(ProofWithPublicInputs<F, C, D>, PublicValues)> {
        let mut txn_inputs = PartialWitness::new();

        txn_inputs.set_bool_target(self.txn_aggregation.lhs.is_agg, lhs_is_agg);

        // If the lhs is not an aggregation, we set the cyclic vk to a dummy value, so
        // that it corresponds to the aggregation cyclic vk.
        if lhs_is_agg {
            txn_inputs
                .set_proof_with_pis_target(&self.txn_aggregation.lhs.txn_agg_proof, lhs_proof);
        } else {
            Self::set_dummy_proof_with_cyclic_vk_pis(
                &self.txn_aggregation.circuit,
                &mut txn_inputs,
                &self.txn_aggregation.lhs.txn_agg_proof,
                lhs_proof,
            );
        }
        txn_inputs
            .set_proof_with_pis_target(&self.txn_aggregation.lhs.segment_agg_proof, lhs_proof);

        txn_inputs.set_bool_target(self.txn_aggregation.rhs.is_agg, rhs_is_agg);
        // If the rhs is not an aggregation, we set the cyclic vk to a dummy value, so
        // that it corresponds to the aggregation cyclic vk.
        if rhs_is_agg {
            txn_inputs
                .set_proof_with_pis_target(&self.txn_aggregation.rhs.txn_agg_proof, rhs_proof);
        } else {
            Self::set_dummy_proof_with_cyclic_vk_pis(
                &self.txn_aggregation.circuit,
                &mut txn_inputs,
                &self.txn_aggregation.rhs.txn_agg_proof,
                rhs_proof,
            );
        }
        txn_inputs
            .set_proof_with_pis_target(&self.txn_aggregation.rhs.segment_agg_proof, rhs_proof);

        txn_inputs.set_verifier_data_target(
            &self.txn_aggregation.cyclic_vk,
            &self.txn_aggregation.circuit.verifier_only,
        );

        let txn_public_values = PublicValues {
            trie_roots_before: lhs_public_values.trie_roots_before,
            extra_block_data: ExtraBlockData {
                txn_number_before: lhs_public_values.extra_block_data.txn_number_before,
                gas_used_before: lhs_public_values.extra_block_data.gas_used_before,
                ..rhs_public_values.extra_block_data
            },
            ..rhs_public_values
        };

        set_public_value_targets(
            &mut txn_inputs,
            &self.txn_aggregation.public_values,
            &txn_public_values,
        )
        .map_err(|_| {
            anyhow::Error::msg("Invalid conversion when setting public values targets.")
        })?;

        let txn_proof = self.txn_aggregation.circuit.prove(txn_inputs)?;
        Ok((txn_proof, txn_public_values))
    }

    pub fn verify_txn_aggregation(
        &self,
        txn_proof: &ProofWithPublicInputs<F, C, D>,
    ) -> anyhow::Result<()> {
        self.txn_aggregation.circuit.verify(txn_proof.clone())?;
        check_cyclic_proof_verifier_data(
            txn_proof,
            &self.txn_aggregation.circuit.verifier_only,
            &self.txn_aggregation.circuit.common,
        )
    }

    /// Used in the case of a non aggregation transaction child.
    /// Creates dummy public inputs to set the cyclic vk to the aggregation
    /// circuit values, so that both aggregation and non-aggregation parts
    /// of the child share the same vk. This is possible because only the
    /// aggregation inner circuit is checked against its vk.
    fn set_dummy_proof_with_cyclic_vk_pis(
        circuit_agg: &CircuitData<F, C, D>,
        witness: &mut PartialWitness<F>,
        agg_proof: &ProofWithPublicInputsTarget<D>,
        proof: &ProofWithPublicInputs<F, C, D>,
    ) {
        let ProofWithPublicInputs {
            proof,
            public_inputs,
        } = proof;
        let ProofWithPublicInputsTarget {
            proof: proof_targets,
            public_inputs: pi_targets,
        } = agg_proof;

        // The proof remains the same.
        witness.set_proof_target(proof_targets, proof);

        let num_pis = circuit_agg.common.num_public_inputs;
        let mut dummy_pis = vec![F::ZERO; num_pis];
        let cyclic_verifying_data = &circuit_agg.verifier_only;
        let mut cyclic_vk = cyclic_verifying_data.circuit_digest.to_vec();
        cyclic_vk.append(&mut cyclic_verifying_data.constants_sigmas_cap.flatten());

        let cyclic_vk_len = cyclic_vk.len();
        for i in 0..cyclic_vk_len {
            dummy_pis[num_pis - cyclic_vk_len + i] = cyclic_vk[i];
        }

        // Set dummy public inputs.
        for (&pi_t, pi) in pi_targets.iter().zip_eq(dummy_pis) {
            witness.set_target(pi_t, pi);
        }
    }

    /// Create a final block proof, once all transactions of a given block have
    /// been combined into a single aggregation proof.
    ///
    /// Block proofs can either be generated as standalone, or combined with a
    /// previous block proof to assert validity of a range of blocks.
    ///
    /// # Arguments
    ///
    /// - `opt_parent_block_proof`: an optional parent block proof. Passing one
    ///   will generate a proof of
    /// validity for both the block range covered by the previous proof and the
    /// current block.
    /// - `agg_root_proof`: the final aggregation proof containing all
    ///   transactions within the current block.
    /// - `public_values`: the public values associated to the aggregation
    ///   proof.
    ///
    /// # Outputs
    ///
    /// This method outputs a tuple of [`ProofWithPublicInputs<F, C, D>`] and
    /// its [`PublicValues`]. Only the proof with public inputs is necessary
    /// for a verifier to assert correctness of the computation.
    pub fn prove_block(
        &self,
        opt_parent_block_proof: Option<&ProofWithPublicInputs<F, C, D>>,
        agg_root_proof: &ProofWithPublicInputs<F, C, D>,
        public_values: PublicValues,
    ) -> anyhow::Result<(ProofWithPublicInputs<F, C, D>, PublicValues)> {
        let mut block_inputs = PartialWitness::new();

        block_inputs.set_bool_target(
            self.block.has_parent_block,
            opt_parent_block_proof.is_some(),
        );
        if let Some(parent_block_proof) = opt_parent_block_proof {
            block_inputs
                .set_proof_with_pis_target(&self.block.parent_block_proof, parent_block_proof);
        } else {
            if public_values.trie_roots_before.state_root
                != public_values.extra_block_data.checkpoint_state_trie_root
            {
                return Err(anyhow::Error::msg(format!(
                    "Inconsistent pre-state for first block {:?} with checkpoint state {:?}.",
                    public_values.trie_roots_before.state_root,
                    public_values.extra_block_data.checkpoint_state_trie_root,
                )));
            }

            // Initialize some public inputs for correct connection between the checkpoint
            // block and the current one.
            let mut nonzero_pis = HashMap::new();

            // Initialize the checkpoint block roots before, and state root after.
            let state_trie_root_before_keys = 0..TrieRootsTarget::HASH_SIZE;
            for (key, &value) in state_trie_root_before_keys
                .zip_eq(&h256_limbs::<F>(public_values.trie_roots_before.state_root))
            {
                nonzero_pis.insert(key, value);
            }
            let txn_trie_root_before_keys =
                TrieRootsTarget::HASH_SIZE..TrieRootsTarget::HASH_SIZE * 2;
            for (key, &value) in txn_trie_root_before_keys.clone().zip_eq(&h256_limbs::<F>(
                public_values.trie_roots_before.transactions_root,
            )) {
                nonzero_pis.insert(key, value);
            }
            let receipts_trie_root_before_keys =
                TrieRootsTarget::HASH_SIZE * 2..TrieRootsTarget::HASH_SIZE * 3;
            for (key, &value) in receipts_trie_root_before_keys
                .clone()
                .zip_eq(&h256_limbs::<F>(
                    public_values.trie_roots_before.receipts_root,
                ))
            {
                nonzero_pis.insert(key, value);
            }
            let state_trie_root_after_keys =
                TrieRootsTarget::SIZE..TrieRootsTarget::SIZE + TrieRootsTarget::HASH_SIZE;
            for (key, &value) in state_trie_root_after_keys
                .zip_eq(&h256_limbs::<F>(public_values.trie_roots_before.state_root))
            {
                nonzero_pis.insert(key, value);
            }

            // Initialize the checkpoint state root extra data.
            let checkpoint_state_trie_keys =
                TrieRootsTarget::SIZE * 2 + BlockMetadataTarget::SIZE + BlockHashesTarget::SIZE
                    ..TrieRootsTarget::SIZE * 2
                        + BlockMetadataTarget::SIZE
                        + BlockHashesTarget::SIZE
                        + 8;
            for (key, &value) in checkpoint_state_trie_keys.zip_eq(&h256_limbs::<F>(
                public_values.extra_block_data.checkpoint_state_trie_root,
            )) {
                nonzero_pis.insert(key, value);
            }

            // Initialize checkpoint block hashes.
            // These will be all zeros the initial genesis checkpoint.
            let block_hashes_keys = TrieRootsTarget::SIZE * 2 + BlockMetadataTarget::SIZE
                ..TrieRootsTarget::SIZE * 2 + BlockMetadataTarget::SIZE + BlockHashesTarget::SIZE
                    - 8;

            for i in 0..public_values.block_hashes.prev_hashes.len() - 1 {
                let targets = h256_limbs::<F>(public_values.block_hashes.prev_hashes[i]);
                for j in 0..8 {
                    nonzero_pis.insert(block_hashes_keys.start + 8 * (i + 1) + j, targets[j]);
                }
            }
            let block_hashes_current_start =
                TrieRootsTarget::SIZE * 2 + BlockMetadataTarget::SIZE + BlockHashesTarget::SIZE - 8;
            let cur_targets = h256_limbs::<F>(public_values.block_hashes.prev_hashes[255]);
            for i in 0..8 {
                nonzero_pis.insert(block_hashes_current_start + i, cur_targets[i]);
            }

            // Initialize the checkpoint block number.
            // Subtraction would result in an invalid proof for genesis, but we shouldn't
            // try proving this block anyway.
            let block_number_key = TrieRootsTarget::SIZE * 2 + 6;
            nonzero_pis.insert(
                block_number_key,
                F::from_canonical_u64(public_values.block_metadata.block_number.low_u64() - 1),
            );

            block_inputs.set_proof_with_pis_target(
                &self.block.parent_block_proof,
                &cyclic_base_proof(
                    &self.block.circuit.common,
                    &self.block.circuit.verifier_only,
                    nonzero_pis,
                ),
            );
        }

        block_inputs.set_proof_with_pis_target(&self.block.agg_root_proof, agg_root_proof);

        block_inputs
            .set_verifier_data_target(&self.block.cyclic_vk, &self.block.circuit.verifier_only);

        // This is basically identical to this block public values, apart from the
        // `trie_roots_before` that may come from the previous proof, if any.
        let block_public_values = PublicValues {
            trie_roots_before: opt_parent_block_proof
                .map(|p| TrieRoots::from_public_inputs(&p.public_inputs[0..TrieRootsTarget::SIZE]))
                .unwrap_or(public_values.trie_roots_before),
            ..public_values
        };

        set_public_value_targets(
            &mut block_inputs,
            &self.block.public_values,
            &block_public_values,
        )
        .map_err(|_| {
            anyhow::Error::msg("Invalid conversion when setting public values targets.")
        })?;

        let block_proof = self.block.circuit.prove(block_inputs)?;
        Ok((block_proof, block_public_values))
    }

    pub fn verify_block(&self, block_proof: &ProofWithPublicInputs<F, C, D>) -> anyhow::Result<()> {
        self.block.circuit.verify(block_proof.clone())?;
        check_cyclic_proof_verifier_data(
            block_proof,
            &self.block.circuit.verifier_only,
            &self.block.circuit.common,
        )
    }
}

/// A map between initial degree sizes and their associated shrinking recursion
/// circuits.
#[derive(Eq, PartialEq, Debug)]
pub struct RecursiveCircuitsForTable<F, C, const D: usize>
where
    F: RichField + Extendable<D>,
    C: GenericConfig<D, F = F>,
    C::Hasher: AlgebraicHasher<F>,
{
    /// A map from `log_2(height)` to a chain of shrinking recursion circuits
    /// starting at that height.
    pub by_stark_size: BTreeMap<usize, RecursiveCircuitsForTableSize<F, C, D>>,
}

impl<F, C, const D: usize> RecursiveCircuitsForTable<F, C, D>
where
    F: RichField + Extendable<D>,
    C: GenericConfig<D, F = F>,
    C::Hasher: AlgebraicHasher<F>,
{
    fn to_buffer(
        &self,
        buffer: &mut Vec<u8>,
        gate_serializer: &dyn GateSerializer<F, D>,
        generator_serializer: &dyn WitnessGeneratorSerializer<F, D>,
    ) -> IoResult<()> {
        buffer.write_usize(self.by_stark_size.len())?;
        for (&size, table) in &self.by_stark_size {
            buffer.write_usize(size)?;
            table.to_buffer(buffer, gate_serializer, generator_serializer)?;
        }
        Ok(())
    }

    fn from_buffer(
        buffer: &mut Buffer,
        gate_serializer: &dyn GateSerializer<F, D>,
        generator_serializer: &dyn WitnessGeneratorSerializer<F, D>,
    ) -> IoResult<Self> {
        let length = buffer.read_usize()?;
        let mut by_stark_size = BTreeMap::new();
        for _ in 0..length {
            let key = buffer.read_usize()?;
            let table = RecursiveCircuitsForTableSize::from_buffer(
                buffer,
                gate_serializer,
                generator_serializer,
            )?;
            by_stark_size.insert(key, table);
        }
        Ok(Self { by_stark_size })
    }

    fn new<S: Stark<F, D>>(
        table: Table,
        stark: &S,
        degree_bits_range: Range<usize>,
        all_ctls: &[CrossTableLookup<F>],
        stark_config: &StarkConfig,
    ) -> Self {
        let by_stark_size = degree_bits_range
            .map(|degree_bits| {
                (
                    degree_bits,
                    RecursiveCircuitsForTableSize::new::<S>(
                        table,
                        stark,
                        degree_bits,
                        all_ctls,
                        stark_config,
                    ),
                )
            })
            .collect();
        Self { by_stark_size }
    }

    /// For each initial `degree_bits`, get the final circuit at the end of that
    /// shrinking chain. Each of these final circuits should have degree
    /// `THRESHOLD_DEGREE_BITS`.
    fn final_circuits(&self) -> Vec<&CircuitData<F, C, D>> {
        self.by_stark_size
            .values()
            .map(|chain| {
                chain
                    .shrinking_wrappers
                    .last()
                    .map(|wrapper| &wrapper.circuit)
                    .unwrap_or(&chain.initial_wrapper.circuit)
            })
            .collect()
    }
}

/// A chain of shrinking wrapper circuits, ending with a final circuit with
/// `degree_bits` `THRESHOLD_DEGREE_BITS`.
#[derive(Eq, PartialEq, Debug)]
pub struct RecursiveCircuitsForTableSize<F, C, const D: usize>
where
    F: RichField + Extendable<D>,
    C: GenericConfig<D, F = F>,
    C::Hasher: AlgebraicHasher<F>,
{
    initial_wrapper: StarkWrapperCircuit<F, C, D>,
    shrinking_wrappers: Vec<PlonkWrapperCircuit<F, C, D>>,
}

impl<F, C, const D: usize> RecursiveCircuitsForTableSize<F, C, D>
where
    F: RichField + Extendable<D>,
    C: GenericConfig<D, F = F>,
    C::Hasher: AlgebraicHasher<F>,
{
    pub fn to_buffer(
        &self,
        buffer: &mut Vec<u8>,
        gate_serializer: &dyn GateSerializer<F, D>,
        generator_serializer: &dyn WitnessGeneratorSerializer<F, D>,
    ) -> IoResult<()> {
        buffer.write_usize(self.shrinking_wrappers.len())?;
        if !self.shrinking_wrappers.is_empty() {
            buffer.write_common_circuit_data(
                &self.shrinking_wrappers[0].circuit.common,
                gate_serializer,
            )?;
        }
        for wrapper in &self.shrinking_wrappers {
            buffer.write_prover_only_circuit_data(
                &wrapper.circuit.prover_only,
                generator_serializer,
                &wrapper.circuit.common,
            )?;
            buffer.write_verifier_only_circuit_data(&wrapper.circuit.verifier_only)?;
            buffer.write_target_proof_with_public_inputs(&wrapper.proof_with_pis_target)?;
        }
        self.initial_wrapper
            .to_buffer(buffer, gate_serializer, generator_serializer)?;
        Ok(())
    }

    pub fn from_buffer(
        buffer: &mut Buffer,
        gate_serializer: &dyn GateSerializer<F, D>,
        generator_serializer: &dyn WitnessGeneratorSerializer<F, D>,
    ) -> IoResult<Self> {
        let length = buffer.read_usize()?;
        let mut shrinking_wrappers = Vec::with_capacity(length);
        if length != 0 {
            let common = buffer.read_common_circuit_data(gate_serializer)?;

            for _ in 0..length {
                let prover_only =
                    buffer.read_prover_only_circuit_data(generator_serializer, &common)?;
                let verifier_only = buffer.read_verifier_only_circuit_data()?;
                let proof_with_pis_target = buffer.read_target_proof_with_public_inputs()?;
                shrinking_wrappers.push(PlonkWrapperCircuit {
                    circuit: CircuitData {
                        common: common.clone(),
                        prover_only,
                        verifier_only,
                    },
                    proof_with_pis_target,
                })
            }
        };

        let initial_wrapper =
            StarkWrapperCircuit::from_buffer(buffer, gate_serializer, generator_serializer)?;

        Ok(Self {
            initial_wrapper,
            shrinking_wrappers,
        })
    }

    fn new<S: Stark<F, D>>(
        table: Table,
        stark: &S,
        degree_bits: usize,
        all_ctls: &[CrossTableLookup<F>],
        stark_config: &StarkConfig,
    ) -> Self {
        let initial_wrapper = recursive_stark_circuit(
            table,
            stark,
            degree_bits,
            all_ctls,
            stark_config,
            &shrinking_config(),
            THRESHOLD_DEGREE_BITS,
        );
        let mut shrinking_wrappers = vec![];

        // Shrinking recursion loop.
        loop {
            let last = shrinking_wrappers
                .last()
                .map(|wrapper: &PlonkWrapperCircuit<F, C, D>| &wrapper.circuit)
                .unwrap_or(&initial_wrapper.circuit);
            let last_degree_bits = last.common.degree_bits();
            assert!(last_degree_bits >= THRESHOLD_DEGREE_BITS);
            if last_degree_bits == THRESHOLD_DEGREE_BITS {
                break;
            }

            let mut builder = CircuitBuilder::new(shrinking_config());
            let proof_with_pis_target = builder.add_virtual_proof_with_pis(&last.common);
            let last_vk = builder.constant_verifier_data(&last.verifier_only);
            builder.verify_proof::<C>(&proof_with_pis_target, &last_vk, &last.common);
            builder.register_public_inputs(&proof_with_pis_target.public_inputs); // carry PIs forward
            add_common_recursion_gates(&mut builder);
            let circuit = builder.build::<C>();

            assert!(
                circuit.common.degree_bits() < last_degree_bits,
                "Couldn't shrink to expected recursion threshold of 2^{}; stalled at 2^{}",
                THRESHOLD_DEGREE_BITS,
                circuit.common.degree_bits()
            );
            shrinking_wrappers.push(PlonkWrapperCircuit {
                circuit,
                proof_with_pis_target,
            });
        }

        Self {
            initial_wrapper,
            shrinking_wrappers,
        }
    }

    pub fn shrink(
        &self,
        stark_proof_with_metadata: &StarkProofWithMetadata<F, C, D>,
        ctl_challenges: &GrandProductChallengeSet<F>,
    ) -> anyhow::Result<ProofWithPublicInputs<F, C, D>> {
        let mut proof = self
            .initial_wrapper
            .prove(stark_proof_with_metadata, ctl_challenges)?;
        for wrapper_circuit in &self.shrinking_wrappers {
            proof = wrapper_circuit.prove(&proof)?;
        }
        Ok(proof)
    }
}

/// Our usual recursion threshold is 2^12 gates, but for these shrinking
/// circuits, we use a few more gates for a constant inner VK and for public
/// inputs. This pushes us over the threshold to 2^13. As long as we're at 2^13
/// gates, we might as well use a narrower witness.
fn shrinking_config() -> CircuitConfig {
    CircuitConfig {
        num_routed_wires: 40,
        ..CircuitConfig::standard_recursion_config()
    }
}<|MERGE_RESOLUTION|>--- conflicted
+++ resolved
@@ -15,12 +15,7 @@
 use plonky2::fri::FriParams;
 use plonky2::gates::constant::ConstantGate;
 use plonky2::gates::noop::NoopGate;
-<<<<<<< HEAD
-use plonky2::hash::hash_types::{HashOutTarget, MerkleCapTarget, RichField};
-use plonky2::hash::merkle_tree::MerkleCap;
-=======
 use plonky2::hash::hash_types::{MerkleCapTarget, RichField};
->>>>>>> d22bde29
 use plonky2::iop::challenger::RecursiveChallenger;
 use plonky2::iop::target::{BoolTarget, Target};
 use plonky2::iop::witness::{PartialWitness, WitnessWrite};
@@ -46,19 +41,11 @@
 
 use crate::all_stark::{all_cross_table_lookups, AllStark, Table, NUM_TABLES};
 use crate::cpu::kernel::aggregator::KERNEL;
-<<<<<<< HEAD
-use crate::generation::state::GenerationState;
-=======
->>>>>>> d22bde29
 use crate::generation::GenerationInputs;
 use crate::get_challenges::observe_public_values_target;
 use crate::memory::segments::Segment;
 use crate::proof::{
-<<<<<<< HEAD
-    AllProof, BlockHashesTarget, BlockMetadataTarget, ExtraBlockData, ExtraBlockDataTarget, MemCap,
-=======
     AllProof, BlockHashesTarget, BlockMetadataTarget, ExtraBlockData, ExtraBlockDataTarget,
->>>>>>> d22bde29
     MemCapTarget, PublicValues, PublicValuesTarget, RegistersDataTarget, TrieRoots,
     TrieRootsTarget,
 };
@@ -68,12 +55,7 @@
     recursive_stark_circuit, set_public_value_targets, PlonkWrapperCircuit, PublicInputs,
     StarkWrapperCircuit,
 };
-<<<<<<< HEAD
-use crate::util::{h160_limbs, h256_limbs, u256_limbs};
-use crate::witness::memory::MemoryAddress;
-=======
 use crate::util::{h256_limbs, u256_limbs};
->>>>>>> d22bde29
 use crate::witness::state::RegistersState;
 
 /// The recursion threshold. We end a chain of recursive proofs once we reach
@@ -107,20 +89,12 @@
     pub root: RootCircuitData<F, C, D>,
     /// The segment aggregation circuit, which verifies that two segment proofs
     /// that can either be root or aggregation proofs.
-<<<<<<< HEAD
     pub segment_aggregation: SegmentAggregationCircuitData<F, C, D>,
     /// The transaction aggregation circuit, which verifies the aggregation of
     /// two proofs that can either be a segment aggregation representing a
     /// transaction or an aggregation of transactions.
     pub txn_aggregation: TxnAggregationCircuitData<F, C, D>,
     /// The block circuit, which verifies a transaction aggregation proof and an
-=======
-    pub segment_aggregation: AggregationCircuitData<F, C, D>,
-    /// The transaction aggregation circuit, which verifies a transaction proof
-    /// and an optional previous transaction proof.
-    pub txn_aggregation: BlockCircuitData<F, C, D>,
-    /// The block circuit, which verifies an aggregation root proof and an
->>>>>>> d22bde29
     /// optional previous block proof.
     pub block: BlockCircuitData<F, C, D>,
     /// Holds chains of circuits for each table and for each initial
@@ -351,7 +325,6 @@
     }
 }
 
-<<<<<<< HEAD
 #[derive(Eq, PartialEq, Debug)]
 struct TxnAggregationChildTarget<const D: usize> {
     is_agg: BoolTarget,
@@ -379,16 +352,12 @@
     }
 
     // `len_mem_cap` is the length of the Merkle
-=======
-    // `len_mem_cap` us the length of the Merkle
->>>>>>> d22bde29
     // caps for `MemBefore` and `MemAfter`.
     fn public_values<F: RichField + Extendable<D>>(
         &self,
         builder: &mut CircuitBuilder<F, D>,
         len_mem_cap: usize,
     ) -> PublicValuesTarget {
-<<<<<<< HEAD
         let txn_agg_pv =
             PublicValuesTarget::from_public_inputs(&self.txn_agg_proof.public_inputs, len_mem_cap);
         let segment_agg_pv = PublicValuesTarget::from_public_inputs(
@@ -396,13 +365,6 @@
             len_mem_cap,
         );
         PublicValuesTarget::select(builder, self.is_agg, txn_agg_pv, segment_agg_pv)
-=======
-        let agg_pv =
-            PublicValuesTarget::from_public_inputs(&self.agg_proof.public_inputs, len_mem_cap);
-        let evm_pv =
-            PublicValuesTarget::from_public_inputs(&self.evm_proof.public_inputs, len_mem_cap);
-        PublicValuesTarget::select(builder, self.is_agg, agg_pv, evm_pv)
->>>>>>> d22bde29
     }
 }
 
@@ -534,22 +496,16 @@
         let mut buffer = Buffer::new(bytes);
         let root =
             RootCircuitData::from_buffer(&mut buffer, gate_serializer, generator_serializer)?;
-<<<<<<< HEAD
         let segment_aggregation = SegmentAggregationCircuitData::from_buffer(
             &mut buffer,
             gate_serializer,
             generator_serializer,
         )?;
         let txn_aggregation = TxnAggregationCircuitData::from_buffer(
-=======
-        let segment_aggregation = AggregationCircuitData::from_buffer(
->>>>>>> d22bde29
             &mut buffer,
             gate_serializer,
             generator_serializer,
         )?;
-        let txn_aggregation =
-            BlockCircuitData::from_buffer(&mut buffer, gate_serializer, generator_serializer)?;
         let block =
             BlockCircuitData::from_buffer(&mut buffer, gate_serializer, generator_serializer)?;
 
@@ -692,14 +648,9 @@
             mem_after,
         ];
         let root = Self::create_segment_circuit(&by_table, stark_config);
-<<<<<<< HEAD
         let segment_aggregation = Self::create_segment_aggregation_circuit(&root);
         let txn_aggregation =
             Self::create_txn_aggregation_circuit(&segment_aggregation, stark_config);
-=======
-        let segment_aggregation = Self::create_segmented_aggregation_circuit(&root);
-        let txn_aggregation = Self::create_transaction_circuit(&segment_aggregation, stark_config);
->>>>>>> d22bde29
         let block = Self::create_block_circuit(&txn_aggregation);
         Self {
             root,
@@ -737,30 +688,15 @@
         let inner_common_data: [_; NUM_TABLES] =
             core::array::from_fn(|i| &by_table[i].final_circuits()[0].common);
 
-<<<<<<< HEAD
         let cap_length = 1
-=======
-        let cap_length_before = 1
->>>>>>> d22bde29
             << inner_common_data[*Table::MemBefore]
                 .fri_params
                 .config
                 .cap_height;
-<<<<<<< HEAD
 
         let mut builder = CircuitBuilder::new(CircuitConfig::standard_recursion_config());
 
         let public_values = add_virtual_public_values(&mut builder, cap_length);
-=======
-        let cap_length_after = 1
-            << inner_common_data[*Table::MemAfter]
-                .fri_params
-                .config
-                .cap_height;
-        let mut builder = CircuitBuilder::new(CircuitConfig::standard_recursion_config());
-
-        let public_values = add_virtual_public_values(&mut builder, cap_length_before);
->>>>>>> d22bde29
 
         let recursive_proofs =
             core::array::from_fn(|i| builder.add_virtual_proof_with_pis(inner_common_data[i]));
@@ -868,19 +804,11 @@
 
         let merkle_before = MemCapTarget::from_public_inputs(
             &recursive_proofs[*Table::MemBefore].public_inputs,
-<<<<<<< HEAD
             cap_length,
         );
         let merkle_after = MemCapTarget::from_public_inputs(
             &recursive_proofs[*Table::MemAfter].public_inputs,
             cap_length,
-=======
-            cap_length_before,
-        );
-        let merkle_after = MemCapTarget::from_public_inputs(
-            &recursive_proofs[*Table::MemAfter].public_inputs,
-            cap_length_after,
->>>>>>> d22bde29
         );
         // Connect Memory before and after the execution with
         // the public values.
@@ -909,15 +837,9 @@
         }
     }
 
-<<<<<<< HEAD
     fn create_segment_aggregation_circuit(
         root: &RootCircuitData<F, C, D>,
     ) -> SegmentAggregationCircuitData<F, C, D> {
-=======
-    fn create_segmented_aggregation_circuit(
-        root: &RootCircuitData<F, C, D>,
-    ) -> AggregationCircuitData<F, C, D> {
->>>>>>> d22bde29
         let cap_before_len = root.proof_with_pis[*Table::MemBefore]
             .proof
             .wires_cap
@@ -928,163 +850,92 @@
         let public_values = add_virtual_public_values(&mut builder, cap_before_len);
         let cyclic_vk = builder.add_verifier_data_public_inputs();
 
-<<<<<<< HEAD
         let lhs_segment = Self::add_segment_agg_child(&mut builder, root);
         let rhs_segment = Self::add_segment_agg_child(&mut builder, root);
 
         let lhs_pv = lhs_segment.public_values(&mut builder, cap_before_len);
         let rhs_pv = rhs_segment.public_values(&mut builder, cap_before_len);
-=======
-        let parent_segment = Self::add_agg_child(&mut builder, root);
-        let segment = Self::add_agg_child(&mut builder, root);
-
-        let parent_pv = parent_segment.public_values(&mut builder, cap_before_len);
-        let segment_pv = segment.public_values(&mut builder, cap_before_len);
->>>>>>> d22bde29
 
         // All the block metadata is the same for both segments. It is also the case for
         // extra_block_data.
         TrieRootsTarget::connect(
             &mut builder,
             public_values.trie_roots_before,
-<<<<<<< HEAD
             lhs_pv.trie_roots_before,
-=======
-            parent_pv.trie_roots_before,
->>>>>>> d22bde29
         );
         TrieRootsTarget::connect(
             &mut builder,
             public_values.trie_roots_after,
-<<<<<<< HEAD
             rhs_pv.trie_roots_after,
-=======
-            segment_pv.trie_roots_after,
->>>>>>> d22bde29
         );
         TrieRootsTarget::connect(
             &mut builder,
             public_values.trie_roots_before,
-<<<<<<< HEAD
             rhs_pv.trie_roots_before,
-=======
-            segment_pv.trie_roots_before,
->>>>>>> d22bde29
         );
         TrieRootsTarget::connect(
             &mut builder,
             public_values.trie_roots_after,
-<<<<<<< HEAD
             lhs_pv.trie_roots_after,
-=======
-            parent_pv.trie_roots_after,
->>>>>>> d22bde29
         );
         BlockMetadataTarget::connect(
             &mut builder,
             public_values.block_metadata,
-<<<<<<< HEAD
             rhs_pv.block_metadata,
-=======
-            segment_pv.block_metadata,
->>>>>>> d22bde29
         );
         BlockMetadataTarget::connect(
             &mut builder,
             public_values.block_metadata,
-<<<<<<< HEAD
             lhs_pv.block_metadata,
-=======
-            parent_pv.block_metadata,
->>>>>>> d22bde29
         );
         BlockHashesTarget::connect(
             &mut builder,
             public_values.block_hashes,
-<<<<<<< HEAD
             rhs_pv.block_hashes,
-=======
-            segment_pv.block_hashes,
->>>>>>> d22bde29
         );
         BlockHashesTarget::connect(
             &mut builder,
             public_values.block_hashes,
-<<<<<<< HEAD
             lhs_pv.block_hashes,
-=======
-            parent_pv.block_hashes,
->>>>>>> d22bde29
         );
         ExtraBlockDataTarget::connect(
             &mut builder,
             public_values.extra_block_data,
-<<<<<<< HEAD
             rhs_pv.extra_block_data,
-=======
-            segment_pv.extra_block_data,
->>>>>>> d22bde29
         );
         ExtraBlockDataTarget::connect(
             &mut builder,
             public_values.extra_block_data,
-<<<<<<< HEAD
             lhs_pv.extra_block_data,
-=======
-            parent_pv.extra_block_data,
->>>>>>> d22bde29
         );
 
         // Connect registers and merkle caps between segments.
         RegistersDataTarget::connect(
             &mut builder,
             public_values.registers_after.clone(),
-<<<<<<< HEAD
             rhs_pv.registers_after.clone(),
-=======
-            segment_pv.registers_after.clone(),
->>>>>>> d22bde29
         );
         RegistersDataTarget::connect(
             &mut builder,
             public_values.registers_before.clone(),
-<<<<<<< HEAD
             lhs_pv.registers_before.clone(),
         );
         RegistersDataTarget::connect(
             &mut builder,
             lhs_pv.registers_after,
             rhs_pv.registers_before.clone(),
-=======
-            parent_pv.registers_before.clone(),
-        );
-        RegistersDataTarget::connect(
-            &mut builder,
-            parent_pv.registers_after,
-            segment_pv.registers_before.clone(),
->>>>>>> d22bde29
         );
         MemCapTarget::connect(
             &mut builder,
             public_values.mem_before.clone(),
-<<<<<<< HEAD
             lhs_pv.mem_before.clone(),
-=======
-            parent_pv.mem_before.clone(),
->>>>>>> d22bde29
         );
         MemCapTarget::connect(
             &mut builder,
             public_values.mem_after.clone(),
-<<<<<<< HEAD
             rhs_pv.mem_after,
         );
         MemCapTarget::connect(&mut builder, lhs_pv.mem_after, rhs_pv.mem_before);
-=======
-            segment_pv.mem_after,
-        );
-        MemCapTarget::connect(&mut builder, parent_pv.mem_after, segment_pv.mem_before);
->>>>>>> d22bde29
 
         // Pad to match the root circuit's degree.
         while log2_ceil(builder.num_gates()) < root.circuit.common.degree_bits() {
@@ -1092,23 +943,15 @@
         }
 
         let circuit = builder.build::<C>();
-<<<<<<< HEAD
         SegmentAggregationCircuitData {
             circuit,
             lhs: lhs_segment,
             rhs: rhs_segment,
-=======
-        AggregationCircuitData {
-            circuit,
-            lhs: parent_segment,
-            rhs: segment,
->>>>>>> d22bde29
             public_values,
             cyclic_vk,
         }
     }
 
-<<<<<<< HEAD
     fn create_txn_aggregation_circuit(
         agg: &SegmentAggregationCircuitData<F, C, D>,
         stark_config: &StarkConfig,
@@ -1126,131 +969,64 @@
 
         let lhs_pv = lhs_txn_proof.public_values(&mut builder, cap_len);
         let rhs_pv = rhs_txn_proof.public_values(&mut builder, cap_len);
-=======
-    // We assume that transactions are always aggregated on the right.
-    fn create_transaction_circuit(
-        agg: &AggregationCircuitData<F, C, D>,
-        stark_config: &StarkConfig,
-    ) -> BlockCircuitData<F, C, D> {
-        // Create a circuit for the aggregation of two transactions.
-        let expected_common_data = CommonCircuitData {
-            fri_params: FriParams {
-                degree_bits: 14,
-                ..agg.circuit.common.fri_params.clone()
-            },
-            ..agg.circuit.common.clone()
-        };
-
-        let mut builder = CircuitBuilder::<F, D>::new(CircuitConfig::standard_recursion_config());
-
-        let len_before = agg.public_values.mem_before.mem_cap.0.len();
-        let public_values = add_virtual_public_values(&mut builder, len_before);
-        let has_parent_block = builder.add_virtual_bool_target_safe();
-        let parent_txn_proof = builder.add_virtual_proof_with_pis(&expected_common_data);
-        let agg_root_proof = builder.add_virtual_proof_with_pis(&agg.circuit.common);
-
-        let parent_pv =
-            PublicValuesTarget::from_public_inputs(&parent_txn_proof.public_inputs, len_before);
-        let agg_pv =
-            PublicValuesTarget::from_public_inputs(&agg_root_proof.public_inputs, len_before);
->>>>>>> d22bde29
 
         // Connect all block hash values
         BlockHashesTarget::connect(
             &mut builder,
             public_values.block_hashes,
-<<<<<<< HEAD
             rhs_pv.block_hashes,
-=======
-            agg_pv.block_hashes,
->>>>>>> d22bde29
         );
         BlockHashesTarget::connect(
             &mut builder,
             public_values.block_hashes,
-<<<<<<< HEAD
             lhs_pv.block_hashes,
-=======
-            parent_pv.block_hashes,
->>>>>>> d22bde29
         );
         // Connect all block metadata values.
         BlockMetadataTarget::connect(
             &mut builder,
             public_values.block_metadata,
-<<<<<<< HEAD
             rhs_pv.block_metadata,
-=======
-            agg_pv.block_metadata,
->>>>>>> d22bde29
         );
         BlockMetadataTarget::connect(
             &mut builder,
             public_values.block_metadata,
-<<<<<<< HEAD
             lhs_pv.block_metadata,
-=======
-            parent_pv.block_metadata,
->>>>>>> d22bde29
         );
         // Connect aggregation `trie_roots_after` with rhs `trie_roots_after`.
         TrieRootsTarget::connect(
             &mut builder,
             public_values.trie_roots_after,
-<<<<<<< HEAD
             rhs_pv.trie_roots_after,
-=======
-            agg_pv.trie_roots_after,
->>>>>>> d22bde29
         );
         // Connect lhs `trie_roots_after` with rhs `trie_roots_before`.
         TrieRootsTarget::connect(
             &mut builder,
-<<<<<<< HEAD
             lhs_pv.trie_roots_after,
             rhs_pv.trie_roots_before,
-=======
-            parent_pv.trie_roots_after,
-            agg_pv.trie_roots_before,
->>>>>>> d22bde29
         );
         // Connect lhs `trie_roots_before` with public values `trie_roots_before`.
         TrieRootsTarget::connect(
             &mut builder,
             public_values.trie_roots_before,
-<<<<<<< HEAD
             lhs_pv.trie_roots_before,
-=======
-            parent_pv.trie_roots_before,
->>>>>>> d22bde29
         );
         Self::connect_extra_public_values(
             &mut builder,
             &public_values.extra_block_data,
-<<<<<<< HEAD
             &lhs_pv.extra_block_data,
             &rhs_pv.extra_block_data,
-=======
-            &parent_pv.extra_block_data,
-            &agg_pv.extra_block_data,
->>>>>>> d22bde29
         );
 
         // We check the registers before and after for the current aggregation.
         RegistersDataTarget::connect(
             &mut builder,
             public_values.registers_after.clone(),
-<<<<<<< HEAD
             rhs_pv.registers_after.clone(),
-=======
-            agg_pv.registers_after.clone(),
->>>>>>> d22bde29
         );
 
         RegistersDataTarget::connect(
             &mut builder,
             public_values.registers_before.clone(),
-<<<<<<< HEAD
             lhs_pv.registers_before.clone(),
         );
 
@@ -1271,35 +1047,6 @@
             circuit,
             lhs: lhs_txn_proof,
             rhs: rhs_txn_proof,
-=======
-            agg_pv.registers_before.clone(),
-        );
-
-        // Check the initial and final register values.
-        Self::connect_initial_final_segment(&mut builder, &public_values);
-
-        // Check the initial `MemBefore` `MerkleCap` value.
-        Self::check_init_merkle_cap(&mut builder, &agg_pv, stark_config);
-
-        let cyclic_vk = builder.add_verifier_data_public_inputs();
-        builder
-            .conditionally_verify_cyclic_proof_or_dummy::<C>(
-                has_parent_block,
-                &parent_txn_proof,
-                &expected_common_data,
-            )
-            .expect("Failed to build cyclic recursion circuit");
-
-        let agg_verifier_data = builder.constant_verifier_data(&agg.circuit.verifier_only);
-        builder.verify_proof::<C>(&agg_root_proof, &agg_verifier_data, &agg.circuit.common);
-
-        let circuit = builder.build::<C>();
-        BlockCircuitData {
-            circuit,
-            has_parent_block,
-            parent_block_proof: parent_txn_proof,
-            agg_root_proof,
->>>>>>> d22bde29
             public_values,
             cyclic_vk,
         }
@@ -1389,11 +1136,7 @@
         builder.connect(x.registers_before.program_counter, main_label);
     }
 
-<<<<<<< HEAD
     fn create_block_circuit(agg: &TxnAggregationCircuitData<F, C, D>) -> BlockCircuitData<F, C, D> {
-=======
-    fn create_block_circuit(agg: &BlockCircuitData<F, C, D>) -> BlockCircuitData<F, C, D> {
->>>>>>> d22bde29
         // Here, we have two block proofs and we aggregate them together.
         // The block circuit is similar to the agg circuit; both verify two inner
         // proofs.
@@ -1406,13 +1149,8 @@
         };
 
         let mut builder = CircuitBuilder::<F, D>::new(CircuitConfig::standard_recursion_config());
-<<<<<<< HEAD
         let mem_cap_len = agg.public_values.mem_before.mem_cap.0.len();
         let public_values = add_virtual_public_values(&mut builder, mem_cap_len);
-=======
-        let len_before = agg.public_values.mem_before.mem_cap.0.len();
-        let public_values = add_virtual_public_values(&mut builder, len_before);
->>>>>>> d22bde29
         let has_parent_block = builder.add_virtual_bool_target_safe();
         let parent_block_proof = builder.add_virtual_proof_with_pis(&expected_common_data);
         let agg_root_proof = builder.add_virtual_proof_with_pis(&agg.circuit.common);
@@ -1421,15 +1159,9 @@
         Self::connect_block_hashes(&mut builder, &parent_block_proof, &agg_root_proof);
 
         let parent_pv =
-<<<<<<< HEAD
             PublicValuesTarget::from_public_inputs(&parent_block_proof.public_inputs, mem_cap_len);
         let agg_pv =
             PublicValuesTarget::from_public_inputs(&agg_root_proof.public_inputs, mem_cap_len);
-=======
-            PublicValuesTarget::from_public_inputs(&parent_block_proof.public_inputs, len_before);
-        let agg_pv =
-            PublicValuesTarget::from_public_inputs(&agg_root_proof.public_inputs, len_before);
->>>>>>> d22bde29
 
         // Connect block `trie_roots_before` with parent_pv `trie_roots_before`.
         TrieRootsTarget::connect(
@@ -1524,22 +1256,14 @@
         builder.connect(lhs.gas_used_after, rhs.gas_used_before);
     }
 
-<<<<<<< HEAD
     fn add_segment_agg_child(
         builder: &mut CircuitBuilder<F, D>,
         root: &RootCircuitData<F, C, D>,
     ) -> SegmentAggregationChildTarget<D> {
-=======
-    fn add_agg_child(
-        builder: &mut CircuitBuilder<F, D>,
-        root: &RootCircuitData<F, C, D>,
-    ) -> AggregationChildTarget<D> {
->>>>>>> d22bde29
         let common = &root.circuit.common;
         let root_vk = builder.constant_verifier_data(&root.circuit.verifier_only);
         let is_agg = builder.add_virtual_bool_target_safe();
         let agg_proof = builder.add_virtual_proof_with_pis(common);
-<<<<<<< HEAD
         let segment_proof = builder.add_virtual_proof_with_pis(common);
         builder
             .conditionally_verify_cyclic_proof::<C>(
@@ -1580,18 +1304,6 @@
             is_agg,
             txn_agg_proof,
             segment_agg_proof,
-=======
-        let evm_proof = builder.add_virtual_proof_with_pis(common);
-        builder
-            .conditionally_verify_cyclic_proof::<C>(
-                is_agg, &agg_proof, &evm_proof, &root_vk, common,
-            )
-            .expect("Failed to build cyclic recursion circuit");
-        AggregationChildTarget {
-            is_agg,
-            agg_proof,
-            evm_proof,
->>>>>>> d22bde29
         }
     }
 
@@ -1751,10 +1463,6 @@
         all_stark: &AllStark<F, D>,
         config: &StarkConfig,
         generation_inputs: GenerationInputs,
-<<<<<<< HEAD
-=======
-        max_cpu_len_log: usize,
->>>>>>> d22bde29
         segment_data: &mut GenerationSegmentData,
         timing: &mut TimingTree,
         abort_signal: Option<Arc<AtomicBool>>,
@@ -1798,15 +1506,10 @@
             check_abort_signal(abort_signal.clone())?;
         }
 
-<<<<<<< HEAD
-        root_inputs
-            .set_verifier_data_target(&self.root.cyclic_vk, &self.root.circuit.verifier_only);
-=======
         root_inputs.set_verifier_data_target(
             &self.root.cyclic_vk,
             &self.segment_aggregation.circuit.verifier_only,
         );
->>>>>>> d22bde29
 
         set_public_value_targets(
             &mut root_inputs,
@@ -1844,10 +1547,6 @@
                 all_stark,
                 config,
                 generation_inputs.clone(),
-<<<<<<< HEAD
-=======
-                max_cpu_len_log,
->>>>>>> d22bde29
                 &mut data,
                 timing,
                 abort_signal.clone(),
@@ -1998,7 +1697,6 @@
         let mut agg_inputs = PartialWitness::new();
 
         agg_inputs.set_bool_target(self.segment_aggregation.lhs.is_agg, lhs_is_agg);
-<<<<<<< HEAD
         // If the lhs is not an aggregation, we set the cyclic vk to a dummy value, so
         // that it corresponds to the aggregation cyclic vk.
         if lhs_is_agg {
@@ -2029,14 +1727,6 @@
         }
         agg_inputs
             .set_proof_with_pis_target(&self.segment_aggregation.rhs.segment_proof, rhs_proof);
-=======
-        agg_inputs.set_proof_with_pis_target(&self.segment_aggregation.lhs.agg_proof, lhs_proof);
-        agg_inputs.set_proof_with_pis_target(&self.segment_aggregation.lhs.evm_proof, lhs_proof);
-
-        agg_inputs.set_bool_target(self.segment_aggregation.rhs.is_agg, rhs_is_agg);
-        agg_inputs.set_proof_with_pis_target(&self.segment_aggregation.rhs.agg_proof, rhs_proof);
-        agg_inputs.set_proof_with_pis_target(&self.segment_aggregation.rhs.evm_proof, rhs_proof);
->>>>>>> d22bde29
 
         agg_inputs.set_verifier_data_target(
             &self.segment_aggregation.cyclic_vk,
@@ -2086,281 +1776,6 @@
             agg_proof,
             &self.segment_aggregation.circuit.verifier_only,
             &self.segment_aggregation.circuit.common,
-<<<<<<< HEAD
-=======
-        )
-    }
-
-    /// Creates a final transaction proof, once all segments of a given
-    /// transaction have been combined into a single aggregation proof.
-    ///
-    /// Transaction proofs can either be generated as a standalone, or combined
-    /// with a previous transaction proof to assert validity of a range of
-    /// transactions.
-    ///
-    /// # Arguments
-    ///
-    /// - `opt_parent_txn_proof`: an optional parent transaction proof. Passing
-    ///   one will generate a proof of
-    /// validity for both the transaction range covered by the previous proof
-    /// and the current transaction.
-    /// - `agg_segment_proof`: the final aggregation proof containing all
-    ///   segments within the current transaction.
-    /// - `public_values`: the public values associated to the aggregation
-    ///   proof.
-    ///
-    /// # Outputs
-    ///
-    /// This method outputs a tuple of [`ProofWithPublicInputs<F, C, D>`] and
-    /// its [`PublicValues`]. Only the proof with public inputs is necessary
-    /// for a verifier to assert correctness of the computation.
-    pub fn prove_transaction_aggregation(
-        &self,
-        opt_parent_txn_proof: Option<&ProofWithPublicInputs<F, C, D>>,
-        agg_segment_proof: &ProofWithPublicInputs<F, C, D>,
-        public_values: PublicValues,
-    ) -> anyhow::Result<(ProofWithPublicInputs<F, C, D>, PublicValues)> {
-        let mut txn_inputs = PartialWitness::new();
-
-        txn_inputs.set_bool_target(
-            self.txn_aggregation.has_parent_block,
-            opt_parent_txn_proof.is_some(),
-        );
-        if let Some(parent_txn_proof) = opt_parent_txn_proof {
-            txn_inputs.set_proof_with_pis_target(
-                &self.txn_aggregation.parent_block_proof,
-                parent_txn_proof,
-            );
-        } else {
-            // Initialize some public inputs for a correct connection between the first
-            // transaction and the current one.
-            let mut nonzero_pis = HashMap::new();
-
-            // Initialize checkpoint state trie.
-            let checkpoint_state_trie_keys =
-                TrieRootsTarget::SIZE * 2 + BlockMetadataTarget::SIZE + BlockHashesTarget::SIZE
-                    ..TrieRootsTarget::SIZE * 2
-                        + BlockMetadataTarget::SIZE
-                        + BlockHashesTarget::SIZE
-                        + 8;
-            for (key, &value) in checkpoint_state_trie_keys.zip_eq(&h256_limbs::<F>(
-                public_values.extra_block_data.checkpoint_state_trie_root,
-            )) {
-                nonzero_pis.insert(key, value);
-            }
-
-            // Initialize the block metadata for a correct connection between the first
-            // transaction and the current one.
-            let block_metadata_keys = TrieRootsTarget::SIZE * 2..TrieRootsTarget::SIZE * 2 + 5;
-            for (key, value) in block_metadata_keys.zip_eq(
-                u256_limbs::<F>(U256::from_big_endian(
-                    &public_values.block_metadata.block_beneficiary.0,
-                ))[..5]
-                    .to_vec(),
-            ) {
-                nonzero_pis.insert(key, value);
-            }
-            let block_timestamp_key = TrieRootsTarget::SIZE * 2 + 5;
-            nonzero_pis.insert(
-                block_timestamp_key,
-                F::from_canonical_u64(public_values.block_metadata.block_timestamp.as_u64()),
-            );
-            let block_number_key = block_timestamp_key + 1;
-            nonzero_pis.insert(
-                block_number_key,
-                F::from_canonical_u64(public_values.block_metadata.block_number.as_u64()),
-            );
-            let block_difficulty_key = block_number_key + 1;
-            nonzero_pis.insert(
-                block_difficulty_key,
-                F::from_canonical_u64(public_values.block_metadata.block_difficulty.as_u64()),
-            );
-            let block_random_keys = block_difficulty_key + 1..block_difficulty_key + 9;
-            for (key, &value) in
-                block_random_keys.zip_eq(&h256_limbs(public_values.block_metadata.block_random))
-            {
-                nonzero_pis.insert(key, value);
-            }
-            let block_gaslimit_key = block_difficulty_key + 9;
-            nonzero_pis.insert(
-                block_gaslimit_key,
-                F::from_canonical_u64(public_values.block_metadata.block_gaslimit.as_u64()),
-            );
-            let block_chain_id_key = block_gaslimit_key + 1;
-            nonzero_pis.insert(
-                block_chain_id_key,
-                F::from_canonical_u64(public_values.block_metadata.block_chain_id.as_u64()),
-            );
-            let block_basefee_key_low = block_chain_id_key + 1;
-            nonzero_pis.insert(
-                block_basefee_key_low,
-                F::from_canonical_u64(public_values.block_metadata.block_base_fee.low_u32() as u64),
-            );
-            let block_basefee_key_hi = block_basefee_key_low + 1;
-            nonzero_pis.insert(
-                block_basefee_key_hi,
-                F::from_canonical_u64(
-                    (public_values.block_metadata.block_base_fee >> 32).low_u32() as u64,
-                ),
-            );
-            let block_gas_used_key = block_basefee_key_hi + 1;
-            nonzero_pis.insert(
-                block_gas_used_key,
-                F::from_canonical_u64(public_values.block_metadata.block_gas_used.as_u64()),
-            );
-            let init_block_bloom = block_gas_used_key + 1;
-            for i in 0..8 {
-                let block_bloom_keys = init_block_bloom + i * 8..init_block_bloom + (i + 1) * 8;
-                for (key, &value) in block_bloom_keys
-                    .zip_eq(&u256_limbs(public_values.block_metadata.block_bloom[i]))
-                {
-                    nonzero_pis.insert(key, value);
-                }
-            }
-
-            // Initialize the block hashes. They are all the same within the same block.
-            let block_hashes_keys = TrieRootsTarget::SIZE * 2 + BlockMetadataTarget::SIZE
-                ..TrieRootsTarget::SIZE * 2 + BlockMetadataTarget::SIZE + BlockHashesTarget::SIZE
-                    - 8;
-
-            for i in 0..public_values.block_hashes.prev_hashes.len() {
-                let targets = h256_limbs::<F>(public_values.block_hashes.prev_hashes[i]);
-                for j in 0..8 {
-                    nonzero_pis.insert(block_hashes_keys.start + 8 * i + j, targets[j]);
-                }
-            }
-            let block_hashes_current_start =
-                TrieRootsTarget::SIZE * 2 + BlockMetadataTarget::SIZE + BlockHashesTarget::SIZE - 8;
-            let cur_targets = h256_limbs::<F>(public_values.block_hashes.cur_hash);
-            for i in 0..8 {
-                nonzero_pis.insert(block_hashes_current_start + i, cur_targets[i]);
-            }
-
-            // Initialize the first transaction roots before, and state root after.
-            // At the start of the block, the transaction and receipt roots are empty.
-            let state_trie_root_before_keys = 0..TrieRootsTarget::HASH_SIZE;
-            for (key, &value) in state_trie_root_before_keys
-                .zip_eq(&h256_limbs::<F>(public_values.trie_roots_before.state_root))
-            {
-                nonzero_pis.insert(key, value);
-            }
-
-            let initial_trie = HashedPartialTrie::from(Node::Empty).hash();
-
-            let txn_trie_root_before_keys =
-                TrieRootsTarget::HASH_SIZE..TrieRootsTarget::HASH_SIZE * 2;
-            for (key, &value) in txn_trie_root_before_keys
-                .clone()
-                .zip_eq(&h256_limbs::<F>(initial_trie))
-            {
-                nonzero_pis.insert(key, value);
-            }
-            let receipts_trie_root_before_keys =
-                TrieRootsTarget::HASH_SIZE * 2..TrieRootsTarget::HASH_SIZE * 3;
-            for (key, &value) in receipts_trie_root_before_keys
-                .clone()
-                .zip_eq(&h256_limbs::<F>(initial_trie))
-            {
-                nonzero_pis.insert(key, value);
-            }
-            let state_trie_root_after_keys =
-                TrieRootsTarget::SIZE..TrieRootsTarget::SIZE + TrieRootsTarget::HASH_SIZE;
-            for (key, &value) in state_trie_root_after_keys
-                .zip_eq(&h256_limbs::<F>(public_values.trie_roots_before.state_root))
-            {
-                nonzero_pis.insert(key, value);
-            }
-
-            let txn_trie_root_after_keys = TrieRootsTarget::SIZE + TrieRootsTarget::HASH_SIZE
-                ..TrieRootsTarget::SIZE + TrieRootsTarget::HASH_SIZE * 2;
-            for (key, &value) in txn_trie_root_after_keys
-                .clone()
-                .zip_eq(&h256_limbs::<F>(initial_trie))
-            {
-                nonzero_pis.insert(key, value);
-            }
-            let receipts_trie_root_after_keys = TrieRootsTarget::SIZE
-                + TrieRootsTarget::HASH_SIZE * 2
-                ..TrieRootsTarget::SIZE + TrieRootsTarget::HASH_SIZE * 3;
-            for (key, &value) in receipts_trie_root_after_keys
-                .clone()
-                .zip_eq(&h256_limbs::<F>(initial_trie))
-            {
-                nonzero_pis.insert(key, value);
-            }
-
-            txn_inputs.set_proof_with_pis_target(
-                &self.txn_aggregation.parent_block_proof,
-                &cyclic_base_proof(
-                    &self.txn_aggregation.circuit.common,
-                    &self.txn_aggregation.circuit.verifier_only,
-                    nonzero_pis,
-                ),
-            );
-        }
-
-        txn_inputs
-            .set_proof_with_pis_target(&self.txn_aggregation.agg_root_proof, agg_segment_proof);
-
-        txn_inputs.set_verifier_data_target(
-            &self.txn_aggregation.cyclic_vk,
-            &self.txn_aggregation.circuit.verifier_only,
-        );
-
-        // This is basically identical to this block public values, apart from the
-        // `trie_roots_before`, the `txn_number_before` and the
-        // `gas_used_before`, that may come from the previous proof, if any.
-        let txn_number_before_key =
-            TrieRootsTarget::SIZE * 2 + BlockMetadataTarget::SIZE + BlockHashesTarget::SIZE + 8;
-        let gas_used_before_key =
-            TrieRootsTarget::SIZE * 2 + BlockMetadataTarget::SIZE + BlockHashesTarget::SIZE + 10;
-        let txn_public_values = PublicValues {
-            trie_roots_before: opt_parent_txn_proof
-                .map(|p| TrieRoots::from_public_inputs(&p.public_inputs[0..TrieRootsTarget::SIZE]))
-                .unwrap_or(public_values.trie_roots_before),
-            extra_block_data: ExtraBlockData {
-                txn_number_before: opt_parent_txn_proof
-                    .map(|p| {
-                        p.public_inputs[txn_number_before_key]
-                            .to_canonical_u64()
-                            .into()
-                    })
-                    .unwrap_or(public_values.extra_block_data.txn_number_before),
-                gas_used_before: opt_parent_txn_proof
-                    .map(|p| {
-                        p.public_inputs[gas_used_before_key]
-                            .to_canonical_u64()
-                            .into()
-                    })
-                    .unwrap_or(public_values.extra_block_data.gas_used_before),
-                ..public_values.extra_block_data
-            },
-            ..public_values
-        };
-
-        set_public_value_targets(
-            &mut txn_inputs,
-            &self.txn_aggregation.public_values,
-            &txn_public_values,
-        )
-        .map_err(|_| {
-            anyhow::Error::msg("Invalid conversion when setting public values targets.")
-        })?;
-
-        let txn_proof = self.txn_aggregation.circuit.prove(txn_inputs)?;
-        Ok((txn_proof, txn_public_values))
-    }
-
-    pub fn verify_txn_aggregation(
-        &self,
-        txn_proof: &ProofWithPublicInputs<F, C, D>,
-    ) -> anyhow::Result<()> {
-        self.txn_aggregation.circuit.verify(txn_proof.clone())?;
-        check_cyclic_proof_verifier_data(
-            txn_proof,
-            &self.txn_aggregation.circuit.verifier_only,
-            &self.txn_aggregation.circuit.common,
->>>>>>> d22bde29
         )
     }
 
