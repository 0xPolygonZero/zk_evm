use core::mem::{self, MaybeUninit};
use core::ops::Range;
use std::collections::BTreeMap;
use std::sync::atomic::AtomicBool;
use std::sync::Arc;

use anyhow::anyhow;
use hashbrown::HashMap;
use itertools::{zip_eq, Itertools};
use mpt_trie::partial_trie::{HashedPartialTrie, Node, PartialTrie};
use plonky2::field::extension::Extendable;
use plonky2::fri::FriParams;
use plonky2::gates::constant::ConstantGate;
use plonky2::gates::noop::NoopGate;
use plonky2::hash::hash_types::{MerkleCapTarget, RichField, NUM_HASH_OUT_ELTS};
use plonky2::iop::challenger::RecursiveChallenger;
use plonky2::iop::target::{BoolTarget, Target};
use plonky2::iop::witness::{PartialWitness, WitnessWrite};
use plonky2::plonk::circuit_builder::CircuitBuilder;
use plonky2::plonk::circuit_data::{
    CircuitConfig, CircuitData, CommonCircuitData, VerifierCircuitData, VerifierCircuitTarget,
};
use plonky2::plonk::config::{AlgebraicHasher, GenericConfig, GenericHashOut};
use plonky2::plonk::proof::{ProofWithPublicInputs, ProofWithPublicInputsTarget};
use plonky2::recursion::cyclic_recursion::check_cyclic_proof_verifier_data;
use plonky2::recursion::dummy_circuit::{cyclic_base_proof, dummy_circuit, dummy_proof};
use plonky2::util::serialization::{
    Buffer, GateSerializer, IoResult, Read, WitnessGeneratorSerializer, Write,
};
use plonky2::util::timing::TimingTree;
use plonky2_util::log2_ceil;
use serde::{Deserialize, Serialize};
use starky::config::StarkConfig;
use starky::cross_table_lookup::{verify_cross_table_lookups_circuit, CrossTableLookup};
use starky::lookup::{get_grand_product_challenge_set_target, GrandProductChallengeSet};
use starky::proof::StarkProofWithMetadata;
use starky::stark::Stark;

use crate::all_stark::{
<<<<<<< HEAD
    all_cross_table_lookups, AllStark, Table, NUM_TABLES, OPTIONAL_TABLE_INDICES,
=======
    all_cross_table_lookups, AllStark, Table, KECCAK_TABLES_INDICES, MEMORY_CTL_IDX, NUM_CTLS,
    NUM_TABLES,
>>>>>>> ce0ab8c8
};
use crate::cpu::kernel::aggregator::KERNEL;
use crate::generation::segments::{GenerationSegmentData, SegmentDataIterator};
use crate::generation::{GenerationInputs, TrimmedGenerationInputs};
use crate::get_challenges::observe_public_values_target;
use crate::proof::{
    AllProof, BlockHashesTarget, BlockMetadataTarget, BurnAddrTarget, ExtraBlockData,
    ExtraBlockDataTarget, FinalPublicValues, FinalPublicValuesTarget, MemCapTarget, PublicValues,
    PublicValuesTarget, RegistersDataTarget, TrieRoots, TrieRootsTarget, DEFAULT_CAP_LEN,
    TARGET_HASH_SIZE,
};
use crate::prover::{check_abort_signal, features_check, prove};
use crate::recursive_verifier::{
    add_common_recursion_gates, add_virtual_final_public_values_public_input,
    add_virtual_public_values_public_input, get_memory_extra_looking_sum_circuit,
    recursive_stark_circuit, set_final_public_value_targets, set_public_value_targets,
    PlonkWrapperCircuit, PublicInputs, StarkWrapperCircuit,
};
use crate::util::h256_limbs;
use crate::verifier::initial_memory_merkle_cap;

/// The recursion threshold. We end a chain of recursive proofs once we reach
/// this size.
const THRESHOLD_DEGREE_BITS: usize = 13;

/// An internal proof for a segment execution along with its public values,
/// for proper connection with contiguous proofs.
#[derive(Clone, Debug, Deserialize, Serialize)]
#[serde(bound = "")]
pub struct ProofWithPublicValues<F, C, const D: usize>
where
    F: RichField + Extendable<D>,
    C: GenericConfig<D, F = F>,
    C::Hasher: AlgebraicHasher<F>,
{
    /// Public values of this transaction proof.
    pub public_values: PublicValues<F>,
    /// Underlying recursive proof.
    pub intern: ProofWithPublicInputs<F, C, D>,
}

#[derive(Clone)]
pub struct ProverOutputData<F, C, const D: usize>
where
    F: RichField + Extendable<D>,
    C: GenericConfig<D, F = F>,
    C::Hasher: AlgebraicHasher<F>,
{
    /// Flag indicating whether this represents an individual
    /// segment / batch or an aggregation of them.
    pub is_agg: bool,
    /// Flag indicating whether this represents a dummy run. This is specific to
    /// the segment aggregation logic.
    pub is_dummy: bool,
    /// The underlying recursive proof with its public values
    pub proof_with_pvs: ProofWithPublicValues<F, C, D>,
}

/// Contains all recursive circuits used in the system. For each STARK and each
/// initial `degree_bits`, this contains a chain of recursive circuits for
/// shrinking that STARK from `degree_bits` to a constant
/// `THRESHOLD_DEGREE_BITS`. It also contains a special root circuit
/// for combining each STARK's shrunk wrapper proof into a single proof.
#[derive(Eq, PartialEq, Debug)]
pub struct AllRecursiveCircuits<F, C, const D: usize>
where
    F: RichField + Extendable<D>,
    C: GenericConfig<D, F = F>,
    C::Hasher: AlgebraicHasher<F>,
{
    /// The EVM root circuit, which aggregates the (shrunk) per-table recursive
    /// proofs.
    pub root: RootCircuitData<F, C, D>,
    /// The segment aggregation circuit, which verifies that two segment proofs
    /// that can either be root or aggregation proofs.
    pub segment_aggregation: SegmentAggregationCircuitData<F, C, D>,
    /// The transaction batch aggregation circuit, which verifies the
    /// aggregation of two proofs that can either be a segment aggregation
    /// representing a batch of transactions or an aggregation of those
    /// batches.
    pub batch_aggregation: BatchAggregationCircuitData<F, C, D>,
    /// The block circuit, which verifies a transaction aggregation proof and an
    /// optional previous block proof.
    pub block: BlockCircuitData<F, C, D>,
    /// A single wrapping layer on top of a block proof for easy aggregation
    /// with additional block proofs from other chains.
    pub block_wrapper: BlockWrapperCircuitData<F, C, D>,
    /// The two-to-one block aggregation circuit, which verifies two unrelated
    /// block proofs.
    pub two_to_one_block: TwoToOneBlockCircuitData<F, C, D>,
    /// Holds chains of circuits for each table and for each initial
    /// `degree_bits`.
    pub by_table: [RecursiveCircuitsForTable<F, C, D>; NUM_TABLES],
    /// Dummy proofs of each table for the root circuit.
    pub table_dummy_proofs: [Option<ShrunkProofData<F, C, D>>; NUM_TABLES],
}

/// Data for the EVM root circuit, which is used to combine each STARK's shrunk
/// wrapper proof into a single proof.
#[derive(Eq, PartialEq, Debug)]
pub struct RootCircuitData<F, C, const D: usize>
where
    F: RichField + Extendable<D>,
    C: GenericConfig<D, F = F>,
{
    pub circuit: CircuitData<F, C, D>,
    proof_with_pis: [ProofWithPublicInputsTarget<D>; NUM_TABLES],
    /// For each table, various inner circuits may be used depending on the
    /// initial table size. This target holds the index of the circuit
    /// (within `final_circuits()`) that was used.
    index_verifier_data: [Target; NUM_TABLES],
    /// Public inputs containing public values.
    public_values: PublicValuesTarget,
    /// Public inputs used for cyclic verification. These aren't actually used
    /// for EVM root proofs; the circuit has them just to match the
    /// structure of aggregation proofs.
    cyclic_vk: VerifierCircuitTarget,
    /// We can skip verifying tables when they are not in use.
    table_in_use: [BoolTarget; NUM_TABLES],
}

impl<F, C, const D: usize> RootCircuitData<F, C, D>
where
    F: RichField + Extendable<D>,
    C: GenericConfig<D, F = F>,
{
    fn to_buffer(
        &self,
        buffer: &mut Vec<u8>,
        gate_serializer: &dyn GateSerializer<F, D>,
        generator_serializer: &dyn WitnessGeneratorSerializer<F, D>,
    ) -> IoResult<()> {
        buffer.write_circuit_data(&self.circuit, gate_serializer, generator_serializer)?;
        for proof in &self.proof_with_pis {
            buffer.write_target_proof_with_public_inputs(proof)?;
        }
        for index in self.index_verifier_data {
            buffer.write_target(index)?;
        }
        self.public_values.to_buffer(buffer)?;
        buffer.write_target_verifier_circuit(&self.cyclic_vk)?;
        for table_in_use in self.table_in_use {
            buffer.write_target_bool(table_in_use)?;
        }
        Ok(())
    }

    fn from_buffer(
        buffer: &mut Buffer,
        gate_serializer: &dyn GateSerializer<F, D>,
        generator_serializer: &dyn WitnessGeneratorSerializer<F, D>,
    ) -> IoResult<Self> {
        let circuit = buffer.read_circuit_data(gate_serializer, generator_serializer)?;
        let mut proof_with_pis = Vec::with_capacity(NUM_TABLES);
        for _ in 0..NUM_TABLES {
            proof_with_pis.push(buffer.read_target_proof_with_public_inputs()?);
        }
        let mut index_verifier_data = Vec::with_capacity(NUM_TABLES);
        for _ in 0..NUM_TABLES {
            index_verifier_data.push(buffer.read_target()?);
        }
        let public_values = PublicValuesTarget::from_buffer(buffer)?;
        let cyclic_vk = buffer.read_target_verifier_circuit()?;
        let mut table_in_use = Vec::with_capacity(NUM_TABLES);
        for _ in 0..NUM_TABLES {
            table_in_use.push(buffer.read_target_bool()?);
        }

        Ok(Self {
            circuit,
            proof_with_pis: proof_with_pis.try_into().unwrap(),
            index_verifier_data: index_verifier_data.try_into().unwrap(),
            public_values,
            cyclic_vk,
            table_in_use: table_in_use.try_into().unwrap(),
        })
    }
}

/// Data for the segment aggregation circuit, which is used to compress two
/// segment proofs into one. Each inner proof can be either an EVM root proof or
/// another segment aggregation proof.
#[derive(Eq, PartialEq, Debug)]
pub struct SegmentAggregationCircuitData<F, C, const D: usize>
where
    F: RichField + Extendable<D>,
    C: GenericConfig<D, F = F>,
{
    pub circuit: CircuitData<F, C, D>,
    lhs: AggregationChildTarget<D>,
    rhs: AggregationChildWithDummyTarget<D>,
    public_values: PublicValuesTarget,
    cyclic_vk: VerifierCircuitTarget,
}

impl<F, C, const D: usize> SegmentAggregationCircuitData<F, C, D>
where
    F: RichField + Extendable<D>,
    C: GenericConfig<D, F = F>,
{
    fn to_buffer(
        &self,
        buffer: &mut Vec<u8>,
        gate_serializer: &dyn GateSerializer<F, D>,
        generator_serializer: &dyn WitnessGeneratorSerializer<F, D>,
    ) -> IoResult<()> {
        buffer.write_circuit_data(&self.circuit, gate_serializer, generator_serializer)?;
        buffer.write_target_verifier_circuit(&self.cyclic_vk)?;
        self.public_values.to_buffer(buffer)?;
        self.lhs.to_buffer(buffer)?;
        self.rhs.to_buffer(buffer)?;
        Ok(())
    }

    fn from_buffer(
        buffer: &mut Buffer,
        gate_serializer: &dyn GateSerializer<F, D>,
        generator_serializer: &dyn WitnessGeneratorSerializer<F, D>,
    ) -> IoResult<Self> {
        let circuit = buffer.read_circuit_data(gate_serializer, generator_serializer)?;
        let cyclic_vk = buffer.read_target_verifier_circuit()?;
        let public_values = PublicValuesTarget::from_buffer(buffer)?;
        let lhs = AggregationChildTarget::from_buffer(buffer)?;
        let rhs = AggregationChildWithDummyTarget::from_buffer(buffer)?;
        Ok(Self {
            circuit,
            lhs,
            rhs,
            public_values,
            cyclic_vk,
        })
    }
}

#[derive(Eq, PartialEq, Debug)]
struct AggregationChildWithDummyTarget<const D: usize> {
    is_agg: BoolTarget,
    is_dummy: BoolTarget,
    agg_proof: ProofWithPublicInputsTarget<D>,
    real_proof: ProofWithPublicInputsTarget<D>,
}

impl<const D: usize> AggregationChildWithDummyTarget<D> {
    fn to_buffer(&self, buffer: &mut Vec<u8>) -> IoResult<()> {
        buffer.write_target_bool(self.is_agg)?;
        buffer.write_target_bool(self.is_dummy)?;
        buffer.write_target_proof_with_public_inputs(&self.agg_proof)?;
        buffer.write_target_proof_with_public_inputs(&self.real_proof)?;
        Ok(())
    }

    fn from_buffer(buffer: &mut Buffer) -> IoResult<Self> {
        let is_agg = buffer.read_target_bool()?;
        let is_dummy = buffer.read_target_bool()?;
        let agg_proof = buffer.read_target_proof_with_public_inputs()?;
        let real_proof = buffer.read_target_proof_with_public_inputs()?;
        Ok(Self {
            is_agg,
            is_dummy,
            agg_proof,
            real_proof,
        })
    }

    // `len_mem_cap` is the length of the Merkle
    // caps for `MemBefore` and `MemAfter`.
    fn public_values<F: RichField + Extendable<D>>(
        &self,
        builder: &mut CircuitBuilder<F, D>,
    ) -> PublicValuesTarget {
        let agg_pv = PublicValuesTarget::from_public_inputs(&self.agg_proof.public_inputs);
        let segment_pv = PublicValuesTarget::from_public_inputs(&self.real_proof.public_inputs);

        PublicValuesTarget::select(builder, self.is_agg, agg_pv, segment_pv)
    }
}

/// Data for the transaction aggregation circuit, which is used to compress two
/// proofs into one. Each inner proof can be either a segment aggregation proof
/// or another transaction aggregation proof.
#[derive(Eq, PartialEq, Debug)]
pub struct BatchAggregationCircuitData<F, C, const D: usize>
where
    F: RichField + Extendable<D>,
    C: GenericConfig<D, F = F>,
{
    pub circuit: CircuitData<F, C, D>,
    lhs: AggregationChildTarget<D>,
    rhs: AggregationChildTarget<D>,
    public_values: PublicValuesTarget,
    cyclic_vk: VerifierCircuitTarget,
}

impl<F, C, const D: usize> BatchAggregationCircuitData<F, C, D>
where
    F: RichField + Extendable<D>,
    C: GenericConfig<D, F = F>,
{
    fn to_buffer(
        &self,
        buffer: &mut Vec<u8>,
        gate_serializer: &dyn GateSerializer<F, D>,
        generator_serializer: &dyn WitnessGeneratorSerializer<F, D>,
    ) -> IoResult<()> {
        buffer.write_circuit_data(&self.circuit, gate_serializer, generator_serializer)?;
        buffer.write_target_verifier_circuit(&self.cyclic_vk)?;
        self.public_values.to_buffer(buffer)?;
        self.lhs.to_buffer(buffer)?;
        self.rhs.to_buffer(buffer)?;
        Ok(())
    }

    fn from_buffer(
        buffer: &mut Buffer,
        gate_serializer: &dyn GateSerializer<F, D>,
        generator_serializer: &dyn WitnessGeneratorSerializer<F, D>,
    ) -> IoResult<Self> {
        let circuit = buffer.read_circuit_data(gate_serializer, generator_serializer)?;
        let cyclic_vk = buffer.read_target_verifier_circuit()?;
        let public_values = PublicValuesTarget::from_buffer(buffer)?;
        let lhs = AggregationChildTarget::from_buffer(buffer)?;
        let rhs = AggregationChildTarget::from_buffer(buffer)?;
        Ok(Self {
            circuit,
            lhs,
            rhs,
            public_values,
            cyclic_vk,
        })
    }
}

#[derive(Eq, PartialEq, Debug)]
struct AggregationChildTarget<const D: usize> {
    is_agg: BoolTarget,
    agg_proof: ProofWithPublicInputsTarget<D>,
    base_proof: ProofWithPublicInputsTarget<D>,
}

impl<const D: usize> AggregationChildTarget<D> {
    fn to_buffer(&self, buffer: &mut Vec<u8>) -> IoResult<()> {
        buffer.write_target_bool(self.is_agg)?;
        buffer.write_target_proof_with_public_inputs(&self.agg_proof)?;
        buffer.write_target_proof_with_public_inputs(&self.base_proof)?;
        Ok(())
    }

    fn from_buffer(buffer: &mut Buffer) -> IoResult<Self> {
        let is_agg = buffer.read_target_bool()?;
        let agg_proof = buffer.read_target_proof_with_public_inputs()?;
        let base_proof = buffer.read_target_proof_with_public_inputs()?;
        Ok(Self {
            is_agg,
            agg_proof,
            base_proof,
        })
    }

    fn public_values<F: RichField + Extendable<D>>(
        &self,
        builder: &mut CircuitBuilder<F, D>,
    ) -> PublicValuesTarget {
        let agg_pv = PublicValuesTarget::from_public_inputs(&self.agg_proof.public_inputs);
        let base_pv = PublicValuesTarget::from_public_inputs(&self.base_proof.public_inputs);
        PublicValuesTarget::select(builder, self.is_agg, agg_pv, base_pv)
    }

    fn public_inputs<F: RichField + Extendable<D>>(
        &self,
        builder: &mut CircuitBuilder<F, D>,
    ) -> Vec<Target> {
        zip_eq(
            &self.agg_proof.public_inputs,
            &self.base_proof.public_inputs,
        )
        .map(|(&agg_pv, &base_pv)| builder.select(self.is_agg, agg_pv, base_pv))
        .collect()
    }
}

/// Data for the block circuit, which is used to generate a final block proof,
/// and compress it with an optional parent proof if present.
#[derive(Eq, PartialEq, Debug)]
pub struct BlockCircuitData<F, C, const D: usize>
where
    F: RichField + Extendable<D>,
    C: GenericConfig<D, F = F>,
{
    pub circuit: CircuitData<F, C, D>,
    has_parent_block: BoolTarget,
    parent_block_proof: ProofWithPublicInputsTarget<D>,
    agg_root_proof: ProofWithPublicInputsTarget<D>,
    public_values: PublicValuesTarget,
    cyclic_vk: VerifierCircuitTarget,
}

impl<F, C, const D: usize> BlockCircuitData<F, C, D>
where
    F: RichField + Extendable<D>,
    C: GenericConfig<D, F = F>,
{
    fn to_buffer(
        &self,
        buffer: &mut Vec<u8>,
        gate_serializer: &dyn GateSerializer<F, D>,
        generator_serializer: &dyn WitnessGeneratorSerializer<F, D>,
    ) -> IoResult<()> {
        buffer.write_circuit_data(&self.circuit, gate_serializer, generator_serializer)?;
        buffer.write_target_bool(self.has_parent_block)?;
        buffer.write_target_proof_with_public_inputs(&self.parent_block_proof)?;
        buffer.write_target_proof_with_public_inputs(&self.agg_root_proof)?;
        self.public_values.to_buffer(buffer)?;
        buffer.write_target_verifier_circuit(&self.cyclic_vk)?;
        Ok(())
    }

    fn from_buffer(
        buffer: &mut Buffer,
        gate_serializer: &dyn GateSerializer<F, D>,
        generator_serializer: &dyn WitnessGeneratorSerializer<F, D>,
    ) -> IoResult<Self> {
        let circuit = buffer.read_circuit_data(gate_serializer, generator_serializer)?;
        let has_parent_block = buffer.read_target_bool()?;
        let parent_block_proof = buffer.read_target_proof_with_public_inputs()?;
        let agg_root_proof = buffer.read_target_proof_with_public_inputs()?;
        let public_values = PublicValuesTarget::from_buffer(buffer)?;
        let cyclic_vk = buffer.read_target_verifier_circuit()?;
        Ok(Self {
            circuit,
            has_parent_block,
            parent_block_proof,
            agg_root_proof,
            public_values,
            cyclic_vk,
        })
    }
}

/// Data for the block wrapper circuit, which is used to generate a wrapped
/// final block proof and obfuscate the remaining private elements of a chain.
#[derive(Eq, PartialEq, Debug)]
pub struct BlockWrapperCircuitData<F, C, const D: usize>
where
    F: RichField + Extendable<D>,
    C: GenericConfig<D, F = F>,
{
    pub circuit: CircuitData<F, C, D>,
    parent_block_proof: ProofWithPublicInputsTarget<D>,
    public_values: FinalPublicValuesTarget,
    cyclic_vk: VerifierCircuitTarget,
}

impl<F, C, const D: usize> BlockWrapperCircuitData<F, C, D>
where
    F: RichField + Extendable<D>,
    C: GenericConfig<D, F = F>,
{
    fn to_buffer(
        &self,
        buffer: &mut Vec<u8>,
        gate_serializer: &dyn GateSerializer<F, D>,
        generator_serializer: &dyn WitnessGeneratorSerializer<F, D>,
    ) -> IoResult<()> {
        buffer.write_circuit_data(&self.circuit, gate_serializer, generator_serializer)?;
        buffer.write_target_proof_with_public_inputs(&self.parent_block_proof)?;
        buffer.write_target_verifier_circuit(&self.cyclic_vk)?;
        self.public_values.to_buffer(buffer)
    }

    fn from_buffer(
        buffer: &mut Buffer,
        gate_serializer: &dyn GateSerializer<F, D>,
        generator_serializer: &dyn WitnessGeneratorSerializer<F, D>,
    ) -> IoResult<Self> {
        let circuit = buffer.read_circuit_data(gate_serializer, generator_serializer)?;
        let parent_block_proof = buffer.read_target_proof_with_public_inputs()?;
        let cyclic_vk = buffer.read_target_verifier_circuit()?;
        let public_values = FinalPublicValuesTarget::from_buffer(buffer)?;

        Ok(Self {
            circuit,
            parent_block_proof,
            public_values,
            cyclic_vk,
        })
    }
}

/// Data for the two-to-one block circuit, which is used to generate a
/// proof of two unrelated proofs.
#[derive(Eq, PartialEq, Debug)]
pub struct TwoToOneBlockCircuitData<F, C, const D: usize>
where
    F: RichField + Extendable<D>,
    C: GenericConfig<D, F = F>,
{
    pub circuit: CircuitData<F, C, D>,
    lhs: AggregationChildTarget<D>,
    rhs: AggregationChildTarget<D>,
    cyclic_vk: VerifierCircuitTarget,
}

impl<F, C, const D: usize> TwoToOneBlockCircuitData<F, C, D>
where
    F: RichField + Extendable<D>,
    C: GenericConfig<D, F = F>,
{
    fn to_buffer(
        &self,
        buffer: &mut Vec<u8>,
        gate_serializer: &dyn GateSerializer<F, D>,
        generator_serializer: &dyn WitnessGeneratorSerializer<F, D>,
    ) -> IoResult<()> {
        buffer.write_circuit_data(&self.circuit, gate_serializer, generator_serializer)?;
        self.lhs.to_buffer(buffer)?;
        self.rhs.to_buffer(buffer)?;
        buffer.write_target_verifier_circuit(&self.cyclic_vk)?;
        Ok(())
    }

    fn from_buffer(
        buffer: &mut Buffer,
        gate_serializer: &dyn GateSerializer<F, D>,
        generator_serializer: &dyn WitnessGeneratorSerializer<F, D>,
    ) -> IoResult<Self> {
        let circuit = buffer.read_circuit_data(gate_serializer, generator_serializer)?;
        let lhs = AggregationChildTarget::from_buffer(buffer)?;
        let rhs = AggregationChildTarget::from_buffer(buffer)?;
        let cyclic_vk = buffer.read_target_verifier_circuit()?;
        Ok(Self {
            circuit,
            lhs,
            rhs,
            cyclic_vk,
        })
    }
}

/// A struct that encapsulates both the init degree and the shrunk proof.
#[derive(Eq, PartialEq, Debug)]
pub struct ShrunkProofData<F: RichField + Extendable<D>, C: GenericConfig<D, F = F>, const D: usize>
{
    /// The [`CommonCircuitData`] of the last shrinking circuit.
    pub common_circuit_data: CommonCircuitData<F, D>,

    /// The proof after applying shrinking recursion.
    pub proof: ProofWithPublicInputs<F, C, D>,
}

impl<F: RichField + Extendable<D>, C: GenericConfig<D, F = F>, const D: usize>
    ShrunkProofData<F, C, D>
{
    fn to_buffer(
        &self,
        buffer: &mut Vec<u8>,
        gate_serializer: &dyn GateSerializer<F, D>,
    ) -> IoResult<()> {
        buffer.write_common_circuit_data(&self.common_circuit_data, gate_serializer)?;
        buffer.write_proof_with_public_inputs(&self.proof)?;
        Ok(())
    }

    fn from_buffer(
        buffer: &mut Buffer,
        gate_serializer: &dyn GateSerializer<F, D>,
    ) -> IoResult<Self> {
        let common_circuit_data = buffer.read_common_circuit_data(gate_serializer)?;
        let proof = buffer.read_proof_with_public_inputs(&common_circuit_data)?;
        Ok(Self {
            common_circuit_data,
            proof,
        })
    }
}

impl<F, C, const D: usize> AllRecursiveCircuits<F, C, D>
where
    F: RichField + Extendable<D>,
    C: GenericConfig<D, F = F> + 'static,
    C::Hasher: AlgebraicHasher<F>,
{
    /// Serializes all these preprocessed circuits into a sequence of bytes.
    ///
    /// # Arguments
    ///
    /// - `skip_tables`: a boolean indicating whether to serialize only the
    ///   upper circuits or the entire prover state, including recursive
    ///   circuits to shrink STARK proofs.
    /// - `gate_serializer`: a custom gate serializer needed to serialize
    ///   recursive circuits common data.
    /// - `generator_serializer`: a custom generator serializer needed to
    ///   serialize recursive circuits proving data.
    pub fn to_bytes(
        &self,
        skip_tables: bool,
        gate_serializer: &dyn GateSerializer<F, D>,
        generator_serializer: &dyn WitnessGeneratorSerializer<F, D>,
    ) -> IoResult<Vec<u8>> {
        // TODO: would be better to initialize it dynamically based on the supported max
        // degree.
        let mut buffer = Vec::with_capacity(1 << 34);
        self.root
            .to_buffer(&mut buffer, gate_serializer, generator_serializer)?;
        self.segment_aggregation
            .to_buffer(&mut buffer, gate_serializer, generator_serializer)?;
        self.batch_aggregation
            .to_buffer(&mut buffer, gate_serializer, generator_serializer)?;
        self.block
            .to_buffer(&mut buffer, gate_serializer, generator_serializer)?;
        self.block_wrapper
            .to_buffer(&mut buffer, gate_serializer, generator_serializer)?;
        self.two_to_one_block
            .to_buffer(&mut buffer, gate_serializer, generator_serializer)?;
        if !skip_tables {
            for table in &self.by_table {
                table.to_buffer(&mut buffer, gate_serializer, generator_serializer)?;
            }
        }
        for table in &self.table_dummy_proofs {
            match table {
                Some(dummy_proof_data) => {
                    buffer.write_bool(true)?;
                    dummy_proof_data.to_buffer(&mut buffer, gate_serializer)?
                }
                None => buffer.write_bool(false)?,
            }
        }
        Ok(buffer)
    }

    /// Deserializes a sequence of bytes into an entire prover state containing
    /// all recursive circuits.
    ///
    /// # Arguments
    ///
    /// - `bytes`: a slice of bytes to deserialize this prover state from.
    /// - `skip_tables`: a boolean indicating whether to deserialize only the
    ///   upper circuits or the entire prover state, including recursive
    ///   circuits to shrink STARK proofs.
    /// - `gate_serializer`: a custom gate serializer needed to serialize
    ///   recursive circuits common data.
    /// - `generator_serializer`: a custom generator serializer needed to
    ///   serialize recursive circuits proving data.
    pub fn from_bytes(
        bytes: &[u8],
        skip_tables: bool,
        gate_serializer: &dyn GateSerializer<F, D>,
        generator_serializer: &dyn WitnessGeneratorSerializer<F, D>,
    ) -> IoResult<Self> {
        let mut buffer = Buffer::new(bytes);
        let root =
            RootCircuitData::from_buffer(&mut buffer, gate_serializer, generator_serializer)?;
        let segment_aggregation = SegmentAggregationCircuitData::from_buffer(
            &mut buffer,
            gate_serializer,
            generator_serializer,
        )?;
        let batch_aggregation = BatchAggregationCircuitData::from_buffer(
            &mut buffer,
            gate_serializer,
            generator_serializer,
        )?;
        let block =
            BlockCircuitData::from_buffer(&mut buffer, gate_serializer, generator_serializer)?;
        let block_wrapper = BlockWrapperCircuitData::from_buffer(
            &mut buffer,
            gate_serializer,
            generator_serializer,
        )?;
        let two_to_one_block = TwoToOneBlockCircuitData::from_buffer(
            &mut buffer,
            gate_serializer,
            generator_serializer,
        )?;

        let by_table = match skip_tables {
            true => (0..NUM_TABLES)
                .map(|_| RecursiveCircuitsForTable {
                    by_stark_size: BTreeMap::default(),
                })
                .collect_vec()
                .try_into()
                .unwrap(),
            false => {
                // Tricky use of MaybeUninit to remove the need for implementing Debug
                // for all underlying types, necessary to convert a by_table Vec to an array.
                let mut by_table: [MaybeUninit<RecursiveCircuitsForTable<F, C, D>>; NUM_TABLES] =
                    unsafe { MaybeUninit::uninit().assume_init() };
                for table in &mut by_table[..] {
                    let value = RecursiveCircuitsForTable::from_buffer(
                        &mut buffer,
                        gate_serializer,
                        generator_serializer,
                    )?;
                    *table = MaybeUninit::new(value);
                }
                unsafe {
                    mem::transmute::<
                        [std::mem::MaybeUninit<RecursiveCircuitsForTable<F, C, D>>; NUM_TABLES],
                        [RecursiveCircuitsForTable<F, C, D>; NUM_TABLES],
                    >(by_table)
                }
            }
        };

        let table_dummy_proofs = core::array::from_fn(|_| {
            if buffer.read_bool().ok()? {
                Some(ShrunkProofData::from_buffer(&mut buffer, gate_serializer).ok()?)
            } else {
                None
            }
        });

        Ok(Self {
            root,
            segment_aggregation,
            batch_aggregation,
            block,
            block_wrapper,
            two_to_one_block,
            by_table,
            table_dummy_proofs,
        })
    }

    /// Preprocess all recursive circuits used by the system.
    ///
    /// # Arguments
    ///
    /// - `all_stark`: a structure defining the logic of all STARK modules and
    ///   their associated cross-table lookups.
    /// - `degree_bits_ranges`: the logarithmic ranges to be supported for the
    ///   recursive tables.
    ///
    /// Transactions may yield arbitrary trace lengths for each STARK module
    /// (within some bounds), unknown prior generating the witness to create
    /// a proof. Thus, for each STARK module, we construct a map from
    /// `2^{degree_bits} = length` to a chain of shrinking recursion circuits,
    /// starting from that length, for each `degree_bits` in the range specified
    /// for this STARK module. Specifying a wide enough range allows a
    /// prover to cover all possible scenarios.
    /// - `stark_config`: the configuration to be used for the STARK prover. It
    ///   will usually be a fast one yielding large proofs.
    pub fn new(
        all_stark: &AllStark<F, D>,
        degree_bits_ranges: &[Range<usize>; NUM_TABLES],
        stark_config: &StarkConfig,
    ) -> Self {
        // Sanity check on the provided config
        assert_eq!(DEFAULT_CAP_LEN, 1 << stark_config.fri_config.cap_height);

        macro_rules! create_recursive_circuit {
            ($table_enum:expr, $stark_field:ident) => {
                RecursiveCircuitsForTable::new(
                    $table_enum,
                    &all_stark.$stark_field,
                    degree_bits_ranges[*$table_enum].clone(),
                    &all_stark.cross_table_lookups,
                    stark_config,
                )
            };
        }

        let arithmetic = create_recursive_circuit!(Table::Arithmetic, arithmetic_stark);
        let byte_packing = create_recursive_circuit!(Table::BytePacking, byte_packing_stark);
        let cpu = create_recursive_circuit!(Table::Cpu, cpu_stark);
        let keccak = create_recursive_circuit!(Table::Keccak, keccak_stark);
        let keccak_sponge = create_recursive_circuit!(Table::KeccakSponge, keccak_sponge_stark);
        let logic = create_recursive_circuit!(Table::Logic, logic_stark);
        let memory = create_recursive_circuit!(Table::Memory, memory_stark);
        let mem_before = create_recursive_circuit!(Table::MemBefore, mem_before_stark);
        let mem_after = create_recursive_circuit!(Table::MemAfter, mem_after_stark);

        #[cfg(feature = "cdk_erigon")]
        let poseidon = create_recursive_circuit!(Table::Poseidon, poseidon_stark);

        let by_table = [
            arithmetic,
            byte_packing,
            cpu,
            keccak,
            keccak_sponge,
            logic,
            memory,
            mem_before,
            mem_after,
            #[cfg(feature = "cdk_erigon")]
            poseidon,
        ];

        let root = Self::create_segment_circuit(&by_table, stark_config);
        let segment_aggregation = Self::create_segment_aggregation_circuit(&root);
        let batch_aggregation =
            Self::create_batch_aggregation_circuit(&segment_aggregation, stark_config);
        let block = Self::create_block_circuit(&batch_aggregation);
        let block_wrapper = Self::create_block_wrapper_circuit(&block);
        let two_to_one_block = Self::create_two_to_one_block_circuit(&block_wrapper);

        let table_dummy_proofs = core::array::from_fn(|i| {
            if OPTIONAL_TABLE_INDICES.contains(&i) {
                let init_degree = degree_bits_ranges[i].start;
                let chain = by_table[i]
                    .by_stark_size
                    .get(&init_degree)
                    .expect("Unable to get the shrinking circuits");
                let common_circuit_data = chain
                    .shrinking_wrappers
                    .last()
                    .map(|wrapper| &wrapper.circuit.common)
                    .unwrap_or(&chain.initial_wrapper.circuit.common);
                let dummy_circuit: CircuitData<F, C, D> = dummy_circuit(common_circuit_data);
                let dummy_pis = HashMap::new();
                let proof = dummy_proof(&dummy_circuit, dummy_pis)
                    .expect("Unable to generate dummy proofs");
                Some(ShrunkProofData {
                    common_circuit_data: common_circuit_data.clone(),
                    proof,
                })
            } else {
                None
            }
        });

        Self {
            root,
            segment_aggregation,
            batch_aggregation,
            block,
            block_wrapper,
            two_to_one_block,
            by_table,
            table_dummy_proofs,
        }
    }

    /// Outputs the `VerifierCircuitData` needed to verify any block proof
    /// generated by an honest prover.
    /// While the [`AllRecursiveCircuits`] prover state can also verify proofs,
    /// verifiers only need a fraction of the state to verify proofs. This
    /// allows much less powerful entities to behave as verifiers, by only
    /// loading the necessary data to verify block proofs.
    ///
    /// # Usage
    ///
    /// ```ignore
    /// let prover_state = AllRecursiveCircuits { ... };
    /// let verifier_state = prover_state.final_verifier_data();
    ///
    /// // Verify a provided block proof
    /// assert!(verifier_state.verify(&block_proof).is_ok());
    /// ```
    pub fn final_verifier_data(&self) -> VerifierCircuitData<F, C, D> {
        self.block.circuit.verifier_data()
    }

    fn create_segment_circuit(
        by_table: &[RecursiveCircuitsForTable<F, C, D>; NUM_TABLES],
        stark_config: &StarkConfig,
    ) -> RootCircuitData<F, C, D> {
        let inner_common_data: [_; NUM_TABLES] =
            core::array::from_fn(|i| &by_table[i].final_circuits()[0].common);

        let mut builder = CircuitBuilder::new(CircuitConfig::standard_recursion_config());

        let table_in_use: [BoolTarget; NUM_TABLES] =
            core::array::from_fn(|_| builder.add_virtual_bool_target_safe());
        let table_not_in_use: [BoolTarget; NUM_TABLES] =
            core::array::from_fn(|i| builder.not(table_in_use[i]));
        let public_values = add_virtual_public_values_public_input(&mut builder);

        let recursive_proofs =
            core::array::from_fn(|i| builder.add_virtual_proof_with_pis(inner_common_data[i]));
        let pis: [_; NUM_TABLES] = core::array::from_fn(|i| {
            PublicInputs::<Target, <C::Hasher as AlgebraicHasher<F>>::AlgebraicPermutation>::from_vec(
                &recursive_proofs[i].public_inputs,
                stark_config,
            )
        });
        let index_verifier_data = core::array::from_fn(|_i| builder.add_virtual_target());

        let mut challenger = RecursiveChallenger::<F, C::Hasher, D>::new(&mut builder);
        for pi in &pis {
            for h in &pi.trace_cap {
                challenger.observe_elements(h);
            }
        }

        for (i, table) in table_in_use.iter().enumerate() {
            if !OPTIONAL_TABLE_INDICES.contains(&i) {
                builder.assert_one(table.target);
            }
        }

        // Ensures that the trace cap is set to 0 when skipping Keccak tables.
        for i in OPTIONAL_TABLE_INDICES {
            for h in &pis[i].trace_cap {
                for t in h {
                    let trace_cap_check = builder.mul(table_not_in_use[i].target, *t);
                    builder.assert_zero(trace_cap_check);
                }
            }
        }

        observe_public_values_target::<F, C, D>(&mut challenger, &public_values);

        let ctl_challenges = get_grand_product_challenge_set_target(
            &mut builder,
            &mut challenger,
            stark_config.num_challenges,
        );
        // Check that the correct CTL challenges are used in every proof.
        for (i, pi) in pis.iter().enumerate() {
            for j in 0..stark_config.num_challenges {
                if OPTIONAL_TABLE_INDICES.contains(&i) {
                    // Ensures that the correct CTL challenges are used when an optional table
                    // is in use.
                    builder.conditional_assert_eq(
                        table_in_use[i].target,
                        ctl_challenges.challenges[j].beta,
                        pi.ctl_challenges.challenges[j].beta,
                    );
                    builder.conditional_assert_eq(
                        table_in_use[i].target,
                        ctl_challenges.challenges[j].gamma,
                        pi.ctl_challenges.challenges[j].gamma,
                    );
                } else {
                    builder.connect(
                        ctl_challenges.challenges[j].beta,
                        pi.ctl_challenges.challenges[j].beta,
                    );
                    builder.connect(
                        ctl_challenges.challenges[j].gamma,
                        pi.ctl_challenges.challenges[j].gamma,
                    );
                }
            }
        }

        let state = challenger.compact(&mut builder);
        for (&before, &s) in zip_eq(state.as_ref(), pis[0].challenger_state_before.as_ref()) {
            builder.connect(before, s);
        }
        // Check that the challenger state is consistent between proofs.
        let mut prev_state = pis[0].challenger_state_after.as_ref().to_vec();
        let state_len = prev_state.len();
        for i in 1..NUM_TABLES {
            let current_state_before = pis[i].challenger_state_before.as_ref();
            let current_state_after = pis[i].challenger_state_after.as_ref();
            for j in 0..state_len {
                if OPTIONAL_TABLE_INDICES.contains(&i) {
                    // Ensure the challenger state:
                    // 1) prev == current_before when using this table
                    builder.conditional_assert_eq(
                        table_in_use[i].target,
                        prev_state[j],
                        current_state_before[j],
                    );
                    // 2) Update prev <- current_after when using this table
                    // 3) Keep prev <- prev when skipping this table
                    prev_state[j] =
                        builder.select(table_in_use[i], current_state_after[j], prev_state[j]);
                } else {
                    builder.connect(prev_state[j], current_state_before[j]);
                    prev_state[j] = current_state_after[j];
                }
            }
        }

        // Extra sums to add to the looked last value.
        // Only necessary for the Memory values.
        let mut extra_looking_sums = HashMap::from_iter(
            (0..NUM_CTLS).map(|i| (i, vec![builder.zero(); stark_config.num_challenges])),
        );

        // Memory
        extra_looking_sums.insert(
            MEMORY_CTL_IDX,
            (0..stark_config.num_challenges)
                .map(|c| {
                    get_memory_extra_looking_sum_circuit(
                        &mut builder,
                        &public_values,
                        ctl_challenges.challenges[c],
                    )
                })
                .collect_vec(),
        );

        // Ensure that when a table is skipped, the table's ctl_zs_first are all zeros.
        for &i in OPTIONAL_TABLE_INDICES.iter() {
            for &t in pis[i].ctl_zs_first.iter() {
                let ctl_check = builder.mul(table_not_in_use[i].target, t);
                builder.assert_zero(ctl_check);
            }
        }

        // Verify the CTL checks.
        verify_cross_table_lookups_circuit::<F, D, NUM_TABLES>(
            &mut builder,
            all_cross_table_lookups(),
            pis.map(|p| p.ctl_zs_first),
            &extra_looking_sums,
            stark_config,
        );

        for (i, table_circuits) in by_table.iter().enumerate() {
            let final_circuits = table_circuits.final_circuits();
            for final_circuit in &final_circuits {
                assert_eq!(
                    &final_circuit.common, inner_common_data[i],
                    "common_data mismatch"
                );
            }
            let mut possible_vks = final_circuits
                .into_iter()
                .map(|c| builder.constant_verifier_data(&c.verifier_only))
                .collect_vec();
            // random_access_verifier_data expects a vector whose length is a power of two.
            // To satisfy this, we will just add some duplicates of the first VK.
            while !possible_vks.len().is_power_of_two() {
                possible_vks.push(possible_vks[0].clone());
            }
            let inner_verifier_data =
                builder.random_access_verifier_data(index_verifier_data[i], possible_vks);

            if OPTIONAL_TABLE_INDICES.contains(&i) {
                builder
                    .conditionally_verify_proof_or_dummy::<C>(
                        table_in_use[i],
                        &recursive_proofs[i],
                        &inner_verifier_data,
                        inner_common_data[i],
                    )
                    .expect("Unable conditionally verify Keccak proofs in the root circuit");
            } else {
                builder.verify_proof::<C>(
                    &recursive_proofs[i],
                    &inner_verifier_data,
                    inner_common_data[i],
                );
            }
        }

        let merkle_before =
            MemCapTarget::from_public_inputs(&recursive_proofs[*Table::MemBefore].public_inputs);
        let merkle_after =
            MemCapTarget::from_public_inputs(&recursive_proofs[*Table::MemAfter].public_inputs);
        // Connect Memory before and after the execution with
        // the public values.
        MemCapTarget::connect(
            &mut builder,
            public_values.mem_before.clone(),
            merkle_before,
        );
        MemCapTarget::connect(&mut builder, public_values.mem_after.clone(), merkle_after);
        // We want EVM root proofs to have the exact same structure as aggregation
        // proofs, so we add public inputs for cyclic verification, even though
        // they'll be ignored.
        let cyclic_vk = builder.add_verifier_data_public_inputs();

        builder.add_gate(
            ConstantGate::new(inner_common_data[0].config.num_constants),
            vec![],
        );

        RootCircuitData {
            circuit: builder.build::<C>(),
            proof_with_pis: recursive_proofs,
            index_verifier_data,
            public_values,
            cyclic_vk,
            table_in_use,
        }
    }

    fn create_segment_aggregation_circuit(
        root: &RootCircuitData<F, C, D>,
    ) -> SegmentAggregationCircuitData<F, C, D> {
        let mut builder = CircuitBuilder::<F, D>::new(root.circuit.common.config.clone());
        let public_values = add_virtual_public_values_public_input(&mut builder);
        let cyclic_vk = builder.add_verifier_data_public_inputs();

        // The right hand side child might be dummy.
        let lhs_segment = Self::add_segment_agg_child(&mut builder, root);
        let rhs_segment = Self::add_segment_agg_child_with_dummy(
            &mut builder,
            root,
            lhs_segment.base_proof.clone(),
        );

        let lhs_pv = lhs_segment.public_values(&mut builder);
        let rhs_pv = rhs_segment.public_values(&mut builder);

        let is_dummy = rhs_segment.is_dummy;
        let one = builder.one();
        let is_not_dummy = builder.sub(one, is_dummy.target);
        let is_not_dummy = BoolTarget::new_unsafe(is_not_dummy);

        // Always connect the lhs to the aggregation public values.
        TrieRootsTarget::connect(
            &mut builder,
            public_values.trie_roots_before,
            lhs_pv.trie_roots_before,
        );
        TrieRootsTarget::connect(
            &mut builder,
            public_values.trie_roots_after,
            lhs_pv.trie_roots_after,
        );
        BlockMetadataTarget::connect(
            &mut builder,
            public_values.block_metadata,
            lhs_pv.block_metadata,
        );
        BlockHashesTarget::connect(
            &mut builder,
            public_values.block_hashes,
            lhs_pv.block_hashes,
        );
        ExtraBlockDataTarget::connect(
            &mut builder,
            public_values.extra_block_data,
            lhs_pv.extra_block_data,
        );
        RegistersDataTarget::connect(
            &mut builder,
            public_values.registers_before.clone(),
            lhs_pv.registers_before.clone(),
        );
        MemCapTarget::connect(
            &mut builder,
            public_values.mem_before.clone(),
            lhs_pv.mem_before.clone(),
        );

        // If the rhs is a real proof, all the block metadata must be the same for both
        // segments. It is also the case for the extra block data.
        TrieRootsTarget::conditional_assert_eq(
            &mut builder,
            is_not_dummy,
            public_values.trie_roots_before,
            rhs_pv.trie_roots_before,
        );
        TrieRootsTarget::conditional_assert_eq(
            &mut builder,
            is_not_dummy,
            public_values.trie_roots_after,
            rhs_pv.trie_roots_after,
        );

        // Connect the burn address targets.
        #[cfg(feature = "cdk_erigon")]
        {
            BurnAddrTarget::conditional_assert_eq(
                &mut builder,
                is_not_dummy,
                lhs_pv.burn_addr,
                rhs_pv.burn_addr.clone(),
            );
            BurnAddrTarget::conditional_assert_eq(
                &mut builder,
                is_not_dummy,
                public_values.burn_addr.clone(),
                rhs_pv.burn_addr,
            );
        }

        BlockMetadataTarget::conditional_assert_eq(
            &mut builder,
            is_not_dummy,
            public_values.block_metadata,
            rhs_pv.block_metadata,
        );
        BlockHashesTarget::conditional_assert_eq(
            &mut builder,
            is_not_dummy,
            public_values.block_hashes,
            rhs_pv.block_hashes,
        );
        ExtraBlockDataTarget::conditional_assert_eq(
            &mut builder,
            is_not_dummy,
            public_values.extra_block_data,
            rhs_pv.extra_block_data,
        );

        // If the rhs is a real proof: Connect registers and merkle caps between
        // segments.
        RegistersDataTarget::conditional_assert_eq(
            &mut builder,
            is_not_dummy,
            public_values.registers_after.clone(),
            rhs_pv.registers_after.clone(),
        );
        RegistersDataTarget::conditional_assert_eq(
            &mut builder,
            is_not_dummy,
            lhs_pv.registers_after.clone(),
            rhs_pv.registers_before.clone(),
        );
        MemCapTarget::conditional_assert_eq(
            &mut builder,
            is_not_dummy,
            public_values.mem_after.clone(),
            rhs_pv.mem_after.clone(),
        );
        MemCapTarget::conditional_assert_eq(
            &mut builder,
            is_not_dummy,
            lhs_pv.mem_after.clone(),
            rhs_pv.mem_before.clone(),
        );

        // If the rhs is a dummy, then the lhs must be a segment.
        let constr = builder.mul(is_dummy.target, lhs_segment.is_agg.target);
        builder.assert_zero(constr);

        // If the rhs is a dummy, then the aggregation PVs are equal to the lhs PVs.
        MemCapTarget::conditional_assert_eq(
            &mut builder,
            is_dummy,
            public_values.mem_after.clone(),
            lhs_pv.mem_after,
        );
        RegistersDataTarget::conditional_assert_eq(
            &mut builder,
            is_dummy,
            public_values.registers_after.clone(),
            lhs_pv.registers_after,
        );

        // Pad to match the root circuit's degree.
        while log2_ceil(builder.num_gates()) < root.circuit.common.degree_bits() {
            builder.add_gate(NoopGate, vec![]);
        }

        let circuit = builder.build::<C>();
        SegmentAggregationCircuitData {
            circuit,
            lhs: lhs_segment,
            rhs: rhs_segment,
            public_values,
            cyclic_vk,
        }
    }

    fn create_batch_aggregation_circuit(
        agg: &SegmentAggregationCircuitData<F, C, D>,
        stark_config: &StarkConfig,
    ) -> BatchAggregationCircuitData<F, C, D> {
        // Create a circuit for the aggregation of two transactions.

        let mut builder = CircuitBuilder::<F, D>::new(agg.circuit.common.config.clone());
        let public_values = add_virtual_public_values_public_input(&mut builder);
        let cyclic_vk = builder.add_verifier_data_public_inputs();

        let lhs_batch_proof = Self::add_batch_agg_child(&mut builder, agg);
        let rhs_batch_proof = Self::add_batch_agg_child(&mut builder, agg);

        let lhs_pv = lhs_batch_proof.public_values(&mut builder);
        let rhs_pv = rhs_batch_proof.public_values(&mut builder);

        // Connect all block hash values
        BlockHashesTarget::connect(
            &mut builder,
            public_values.block_hashes,
            rhs_pv.block_hashes,
        );
        BlockHashesTarget::connect(
            &mut builder,
            public_values.block_hashes,
            lhs_pv.block_hashes,
        );
        // Connect all block metadata values.
        BlockMetadataTarget::connect(
            &mut builder,
            public_values.block_metadata,
            rhs_pv.block_metadata,
        );
        BlockMetadataTarget::connect(
            &mut builder,
            public_values.block_metadata,
            lhs_pv.block_metadata,
        );
        // Connect aggregation `trie_roots_after` with rhs `trie_roots_after`.
        TrieRootsTarget::connect(
            &mut builder,
            public_values.trie_roots_after,
            rhs_pv.trie_roots_after,
        );
        // Connect lhs `trie_roots_after` with rhs `trie_roots_before`.
        TrieRootsTarget::connect(
            &mut builder,
            lhs_pv.trie_roots_after,
            rhs_pv.trie_roots_before,
        );
        // Connect lhs `trie_roots_before` with public values `trie_roots_before`.
        TrieRootsTarget::connect(
            &mut builder,
            public_values.trie_roots_before,
            lhs_pv.trie_roots_before,
        );

        // Connect the burn address targets.
        #[cfg(feature = "cdk_erigon")]
        {
            BurnAddrTarget::connect(
                &mut builder,
                lhs_pv.burn_addr.clone(),
                rhs_pv.burn_addr.clone(),
            );
            BurnAddrTarget::connect(
                &mut builder,
                public_values.burn_addr.clone(),
                rhs_pv.burn_addr.clone(),
            );
        }

        Self::connect_extra_public_values(
            &mut builder,
            &public_values.extra_block_data,
            &lhs_pv.extra_block_data,
            &rhs_pv.extra_block_data,
        );

        // We check the registers before and after for the current aggregation.
        RegistersDataTarget::connect(
            &mut builder,
            public_values.registers_after.clone(),
            rhs_pv.registers_after.clone(),
        );

        RegistersDataTarget::connect(
            &mut builder,
            public_values.registers_before.clone(),
            lhs_pv.registers_before.clone(),
        );

        // Check the initial and final register values.
        Self::connect_initial_final_segment(&mut builder, &rhs_pv);
        Self::connect_initial_final_segment(&mut builder, &lhs_pv);

        // Check the initial `MemBefore` `MerkleCap` value.
        Self::check_init_merkle_cap(&mut builder, &rhs_pv, stark_config);
        Self::check_init_merkle_cap(&mut builder, &lhs_pv, stark_config);

        while log2_ceil(builder.num_gates()) < agg.circuit.common.degree_bits() {
            builder.add_gate(NoopGate, vec![]);
        }

        let circuit = builder.build::<C>();
        BatchAggregationCircuitData {
            circuit,
            lhs: lhs_batch_proof,
            rhs: rhs_batch_proof,
            public_values,
            cyclic_vk,
        }
    }

    /// Extend a circuit to verify one of two proofs.
    ///
    /// # Arguments
    ///
    /// - `builder`: The circuit builder object.
    /// - `base_circuit`: Circuit data describing the circuit of the base proof.
    ///
    /// # Outputs
    ///
    /// Returns a [`TwoToOneBlockChildTarget<D>`] object.
    fn add_agg_child(
        builder: &mut CircuitBuilder<F, D>,
        base_circuit: &CircuitData<F, C, D>,
    ) -> AggregationChildTarget<D> {
        let common = &base_circuit.common;
        let base_vk = builder.constant_verifier_data(&base_circuit.verifier_only);
        let is_agg = builder.add_virtual_bool_target_safe();
        let agg_proof = builder.add_virtual_proof_with_pis(common);
        let base_proof = builder.add_virtual_proof_with_pis(common);
        builder
            .conditionally_verify_cyclic_proof::<C>(
                is_agg,
                &agg_proof,
                &base_proof,
                &base_vk,
                common,
            )
            .expect("Failed to build cyclic recursion circuit");
        AggregationChildTarget {
            is_agg,
            agg_proof,
            base_proof,
        }
    }

    fn check_init_merkle_cap(
        builder: &mut CircuitBuilder<F, D>,
        x: &PublicValuesTarget,
        stark_config: &StarkConfig,
    ) where
        F: RichField + Extendable<D>,
    {
        let cap = initial_memory_merkle_cap::<F, C, D>(
            stark_config.fri_config.rate_bits,
            stark_config.fri_config.cap_height,
        );

        let init_cap_target = MemCapTarget {
            mem_cap: MerkleCapTarget(
                cap.0
                    .iter()
                    .map(|&h| builder.constant_hash(h))
                    .collect::<Vec<_>>(),
            ),
        };

        MemCapTarget::connect(builder, x.mem_before.clone(), init_cap_target);
    }

    fn connect_initial_final_segment(builder: &mut CircuitBuilder<F, D>, x: &PublicValuesTarget)
    where
        F: RichField + Extendable<D>,
    {
        builder.assert_zero(x.registers_before.stack_len);
        builder.assert_zero(x.registers_after.stack_len);
        builder.assert_zero(x.registers_before.context);
        builder.assert_zero(x.registers_after.context);
        builder.assert_zero(x.registers_before.gas_used);
        builder.assert_one(x.registers_before.is_kernel);
        builder.assert_one(x.registers_after.is_kernel);

        let halt_label = builder.constant(F::from_canonical_usize(KERNEL.global_labels["halt"]));
        builder.connect(x.registers_after.program_counter, halt_label);

        let main_label = builder.constant(F::from_canonical_usize(KERNEL.global_labels["main"]));
        builder.connect(x.registers_before.program_counter, main_label);
    }

    fn create_block_circuit(
        agg: &BatchAggregationCircuitData<F, C, D>,
    ) -> BlockCircuitData<F, C, D> {
        // Here, we have two block proofs and we aggregate them together.
        // The block circuit is similar to the agg circuit; both verify two inner
        // proofs.
        let expected_common_data = CommonCircuitData {
            fri_params: FriParams {
                degree_bits: 14,
                ..agg.circuit.common.fri_params.clone()
            },
            ..agg.circuit.common.clone()
        };

        let mut builder = CircuitBuilder::<F, D>::new(CircuitConfig::standard_recursion_config());
        let public_values = add_virtual_public_values_public_input(&mut builder);
        let has_parent_block = builder.add_virtual_bool_target_safe();
        let parent_block_proof = builder.add_virtual_proof_with_pis(&expected_common_data);
        let agg_root_proof = builder.add_virtual_proof_with_pis(&agg.circuit.common);

        let parent_pv = PublicValuesTarget::from_public_inputs(&parent_block_proof.public_inputs);
        let agg_pv = PublicValuesTarget::from_public_inputs(&agg_root_proof.public_inputs);

        // Connect block `trie_roots_before` with parent_pv `trie_roots_before`.
        TrieRootsTarget::connect(
            &mut builder,
            public_values.trie_roots_before,
            parent_pv.trie_roots_before,
        );
        // Connect the rest of block `public_values` with agg_pv.
        TrieRootsTarget::connect(
            &mut builder,
            public_values.trie_roots_after,
            agg_pv.trie_roots_after,
        );
        BlockMetadataTarget::connect(
            &mut builder,
            public_values.block_metadata,
            agg_pv.block_metadata,
        );
        BlockHashesTarget::connect(
            &mut builder,
            public_values.block_hashes,
            agg_pv.block_hashes,
        );
        ExtraBlockDataTarget::connect(
            &mut builder,
            public_values.extra_block_data,
            agg_pv.extra_block_data,
        );

        // Check that the paent block's timestamp is less than the current block's.
        Self::check_block_timestamp(
            &mut builder,
            parent_pv.block_metadata.block_timestamp,
            agg_pv.block_metadata.block_timestamp,
        );

        // Connect the burn address targets.
        #[cfg(feature = "cdk_erigon")]
        {
            BurnAddrTarget::connect(
                &mut builder,
                parent_pv.burn_addr.clone(),
                agg_pv.burn_addr.clone(),
            );
            BurnAddrTarget::connect(
                &mut builder,
                public_values.burn_addr.clone(),
                agg_pv.burn_addr.clone(),
            );
        }

        // Make connections between block proofs, and check initial and final block
        // values.
        Self::connect_block_proof(&mut builder, has_parent_block, &parent_pv, &agg_pv);

        let cyclic_vk = builder.add_verifier_data_public_inputs();
        builder
            .conditionally_verify_cyclic_proof_or_dummy::<C>(
                has_parent_block,
                &parent_block_proof,
                &expected_common_data,
            )
            .expect("Failed to build cyclic recursion circuit");

        let agg_verifier_data = builder.constant_verifier_data(&agg.circuit.verifier_only);
        builder.verify_proof::<C>(&agg_root_proof, &agg_verifier_data, &agg.circuit.common);

        let circuit = builder.build::<C>();
        BlockCircuitData {
            circuit,
            has_parent_block,
            parent_block_proof,
            agg_root_proof,
            public_values,
            cyclic_vk,
        }
    }

    fn check_block_timestamp(
        builder: &mut CircuitBuilder<F, D>,
        prev_timestamp: Target,
        timestamp: Target,
    ) {
        // We check that timestamp >= prev_timestamp.
        // In other words, we range-check `diff = timestamp - prev_timestamp`
        // is between 0 and 2ˆ32.
        let diff = builder.sub(timestamp, prev_timestamp);
        builder.range_check(diff, 32);
    }
    fn connect_extra_public_values(
        builder: &mut CircuitBuilder<F, D>,
        pvs: &ExtraBlockDataTarget,
        lhs: &ExtraBlockDataTarget,
        rhs: &ExtraBlockDataTarget,
    ) {
        // Connect checkpoint state root values.
        for (&limb0, &limb1) in pvs
            .checkpoint_state_trie_root
            .iter()
            .zip(&rhs.checkpoint_state_trie_root)
        {
            builder.connect(limb0, limb1);
        }
        for (&limb0, &limb1) in pvs
            .checkpoint_state_trie_root
            .iter()
            .zip(&lhs.checkpoint_state_trie_root)
        {
            builder.connect(limb0, limb1);
        }

        // Connect the transaction number in public values to the lhs and rhs values
        // correctly.
        builder.connect(pvs.txn_number_before, lhs.txn_number_before);
        builder.connect(pvs.txn_number_after, rhs.txn_number_after);

        // Connect lhs `txn_number_after` with rhs `txn_number_before`.
        builder.connect(lhs.txn_number_after, rhs.txn_number_before);

        // Connect the gas used in public values to the lhs and rhs values correctly.
        builder.connect(pvs.gas_used_before, lhs.gas_used_before);
        builder.connect(pvs.gas_used_after, rhs.gas_used_after);

        // Connect lhs `gas_used_after` with rhs `gas_used_before`.
        builder.connect(lhs.gas_used_after, rhs.gas_used_before);
    }

    fn add_segment_agg_child(
        builder: &mut CircuitBuilder<F, D>,
        root: &RootCircuitData<F, C, D>,
    ) -> AggregationChildTarget<D> {
        let common = &root.circuit.common;
        let root_vk = builder.constant_verifier_data(&root.circuit.verifier_only);
        let is_agg = builder.add_virtual_bool_target_safe();
        let agg_proof = builder.add_virtual_proof_with_pis(common);
        let base_proof = builder.add_virtual_proof_with_pis(common);
        builder
            .conditionally_verify_cyclic_proof::<C>(
                is_agg,
                &agg_proof,
                &base_proof,
                &root_vk,
                common,
            )
            .expect("Failed to build cyclic recursion circuit");
        AggregationChildTarget {
            is_agg,
            agg_proof,
            base_proof,
        }
    }

    fn add_segment_agg_child_with_dummy(
        builder: &mut CircuitBuilder<F, D>,
        root: &RootCircuitData<F, C, D>,
        dummy_proof: ProofWithPublicInputsTarget<D>,
    ) -> AggregationChildWithDummyTarget<D> {
        let common = &root.circuit.common;
        let root_vk = builder.constant_verifier_data(&root.circuit.verifier_only);
        let is_agg = builder.add_virtual_bool_target_safe();
        let agg_proof = builder.add_virtual_proof_with_pis(common);
        let is_dummy = builder.add_virtual_bool_target_safe();
        let real_proof = builder.add_virtual_proof_with_pis(common);

        let segment_proof = builder.select_proof_with_pis(is_dummy, &dummy_proof, &real_proof);
        builder
            .conditionally_verify_cyclic_proof::<C>(
                is_agg,
                &agg_proof,
                &segment_proof,
                &root_vk,
                common,
            )
            .expect("Failed to build cyclic recursion circuit");
        AggregationChildWithDummyTarget {
            is_agg,
            is_dummy,
            agg_proof,
            real_proof,
        }
    }

    fn add_batch_agg_child(
        builder: &mut CircuitBuilder<F, D>,
        segment_agg: &SegmentAggregationCircuitData<F, C, D>,
    ) -> AggregationChildTarget<D> {
        let common = &segment_agg.circuit.common;
        let inner_segment_agg_vk =
            builder.constant_verifier_data(&segment_agg.circuit.verifier_only);
        let is_agg = builder.add_virtual_bool_target_safe();
        let agg_proof = builder.add_virtual_proof_with_pis(common);
        let base_proof = builder.add_virtual_proof_with_pis(common);
        builder
            .conditionally_verify_cyclic_proof::<C>(
                is_agg,
                &agg_proof,
                &base_proof,
                &inner_segment_agg_vk,
                common,
            )
            .expect("Failed to build cyclic recursion circuit");
        AggregationChildTarget {
            is_agg,
            agg_proof,
            base_proof,
        }
    }

    fn create_block_wrapper_circuit(
        block: &BlockCircuitData<F, C, D>,
    ) -> BlockWrapperCircuitData<F, C, D> {
        let mut builder = CircuitBuilder::<F, D>::new(block.circuit.common.config.clone());

        let parent_block_proof = builder.add_virtual_proof_with_pis(&block.circuit.common);
        let parent_pv = PublicValuesTarget::from_public_inputs(&parent_block_proof.public_inputs);

        let final_pv = add_virtual_final_public_values_public_input(&mut builder);

        // This also enforces that the initial state trie root that will be stored in
        // these `FinalPublicValues` actually matches the known checkpoint state trie
        // root.
        final_pv.connect_parent::<F, C, D>(&mut builder, &parent_pv);

        let block_verifier_data = builder.constant_verifier_data(&block.circuit.verifier_only);

        // We want these wrapped block proofs to have the exact same structure as 2-to-1
        // aggregation proofs, so we add public inputs for cyclic verification,
        // even though they'll be ignored.
        let cyclic_vk = builder.add_verifier_data_public_inputs();

        builder.verify_proof::<C>(
            &parent_block_proof,
            &block_verifier_data,
            &block.circuit.common,
        );

        // Pad to match the (non-existing yet!) 2-to-1 circuit's degree.
        // We use the block circuit's degree as target reference here, as they end up
        // having same degree.
        while log2_ceil(builder.num_gates()) < block.circuit.common.degree_bits() {
            builder.add_gate(NoopGate, vec![]);
        }

        let circuit = builder.build::<C>();

        BlockWrapperCircuitData {
            circuit,
            parent_block_proof,
            public_values: final_pv,
            cyclic_vk,
        }
    }

    /// Create two-to-one block aggregation circuit.
    ///
    /// # Arguments
    ///
    /// - `block_circuit`: circuit data for the block circuit, that constitutes
    ///   the base case for aggregation.
    ///
    /// # Outputs
    ///
    /// Returns a [`TwoToOneBlockCircuitData<F, C, D>`].
    fn create_two_to_one_block_circuit(
        block_wrapper_circuit: &BlockWrapperCircuitData<F, C, D>,
    ) -> TwoToOneBlockCircuitData<F, C, D>
    where
        F: RichField + Extendable<D>,
        C: GenericConfig<D, F = F>,
        C::Hasher: AlgebraicHasher<F>,
    {
        let mut builder =
            CircuitBuilder::<F, D>::new(block_wrapper_circuit.circuit.common.config.clone());

        let mix_hash = builder.add_virtual_hash_public_input();

        // We need to pad by PIS to match the count of PIS of the `base_proof`.
        let mut padding = block_wrapper_circuit.circuit.common.num_public_inputs;
        // The number of PIS that will be added *after* padding by
        // [`add_verifier_data_public_inputs()`].
        padding -= verification_key_len(&block_wrapper_circuit.circuit);
        // Account for `mix_pv_hash`.
        padding -= builder.num_public_inputs();

        let zero = builder.zero();
        for _ in 0..padding {
            builder.register_public_input(zero);
        }

        let cyclic_vk = builder.add_verifier_data_public_inputs();

        let lhs = Self::add_agg_child(&mut builder, &block_wrapper_circuit.circuit);
        let rhs = Self::add_agg_child(&mut builder, &block_wrapper_circuit.circuit);

        let lhs_public_inputs = lhs.public_inputs(&mut builder);
        let rhs_public_inputs = rhs.public_inputs(&mut builder);

        let lhs_public_values = extract_block_final_public_values(&lhs_public_inputs);
        let rhs_public_values = extract_block_final_public_values(&rhs_public_inputs);

        let lhs_agg_pv_hash = extract_two_to_one_block_hash(&lhs_public_inputs);
        let rhs_agg_pv_hash = extract_two_to_one_block_hash(&rhs_public_inputs);

        let lhs_base_pv_hash = builder
            .hash_n_to_hash_no_pad::<C::InnerHasher>(lhs_public_values.to_vec())
            .elements;
        let rhs_base_pv_hash = builder
            .hash_n_to_hash_no_pad::<C::InnerHasher>(rhs_public_values.to_vec())
            .elements;

        let lhs_hash: Vec<Target> = zip_eq(lhs_agg_pv_hash, lhs_base_pv_hash)
            .map(|(&agg_target, base_target)| builder.select(lhs.is_agg, agg_target, base_target))
            .collect();

        let rhs_hash: Vec<Target> = zip_eq(rhs_agg_pv_hash, rhs_base_pv_hash)
            .map(|(&agg_target, base_target)| builder.select(rhs.is_agg, agg_target, base_target))
            .collect();

        let mut mix_vec = vec![];
        mix_vec.extend(&lhs_hash);
        mix_vec.extend(&rhs_hash);

        let mix_hash_virtual = builder.hash_n_to_hash_no_pad::<C::InnerHasher>(mix_vec);

        builder.connect_hashes(mix_hash, mix_hash_virtual);

        let circuit = builder.build::<C>();
        TwoToOneBlockCircuitData {
            circuit,
            lhs,
            rhs,
            cyclic_vk,
        }
    }

    /// Connect the 256 block hashes between two blocks
    fn connect_block_hashes(
        builder: &mut CircuitBuilder<F, D>,
        lhs_public_values: &PublicValuesTarget,
        rhs_public_values: &PublicValuesTarget,
    ) {
        for i in 0..255 {
            for j in 0..TARGET_HASH_SIZE {
                builder.connect(
                    lhs_public_values.block_hashes.prev_hashes[8 * (i + 1) + j],
                    rhs_public_values.block_hashes.prev_hashes[8 * i + j],
                );
            }
        }
        let expected_hash = lhs_public_values.block_hashes.cur_hash;
        let prev_block_hash = &rhs_public_values.block_hashes.prev_hashes[255 * 8..256 * 8];
        for i in 0..TARGET_HASH_SIZE {
            builder.connect(expected_hash[i], prev_block_hash[i]);
        }
    }

    fn connect_block_proof(
        builder: &mut CircuitBuilder<F, D>,
        has_parent_block: BoolTarget,
        lhs: &PublicValuesTarget,
        rhs: &PublicValuesTarget,
    ) {
        // Between blocks, we only connect state tries.
        for (&limb0, limb1) in lhs
            .trie_roots_after
            .state_root
            .iter()
            .zip(rhs.trie_roots_before.state_root)
        {
            builder.connect(limb0, limb1);
        }

        // Between blocks, the checkpoint state trie remains unchanged.
        for (&limb0, limb1) in lhs
            .extra_block_data
            .checkpoint_state_trie_root
            .iter()
            .zip(rhs.extra_block_data.checkpoint_state_trie_root)
        {
            builder.connect(limb0, limb1);
        }

        // Connect block numbers.
        let one = builder.one();
        let prev_block_nb = builder.sub(rhs.block_metadata.block_number, one);
        builder.connect(lhs.block_metadata.block_number, prev_block_nb);

        // Check initial block values.
        Self::connect_initial_values_block(builder, rhs);

        // Connect intermediary values for gas_used and bloom filters to the block's
        // final values. We only plug on the right, so there is no need to check the
        // left-handside block.
        Self::connect_final_block_values_to_intermediary(builder, rhs);

        let has_not_parent_block = builder.sub(one, has_parent_block.target);

        // Check that the checkpoint block has the predetermined state trie root in
        // `ExtraBlockData`.
        Self::connect_checkpoint_block(builder, rhs, has_not_parent_block);

        // Connect block hashes
        Self::connect_block_hashes(builder, lhs, rhs);
    }

    fn connect_checkpoint_block(
        builder: &mut CircuitBuilder<F, D>,
        x: &PublicValuesTarget,
        has_not_parent_block: Target,
    ) where
        F: RichField + Extendable<D>,
    {
        for (&limb0, limb1) in x
            .trie_roots_before
            .state_root
            .iter()
            .zip(x.extra_block_data.checkpoint_state_trie_root)
        {
            let mut constr = builder.sub(limb0, limb1);
            constr = builder.mul(has_not_parent_block, constr);
            builder.assert_zero(constr);
        }

        let consolidated_hash = builder
            .hash_n_to_hash_no_pad::<C::InnerHasher>(x.block_hashes.prev_hashes.to_vec())
            .elements;

        for i in 0..NUM_HASH_OUT_ELTS {
            builder.conditional_assert_eq(
                has_not_parent_block,
                x.extra_block_data.checkpoint_consolidated_hash[i],
                consolidated_hash[i],
            )
        }
    }

    fn connect_final_block_values_to_intermediary(
        builder: &mut CircuitBuilder<F, D>,
        x: &PublicValuesTarget,
    ) where
        F: RichField + Extendable<D>,
    {
        builder.connect(
            x.block_metadata.block_gas_used,
            x.extra_block_data.gas_used_after,
        );
    }

    fn connect_initial_values_block(builder: &mut CircuitBuilder<F, D>, x: &PublicValuesTarget)
    where
        F: RichField + Extendable<D>,
    {
        // The initial number of transactions is 0.
        builder.assert_zero(x.extra_block_data.txn_number_before);
        // The initial gas used is 0.
        builder.assert_zero(x.extra_block_data.gas_used_before);

        // The transactions and receipts tries are empty at the beginning of the block.
        let initial_trie = HashedPartialTrie::from(Node::Empty).hash();

        for (i, limb) in h256_limbs::<F>(initial_trie).into_iter().enumerate() {
            let limb_target = builder.constant(limb);
            builder.connect(x.trie_roots_before.transactions_root[i], limb_target);
            builder.connect(x.trie_roots_before.receipts_root[i], limb_target);
        }
    }

    /// For a given transaction payload passed as [`GenerationInputs`], create a
    /// proof for each STARK module, then recursively shrink and combine
    /// them, eventually culminating in a transaction proof, also called
    /// root proof.
    ///
    /// # Arguments
    ///
    /// - `all_stark`: a structure defining the logic of all STARK modules and
    ///   their associated cross-table lookups.
    /// - `config`: the configuration to be used for the STARK prover. It will
    ///   usually be a fast one yielding large proofs.
    /// - `generation_inputs`: a transaction and auxiliary data needed to
    ///   generate a proof, provided in Intermediary Representation.
    /// - `timing`: a profiler defining a scope hierarchy and the time consumed
    ///   by each one.
    /// - `abort_signal`: an optional [`AtomicBool`] wrapped behind an [`Arc`],
    ///   to send a kill signal early. This is only necessary in a distributed
    ///   setting where a worker may be blocking the entire queue.
    ///
    /// # Outputs
    ///
    /// This method outputs a tuple of [`ProofWithPublicInputs<F, C, D>`] and
    /// its [`PublicValues`]. Only the proof with public inputs is necessary
    /// for a verifier to assert correctness of the computation,
    /// but the public values are output for the prover convenience, as these
    /// are necessary during proof aggregation.
    pub fn prove_segment(
        &self,
        all_stark: &AllStark<F, D>,
        config: &StarkConfig,
        generation_inputs: TrimmedGenerationInputs<F>,
        segment_data: &mut GenerationSegmentData,
        timing: &mut TimingTree,
        abort_signal: Option<Arc<AtomicBool>>,
    ) -> anyhow::Result<ProverOutputData<F, C, D>> {
        features_check(&generation_inputs);
        let all_proof = prove::<F, C, D>(
            all_stark,
            config,
            generation_inputs,
            segment_data,
            timing,
            abort_signal.clone(),
        )?;
        self.prove_segment_with_all_proofs(&all_proof, config, abort_signal.clone())
    }

    pub fn prove_segment_with_all_proofs(
        &self,
        all_proof: &AllProof<F, C, D>,
        config: &StarkConfig,
        abort_signal: Option<Arc<AtomicBool>>,
    ) -> anyhow::Result<ProverOutputData<F, C, D>> {
        let mut root_inputs = PartialWitness::new();

        for table in 0..NUM_TABLES {
            let table_circuits = &self.by_table[table];
<<<<<<< HEAD
            if all_proof.table_in_use[table] {
=======
            if KECCAK_TABLES_INDICES.contains(&table) && !all_proof.use_keccak_tables {
                let dummy_proof_data = self.table_dummy_proofs[table]
                    .as_ref()
                    .ok_or_else(|| anyhow::format_err!("No dummy_proof_data"))?;
                root_inputs.set_target(self.root.index_verifier_data[table], F::ZERO)?;
                root_inputs.set_proof_with_pis_target(
                    &self.root.proof_with_pis[table],
                    &dummy_proof_data.proof,
                )?;
            } else {
>>>>>>> ce0ab8c8
                let stark_proof = &all_proof.multi_proof.stark_proofs[table]
                    .as_ref()
                    .ok_or_else(|| anyhow::format_err!("Unable to get stark proof"))?;
                let original_degree_bits = stark_proof.proof.recover_degree_bits(config);
                let shrunk_proof = table_circuits
                    .by_stark_size
                    .get(&original_degree_bits)
                    .ok_or_else(|| {
                        anyhow!(format!(
                            "Missing preprocessed circuits for {:?} table with size {}.",
                            Table::all()[table],
                            original_degree_bits,
                        ))
                    })?
                    .shrink(stark_proof, &all_proof.multi_proof.ctl_challenges)?;
                let index_verifier_data = table_circuits
                    .by_stark_size
                    .keys()
                    .position(|&size| size == original_degree_bits)
                    .unwrap();
                root_inputs.set_target(
                    self.root.index_verifier_data[table],
                    F::from_canonical_usize(index_verifier_data),
                )?;
                root_inputs
<<<<<<< HEAD
                    .set_proof_with_pis_target(&self.root.proof_with_pis[table], &shrunk_proof);
            } else {
                assert!(OPTIONAL_TABLE_INDICES.contains(&table));
                let dummy_proof_data = self.table_dummy_proofs[table]
                    .as_ref()
                    .ok_or_else(|| anyhow::format_err!("No dummy_proof_data"))?;
                root_inputs.set_target(self.root.index_verifier_data[table], F::ZERO);
                root_inputs.set_proof_with_pis_target(
                    &self.root.proof_with_pis[table],
                    &dummy_proof_data.proof,
                )
=======
                    .set_proof_with_pis_target(&self.root.proof_with_pis[table], &shrunk_proof)?;
>>>>>>> ce0ab8c8
            }

            check_abort_signal(abort_signal.clone())?;
        }

        root_inputs.set_verifier_data_target(
            &self.root.cyclic_vk,
            &self.segment_aggregation.circuit.verifier_only,
        )?;

        set_public_value_targets(
            &mut root_inputs,
            &self.root.public_values,
            &all_proof.public_values,
        )
        .map_err(|_| {
            anyhow::Error::msg("Invalid conversion when setting public values targets.")
        })?;

<<<<<<< HEAD
        self.root
            .table_in_use
            .iter()
            .zip(all_proof.table_in_use.iter())
            .for_each(|(target, value)| {
                root_inputs.set_bool_target(*target, *value);
            });
=======
        root_inputs.set_bool_target(self.root.use_keccak_tables, all_proof.use_keccak_tables)?;
>>>>>>> ce0ab8c8

        let root_proof = self.root.circuit.prove(root_inputs)?;

        Ok(ProverOutputData {
            is_agg: false,
            is_dummy: false,
            proof_with_pvs: ProofWithPublicValues {
                public_values: all_proof.public_values.clone(),
                intern: root_proof,
            },
        })
    }

    /// From an initial set of STARK proofs passed with their associated
    /// recursive table circuits, generate a recursive transaction proof.
    /// It is aimed at being used when preprocessed table circuits have not been
    /// loaded to memory.
    ///
    /// **Note**:
    /// The type of the `table_circuits` passed as arguments is
    /// `&[(RecursiveCircuitsForTableSize<F, C, D>, u8); NUM_TABLES]`. In
    /// particular, for each STARK proof contained within the `AllProof`
    /// object provided to this method, we need to pass a tuple
    /// of [`RecursiveCircuitsForTableSize<F, C, D>`] and a [`u8`]. The former
    /// is the recursive chain corresponding to the initial degree size of
    /// the associated STARK proof. The latter is the index of this degree
    /// in the range that was originally passed when constructing the entire
    /// prover state.
    ///
    /// # Usage
    ///
    /// ```ignore
    /// // Load a prover state without its recursive table circuits.
    /// let gate_serializer = DefaultGateSerializer;
    /// let generator_serializer = DefaultGeneratorSerializer::<C, D>::new();
    /// let initial_ranges = [16..25, 10..20, 12..25, 14..25, 9..20, 12..20, 17..30];
    /// let prover_state = AllRecursiveCircuits::<F, C, D>::new(
    ///     &all_stark,
    ///     &initial_ranges,
    ///     &config,
    /// );
    ///
    /// // Generate a proof from the provided inputs.
    /// let stark_proof = prove::<F, C, D>(&all_stark, &config, inputs, &mut timing, abort_signal).unwrap();
    ///
    /// // Read the degrees of the internal STARK proofs.
    /// // Indices to be passed along the recursive tables
    /// // can be easily recovered as `initial_ranges[i]` - `degrees[i]`.
    /// let degrees = proof.degree_bits(&config);
    ///
    /// // Retrieve the corresponding recursive table circuits for each table with the corresponding degree.
    /// let table_circuits = { ... };
    ///
    /// // Finally shrink the STARK proof.
    /// let (proof, public_values) = prove_segment_after_initial_stark(
    ///     &all_stark,
    ///     &config,
    ///     &stark_proof,
    ///     &table_circuits,
    ///     &mut timing,
    ///     abort_signal,
    /// ).unwrap();
    /// ```
    pub fn prove_segment_after_initial_stark(
        &self,
        all_proof: AllProof<F, C, D>,
        table_circuits: &[Option<(RecursiveCircuitsForTableSize<F, C, D>, u8)>; NUM_TABLES],
        abort_signal: Option<Arc<AtomicBool>>,
    ) -> anyhow::Result<ProofWithPublicValues<F, C, D>> {
        let mut root_inputs = PartialWitness::new();

        for table in 0..NUM_TABLES {
<<<<<<< HEAD
            if all_proof.table_in_use[table] {
=======
            if KECCAK_TABLES_INDICES.contains(&table) && !all_proof.use_keccak_tables {
                let dummy_proof = self.table_dummy_proofs[table]
                    .as_ref()
                    .ok_or_else(|| anyhow::format_err!("Unable to get dummpy proof"))?;
                root_inputs.set_target(self.root.index_verifier_data[table], F::ZERO)?;
                root_inputs.set_proof_with_pis_target(
                    &self.root.proof_with_pis[table],
                    &dummy_proof.proof,
                )?;
            } else {
>>>>>>> ce0ab8c8
                let (table_circuit, index_verifier_data) = &table_circuits[table]
                    .as_ref()
                    .ok_or_else(|| anyhow::format_err!("Unable to get circuits"))?;
                root_inputs.set_target(
                    self.root.index_verifier_data[table],
                    F::from_canonical_u8(*index_verifier_data),
                )?;
                let stark_proof = all_proof.multi_proof.stark_proofs[table]
                    .as_ref()
                    .ok_or_else(|| anyhow::format_err!("Unable to get stark proof"))?;
                let shrunk_proof =
                    table_circuit.shrink(stark_proof, &all_proof.multi_proof.ctl_challenges)?;
                root_inputs
<<<<<<< HEAD
                    .set_proof_with_pis_target(&self.root.proof_with_pis[table], &shrunk_proof);
            } else {
                assert!(OPTIONAL_TABLE_INDICES.contains(&table));
                let dummy_proof = self.table_dummy_proofs[table]
                    .as_ref()
                    .ok_or_else(|| anyhow::format_err!("Unable to get dummpy proof"))?;
                root_inputs.set_target(self.root.index_verifier_data[table], F::ZERO);
                root_inputs.set_proof_with_pis_target(
                    &self.root.proof_with_pis[table],
                    &dummy_proof.proof,
                );
=======
                    .set_proof_with_pis_target(&self.root.proof_with_pis[table], &shrunk_proof)?;
>>>>>>> ce0ab8c8
            }

            check_abort_signal(abort_signal.clone())?;
        }

        root_inputs.set_verifier_data_target(
            &self.root.cyclic_vk,
            &self.segment_aggregation.circuit.verifier_only,
        )?;

        set_public_value_targets(
            &mut root_inputs,
            &self.root.public_values,
            &all_proof.public_values,
        )
        .map_err(|_| {
            anyhow::Error::msg("Invalid conversion when setting public values targets.")
        })?;

<<<<<<< HEAD
        self.root
            .table_in_use
            .iter()
            .zip(all_proof.table_in_use.iter())
            .for_each(|(target, value)| {
                root_inputs.set_bool_target(*target, *value);
            });
=======
        root_inputs.set_bool_target(self.root.use_keccak_tables, all_proof.use_keccak_tables)?;
>>>>>>> ce0ab8c8

        let root_proof = self.root.circuit.prove(root_inputs)?;

        Ok(ProofWithPublicValues {
            public_values: all_proof.public_values,
            intern: root_proof,
        })
    }

    /// Create a segment aggregation proof, combining two contiguous proofs into
    /// a single one. The combined proofs are segment proofs: they are
    /// proofs of some parts of one execution.
    ///
    /// While regular root proofs can only assert validity of a
    /// single segment of a transaction, segment aggregation proofs
    /// can cover an arbitrary range, up to an entire batch of transactions.
    ///
    /// # Arguments
    ///
    /// - `lhs_is_agg`: a boolean indicating whether the left child proof is an
    ///   aggregation proof or a regular segment proof.
    /// - `lhs_proof`: the left child prover output data.
    /// - `rhs_is_agg`: a boolean indicating whether the right child proof is an
    ///   aggregation proof or a regular segment proof.
    /// - `rhs_proof`: the right child prover output data.
    ///
    /// # Outputs
    ///
    /// This method outputs a [`ProverOutputData<F, C, D>`]. Only the inner
    /// proof with public inputs is necessary for a verifier to assert
    /// correctness of the computation, but the public values and `is_dummy`
    /// flag associated are necessary during batch aggregation.
    pub fn prove_segment_aggregation(
        &self,
        lhs: &ProverOutputData<F, C, D>,
        rhs: &ProverOutputData<F, C, D>,
    ) -> anyhow::Result<ProverOutputData<F, C, D>> {
        let mut agg_inputs = PartialWitness::new();

        let lhs_proof = &lhs.proof_with_pvs.intern;
        let rhs_proof = &rhs.proof_with_pvs.intern;
        let rhs_is_dummy = rhs.is_dummy;
        Self::set_dummy_if_necessary(
            &self.segment_aggregation.lhs,
            lhs.is_agg,
            &self.segment_aggregation.circuit,
            &mut agg_inputs,
            lhs_proof,
        )?;

        // If rhs is dummy, the rhs proof is also set to be the lhs.
        let real_rhs_proof = if rhs_is_dummy { lhs_proof } else { rhs_proof };

        Self::set_dummy_if_necessary_with_dummy(
            &self.segment_aggregation.rhs,
            rhs.is_agg,
            rhs_is_dummy,
            &self.segment_aggregation.circuit,
            &mut agg_inputs,
            real_rhs_proof,
        )?;

        agg_inputs.set_verifier_data_target(
            &self.segment_aggregation.cyclic_vk,
            &self.segment_aggregation.circuit.verifier_only,
        )?;

        // Aggregates both `PublicValues` from the provided proofs into a single one.
        let lhs_public_values = &lhs.proof_with_pvs.public_values;
        let rhs_public_values = &rhs.proof_with_pvs.public_values;

        let real_public_values = if rhs_is_dummy {
            lhs_public_values.clone()
        } else {
            rhs_public_values.clone()
        };

        let agg_public_values = PublicValues {
            trie_roots_before: lhs_public_values.trie_roots_before.clone(),
            trie_roots_after: real_public_values.trie_roots_after,
            burn_addr: lhs_public_values.burn_addr,
            extra_block_data: ExtraBlockData {
                checkpoint_state_trie_root: lhs_public_values
                    .extra_block_data
                    .checkpoint_state_trie_root,
                checkpoint_consolidated_hash: lhs_public_values
                    .extra_block_data
                    .checkpoint_consolidated_hash,
                txn_number_before: lhs_public_values.extra_block_data.txn_number_before,
                txn_number_after: real_public_values.extra_block_data.txn_number_after,
                gas_used_before: lhs_public_values.extra_block_data.gas_used_before,
                gas_used_after: real_public_values.extra_block_data.gas_used_after,
            },
            block_metadata: real_public_values.block_metadata,
            block_hashes: real_public_values.block_hashes,
            registers_before: lhs_public_values.registers_before.clone(),
            registers_after: real_public_values.registers_after,
            mem_before: lhs_public_values.mem_before.clone(),
            mem_after: real_public_values.mem_after,
        };

        set_public_value_targets(
            &mut agg_inputs,
            &self.segment_aggregation.public_values,
            &agg_public_values,
        )
        .map_err(|_| {
            anyhow::Error::msg("Invalid conversion when setting public values targets.")
        })?;

        let aggregation_proof = self.segment_aggregation.circuit.prove(agg_inputs)?;
        let agg_output = ProverOutputData {
            is_agg: true,
            is_dummy: false,
            proof_with_pvs: ProofWithPublicValues {
                public_values: agg_public_values,
                intern: aggregation_proof,
            },
        };
        Ok(agg_output)
    }

    /// Creates a final batch proof, once all segments of a given
    /// transaction batch have been combined into a single aggregation proof.
    ///
    /// Batch proofs can either be generated as standalone, or combined
    /// with a previous batch proof to assert validity of a larger batch of
    /// transactions, up to an entire block.
    ///
    /// # Arguments
    ///
    /// - `lhs_is_agg`: a boolean indicating whether the left child proof is an
    ///   aggregation proof or a regular batch proof.
    /// - `lhs`: the left child proof along with its public values.
    /// - `rhs_is_agg`: a boolean indicating whether the right child proof is an
    ///   aggregation proof or a regular batch proof.
    /// - `rhs`: the right child proof along with its public values.
    ///
    /// # Outputs
    ///
    /// This method outputs a [`ProofWithPublicValues<F, C, D>`].
    /// Only the inner proof with public inputs is necessary for
    /// a verifier to assert correctness of the computation.
    pub fn prove_batch_aggregation(
        &self,
        lhs_is_agg: bool,
        lhs: &ProofWithPublicValues<F, C, D>,
        rhs_is_agg: bool,
        rhs: &ProofWithPublicValues<F, C, D>,
    ) -> anyhow::Result<ProofWithPublicValues<F, C, D>> {
        let mut batch_inputs = PartialWitness::new();

        Self::set_dummy_if_necessary(
            &self.batch_aggregation.lhs,
            lhs_is_agg,
            &self.batch_aggregation.circuit,
            &mut batch_inputs,
            &lhs.intern,
        )?;

        Self::set_dummy_if_necessary(
            &self.batch_aggregation.rhs,
            rhs_is_agg,
            &self.batch_aggregation.circuit,
            &mut batch_inputs,
            &rhs.intern,
        )?;

        batch_inputs.set_verifier_data_target(
            &self.batch_aggregation.cyclic_vk,
            &self.batch_aggregation.circuit.verifier_only,
        )?;

        let lhs_pvs = &lhs.public_values;
        let batch_public_values = PublicValues {
            trie_roots_before: lhs_pvs.trie_roots_before.clone(),
            extra_block_data: ExtraBlockData {
                txn_number_before: lhs_pvs.extra_block_data.txn_number_before,
                gas_used_before: lhs_pvs.extra_block_data.gas_used_before,
                ..rhs.public_values.extra_block_data
            },
            ..rhs.public_values.clone()
        };

        set_public_value_targets(
            &mut batch_inputs,
            &self.batch_aggregation.public_values,
            &batch_public_values,
        )
        .map_err(|_| {
            anyhow::Error::msg("Invalid conversion when setting public values targets.")
        })?;

        let batch_proof = self.batch_aggregation.circuit.prove(batch_inputs)?;

        Ok(ProofWithPublicValues {
            public_values: batch_public_values,
            intern: batch_proof,
        })
    }

    /// If the proof is not an aggregation, we set the cyclic vk to a dummy
    /// value, so that it corresponds to the aggregation cyclic vk. If the proof
    /// is dummy, we set `is_dummy` to `true`. Note that only the rhs can be
    /// dummy.
    fn set_dummy_if_necessary_with_dummy(
        agg_child: &AggregationChildWithDummyTarget<D>,
        is_agg: bool,
        is_dummy: bool,
        circuit: &CircuitData<F, C, D>,
        agg_inputs: &mut PartialWitness<F>,
        proof: &ProofWithPublicInputs<F, C, D>,
    ) -> anyhow::Result<()> {
        agg_inputs.set_bool_target(agg_child.is_agg, is_agg)?;
        agg_inputs.set_bool_target(agg_child.is_dummy, is_dummy)?;
        if is_agg {
            agg_inputs.set_proof_with_pis_target(&agg_child.agg_proof, proof)?;
        } else {
            Self::set_dummy_proof_with_cyclic_vk_pis(
                circuit,
                agg_inputs,
                &agg_child.agg_proof,
                proof,
            )?;
        }
        agg_inputs.set_proof_with_pis_target(&agg_child.real_proof, proof)
    }

    /// Create a final block proof, once all transactions of a given block have
    /// been combined into a single aggregation proof.
    ///
    /// Block proofs can either be generated as standalone, or combined with a
    /// previous block proof to assert validity of a range of blocks.
    ///
    /// # Arguments
    ///
    /// - `opt_parent_block_proof`: an optional parent block proof. Passing one
    ///   will generate a proof of validity for both the block range covered by
    ///   the previous proof and the current block.
    /// - `agg_root_proof`: the final aggregation proof containing all
    ///   transactions within the current block, along with its public values.
    ///
    /// # Outputs
    ///
    /// This method outputs a [`ProofWithPublicValues<F, C, D>`]. Only the inner
    /// proof with public inputs is necessary for a verifier to assert
    /// correctness of the computation.
    pub fn prove_block(
        &self,
        opt_parent_block_proof: Option<&ProofWithPublicInputs<F, C, D>>,
        agg_root_proof: &ProofWithPublicValues<F, C, D>,
    ) -> anyhow::Result<ProofWithPublicValues<F, C, D>> {
        let mut block_inputs = PartialWitness::new();

        block_inputs.set_bool_target(
            self.block.has_parent_block,
            opt_parent_block_proof.is_some(),
        )?;
        if let Some(parent_block_proof) = opt_parent_block_proof {
            block_inputs
                .set_proof_with_pis_target(&self.block.parent_block_proof, parent_block_proof)?;
        } else {
            if agg_root_proof.public_values.trie_roots_before.state_root
                != agg_root_proof
                    .public_values
                    .extra_block_data
                    .checkpoint_state_trie_root
            {
                return Err(anyhow::Error::msg(format!(
                    "Inconsistent pre-state for first block {:?} with checkpoint state {:?}.",
                    agg_root_proof.public_values.trie_roots_before.state_root,
                    agg_root_proof
                        .public_values
                        .extra_block_data
                        .checkpoint_state_trie_root,
                )));
            }

            // Initialize some public inputs for correct connection between the checkpoint
            // block and the current one.
            let mut nonzero_pis = HashMap::new();

            // Initialize the checkpoint block roots before, and state root after.
            let state_trie_root_before_keys = 0..TARGET_HASH_SIZE;
            for (key, &value) in state_trie_root_before_keys.zip_eq(&h256_limbs::<F>(
                agg_root_proof.public_values.trie_roots_before.state_root,
            )) {
                nonzero_pis.insert(key, value);
            }
            let txn_trie_root_before_keys = TARGET_HASH_SIZE..TARGET_HASH_SIZE * 2;
            for (key, &value) in txn_trie_root_before_keys.clone().zip_eq(&h256_limbs::<F>(
                agg_root_proof
                    .public_values
                    .trie_roots_before
                    .transactions_root,
            )) {
                nonzero_pis.insert(key, value);
            }
            let receipts_trie_root_before_keys = TARGET_HASH_SIZE * 2..TARGET_HASH_SIZE * 3;
            for (key, &value) in receipts_trie_root_before_keys
                .clone()
                .zip_eq(&h256_limbs::<F>(
                    agg_root_proof.public_values.trie_roots_before.receipts_root,
                ))
            {
                nonzero_pis.insert(key, value);
            }
            let state_trie_root_after_keys =
                TrieRootsTarget::SIZE..TrieRootsTarget::SIZE + TARGET_HASH_SIZE;
            for (key, &value) in state_trie_root_after_keys.zip_eq(&h256_limbs::<F>(
                agg_root_proof.public_values.trie_roots_before.state_root,
            )) {
                nonzero_pis.insert(key, value);
            }

            let burn_addr_offset = match cfg!(feature = "cdk_erigon") {
                true => BurnAddrTarget::get_size(),
                false => 0,
            };

            #[cfg(feature = "cdk_erigon")]
            {
                let burn_addr_keys =
                    TrieRootsTarget::SIZE * 2..TrieRootsTarget::SIZE * 2 + burn_addr_offset;
                for (key, &value) in burn_addr_keys.zip_eq(&crate::util::u256_limbs(
                    agg_root_proof
                        .public_values
                        .burn_addr
                        .expect("We should have a burn addr when cdk_erigon is activated"),
                )) {
                    nonzero_pis.insert(key, value);
                }
            }
            // Initialize the checkpoint state root extra data.
            let checkpoint_state_trie_keys = burn_addr_offset
                + TrieRootsTarget::SIZE * 2
                + BlockMetadataTarget::SIZE
                + BlockHashesTarget::SIZE
                ..burn_addr_offset
                    + TrieRootsTarget::SIZE * 2
                    + BlockMetadataTarget::SIZE
                    + BlockHashesTarget::SIZE
                    + 8;
            for (key, &value) in checkpoint_state_trie_keys.zip_eq(&h256_limbs::<F>(
                agg_root_proof
                    .public_values
                    .extra_block_data
                    .checkpoint_state_trie_root,
            )) {
                nonzero_pis.insert(key, value);
            }

            // Initialize checkpoint block hashes.
            // These will be all zeros the initial genesis checkpoint.
            let block_hashes_keys =
                burn_addr_offset + TrieRootsTarget::SIZE * 2 + BlockMetadataTarget::SIZE
                    ..burn_addr_offset
                        + TrieRootsTarget::SIZE * 2
                        + BlockMetadataTarget::SIZE
                        + BlockHashesTarget::SIZE
                        - 16;
            for i in 0..agg_root_proof.public_values.block_hashes.prev_hashes.len() - 1 {
                let targets =
                    h256_limbs::<F>(agg_root_proof.public_values.block_hashes.prev_hashes[i]);
                for j in 0..8 {
                    nonzero_pis.insert(block_hashes_keys.start + 8 * (i + 1) + j, targets[j]);
                }
            }

            let block_hashes_current_start = burn_addr_offset
                + TrieRootsTarget::SIZE * 2
                + BlockMetadataTarget::SIZE
                + BlockHashesTarget::SIZE
                - 8;
            let cur_targets =
                h256_limbs::<F>(agg_root_proof.public_values.block_hashes.prev_hashes[255]);
            for i in 0..8 {
                nonzero_pis.insert(block_hashes_current_start + i, cur_targets[i]);
            }

            // Initialize the checkpoint block number.
            // Subtraction would result in an invalid proof for genesis, but we shouldn't
            // try proving this block anyway.
            let block_number_key = burn_addr_offset + TrieRootsTarget::SIZE * 2 + 6;
            nonzero_pis.insert(
                block_number_key,
                F::from_canonical_u64(
                    agg_root_proof
                        .public_values
                        .block_metadata
                        .block_number
                        .low_u64()
                        - 1,
                ),
            );

            block_inputs.set_proof_with_pis_target(
                &self.block.parent_block_proof,
                &cyclic_base_proof(
                    &self.block.circuit.common,
                    &self.block.circuit.verifier_only,
                    nonzero_pis,
                ),
            )?;
        }

        block_inputs
            .set_proof_with_pis_target(&self.block.agg_root_proof, &agg_root_proof.intern)?;

        block_inputs
            .set_verifier_data_target(&self.block.cyclic_vk, &self.block.circuit.verifier_only)?;

        // This is basically identical to this block public values, apart from the
        // `trie_roots_before` that may come from the previous proof, if any.
        let block_public_values = PublicValues {
            trie_roots_before: opt_parent_block_proof
                .map(|p| TrieRoots::from_public_inputs(&p.public_inputs[0..TrieRootsTarget::SIZE]))
                .unwrap_or(agg_root_proof.public_values.trie_roots_before.clone()),
            ..agg_root_proof.public_values.clone()
        };

        set_public_value_targets(
            &mut block_inputs,
            &self.block.public_values,
            &block_public_values,
        )
        .map_err(|_| {
            anyhow::Error::msg("Invalid conversion when setting public values targets.")
        })?;

        let block_proof = self.block.circuit.prove(block_inputs)?;
        Ok(ProofWithPublicValues {
            public_values: block_public_values,
            intern: block_proof,
        })
    }

    pub fn verify_block(&self, block_proof: &ProofWithPublicInputs<F, C, D>) -> anyhow::Result<()> {
        self.block.circuit.verify(block_proof.clone())?;
        check_cyclic_proof_verifier_data(
            block_proof,
            &self.block.circuit.verifier_only,
            &self.block.circuit.common,
        )
    }

    /// Wrap a block proof, representing one or an aggregation of contiguous
    /// blocks, for easier aggregation with other chains' proofs.
    ///
    /// # Arguments
    ///
    /// - `block_proof`: the final block proof of a chain to be wrapped, along
    ///   with its public values.
    ///
    /// # Outputs
    ///
    /// This method outputs a tuple of [`ProofWithPublicInputs<F, C, D>`] and
    /// associated [`FinalPublicValues`]. Only the proof with public inputs is
    /// necessary for a verifier to assert correctness of the computation.
    #[allow(clippy::type_complexity)]
    pub fn prove_block_wrapper(
        &self,
        block_proof: &ProofWithPublicValues<F, C, D>,
    ) -> anyhow::Result<(
        ProofWithPublicInputs<F, C, D>,
        FinalPublicValues<F, C::InnerHasher>,
    )> {
        let mut block_wrapper_inputs = PartialWitness::new();

        block_wrapper_inputs.set_proof_with_pis_target(
            &self.block_wrapper.parent_block_proof,
            &block_proof.intern,
        )?;

        block_wrapper_inputs.set_verifier_data_target(
            &self.block_wrapper.cyclic_vk, // dummy
            &self.block_wrapper.circuit.verifier_only,
        )?;

        let final_pvs = block_proof.public_values.clone().into();
        set_final_public_value_targets(
            &mut block_wrapper_inputs,
            &self.block_wrapper.public_values,
            &final_pvs,
        )
        .map_err(|_| {
            anyhow::Error::msg("Invalid conversion when setting public values targets.")
        })?;

        let block_proof = self.block_wrapper.circuit.prove(block_wrapper_inputs)?;

        Ok((block_proof, final_pvs))
    }

    pub fn verify_block_wrapper(
        &self,
        wrapped_block_proof: &ProofWithPublicInputs<F, C, D>,
    ) -> anyhow::Result<()> {
        self.block_wrapper
            .circuit
            .verify(wrapped_block_proof.clone())
    }

    /// Aggregates two proofs in a manner similar to
    /// [`AllRecursiveCircuits::prove_batch_aggregation`].
    ///
    /// # Arguments
    ///
    /// - `lhs`: a proof of either a block or previous aggregation.
    /// - `lhs_is_agg`: specify which case `lhs` was.
    /// - `rhs`: a proof of either a block or previous aggregation.
    /// - `rhs_is_agg`: specify which case `rhs` was.
    ///
    /// # Outputs
    ///
    /// Returns a [`ProofWithPublicInputs<F, C, D>`].
    pub fn prove_two_to_one_block(
        &self,
        lhs: &ProofWithPublicInputs<F, C, D>,
        lhs_is_agg: bool,
        rhs: &ProofWithPublicInputs<F, C, D>,
        rhs_is_agg: bool,
    ) -> anyhow::Result<ProofWithPublicInputs<F, C, D>> {
        let mut witness = PartialWitness::new();

        Self::set_dummy_if_necessary(
            &self.two_to_one_block.lhs,
            lhs_is_agg,
            &self.two_to_one_block.circuit,
            &mut witness,
            lhs,
        )?;

        Self::set_dummy_if_necessary(
            &self.two_to_one_block.rhs,
            rhs_is_agg,
            &self.two_to_one_block.circuit,
            &mut witness,
            rhs,
        )?;

        witness.set_verifier_data_target(
            &self.two_to_one_block.cyclic_vk,
            &self.two_to_one_block.circuit.verifier_only,
        )?;

        self.two_to_one_block.circuit.prove(witness)
    }

    /// Verifies an existing block aggregation proof.
    ///
    /// # Arguments
    ///
    /// - `proof`: The proof generated with `prove_two_to_one_block`.
    ///
    /// # Outputs
    ///
    /// Returns whether the proof was valid or not.
    pub fn verify_two_to_one_block(
        &self,
        proof: &ProofWithPublicInputs<F, C, D>,
    ) -> anyhow::Result<()> {
        self.two_to_one_block.circuit.verify(proof.clone())?;
        let verifier_data = &self.two_to_one_block.circuit.verifier_data();
        check_cyclic_proof_verifier_data(proof, &verifier_data.verifier_only, &verifier_data.common)
    }

    /// Creates dummy public inputs with correct verifier key at the end. Used
    /// by [`set_dummy_if_necessary`]. It cyclic vk to the aggregation circuit
    /// values, so that both aggregation and non-aggregation parts of the child
    /// share the same vk. This is possible because only the aggregation inner
    /// circuit is checked against its vk.
    fn set_dummy_proof_with_cyclic_vk_pis(
        circuit_agg: &CircuitData<F, C, D>,
        witness: &mut PartialWitness<F>,
        agg_proof_with_pis: &ProofWithPublicInputsTarget<D>,
        base_proof_with_pis: &ProofWithPublicInputs<F, C, D>,
    ) -> anyhow::Result<()> {
        let ProofWithPublicInputs {
            proof: base_proof,
            public_inputs: _,
        } = base_proof_with_pis;
        let ProofWithPublicInputsTarget {
            proof: agg_proof_targets,
            public_inputs: agg_pi_targets,
        } = agg_proof_with_pis;

        // The proof remains the same.
        witness.set_proof_target(agg_proof_targets, base_proof)?;

        let cyclic_verifying_data = &circuit_agg.verifier_only;
        let mut cyclic_vk = cyclic_verifying_data.circuit_digest.to_vec();
        cyclic_vk.append(&mut cyclic_verifying_data.constants_sigmas_cap.flatten());

        let mut dummy_pis = vec![F::ZERO; circuit_agg.common.num_public_inputs - cyclic_vk.len()];
        dummy_pis.append(&mut cyclic_vk);

        // Set dummy public inputs.
        for (&pi_t, pi) in agg_pi_targets.iter().zip_eq(dummy_pis) {
            witness.set_target(pi_t, pi)?;
        }

        Ok(())
    }

    /// If the [`AggregationChild`] is a base proof and not an aggregation
    /// proof, we need to manually set the public inputs vector of the otherwise
    /// inert `agg_proof`, so that they correspond to the `cyclic_vk` of the
    /// aggregation circuit. The cyclic prover expects to find the `cyclic_vk`
    /// targets in the very end of the public inputs vector, and so it does not
    /// matter what the preceding values are.
    fn set_dummy_if_necessary(
        agg_child: &AggregationChildTarget<D>,
        is_agg: bool,
        circuit: &CircuitData<F, C, D>,
        agg_inputs: &mut PartialWitness<F>,
        proof: &ProofWithPublicInputs<F, C, D>,
    ) -> anyhow::Result<()> {
        agg_inputs.set_bool_target(agg_child.is_agg, is_agg)?;
        if is_agg {
            agg_inputs.set_proof_with_pis_target(&agg_child.agg_proof, proof)?;
        } else {
            Self::set_dummy_proof_with_cyclic_vk_pis(
                circuit,
                agg_inputs,
                &agg_child.agg_proof,
                proof,
            )?;
        }
        agg_inputs.set_proof_with_pis_target(&agg_child.base_proof, proof)
    }
}

/// A map between initial degree sizes and their associated shrinking recursion
/// circuits.
#[derive(Eq, PartialEq, Debug)]
pub struct RecursiveCircuitsForTable<F, C, const D: usize>
where
    F: RichField + Extendable<D>,
    C: GenericConfig<D, F = F>,
    C::Hasher: AlgebraicHasher<F>,
{
    /// A map from `log_2(height)` to a chain of shrinking recursion circuits
    /// starting at that height.
    pub by_stark_size: BTreeMap<usize, RecursiveCircuitsForTableSize<F, C, D>>,
}

impl<F, C, const D: usize> RecursiveCircuitsForTable<F, C, D>
where
    F: RichField + Extendable<D>,
    C: GenericConfig<D, F = F>,
    C::Hasher: AlgebraicHasher<F>,
{
    fn to_buffer(
        &self,
        buffer: &mut Vec<u8>,
        gate_serializer: &dyn GateSerializer<F, D>,
        generator_serializer: &dyn WitnessGeneratorSerializer<F, D>,
    ) -> IoResult<()> {
        buffer.write_usize(self.by_stark_size.len())?;
        for (&size, table) in &self.by_stark_size {
            buffer.write_usize(size)?;
            table.to_buffer(buffer, gate_serializer, generator_serializer)?;
        }

        Ok(())
    }

    fn from_buffer(
        buffer: &mut Buffer,
        gate_serializer: &dyn GateSerializer<F, D>,
        generator_serializer: &dyn WitnessGeneratorSerializer<F, D>,
    ) -> IoResult<Self> {
        let length = buffer.read_usize()?;
        let mut by_stark_size = BTreeMap::new();
        for _ in 0..length {
            let key = buffer.read_usize()?;
            let table = RecursiveCircuitsForTableSize::from_buffer(
                buffer,
                gate_serializer,
                generator_serializer,
            )?;
            by_stark_size.insert(key, table);
        }

        Ok(Self { by_stark_size })
    }

    fn new<S: Stark<F, D>>(
        table: Table,
        stark: &S,
        degree_bits_range: Range<usize>,
        all_ctls: &[CrossTableLookup<F>],
        stark_config: &StarkConfig,
    ) -> Self {
        let by_stark_size = degree_bits_range
            .map(|degree_bits| {
                (
                    degree_bits,
                    RecursiveCircuitsForTableSize::new::<S>(
                        table,
                        stark,
                        degree_bits,
                        all_ctls,
                        stark_config,
                    ),
                )
            })
            .collect();

        Self { by_stark_size }
    }

    /// For each initial `degree_bits`, get the final circuit at the end of that
    /// shrinking chain. Each of these final circuits should have degree
    /// `THRESHOLD_DEGREE_BITS`.
    fn final_circuits(&self) -> Vec<&CircuitData<F, C, D>> {
        self.by_stark_size
            .values()
            .map(|chain| {
                chain
                    .shrinking_wrappers
                    .last()
                    .map(|wrapper| &wrapper.circuit)
                    .unwrap_or(&chain.initial_wrapper.circuit)
            })
            .collect()
    }
}

/// A chain of shrinking wrapper circuits, ending with a final circuit with
/// `degree_bits` `THRESHOLD_DEGREE_BITS`.
#[derive(Eq, PartialEq, Debug)]
pub struct RecursiveCircuitsForTableSize<F, C, const D: usize>
where
    F: RichField + Extendable<D>,
    C: GenericConfig<D, F = F>,
    C::Hasher: AlgebraicHasher<F>,
{
    initial_wrapper: StarkWrapperCircuit<F, C, D>,
    shrinking_wrappers: Vec<PlonkWrapperCircuit<F, C, D>>,
}

impl<F, C, const D: usize> RecursiveCircuitsForTableSize<F, C, D>
where
    F: RichField + Extendable<D>,
    C: GenericConfig<D, F = F>,
    C::Hasher: AlgebraicHasher<F>,
{
    pub fn to_buffer(
        &self,
        buffer: &mut Vec<u8>,
        gate_serializer: &dyn GateSerializer<F, D>,
        generator_serializer: &dyn WitnessGeneratorSerializer<F, D>,
    ) -> IoResult<()> {
        buffer.write_usize(self.shrinking_wrappers.len())?;
        if !self.shrinking_wrappers.is_empty() {
            buffer.write_common_circuit_data(
                &self.shrinking_wrappers[0].circuit.common,
                gate_serializer,
            )?;
        }
        for wrapper in &self.shrinking_wrappers {
            buffer.write_prover_only_circuit_data(
                &wrapper.circuit.prover_only,
                generator_serializer,
                &wrapper.circuit.common,
            )?;
            buffer.write_verifier_only_circuit_data(&wrapper.circuit.verifier_only)?;
            buffer.write_target_proof_with_public_inputs(&wrapper.proof_with_pis_target)?;
        }
        self.initial_wrapper
            .to_buffer(buffer, gate_serializer, generator_serializer)?;
        Ok(())
    }

    pub fn from_buffer(
        buffer: &mut Buffer,
        gate_serializer: &dyn GateSerializer<F, D>,
        generator_serializer: &dyn WitnessGeneratorSerializer<F, D>,
    ) -> IoResult<Self> {
        let length = buffer.read_usize()?;
        let mut shrinking_wrappers = Vec::with_capacity(length);
        if length != 0 {
            let common = buffer.read_common_circuit_data(gate_serializer)?;

            for _ in 0..length {
                let prover_only =
                    buffer.read_prover_only_circuit_data(generator_serializer, &common)?;
                let verifier_only = buffer.read_verifier_only_circuit_data()?;
                let proof_with_pis_target = buffer.read_target_proof_with_public_inputs()?;
                shrinking_wrappers.push(PlonkWrapperCircuit {
                    circuit: CircuitData {
                        common: common.clone(),
                        prover_only,
                        verifier_only,
                    },
                    proof_with_pis_target,
                })
            }
        };

        let initial_wrapper =
            StarkWrapperCircuit::from_buffer(buffer, gate_serializer, generator_serializer)?;

        Ok(Self {
            initial_wrapper,
            shrinking_wrappers,
        })
    }

    fn new<S: Stark<F, D>>(
        table: Table,
        stark: &S,
        degree_bits: usize,
        all_ctls: &[CrossTableLookup<F>],
        stark_config: &StarkConfig,
    ) -> Self {
        let initial_wrapper = recursive_stark_circuit(
            table,
            stark,
            degree_bits,
            all_ctls,
            stark_config,
            &shrinking_config(),
            THRESHOLD_DEGREE_BITS,
        );
        let mut shrinking_wrappers = vec![];

        // Shrinking recursion loop.
        loop {
            let last = shrinking_wrappers
                .last()
                .map(|wrapper: &PlonkWrapperCircuit<F, C, D>| &wrapper.circuit)
                .unwrap_or(&initial_wrapper.circuit);
            let last_degree_bits = last.common.degree_bits();
            assert!(last_degree_bits >= THRESHOLD_DEGREE_BITS);
            if last_degree_bits == THRESHOLD_DEGREE_BITS {
                break;
            }

            let mut builder = CircuitBuilder::new(shrinking_config());
            let proof_with_pis_target = builder.add_virtual_proof_with_pis(&last.common);
            let last_vk = builder.constant_verifier_data(&last.verifier_only);
            builder.verify_proof::<C>(&proof_with_pis_target, &last_vk, &last.common);
            builder.register_public_inputs(&proof_with_pis_target.public_inputs); // carry PIs forward
            add_common_recursion_gates(&mut builder);
            let circuit = builder.build::<C>();

            assert!(
                circuit.common.degree_bits() < last_degree_bits,
                "Couldn't shrink to expected recursion threshold of 2^{}; stalled at 2^{}",
                THRESHOLD_DEGREE_BITS,
                circuit.common.degree_bits()
            );
            shrinking_wrappers.push(PlonkWrapperCircuit {
                circuit,
                proof_with_pis_target,
            });
        }

        log::debug!(
            "Table: {:?}, degree: {}, shrinking_wrappers_len: {}",
            table,
            degree_bits,
            shrinking_wrappers.len()
        );
        Self {
            initial_wrapper,
            shrinking_wrappers,
        }
    }

    pub fn shrink(
        &self,
        stark_proof_with_metadata: &StarkProofWithMetadata<F, C, D>,
        ctl_challenges: &GrandProductChallengeSet<F>,
    ) -> anyhow::Result<ProofWithPublicInputs<F, C, D>> {
        let mut proof = self
            .initial_wrapper
            .prove(stark_proof_with_metadata, ctl_challenges)?;
        for wrapper_circuit in &self.shrinking_wrappers {
            proof = wrapper_circuit.prove(&proof)?;
        }
        Ok(proof)
    }
}

/// Our usual recursion threshold is 2^12 gates, but for these shrinking
/// circuits, we use a few more gates for a constant inner VK and for public
/// inputs. This pushes us over the threshold to 2^13. As long as we're at 2^13
/// gates, we might as well use a narrower witness.
fn shrinking_config() -> CircuitConfig {
    CircuitConfig {
        num_routed_wires: 40,
        ..CircuitConfig::standard_recursion_config()
    }
}

/// Extracts the two-to-one block aggregation hash from a public inputs slice.
///
/// # Arguments
///
/// - `public_inputs`: A slice of public inputs originating from the aggregation
///   case of a two-to-one block proof. This slice must consist of a hash,
///   either of public values, or of two concatenated hashes. The hash must
///   start at offset zero of the slice and is typically followed by padding and
///   then a verifier key. It is an error to call this on a slice for a base
///   proof.
///
/// # Outputs
///
/// - A slice containing exactly the hash.
pub fn extract_two_to_one_block_hash<T>(public_inputs: &[T]) -> &[T; NUM_HASH_OUT_ELTS] {
    const PV_HASH_INDEX_START: usize = 0;
    const PV_HASH_INDEX_END: usize = PV_HASH_INDEX_START + NUM_HASH_OUT_ELTS;
    public_inputs[PV_HASH_INDEX_START..PV_HASH_INDEX_END]
        .try_into()
        .expect("Public inputs vector was malformed.")
}

/// Extracts the two-to-one block aggregation public values of the block from
/// a public inputs slice.
///
/// # Arguments
///
/// - `public_inputs`: A slice of public inputs originating from the base case
///   of a two-to-one block proof. This slice must consist exactly of public
///   values starting at offset zero and is typically followed by a verifier
///   key. It is an error to call this function on a slice for an aggregation
///   proof.
///
/// # Outputs
///
/// - A slice containing exactly the final public values.
pub fn extract_block_final_public_values<T>(
    public_inputs: &[T],
) -> &[T; FinalPublicValuesTarget::SIZE] {
    const PV_INDEX_START: usize = 0;
    const PV_INDEX_END: usize = PV_INDEX_START + FinalPublicValuesTarget::SIZE;
    public_inputs[PV_INDEX_START..PV_INDEX_END]
        .try_into()
        .expect("Public inputs vector was malformed.")
}

/// Computes the length added to the public inputs vector by
/// [`CircuitBuilder::add_verifier_data_public_inputs`].
pub const fn verification_key_len<F, C, const D: usize>(circuit: &CircuitData<F, C, D>) -> usize
where
    F: RichField + Extendable<D>,
    C: GenericConfig<D, F = F>,
    C::Hasher: AlgebraicHasher<F>,
{
    circuit.verifier_only.circuit_digest.elements.len()
        + (1 << circuit.common.config.fri_config.cap_height) * NUM_HASH_OUT_ELTS
}

pub mod testing {
    use super::*;

    impl<F, C, const D: usize> AllRecursiveCircuits<F, C, D>
    where
        F: RichField + Extendable<D>,
        C: GenericConfig<D, F = F> + 'static,
        C::Hasher: AlgebraicHasher<F>,
    {
        /// Returns a proof for each segment that is part of a full transaction
        /// proof.
        pub fn prove_all_segments(
            &self,
            all_stark: &AllStark<F, D>,
            config: &StarkConfig,
            generation_inputs: GenerationInputs<F>,
            max_cpu_len_log: usize,
            timing: &mut TimingTree,
            abort_signal: Option<Arc<AtomicBool>>,
        ) -> anyhow::Result<Vec<ProverOutputData<F, C, D>>> {
            features_check(&generation_inputs.clone().trim());

            let segment_iterator =
                SegmentDataIterator::<F>::new(&generation_inputs, Some(max_cpu_len_log));

            let mut proofs = vec![];

            for segment_run in segment_iterator {
                let (_, mut next_data) = segment_run?;
                let proof = self.prove_segment(
                    all_stark,
                    config,
                    generation_inputs.trim(),
                    &mut next_data,
                    timing,
                    abort_signal.clone(),
                )?;
                proofs.push(proof);
            }

            // Since aggregations require at least two segment proofs, add a dummy proof if
            // there is only one proof.
            if proofs.len() == 1 {
                let mut first_proof = proofs[0].clone();
                first_proof.is_dummy = true;
                proofs.push(first_proof);
            }

            Ok(proofs)
        }

        pub fn verify_root(&self, agg_proof: ProofWithPublicInputs<F, C, D>) -> anyhow::Result<()> {
            self.root.circuit.verify(agg_proof)
        }

        pub fn verify_segment_aggregation(
            &self,
            agg_proof: &ProofWithPublicInputs<F, C, D>,
        ) -> anyhow::Result<()> {
            self.segment_aggregation.circuit.verify(agg_proof.clone())?;
            check_cyclic_proof_verifier_data(
                agg_proof,
                &self.segment_aggregation.circuit.verifier_only,
                &self.segment_aggregation.circuit.common,
            )
        }

        pub fn verify_batch_aggregation(
            &self,
            txn_proof: &ProofWithPublicInputs<F, C, D>,
        ) -> anyhow::Result<()> {
            self.batch_aggregation.circuit.verify(txn_proof.clone())?;
            check_cyclic_proof_verifier_data(
                txn_proof,
                &self.batch_aggregation.circuit.verifier_only,
                &self.batch_aggregation.circuit.common,
            )
        }
    }
}<|MERGE_RESOLUTION|>--- conflicted
+++ resolved
@@ -37,12 +37,8 @@
 use starky::stark::Stark;
 
 use crate::all_stark::{
-<<<<<<< HEAD
-    all_cross_table_lookups, AllStark, Table, NUM_TABLES, OPTIONAL_TABLE_INDICES,
-=======
-    all_cross_table_lookups, AllStark, Table, KECCAK_TABLES_INDICES, MEMORY_CTL_IDX, NUM_CTLS,
-    NUM_TABLES,
->>>>>>> ce0ab8c8
+    all_cross_table_lookups, AllStark, Table, MEMORY_CTL_IDX, NUM_CTLS, NUM_TABLES,
+    OPTIONAL_TABLE_INDICES,
 };
 use crate::cpu::kernel::aggregator::KERNEL;
 use crate::generation::segments::{GenerationSegmentData, SegmentDataIterator};
@@ -2028,20 +2024,7 @@
 
         for table in 0..NUM_TABLES {
             let table_circuits = &self.by_table[table];
-<<<<<<< HEAD
             if all_proof.table_in_use[table] {
-=======
-            if KECCAK_TABLES_INDICES.contains(&table) && !all_proof.use_keccak_tables {
-                let dummy_proof_data = self.table_dummy_proofs[table]
-                    .as_ref()
-                    .ok_or_else(|| anyhow::format_err!("No dummy_proof_data"))?;
-                root_inputs.set_target(self.root.index_verifier_data[table], F::ZERO)?;
-                root_inputs.set_proof_with_pis_target(
-                    &self.root.proof_with_pis[table],
-                    &dummy_proof_data.proof,
-                )?;
-            } else {
->>>>>>> ce0ab8c8
                 let stark_proof = &all_proof.multi_proof.stark_proofs[table]
                     .as_ref()
                     .ok_or_else(|| anyhow::format_err!("Unable to get stark proof"))?;
@@ -2067,21 +2050,17 @@
                     F::from_canonical_usize(index_verifier_data),
                 )?;
                 root_inputs
-<<<<<<< HEAD
-                    .set_proof_with_pis_target(&self.root.proof_with_pis[table], &shrunk_proof);
+                    .set_proof_with_pis_target(&self.root.proof_with_pis[table], &shrunk_proof)?;
             } else {
                 assert!(OPTIONAL_TABLE_INDICES.contains(&table));
                 let dummy_proof_data = self.table_dummy_proofs[table]
                     .as_ref()
                     .ok_or_else(|| anyhow::format_err!("No dummy_proof_data"))?;
-                root_inputs.set_target(self.root.index_verifier_data[table], F::ZERO);
+                root_inputs.set_target(self.root.index_verifier_data[table], F::ZERO)?;
                 root_inputs.set_proof_with_pis_target(
                     &self.root.proof_with_pis[table],
                     &dummy_proof_data.proof,
-                )
-=======
-                    .set_proof_with_pis_target(&self.root.proof_with_pis[table], &shrunk_proof)?;
->>>>>>> ce0ab8c8
+                )?;
             }
 
             check_abort_signal(abort_signal.clone())?;
@@ -2101,17 +2080,11 @@
             anyhow::Error::msg("Invalid conversion when setting public values targets.")
         })?;
 
-<<<<<<< HEAD
         self.root
             .table_in_use
             .iter()
             .zip(all_proof.table_in_use.iter())
-            .for_each(|(target, value)| {
-                root_inputs.set_bool_target(*target, *value);
-            });
-=======
-        root_inputs.set_bool_target(self.root.use_keccak_tables, all_proof.use_keccak_tables)?;
->>>>>>> ce0ab8c8
+            .try_for_each(|(target, value)| root_inputs.set_bool_target(*target, *value))?;
 
         let root_proof = self.root.circuit.prove(root_inputs)?;
 
@@ -2184,20 +2157,7 @@
         let mut root_inputs = PartialWitness::new();
 
         for table in 0..NUM_TABLES {
-<<<<<<< HEAD
             if all_proof.table_in_use[table] {
-=======
-            if KECCAK_TABLES_INDICES.contains(&table) && !all_proof.use_keccak_tables {
-                let dummy_proof = self.table_dummy_proofs[table]
-                    .as_ref()
-                    .ok_or_else(|| anyhow::format_err!("Unable to get dummpy proof"))?;
-                root_inputs.set_target(self.root.index_verifier_data[table], F::ZERO)?;
-                root_inputs.set_proof_with_pis_target(
-                    &self.root.proof_with_pis[table],
-                    &dummy_proof.proof,
-                )?;
-            } else {
->>>>>>> ce0ab8c8
                 let (table_circuit, index_verifier_data) = &table_circuits[table]
                     .as_ref()
                     .ok_or_else(|| anyhow::format_err!("Unable to get circuits"))?;
@@ -2211,21 +2171,17 @@
                 let shrunk_proof =
                     table_circuit.shrink(stark_proof, &all_proof.multi_proof.ctl_challenges)?;
                 root_inputs
-<<<<<<< HEAD
-                    .set_proof_with_pis_target(&self.root.proof_with_pis[table], &shrunk_proof);
+                    .set_proof_with_pis_target(&self.root.proof_with_pis[table], &shrunk_proof)?;
             } else {
                 assert!(OPTIONAL_TABLE_INDICES.contains(&table));
                 let dummy_proof = self.table_dummy_proofs[table]
                     .as_ref()
                     .ok_or_else(|| anyhow::format_err!("Unable to get dummpy proof"))?;
-                root_inputs.set_target(self.root.index_verifier_data[table], F::ZERO);
+                root_inputs.set_target(self.root.index_verifier_data[table], F::ZERO)?;
                 root_inputs.set_proof_with_pis_target(
                     &self.root.proof_with_pis[table],
                     &dummy_proof.proof,
-                );
-=======
-                    .set_proof_with_pis_target(&self.root.proof_with_pis[table], &shrunk_proof)?;
->>>>>>> ce0ab8c8
+                )?;
             }
 
             check_abort_signal(abort_signal.clone())?;
@@ -2245,17 +2201,11 @@
             anyhow::Error::msg("Invalid conversion when setting public values targets.")
         })?;
 
-<<<<<<< HEAD
         self.root
             .table_in_use
             .iter()
             .zip(all_proof.table_in_use.iter())
-            .for_each(|(target, value)| {
-                root_inputs.set_bool_target(*target, *value);
-            });
-=======
-        root_inputs.set_bool_target(self.root.use_keccak_tables, all_proof.use_keccak_tables)?;
->>>>>>> ce0ab8c8
+            .try_for_each(|(target, value)| root_inputs.set_bool_target(*target, *value))?;
 
         let root_proof = self.root.circuit.prove(root_inputs)?;
 
