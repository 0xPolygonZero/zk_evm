use core::mem::{self, MaybeUninit};
use core::ops::Range;
use std::cmp::max;
use std::collections::BTreeMap;
use std::sync::atomic::AtomicBool;
use std::sync::Arc;

use anyhow::anyhow;
use hashbrown::HashMap;
use itertools::{zip_eq, Itertools};
use mpt_trie::partial_trie::{HashedPartialTrie, Node, PartialTrie};
use plonky2::field::extension::Extendable;
use plonky2::gates::constant::ConstantGate;
use plonky2::gates::noop::NoopGate;
use plonky2::hash::hash_types::{MerkleCapTarget, RichField, NUM_HASH_OUT_ELTS};
use plonky2::iop::challenger::RecursiveChallenger;
use plonky2::iop::target::{BoolTarget, Target};
use plonky2::iop::witness::{PartialWitness, WitnessWrite};
use plonky2::plonk::circuit_builder::CircuitBuilder;
use plonky2::plonk::circuit_data::{
    CircuitConfig, CircuitData, CommonCircuitData, VerifierCircuitData, VerifierCircuitTarget,
};
use plonky2::plonk::config::{AlgebraicHasher, GenericConfig, GenericHashOut};
use plonky2::plonk::proof::{ProofWithPublicInputs, ProofWithPublicInputsTarget};
use plonky2::recursion::cyclic_recursion::check_cyclic_proof_verifier_data;
use plonky2::recursion::dummy_circuit::{cyclic_base_proof, dummy_circuit, dummy_proof};
use plonky2::util::serialization::{
    Buffer, GateSerializer, IoResult, Read, WitnessGeneratorSerializer, Write,
};
use plonky2::util::timing::TimingTree;
use plonky2_util::log2_ceil;
use serde::{Deserialize, Serialize};
use starky::config::StarkConfig;
use starky::cross_table_lookup::{verify_cross_table_lookups_circuit, CrossTableLookup};
use starky::lookup::{get_grand_product_challenge_set_target, GrandProductChallengeSet};
use starky::proof::StarkProofWithMetadata;
use starky::stark::Stark;

use crate::all_stark::{
    all_cross_table_lookups, AllStark, Table, MEMORY_CTL_IDX, NUM_CTLS, NUM_TABLES,
    OPTIONAL_TABLE_INDICES,
};
use crate::cpu::kernel::aggregator::KERNEL;
use crate::generation::segments::{GenerationSegmentData, SegmentDataIterator};
use crate::generation::{GenerationInputs, TrimmedGenerationInputs};
use crate::get_challenges::observe_public_values_target;
use crate::proof::{
    AllProof, BlockHashesTarget, BlockMetadataTarget, BurnAddrTarget, ExtraBlockData,
    ExtraBlockDataTarget, FinalPublicValues, FinalPublicValuesTarget, MemCapTarget, PublicValues,
    PublicValuesTarget, RegistersDataTarget, TrieRoots, TrieRootsTarget, DEFAULT_CAP_LEN,
    TARGET_HASH_SIZE,
};
use crate::prover::{check_abort_signal, features_check, prove};
use crate::recursive_verifier::{
    add_common_recursion_gates, add_virtual_final_public_values_public_input,
    add_virtual_public_values_public_input, get_memory_extra_looking_sum_circuit,
    recursive_stark_circuit, set_final_public_value_targets, set_public_value_targets,
    PlonkWrapperCircuit, PublicInputs, StarkWrapperCircuit,
};
<<<<<<< HEAD
use crate::structlog::TxZeroStructLogs;
=======
use crate::testing_utils::TWO_TO_ONE_BLOCK_CIRCUIT_TEST_THRESHOLD_DEGREE_BITS;
>>>>>>> 4a747b2e
use crate::util::h256_limbs;
use crate::verifier::initial_memory_merkle_cap;

/// The recursion threshold. We end a chain of recursive proofs once we reach
/// this size.
const THRESHOLD_DEGREE_BITS: usize = 13;

/// An internal proof for a segment execution along with its public values,
/// for proper connection with contiguous proofs.
#[derive(Clone, Debug, Deserialize, Serialize)]
#[serde(bound = "")]
pub struct ProofWithPublicValues<F, C, const D: usize>
where
    F: RichField + Extendable<D>,
    C: GenericConfig<D, F = F>,
    C::Hasher: AlgebraicHasher<F>,
{
    /// Public values of this transaction proof.
    pub public_values: PublicValues<F>,
    /// Underlying recursive proof.
    pub intern: ProofWithPublicInputs<F, C, D>,
}

#[derive(Clone)]
pub struct ProverOutputData<F, C, const D: usize>
where
    F: RichField + Extendable<D>,
    C: GenericConfig<D, F = F>,
    C::Hasher: AlgebraicHasher<F>,
{
    /// Flag indicating whether this represents an individual
    /// segment / batch or an aggregation of them.
    pub is_agg: bool,
    /// Flag indicating whether this represents a dummy run. This is specific to
    /// the segment aggregation logic.
    pub is_dummy: bool,
    /// The underlying recursive proof with its public values
    pub proof_with_pvs: ProofWithPublicValues<F, C, D>,
}

/// Contains all recursive circuits used in the system. For each STARK and each
/// initial `degree_bits`, this contains a chain of recursive circuits for
/// shrinking that STARK from `degree_bits` to a constant
/// `THRESHOLD_DEGREE_BITS`. It also contains a special root circuit
/// for combining each STARK's shrunk wrapper proof into a single proof.
#[derive(Eq, PartialEq, Debug)]
pub struct AllRecursiveCircuits<F, C, const D: usize>
where
    F: RichField + Extendable<D>,
    C: GenericConfig<D, F = F>,
    C::Hasher: AlgebraicHasher<F>,
{
    /// The EVM root circuit, which aggregates the (shrunk) per-table recursive
    /// proofs.
    pub root: RootCircuitData<F, C, D>,
    /// The segment aggregation circuit, which verifies that two segment proofs
    /// that can either be root or aggregation proofs.
    pub segment_aggregation: SegmentAggregationCircuitData<F, C, D>,
    /// The transaction batch aggregation circuit, which verifies the
    /// aggregation of two proofs that can either be a segment aggregation
    /// representing a batch of transactions or an aggregation of those
    /// batches.
    pub batch_aggregation: BatchAggregationCircuitData<F, C, D>,
    /// The block circuit, which verifies a transaction aggregation proof and an
    /// optional previous block proof.
    pub block: BlockCircuitData<F, C, D>,
    /// A single wrapping layer on top of a block proof for easy aggregation
    /// with additional block proofs from other chains.
    pub block_wrapper: BlockWrapperCircuitData<F, C, D>,
    /// The two-to-one block aggregation circuit, which verifies two unrelated
    /// block proofs.
    pub two_to_one_block: TwoToOneBlockCircuitData<F, C, D>,
    /// Holds chains of circuits for each table and for each initial
    /// `degree_bits`.
    pub by_table: [RecursiveCircuitsForTable<F, C, D>; NUM_TABLES],
    /// Dummy proofs of each table for the root circuit.
    pub table_dummy_proofs: [Option<ShrunkProofData<F, C, D>>; NUM_TABLES],
}

/// Data for the EVM root circuit, which is used to combine each STARK's shrunk
/// wrapper proof into a single proof.
#[derive(Eq, PartialEq, Debug)]
pub struct RootCircuitData<F, C, const D: usize>
where
    F: RichField + Extendable<D>,
    C: GenericConfig<D, F = F>,
{
    pub circuit: CircuitData<F, C, D>,
    proof_with_pis: [ProofWithPublicInputsTarget<D>; NUM_TABLES],
    /// For each table, various inner circuits may be used depending on the
    /// initial table size. This target holds the index of the circuit
    /// (within `final_circuits()`) that was used.
    index_verifier_data: [Target; NUM_TABLES],
    /// Public inputs containing public values.
    public_values: PublicValuesTarget,
    /// Public inputs used for cyclic verification. These aren't actually used
    /// for EVM root proofs; the circuit has them just to match the
    /// structure of aggregation proofs.
    cyclic_vk: VerifierCircuitTarget,
    /// We can skip verifying tables when they are not in use.
    table_in_use: [BoolTarget; NUM_TABLES],
}

impl<F, C, const D: usize> RootCircuitData<F, C, D>
where
    F: RichField + Extendable<D>,
    C: GenericConfig<D, F = F>,
{
    fn to_buffer(
        &self,
        buffer: &mut Vec<u8>,
        gate_serializer: &dyn GateSerializer<F, D>,
        generator_serializer: &dyn WitnessGeneratorSerializer<F, D>,
    ) -> IoResult<()> {
        buffer.write_circuit_data(&self.circuit, gate_serializer, generator_serializer)?;
        for proof in &self.proof_with_pis {
            buffer.write_target_proof_with_public_inputs(proof)?;
        }
        for index in self.index_verifier_data {
            buffer.write_target(index)?;
        }
        self.public_values.to_buffer(buffer)?;
        buffer.write_target_verifier_circuit(&self.cyclic_vk)?;
        for table_in_use in self.table_in_use {
            buffer.write_target_bool(table_in_use)?;
        }
        Ok(())
    }

    fn from_buffer(
        buffer: &mut Buffer,
        gate_serializer: &dyn GateSerializer<F, D>,
        generator_serializer: &dyn WitnessGeneratorSerializer<F, D>,
    ) -> IoResult<Self> {
        let circuit = buffer.read_circuit_data(gate_serializer, generator_serializer)?;
        let mut proof_with_pis = Vec::with_capacity(NUM_TABLES);
        for _ in 0..NUM_TABLES {
            proof_with_pis.push(buffer.read_target_proof_with_public_inputs()?);
        }
        let mut index_verifier_data = Vec::with_capacity(NUM_TABLES);
        for _ in 0..NUM_TABLES {
            index_verifier_data.push(buffer.read_target()?);
        }
        let public_values = PublicValuesTarget::from_buffer(buffer)?;
        let cyclic_vk = buffer.read_target_verifier_circuit()?;
        let mut table_in_use = Vec::with_capacity(NUM_TABLES);
        for _ in 0..NUM_TABLES {
            table_in_use.push(buffer.read_target_bool()?);
        }

        Ok(Self {
            circuit,
            proof_with_pis: proof_with_pis.try_into().unwrap(),
            index_verifier_data: index_verifier_data.try_into().unwrap(),
            public_values,
            cyclic_vk,
            table_in_use: table_in_use.try_into().unwrap(),
        })
    }
}

/// Data for the segment aggregation circuit, which is used to compress two
/// segment proofs into one. Each inner proof can be either an EVM root proof or
/// another segment aggregation proof.
#[derive(Eq, PartialEq, Debug)]
pub struct SegmentAggregationCircuitData<F, C, const D: usize>
where
    F: RichField + Extendable<D>,
    C: GenericConfig<D, F = F>,
{
    pub circuit: CircuitData<F, C, D>,
    lhs: AggregationChildTarget<D>,
    rhs: AggregationChildWithDummyTarget<D>,
    public_values: PublicValuesTarget,
    cyclic_vk: VerifierCircuitTarget,
}

impl<F, C, const D: usize> SegmentAggregationCircuitData<F, C, D>
where
    F: RichField + Extendable<D>,
    C: GenericConfig<D, F = F>,
{
    fn to_buffer(
        &self,
        buffer: &mut Vec<u8>,
        gate_serializer: &dyn GateSerializer<F, D>,
        generator_serializer: &dyn WitnessGeneratorSerializer<F, D>,
    ) -> IoResult<()> {
        buffer.write_circuit_data(&self.circuit, gate_serializer, generator_serializer)?;
        buffer.write_target_verifier_circuit(&self.cyclic_vk)?;
        self.public_values.to_buffer(buffer)?;
        self.lhs.to_buffer(buffer)?;
        self.rhs.to_buffer(buffer)?;
        Ok(())
    }

    fn from_buffer(
        buffer: &mut Buffer,
        gate_serializer: &dyn GateSerializer<F, D>,
        generator_serializer: &dyn WitnessGeneratorSerializer<F, D>,
    ) -> IoResult<Self> {
        let circuit = buffer.read_circuit_data(gate_serializer, generator_serializer)?;
        let cyclic_vk = buffer.read_target_verifier_circuit()?;
        let public_values = PublicValuesTarget::from_buffer(buffer)?;
        let lhs = AggregationChildTarget::from_buffer(buffer)?;
        let rhs = AggregationChildWithDummyTarget::from_buffer(buffer)?;
        Ok(Self {
            circuit,
            lhs,
            rhs,
            public_values,
            cyclic_vk,
        })
    }
}

#[derive(Eq, PartialEq, Debug)]
struct AggregationChildWithDummyTarget<const D: usize> {
    is_agg: BoolTarget,
    is_dummy: BoolTarget,
    agg_proof: ProofWithPublicInputsTarget<D>,
    real_proof: ProofWithPublicInputsTarget<D>,
}

impl<const D: usize> AggregationChildWithDummyTarget<D> {
    fn to_buffer(&self, buffer: &mut Vec<u8>) -> IoResult<()> {
        buffer.write_target_bool(self.is_agg)?;
        buffer.write_target_bool(self.is_dummy)?;
        buffer.write_target_proof_with_public_inputs(&self.agg_proof)?;
        buffer.write_target_proof_with_public_inputs(&self.real_proof)?;
        Ok(())
    }

    fn from_buffer(buffer: &mut Buffer) -> IoResult<Self> {
        let is_agg = buffer.read_target_bool()?;
        let is_dummy = buffer.read_target_bool()?;
        let agg_proof = buffer.read_target_proof_with_public_inputs()?;
        let real_proof = buffer.read_target_proof_with_public_inputs()?;
        Ok(Self {
            is_agg,
            is_dummy,
            agg_proof,
            real_proof,
        })
    }

    // `len_mem_cap` is the length of the Merkle
    // caps for `MemBefore` and `MemAfter`.
    fn public_values<F: RichField + Extendable<D>>(
        &self,
        builder: &mut CircuitBuilder<F, D>,
    ) -> PublicValuesTarget {
        let agg_pv = PublicValuesTarget::from_public_inputs(&self.agg_proof.public_inputs);
        let segment_pv = PublicValuesTarget::from_public_inputs(&self.real_proof.public_inputs);

        PublicValuesTarget::select(builder, self.is_agg, agg_pv, segment_pv)
    }
}

/// Data for the transaction aggregation circuit, which is used to compress two
/// proofs into one. Each inner proof can be either a segment aggregation proof
/// or another transaction aggregation proof.
#[derive(Eq, PartialEq, Debug)]
pub struct BatchAggregationCircuitData<F, C, const D: usize>
where
    F: RichField + Extendable<D>,
    C: GenericConfig<D, F = F>,
{
    pub circuit: CircuitData<F, C, D>,
    lhs: AggregationChildTarget<D>,
    rhs: AggregationChildTarget<D>,
    public_values: PublicValuesTarget,
    cyclic_vk: VerifierCircuitTarget,
}

impl<F, C, const D: usize> BatchAggregationCircuitData<F, C, D>
where
    F: RichField + Extendable<D>,
    C: GenericConfig<D, F = F>,
{
    fn to_buffer(
        &self,
        buffer: &mut Vec<u8>,
        gate_serializer: &dyn GateSerializer<F, D>,
        generator_serializer: &dyn WitnessGeneratorSerializer<F, D>,
    ) -> IoResult<()> {
        buffer.write_circuit_data(&self.circuit, gate_serializer, generator_serializer)?;
        buffer.write_target_verifier_circuit(&self.cyclic_vk)?;
        self.public_values.to_buffer(buffer)?;
        self.lhs.to_buffer(buffer)?;
        self.rhs.to_buffer(buffer)?;
        Ok(())
    }

    fn from_buffer(
        buffer: &mut Buffer,
        gate_serializer: &dyn GateSerializer<F, D>,
        generator_serializer: &dyn WitnessGeneratorSerializer<F, D>,
    ) -> IoResult<Self> {
        let circuit = buffer.read_circuit_data(gate_serializer, generator_serializer)?;
        let cyclic_vk = buffer.read_target_verifier_circuit()?;
        let public_values = PublicValuesTarget::from_buffer(buffer)?;
        let lhs = AggregationChildTarget::from_buffer(buffer)?;
        let rhs = AggregationChildTarget::from_buffer(buffer)?;
        Ok(Self {
            circuit,
            lhs,
            rhs,
            public_values,
            cyclic_vk,
        })
    }
}

#[derive(Eq, PartialEq, Debug)]
struct AggregationChildTarget<const D: usize> {
    is_agg: BoolTarget,
    agg_proof: ProofWithPublicInputsTarget<D>,
    base_proof: ProofWithPublicInputsTarget<D>,
}

impl<const D: usize> AggregationChildTarget<D> {
    fn to_buffer(&self, buffer: &mut Vec<u8>) -> IoResult<()> {
        buffer.write_target_bool(self.is_agg)?;
        buffer.write_target_proof_with_public_inputs(&self.agg_proof)?;
        buffer.write_target_proof_with_public_inputs(&self.base_proof)?;
        Ok(())
    }

    fn from_buffer(buffer: &mut Buffer) -> IoResult<Self> {
        let is_agg = buffer.read_target_bool()?;
        let agg_proof = buffer.read_target_proof_with_public_inputs()?;
        let base_proof = buffer.read_target_proof_with_public_inputs()?;
        Ok(Self {
            is_agg,
            agg_proof,
            base_proof,
        })
    }

    fn public_values<F: RichField + Extendable<D>>(
        &self,
        builder: &mut CircuitBuilder<F, D>,
    ) -> PublicValuesTarget {
        let agg_pv = PublicValuesTarget::from_public_inputs(&self.agg_proof.public_inputs);
        let base_pv = PublicValuesTarget::from_public_inputs(&self.base_proof.public_inputs);
        PublicValuesTarget::select(builder, self.is_agg, agg_pv, base_pv)
    }

    fn public_inputs<F: RichField + Extendable<D>>(
        &self,
        builder: &mut CircuitBuilder<F, D>,
    ) -> Vec<Target> {
        zip_eq(
            &self.agg_proof.public_inputs,
            &self.base_proof.public_inputs,
        )
        .map(|(&agg_pv, &base_pv)| builder.select(self.is_agg, agg_pv, base_pv))
        .collect()
    }
}

/// Data for the block circuit, which is used to generate a final block proof,
/// and compress it with an optional parent proof if present.
#[derive(Eq, PartialEq, Debug)]
pub struct BlockCircuitData<F, C, const D: usize>
where
    F: RichField + Extendable<D>,
    C: GenericConfig<D, F = F>,
{
    pub circuit: CircuitData<F, C, D>,
    has_parent_block: BoolTarget,
    parent_block_proof: ProofWithPublicInputsTarget<D>,
    agg_root_proof: ProofWithPublicInputsTarget<D>,
    public_values: PublicValuesTarget,
    cyclic_vk: VerifierCircuitTarget,
}

impl<F, C, const D: usize> BlockCircuitData<F, C, D>
where
    F: RichField + Extendable<D>,
    C: GenericConfig<D, F = F>,
{
    fn to_buffer(
        &self,
        buffer: &mut Vec<u8>,
        gate_serializer: &dyn GateSerializer<F, D>,
        generator_serializer: &dyn WitnessGeneratorSerializer<F, D>,
    ) -> IoResult<()> {
        buffer.write_circuit_data(&self.circuit, gate_serializer, generator_serializer)?;
        buffer.write_target_bool(self.has_parent_block)?;
        buffer.write_target_proof_with_public_inputs(&self.parent_block_proof)?;
        buffer.write_target_proof_with_public_inputs(&self.agg_root_proof)?;
        self.public_values.to_buffer(buffer)?;
        buffer.write_target_verifier_circuit(&self.cyclic_vk)?;
        Ok(())
    }

    fn from_buffer(
        buffer: &mut Buffer,
        gate_serializer: &dyn GateSerializer<F, D>,
        generator_serializer: &dyn WitnessGeneratorSerializer<F, D>,
    ) -> IoResult<Self> {
        let circuit = buffer.read_circuit_data(gate_serializer, generator_serializer)?;
        let has_parent_block = buffer.read_target_bool()?;
        let parent_block_proof = buffer.read_target_proof_with_public_inputs()?;
        let agg_root_proof = buffer.read_target_proof_with_public_inputs()?;
        let public_values = PublicValuesTarget::from_buffer(buffer)?;
        let cyclic_vk = buffer.read_target_verifier_circuit()?;
        Ok(Self {
            circuit,
            has_parent_block,
            parent_block_proof,
            agg_root_proof,
            public_values,
            cyclic_vk,
        })
    }
}

/// Data for the block wrapper circuit, which is used to generate a wrapped
/// final block proof and obfuscate the remaining private elements of a chain.
#[derive(Eq, PartialEq, Debug)]
pub struct BlockWrapperCircuitData<F, C, const D: usize>
where
    F: RichField + Extendable<D>,
    C: GenericConfig<D, F = F>,
{
    pub circuit: CircuitData<F, C, D>,
    parent_block_proof: ProofWithPublicInputsTarget<D>,
    public_values: FinalPublicValuesTarget,
    cyclic_vk: VerifierCircuitTarget,
}

impl<F, C, const D: usize> BlockWrapperCircuitData<F, C, D>
where
    F: RichField + Extendable<D>,
    C: GenericConfig<D, F = F>,
{
    fn to_buffer(
        &self,
        buffer: &mut Vec<u8>,
        gate_serializer: &dyn GateSerializer<F, D>,
        generator_serializer: &dyn WitnessGeneratorSerializer<F, D>,
    ) -> IoResult<()> {
        buffer.write_circuit_data(&self.circuit, gate_serializer, generator_serializer)?;
        buffer.write_target_proof_with_public_inputs(&self.parent_block_proof)?;
        buffer.write_target_verifier_circuit(&self.cyclic_vk)?;
        self.public_values.to_buffer(buffer)
    }

    fn from_buffer(
        buffer: &mut Buffer,
        gate_serializer: &dyn GateSerializer<F, D>,
        generator_serializer: &dyn WitnessGeneratorSerializer<F, D>,
    ) -> IoResult<Self> {
        let circuit = buffer.read_circuit_data(gate_serializer, generator_serializer)?;
        let parent_block_proof = buffer.read_target_proof_with_public_inputs()?;
        let cyclic_vk = buffer.read_target_verifier_circuit()?;
        let public_values = FinalPublicValuesTarget::from_buffer(buffer)?;

        Ok(Self {
            circuit,
            parent_block_proof,
            public_values,
            cyclic_vk,
        })
    }
}

/// Data for the two-to-one block circuit, which is used to generate a
/// proof of two unrelated proofs.
#[derive(Eq, PartialEq, Debug)]
pub struct TwoToOneBlockCircuitData<F, C, const D: usize>
where
    F: RichField + Extendable<D>,
    C: GenericConfig<D, F = F>,
{
    pub circuit: CircuitData<F, C, D>,
    lhs: AggregationChildTarget<D>,
    rhs: AggregationChildTarget<D>,
    cyclic_vk: VerifierCircuitTarget,
}

impl<F, C, const D: usize> TwoToOneBlockCircuitData<F, C, D>
where
    F: RichField + Extendable<D>,
    C: GenericConfig<D, F = F>,
{
    fn to_buffer(
        &self,
        buffer: &mut Vec<u8>,
        gate_serializer: &dyn GateSerializer<F, D>,
        generator_serializer: &dyn WitnessGeneratorSerializer<F, D>,
    ) -> IoResult<()> {
        buffer.write_circuit_data(&self.circuit, gate_serializer, generator_serializer)?;
        self.lhs.to_buffer(buffer)?;
        self.rhs.to_buffer(buffer)?;
        buffer.write_target_verifier_circuit(&self.cyclic_vk)?;
        Ok(())
    }

    fn from_buffer(
        buffer: &mut Buffer,
        gate_serializer: &dyn GateSerializer<F, D>,
        generator_serializer: &dyn WitnessGeneratorSerializer<F, D>,
    ) -> IoResult<Self> {
        let circuit = buffer.read_circuit_data(gate_serializer, generator_serializer)?;
        let lhs = AggregationChildTarget::from_buffer(buffer)?;
        let rhs = AggregationChildTarget::from_buffer(buffer)?;
        let cyclic_vk = buffer.read_target_verifier_circuit()?;
        Ok(Self {
            circuit,
            lhs,
            rhs,
            cyclic_vk,
        })
    }
}

/// A struct that encapsulates both the init degree and the shrunk proof.
#[derive(Eq, PartialEq, Debug)]
pub struct ShrunkProofData<F: RichField + Extendable<D>, C: GenericConfig<D, F = F>, const D: usize>
{
    /// The [`CommonCircuitData`] of the last shrinking circuit.
    pub common_circuit_data: CommonCircuitData<F, D>,

    /// The proof after applying shrinking recursion.
    pub proof: ProofWithPublicInputs<F, C, D>,
}

impl<F: RichField + Extendable<D>, C: GenericConfig<D, F = F>, const D: usize>
    ShrunkProofData<F, C, D>
{
    fn to_buffer(
        &self,
        buffer: &mut Vec<u8>,
        gate_serializer: &dyn GateSerializer<F, D>,
    ) -> IoResult<()> {
        buffer.write_common_circuit_data(&self.common_circuit_data, gate_serializer)?;
        buffer.write_proof_with_public_inputs(&self.proof)?;
        Ok(())
    }

    fn from_buffer(
        buffer: &mut Buffer,
        gate_serializer: &dyn GateSerializer<F, D>,
    ) -> IoResult<Self> {
        let common_circuit_data = buffer.read_common_circuit_data(gate_serializer)?;
        let proof = buffer.read_proof_with_public_inputs(&common_circuit_data)?;
        Ok(Self {
            common_circuit_data,
            proof,
        })
    }
}

impl<F, C, const D: usize> AllRecursiveCircuits<F, C, D>
where
    F: RichField + Extendable<D>,
    C: GenericConfig<D, F = F> + 'static,
    C::Hasher: AlgebraicHasher<F>,
{
    /// Serializes all these preprocessed circuits into a sequence of bytes.
    ///
    /// # Arguments
    ///
    /// - `skip_tables`: a boolean indicating whether to serialize only the
    ///   upper circuits or the entire prover state, including recursive
    ///   circuits to shrink STARK proofs.
    /// - `gate_serializer`: a custom gate serializer needed to serialize
    ///   recursive circuits common data.
    /// - `generator_serializer`: a custom generator serializer needed to
    ///   serialize recursive circuits proving data.
    pub fn to_bytes(
        &self,
        skip_tables: bool,
        gate_serializer: &dyn GateSerializer<F, D>,
        generator_serializer: &dyn WitnessGeneratorSerializer<F, D>,
    ) -> IoResult<Vec<u8>> {
        // TODO: would be better to initialize it dynamically based on the supported max
        // degree.
        let mut buffer = Vec::with_capacity(1 << 34);
        self.root
            .to_buffer(&mut buffer, gate_serializer, generator_serializer)?;
        self.segment_aggregation
            .to_buffer(&mut buffer, gate_serializer, generator_serializer)?;
        self.batch_aggregation
            .to_buffer(&mut buffer, gate_serializer, generator_serializer)?;
        self.block
            .to_buffer(&mut buffer, gate_serializer, generator_serializer)?;
        self.block_wrapper
            .to_buffer(&mut buffer, gate_serializer, generator_serializer)?;
        self.two_to_one_block
            .to_buffer(&mut buffer, gate_serializer, generator_serializer)?;
        if !skip_tables {
            for table in &self.by_table {
                table.to_buffer(&mut buffer, gate_serializer, generator_serializer)?;
            }
        }
        for table in &self.table_dummy_proofs {
            match table {
                Some(dummy_proof_data) => {
                    buffer.write_bool(true)?;
                    dummy_proof_data.to_buffer(&mut buffer, gate_serializer)?
                }
                None => buffer.write_bool(false)?,
            }
        }
        Ok(buffer)
    }

    /// Deserializes a sequence of bytes into an entire prover state containing
    /// all recursive circuits.
    ///
    /// # Arguments
    ///
    /// - `bytes`: a slice of bytes to deserialize this prover state from.
    /// - `skip_tables`: a boolean indicating whether to deserialize only the
    ///   upper circuits or the entire prover state, including recursive
    ///   circuits to shrink STARK proofs.
    /// - `gate_serializer`: a custom gate serializer needed to serialize
    ///   recursive circuits common data.
    /// - `generator_serializer`: a custom generator serializer needed to
    ///   serialize recursive circuits proving data.
    pub fn from_bytes(
        bytes: &[u8],
        skip_tables: bool,
        gate_serializer: &dyn GateSerializer<F, D>,
        generator_serializer: &dyn WitnessGeneratorSerializer<F, D>,
    ) -> IoResult<Self> {
        let mut buffer = Buffer::new(bytes);
        let root =
            RootCircuitData::from_buffer(&mut buffer, gate_serializer, generator_serializer)?;
        let segment_aggregation = SegmentAggregationCircuitData::from_buffer(
            &mut buffer,
            gate_serializer,
            generator_serializer,
        )?;
        let batch_aggregation = BatchAggregationCircuitData::from_buffer(
            &mut buffer,
            gate_serializer,
            generator_serializer,
        )?;
        let block =
            BlockCircuitData::from_buffer(&mut buffer, gate_serializer, generator_serializer)?;
        let block_wrapper = BlockWrapperCircuitData::from_buffer(
            &mut buffer,
            gate_serializer,
            generator_serializer,
        )?;
        let two_to_one_block = TwoToOneBlockCircuitData::from_buffer(
            &mut buffer,
            gate_serializer,
            generator_serializer,
        )?;

        let by_table = match skip_tables {
            true => (0..NUM_TABLES)
                .map(|_| RecursiveCircuitsForTable {
                    by_stark_size: BTreeMap::default(),
                })
                .collect_vec()
                .try_into()
                .unwrap(),
            false => {
                // Tricky use of MaybeUninit to remove the need for implementing Debug
                // for all underlying types, necessary to convert a by_table Vec to an array.
                let mut by_table: [MaybeUninit<RecursiveCircuitsForTable<F, C, D>>; NUM_TABLES] =
                    unsafe { MaybeUninit::uninit().assume_init() };
                for table in &mut by_table[..] {
                    let value = RecursiveCircuitsForTable::from_buffer(
                        &mut buffer,
                        gate_serializer,
                        generator_serializer,
                    )?;
                    *table = MaybeUninit::new(value);
                }
                unsafe {
                    mem::transmute::<
                        [std::mem::MaybeUninit<RecursiveCircuitsForTable<F, C, D>>; NUM_TABLES],
                        [RecursiveCircuitsForTable<F, C, D>; NUM_TABLES],
                    >(by_table)
                }
            }
        };

        let table_dummy_proofs = core::array::from_fn(|_| {
            if buffer.read_bool().ok()? {
                Some(ShrunkProofData::from_buffer(&mut buffer, gate_serializer).ok()?)
            } else {
                None
            }
        });

        Ok(Self {
            root,
            segment_aggregation,
            batch_aggregation,
            block,
            block_wrapper,
            two_to_one_block,
            by_table,
            table_dummy_proofs,
        })
    }

    /// Preprocess all recursive circuits used by the system.
    ///
    /// # Arguments
    ///
    /// - `all_stark`: a structure defining the logic of all STARK modules and
    ///   their associated cross-table lookups.
    /// - `degree_bits_ranges`: the logarithmic ranges to be supported for the
    ///   recursive tables.
    ///
    /// Transactions may yield arbitrary trace lengths for each STARK module
    /// (within some bounds), unknown prior generating the witness to create
    /// a proof. Thus, for each STARK module, we construct a map from
    /// `2^{degree_bits} = length` to a chain of shrinking recursion circuits,
    /// starting from that length, for each `degree_bits` in the range specified
    /// for this STARK module. Specifying a wide enough range allows a
    /// prover to cover all possible scenarios.
    /// - `stark_config`: the configuration to be used for the STARK prover. It
    ///   will usually be a fast one yielding large proofs.
    pub fn new(
        all_stark: &AllStark<F, D>,
        degree_bits_ranges: &[Range<usize>; NUM_TABLES],
        stark_config: &StarkConfig,
        shrinking_circuit_config: Option<&CircuitConfig>,
        recursion_circuit_config: Option<&CircuitConfig>,
        threshold_degree_bits: Option<usize>,
    ) -> Self {
        // Sanity check on the provided config
        assert_eq!(DEFAULT_CAP_LEN, 1 << stark_config.fri_config.cap_height);

        let shrinking_config = shrinking_config();
        let shrinking_circuit_config = shrinking_circuit_config.unwrap_or(&shrinking_config);
        let circuit_config = CircuitConfig::standard_recursion_config();
        let recursion_circuit_config = recursion_circuit_config.unwrap_or(&circuit_config);
        let threshold_degree_bits = threshold_degree_bits.unwrap_or(THRESHOLD_DEGREE_BITS);

        macro_rules! create_recursive_circuit {
            ($table_enum:expr, $stark_field:ident) => {
                RecursiveCircuitsForTable::new(
                    $table_enum,
                    &all_stark.$stark_field,
                    degree_bits_ranges[*$table_enum].clone(),
                    &all_stark.cross_table_lookups,
                    stark_config,
                    shrinking_circuit_config,
                    threshold_degree_bits,
                )
            };
        }

        let arithmetic = create_recursive_circuit!(Table::Arithmetic, arithmetic_stark);
        let byte_packing = create_recursive_circuit!(Table::BytePacking, byte_packing_stark);
        let cpu = create_recursive_circuit!(Table::Cpu, cpu_stark);
        let keccak = create_recursive_circuit!(Table::Keccak, keccak_stark);
        let keccak_sponge = create_recursive_circuit!(Table::KeccakSponge, keccak_sponge_stark);
        let logic = create_recursive_circuit!(Table::Logic, logic_stark);
        let memory = create_recursive_circuit!(Table::Memory, memory_stark);
        let mem_before = create_recursive_circuit!(Table::MemBefore, mem_before_stark);
        let mem_after = create_recursive_circuit!(Table::MemAfter, mem_after_stark);

        #[cfg(feature = "cdk_erigon")]
        let poseidon = create_recursive_circuit!(Table::Poseidon, poseidon_stark);

        let by_table = [
            arithmetic,
            byte_packing,
            cpu,
            keccak,
            keccak_sponge,
            logic,
            memory,
            mem_before,
            mem_after,
            #[cfg(feature = "cdk_erigon")]
            poseidon,
        ];

        let root = Self::create_segment_circuit(&by_table, stark_config, recursion_circuit_config);
        let segment_aggregation = Self::create_segment_aggregation_circuit(&root);
        let batch_aggregation =
            Self::create_batch_aggregation_circuit(&segment_aggregation, stark_config);
        let block = Self::create_block_circuit(&batch_aggregation);
        let block_wrapper = Self::create_block_wrapper_circuit(&block);
        let two_to_one_block = Self::create_two_to_one_block_circuit(&block_wrapper);

        let table_dummy_proofs = core::array::from_fn(|i| {
            if OPTIONAL_TABLE_INDICES.contains(&i) {
                let init_degree = degree_bits_ranges[i].start;
                let chain = by_table[i]
                    .by_stark_size
                    .get(&init_degree)
                    .expect("Unable to get the shrinking circuits");
                let common_circuit_data = chain
                    .shrinking_wrappers
                    .last()
                    .map(|wrapper| &wrapper.circuit.common)
                    .unwrap_or(&chain.initial_wrapper.circuit.common);
                let dummy_circuit: CircuitData<F, C, D> = dummy_circuit(common_circuit_data);
                let dummy_pis = HashMap::new();
                let proof = dummy_proof(&dummy_circuit, dummy_pis)
                    .expect("Unable to generate dummy proofs");
                Some(ShrunkProofData {
                    common_circuit_data: common_circuit_data.clone(),
                    proof,
                })
            } else {
                None
            }
        });

        Self {
            root,
            segment_aggregation,
            batch_aggregation,
            block,
            block_wrapper,
            two_to_one_block,
            by_table,
            table_dummy_proofs,
        }
    }

    /// Outputs the `VerifierCircuitData` needed to verify any block proof
    /// generated by an honest prover.
    /// While the [`AllRecursiveCircuits`] prover state can also verify proofs,
    /// verifiers only need a fraction of the state to verify proofs. This
    /// allows much less powerful entities to behave as verifiers, by only
    /// loading the necessary data to verify block proofs.
    ///
    /// # Usage
    ///
    /// ```ignore
    /// let prover_state = AllRecursiveCircuits { ... };
    /// let verifier_state = prover_state.final_verifier_data();
    ///
    /// // Verify a provided block proof
    /// assert!(verifier_state.verify(&block_proof).is_ok());
    /// ```
    pub fn final_verifier_data(&self) -> VerifierCircuitData<F, C, D> {
        self.block.circuit.verifier_data()
    }

    fn create_segment_circuit(
        by_table: &[RecursiveCircuitsForTable<F, C, D>; NUM_TABLES],
        stark_config: &StarkConfig,
        circuit_config: &CircuitConfig,
    ) -> RootCircuitData<F, C, D> {
        let inner_common_data: [_; NUM_TABLES] =
            core::array::from_fn(|i| &by_table[i].final_circuits()[0].common);

        let mut builder = CircuitBuilder::new(circuit_config.clone());

        let table_in_use: [BoolTarget; NUM_TABLES] =
            core::array::from_fn(|_| builder.add_virtual_bool_target_safe());
        let table_not_in_use: [BoolTarget; NUM_TABLES] =
            core::array::from_fn(|i| builder.not(table_in_use[i]));
        let public_values = add_virtual_public_values_public_input(&mut builder);

        let recursive_proofs =
            core::array::from_fn(|i| builder.add_virtual_proof_with_pis(inner_common_data[i]));
        let pis: [_; NUM_TABLES] = core::array::from_fn(|i| {
            PublicInputs::<Target, <C::Hasher as AlgebraicHasher<F>>::AlgebraicPermutation>::from_vec(
                &recursive_proofs[i].public_inputs,
                stark_config,
            )
        });
        let index_verifier_data = core::array::from_fn(|_i| builder.add_virtual_target());

        let mut challenger = RecursiveChallenger::<F, C::Hasher, D>::new(&mut builder);
        for pi in &pis {
            for h in &pi.trace_cap {
                challenger.observe_elements(h);
            }
        }

        for (i, table) in table_in_use.iter().enumerate() {
            if !OPTIONAL_TABLE_INDICES.contains(&i) {
                builder.assert_one(table.target);
            }
        }

        // Ensures that the trace cap is set to 0 when skipping Keccak tables.
        for i in OPTIONAL_TABLE_INDICES {
            for h in &pis[i].trace_cap {
                for t in h {
                    let trace_cap_check = builder.mul(table_not_in_use[i].target, *t);
                    builder.assert_zero(trace_cap_check);
                }
            }
        }

        observe_public_values_target::<F, C, D>(&mut challenger, &public_values);

        let ctl_challenges = get_grand_product_challenge_set_target(
            &mut builder,
            &mut challenger,
            stark_config.num_challenges,
        );
        // Check that the correct CTL challenges are used in every proof.
        for (i, pi) in pis.iter().enumerate() {
            for j in 0..stark_config.num_challenges {
                if OPTIONAL_TABLE_INDICES.contains(&i) {
                    // Ensures that the correct CTL challenges are used when an optional table
                    // is in use.
                    builder.conditional_assert_eq(
                        table_in_use[i].target,
                        ctl_challenges.challenges[j].beta,
                        pi.ctl_challenges.challenges[j].beta,
                    );
                    builder.conditional_assert_eq(
                        table_in_use[i].target,
                        ctl_challenges.challenges[j].gamma,
                        pi.ctl_challenges.challenges[j].gamma,
                    );
                } else {
                    builder.connect(
                        ctl_challenges.challenges[j].beta,
                        pi.ctl_challenges.challenges[j].beta,
                    );
                    builder.connect(
                        ctl_challenges.challenges[j].gamma,
                        pi.ctl_challenges.challenges[j].gamma,
                    );
                }
            }
        }

        let state = challenger.compact(&mut builder);
        for (&before, &s) in zip_eq(state.as_ref(), pis[0].challenger_state_before.as_ref()) {
            builder.connect(before, s);
        }
        // Check that the challenger state is consistent between proofs.
        let mut prev_state = pis[0].challenger_state_after.as_ref().to_vec();
        let state_len = prev_state.len();
        for i in 1..NUM_TABLES {
            let current_state_before = pis[i].challenger_state_before.as_ref();
            let current_state_after = pis[i].challenger_state_after.as_ref();
            for j in 0..state_len {
                if OPTIONAL_TABLE_INDICES.contains(&i) {
                    // Ensure the challenger state:
                    // 1) prev == current_before when using this table
                    builder.conditional_assert_eq(
                        table_in_use[i].target,
                        prev_state[j],
                        current_state_before[j],
                    );
                    // 2) Update prev <- current_after when using this table
                    // 3) Keep prev <- prev when skipping this table
                    prev_state[j] =
                        builder.select(table_in_use[i], current_state_after[j], prev_state[j]);
                } else {
                    builder.connect(prev_state[j], current_state_before[j]);
                    prev_state[j] = current_state_after[j];
                }
            }
        }

        // Extra sums to add to the looked last value.
        // Only necessary for the Memory values.
        let mut extra_looking_sums = HashMap::from_iter(
            (0..NUM_CTLS).map(|i| (i, vec![builder.zero(); stark_config.num_challenges])),
        );

        // Memory
        extra_looking_sums.insert(
            MEMORY_CTL_IDX,
            (0..stark_config.num_challenges)
                .map(|c| {
                    get_memory_extra_looking_sum_circuit(
                        &mut builder,
                        &public_values,
                        ctl_challenges.challenges[c],
                    )
                })
                .collect_vec(),
        );

        // Ensure that when a table is skipped, the table's ctl_zs_first are all zeros.
        for &i in OPTIONAL_TABLE_INDICES.iter() {
            for &t in pis[i].ctl_zs_first.iter() {
                let ctl_check = builder.mul(table_not_in_use[i].target, t);
                builder.assert_zero(ctl_check);
            }
        }

        // Verify the CTL checks.
        verify_cross_table_lookups_circuit::<F, D, NUM_TABLES>(
            &mut builder,
            all_cross_table_lookups(),
            pis.map(|p| p.ctl_zs_first),
            &extra_looking_sums,
            stark_config,
        );

        for (i, table_circuits) in by_table.iter().enumerate() {
            let final_circuits = table_circuits.final_circuits();
            for final_circuit in &final_circuits {
                assert_eq!(
                    &final_circuit.common, inner_common_data[i],
                    "common_data mismatch"
                );
            }
            let mut possible_vks = final_circuits
                .into_iter()
                .map(|c| builder.constant_verifier_data(&c.verifier_only))
                .collect_vec();
            // random_access_verifier_data expects a vector whose length is a power of two.
            // To satisfy this, we will just add some duplicates of the first VK.
            while !possible_vks.len().is_power_of_two() {
                possible_vks.push(possible_vks[0].clone());
            }
            let inner_verifier_data =
                builder.random_access_verifier_data(index_verifier_data[i], possible_vks);

            if OPTIONAL_TABLE_INDICES.contains(&i) {
                builder
                    .conditionally_verify_proof_or_dummy::<C>(
                        table_in_use[i],
                        &recursive_proofs[i],
                        &inner_verifier_data,
                        inner_common_data[i],
                    )
                    .expect("Unable conditionally verify Keccak proofs in the root circuit");
            } else {
                builder.verify_proof::<C>(
                    &recursive_proofs[i],
                    &inner_verifier_data,
                    inner_common_data[i],
                );
            }
        }

        let merkle_before =
            MemCapTarget::from_public_inputs(&recursive_proofs[*Table::MemBefore].public_inputs);
        let merkle_after =
            MemCapTarget::from_public_inputs(&recursive_proofs[*Table::MemAfter].public_inputs);
        // Connect Memory before and after the execution with
        // the public values.
        MemCapTarget::connect(
            &mut builder,
            public_values.mem_before.clone(),
            merkle_before,
        );
        MemCapTarget::connect(&mut builder, public_values.mem_after.clone(), merkle_after);
        // We want EVM root proofs to have the exact same structure as aggregation
        // proofs, so we add public inputs for cyclic verification, even though
        // they'll be ignored.
        let cyclic_vk = builder.add_verifier_data_public_inputs();

        builder.add_gate(
            ConstantGate::new(inner_common_data[0].config.num_constants),
            vec![],
        );

        RootCircuitData {
            circuit: builder.build::<C>(),
            proof_with_pis: recursive_proofs,
            index_verifier_data,
            public_values,
            cyclic_vk,
            table_in_use,
        }
    }

    fn create_segment_aggregation_circuit(
        root: &RootCircuitData<F, C, D>,
    ) -> SegmentAggregationCircuitData<F, C, D> {
        let mut builder = CircuitBuilder::<F, D>::new(root.circuit.common.config.clone());
        let public_values = add_virtual_public_values_public_input(&mut builder);
        let cyclic_vk = builder.add_verifier_data_public_inputs();

        // The right hand side child might be dummy.
        let lhs_segment = Self::add_segment_agg_child(&mut builder, root);
        let rhs_segment = Self::add_segment_agg_child_with_dummy(
            &mut builder,
            root,
            lhs_segment.base_proof.clone(),
        );

        let lhs_pv = lhs_segment.public_values(&mut builder);
        let rhs_pv = rhs_segment.public_values(&mut builder);

        let is_dummy = rhs_segment.is_dummy;
        let one = builder.one();
        let is_not_dummy = builder.sub(one, is_dummy.target);
        let is_not_dummy = BoolTarget::new_unsafe(is_not_dummy);

        // Always connect the lhs to the aggregation public values.
        TrieRootsTarget::connect(
            &mut builder,
            public_values.trie_roots_before,
            lhs_pv.trie_roots_before,
        );
        TrieRootsTarget::connect(
            &mut builder,
            public_values.trie_roots_after,
            lhs_pv.trie_roots_after,
        );
        BlockMetadataTarget::connect(
            &mut builder,
            public_values.block_metadata,
            lhs_pv.block_metadata,
        );
        BlockHashesTarget::connect(
            &mut builder,
            public_values.block_hashes,
            lhs_pv.block_hashes,
        );
        ExtraBlockDataTarget::connect(
            &mut builder,
            public_values.extra_block_data,
            lhs_pv.extra_block_data,
        );
        RegistersDataTarget::connect(
            &mut builder,
            public_values.registers_before.clone(),
            lhs_pv.registers_before.clone(),
        );
        MemCapTarget::connect(
            &mut builder,
            public_values.mem_before.clone(),
            lhs_pv.mem_before.clone(),
        );

        // If the rhs is a real proof, all the block metadata must be the same for both
        // segments. It is also the case for the extra block data.
        TrieRootsTarget::conditional_assert_eq(
            &mut builder,
            is_not_dummy,
            public_values.trie_roots_before,
            rhs_pv.trie_roots_before,
        );
        TrieRootsTarget::conditional_assert_eq(
            &mut builder,
            is_not_dummy,
            public_values.trie_roots_after,
            rhs_pv.trie_roots_after,
        );

        // Connect the burn address targets.
        #[cfg(feature = "cdk_erigon")]
        {
            BurnAddrTarget::conditional_assert_eq(
                &mut builder,
                is_not_dummy,
                lhs_pv.burn_addr,
                rhs_pv.burn_addr.clone(),
            );
            BurnAddrTarget::conditional_assert_eq(
                &mut builder,
                is_not_dummy,
                public_values.burn_addr.clone(),
                rhs_pv.burn_addr,
            );
        }

        BlockMetadataTarget::conditional_assert_eq(
            &mut builder,
            is_not_dummy,
            public_values.block_metadata,
            rhs_pv.block_metadata,
        );
        BlockHashesTarget::conditional_assert_eq(
            &mut builder,
            is_not_dummy,
            public_values.block_hashes,
            rhs_pv.block_hashes,
        );
        ExtraBlockDataTarget::conditional_assert_eq(
            &mut builder,
            is_not_dummy,
            public_values.extra_block_data,
            rhs_pv.extra_block_data,
        );

        // If the rhs is a real proof: Connect registers and merkle caps between
        // segments.
        RegistersDataTarget::conditional_assert_eq(
            &mut builder,
            is_not_dummy,
            public_values.registers_after.clone(),
            rhs_pv.registers_after.clone(),
        );
        RegistersDataTarget::conditional_assert_eq(
            &mut builder,
            is_not_dummy,
            lhs_pv.registers_after.clone(),
            rhs_pv.registers_before.clone(),
        );
        MemCapTarget::conditional_assert_eq(
            &mut builder,
            is_not_dummy,
            public_values.mem_after.clone(),
            rhs_pv.mem_after.clone(),
        );
        MemCapTarget::conditional_assert_eq(
            &mut builder,
            is_not_dummy,
            lhs_pv.mem_after.clone(),
            rhs_pv.mem_before.clone(),
        );

        // If the rhs is a dummy, then the lhs must be a segment.
        let constr = builder.mul(is_dummy.target, lhs_segment.is_agg.target);
        builder.assert_zero(constr);

        // If the rhs is a dummy, then the aggregation PVs are equal to the lhs PVs.
        MemCapTarget::conditional_assert_eq(
            &mut builder,
            is_dummy,
            public_values.mem_after.clone(),
            lhs_pv.mem_after,
        );
        RegistersDataTarget::conditional_assert_eq(
            &mut builder,
            is_dummy,
            public_values.registers_after.clone(),
            lhs_pv.registers_after,
        );

        // Pad to match the root circuit's degree.
        while log2_ceil(builder.num_gates()) < root.circuit.common.degree_bits() {
            builder.add_gate(NoopGate, vec![]);
        }

        let circuit = builder.build::<C>();
        SegmentAggregationCircuitData {
            circuit,
            lhs: lhs_segment,
            rhs: rhs_segment,
            public_values,
            cyclic_vk,
        }
    }

    fn create_batch_aggregation_circuit(
        agg: &SegmentAggregationCircuitData<F, C, D>,
        stark_config: &StarkConfig,
    ) -> BatchAggregationCircuitData<F, C, D> {
        // Create a circuit for the aggregation of two transactions.

        let mut builder = CircuitBuilder::<F, D>::new(agg.circuit.common.config.clone());
        let public_values = add_virtual_public_values_public_input(&mut builder);
        let cyclic_vk = builder.add_verifier_data_public_inputs();

        let lhs_batch_proof = Self::add_batch_agg_child(&mut builder, agg);
        let rhs_batch_proof = Self::add_batch_agg_child(&mut builder, agg);

        let lhs_pv = lhs_batch_proof.public_values(&mut builder);
        let rhs_pv = rhs_batch_proof.public_values(&mut builder);

        // Connect all block hash values
        BlockHashesTarget::connect(
            &mut builder,
            public_values.block_hashes,
            rhs_pv.block_hashes,
        );
        BlockHashesTarget::connect(
            &mut builder,
            public_values.block_hashes,
            lhs_pv.block_hashes,
        );
        // Connect all block metadata values.
        BlockMetadataTarget::connect(
            &mut builder,
            public_values.block_metadata,
            rhs_pv.block_metadata,
        );
        BlockMetadataTarget::connect(
            &mut builder,
            public_values.block_metadata,
            lhs_pv.block_metadata,
        );
        // Connect aggregation `trie_roots_after` with rhs `trie_roots_after`.
        TrieRootsTarget::connect(
            &mut builder,
            public_values.trie_roots_after,
            rhs_pv.trie_roots_after,
        );
        // Connect lhs `trie_roots_after` with rhs `trie_roots_before`.
        TrieRootsTarget::connect(
            &mut builder,
            lhs_pv.trie_roots_after,
            rhs_pv.trie_roots_before,
        );
        // Connect lhs `trie_roots_before` with public values `trie_roots_before`.
        TrieRootsTarget::connect(
            &mut builder,
            public_values.trie_roots_before,
            lhs_pv.trie_roots_before,
        );

        // Connect the burn address targets.
        #[cfg(feature = "cdk_erigon")]
        {
            BurnAddrTarget::connect(
                &mut builder,
                lhs_pv.burn_addr.clone(),
                rhs_pv.burn_addr.clone(),
            );
            BurnAddrTarget::connect(
                &mut builder,
                public_values.burn_addr.clone(),
                rhs_pv.burn_addr.clone(),
            );
        }

        Self::connect_extra_public_values(
            &mut builder,
            &public_values.extra_block_data,
            &lhs_pv.extra_block_data,
            &rhs_pv.extra_block_data,
        );

        // We check the registers before and after for the current aggregation.
        RegistersDataTarget::connect(
            &mut builder,
            public_values.registers_after.clone(),
            rhs_pv.registers_after.clone(),
        );

        RegistersDataTarget::connect(
            &mut builder,
            public_values.registers_before.clone(),
            lhs_pv.registers_before.clone(),
        );

        // Check the initial and final register values.
        Self::connect_initial_final_segment(&mut builder, &rhs_pv);
        Self::connect_initial_final_segment(&mut builder, &lhs_pv);

        // Check the initial `MemBefore` `MerkleCap` value.
        Self::check_init_merkle_cap(&mut builder, &rhs_pv, stark_config);
        Self::check_init_merkle_cap(&mut builder, &lhs_pv, stark_config);

        while log2_ceil(builder.num_gates()) < agg.circuit.common.degree_bits() {
            builder.add_gate(NoopGate, vec![]);
        }

        let circuit = builder.build::<C>();
        BatchAggregationCircuitData {
            circuit,
            lhs: lhs_batch_proof,
            rhs: rhs_batch_proof,
            public_values,
            cyclic_vk,
        }
    }

    /// Extend a circuit to verify one of two proofs.
    ///
    /// # Arguments
    ///
    /// - `builder`: The circuit builder object.
    /// - `base_circuit`: Circuit data describing the circuit of the base proof.
    ///
    /// # Outputs
    ///
    /// Returns a [`TwoToOneBlockChildTarget<D>`] object.
    fn add_agg_child(
        builder: &mut CircuitBuilder<F, D>,
        base_circuit: &CircuitData<F, C, D>,
    ) -> AggregationChildTarget<D> {
        let common = &base_circuit.common;
        let base_vk = builder.constant_verifier_data(&base_circuit.verifier_only);
        let is_agg = builder.add_virtual_bool_target_safe();
        let agg_proof = builder.add_virtual_proof_with_pis(common);
        let base_proof = builder.add_virtual_proof_with_pis(common);
        builder
            .conditionally_verify_cyclic_proof::<C>(
                is_agg,
                &agg_proof,
                &base_proof,
                &base_vk,
                common,
            )
            .expect("Failed to build cyclic recursion circuit");
        AggregationChildTarget {
            is_agg,
            agg_proof,
            base_proof,
        }
    }

    fn check_init_merkle_cap(
        builder: &mut CircuitBuilder<F, D>,
        x: &PublicValuesTarget,
        stark_config: &StarkConfig,
    ) where
        F: RichField + Extendable<D>,
    {
        let cap = initial_memory_merkle_cap::<F, C, D>(
            stark_config.fri_config.rate_bits,
            stark_config.fri_config.cap_height,
        );

        let init_cap_target = MemCapTarget {
            mem_cap: MerkleCapTarget(
                cap.0
                    .iter()
                    .map(|&h| builder.constant_hash(h))
                    .collect::<Vec<_>>(),
            ),
        };

        MemCapTarget::connect(builder, x.mem_before.clone(), init_cap_target);
    }

    fn connect_initial_final_segment(builder: &mut CircuitBuilder<F, D>, x: &PublicValuesTarget)
    where
        F: RichField + Extendable<D>,
    {
        builder.assert_zero(x.registers_before.stack_len);
        builder.assert_zero(x.registers_after.stack_len);
        builder.assert_zero(x.registers_before.context);
        builder.assert_zero(x.registers_after.context);
        builder.assert_zero(x.registers_before.gas_used);
        builder.assert_one(x.registers_before.is_kernel);
        builder.assert_one(x.registers_after.is_kernel);

        let halt_label = builder.constant(F::from_canonical_usize(KERNEL.global_labels["halt"]));
        builder.connect(x.registers_after.program_counter, halt_label);

        let main_label = builder.constant(F::from_canonical_usize(KERNEL.global_labels["main"]));
        builder.connect(x.registers_before.program_counter, main_label);
    }

    fn create_block_circuit(
        agg: &BatchAggregationCircuitData<F, C, D>,
    ) -> BlockCircuitData<F, C, D> {
        let expected_common_data = agg.circuit.common.clone();

        let mut builder = CircuitBuilder::<F, D>::new(agg.circuit.common.config.clone());
        let public_values = add_virtual_public_values_public_input(&mut builder);
        let has_parent_block = builder.add_virtual_bool_target_safe();
        let parent_block_proof = builder.add_virtual_proof_with_pis(&expected_common_data);
        let agg_root_proof = builder.add_virtual_proof_with_pis(&agg.circuit.common);

        let parent_pv = PublicValuesTarget::from_public_inputs(&parent_block_proof.public_inputs);
        let agg_pv = PublicValuesTarget::from_public_inputs(&agg_root_proof.public_inputs);

        // Connect block `trie_roots_before` with parent_pv `trie_roots_before`.
        TrieRootsTarget::connect(
            &mut builder,
            public_values.trie_roots_before,
            parent_pv.trie_roots_before,
        );
        // Connect the rest of block `public_values` with agg_pv.
        TrieRootsTarget::connect(
            &mut builder,
            public_values.trie_roots_after,
            agg_pv.trie_roots_after,
        );
        BlockMetadataTarget::connect(
            &mut builder,
            public_values.block_metadata,
            agg_pv.block_metadata,
        );
        BlockHashesTarget::connect(
            &mut builder,
            public_values.block_hashes,
            agg_pv.block_hashes,
        );
        ExtraBlockDataTarget::connect(
            &mut builder,
            public_values.extra_block_data,
            agg_pv.extra_block_data,
        );

        // Check that the paent block's timestamp is less than the current block's.
        Self::check_block_timestamp(
            &mut builder,
            parent_pv.block_metadata.block_timestamp,
            agg_pv.block_metadata.block_timestamp,
        );

        // Connect the burn address targets.
        #[cfg(feature = "cdk_erigon")]
        {
            BurnAddrTarget::connect(
                &mut builder,
                parent_pv.burn_addr.clone(),
                agg_pv.burn_addr.clone(),
            );
            BurnAddrTarget::connect(
                &mut builder,
                public_values.burn_addr.clone(),
                agg_pv.burn_addr.clone(),
            );
        }

        // Make connections between block proofs, and check initial and final block
        // values.
        Self::connect_block_proof(&mut builder, has_parent_block, &parent_pv, &agg_pv);

        let cyclic_vk = builder.add_verifier_data_public_inputs();
        builder
            .conditionally_verify_cyclic_proof_or_dummy::<C>(
                has_parent_block,
                &parent_block_proof,
                &expected_common_data,
            )
            .expect("Failed to build cyclic recursion circuit");

        let agg_verifier_data = builder.constant_verifier_data(&agg.circuit.verifier_only);
        builder.verify_proof::<C>(&agg_root_proof, &agg_verifier_data, &agg.circuit.common);

        while log2_ceil(builder.num_gates()) < agg.circuit.common.degree_bits() {
            builder.add_gate(NoopGate, vec![]);
        }

        let circuit = builder.build::<C>();
        BlockCircuitData {
            circuit,
            has_parent_block,
            parent_block_proof,
            agg_root_proof,
            public_values,
            cyclic_vk,
        }
    }

    fn check_block_timestamp(
        builder: &mut CircuitBuilder<F, D>,
        prev_timestamp: Target,
        timestamp: Target,
    ) {
        // We check that timestamp >= prev_timestamp.
        // In other words, we range-check `diff = timestamp - prev_timestamp`
        // is between 0 and 2ˆ32.
        let diff = builder.sub(timestamp, prev_timestamp);
        builder.range_check(diff, 32);
    }
    fn connect_extra_public_values(
        builder: &mut CircuitBuilder<F, D>,
        pvs: &ExtraBlockDataTarget,
        lhs: &ExtraBlockDataTarget,
        rhs: &ExtraBlockDataTarget,
    ) {
        // Connect checkpoint state root values.
        for (&limb0, &limb1) in pvs
            .checkpoint_state_trie_root
            .iter()
            .zip(&rhs.checkpoint_state_trie_root)
        {
            builder.connect(limb0, limb1);
        }
        for (&limb0, &limb1) in pvs
            .checkpoint_state_trie_root
            .iter()
            .zip(&lhs.checkpoint_state_trie_root)
        {
            builder.connect(limb0, limb1);
        }

        // Connect the transaction number in public values to the lhs and rhs values
        // correctly.
        builder.connect(pvs.txn_number_before, lhs.txn_number_before);
        builder.connect(pvs.txn_number_after, rhs.txn_number_after);

        // Connect lhs `txn_number_after` with rhs `txn_number_before`.
        builder.connect(lhs.txn_number_after, rhs.txn_number_before);

        // Connect the gas used in public values to the lhs and rhs values correctly.
        builder.connect(pvs.gas_used_before, lhs.gas_used_before);
        builder.connect(pvs.gas_used_after, rhs.gas_used_after);

        // Connect lhs `gas_used_after` with rhs `gas_used_before`.
        builder.connect(lhs.gas_used_after, rhs.gas_used_before);
    }

    fn add_segment_agg_child(
        builder: &mut CircuitBuilder<F, D>,
        root: &RootCircuitData<F, C, D>,
    ) -> AggregationChildTarget<D> {
        let common = &root.circuit.common;
        let root_vk = builder.constant_verifier_data(&root.circuit.verifier_only);
        let is_agg = builder.add_virtual_bool_target_safe();
        let agg_proof = builder.add_virtual_proof_with_pis(common);
        let base_proof = builder.add_virtual_proof_with_pis(common);
        builder
            .conditionally_verify_cyclic_proof::<C>(
                is_agg,
                &agg_proof,
                &base_proof,
                &root_vk,
                common,
            )
            .expect("Failed to build cyclic recursion circuit");
        AggregationChildTarget {
            is_agg,
            agg_proof,
            base_proof,
        }
    }

    fn add_segment_agg_child_with_dummy(
        builder: &mut CircuitBuilder<F, D>,
        root: &RootCircuitData<F, C, D>,
        dummy_proof: ProofWithPublicInputsTarget<D>,
    ) -> AggregationChildWithDummyTarget<D> {
        let common = &root.circuit.common;
        let root_vk = builder.constant_verifier_data(&root.circuit.verifier_only);
        let is_agg = builder.add_virtual_bool_target_safe();
        let agg_proof = builder.add_virtual_proof_with_pis(common);
        let is_dummy = builder.add_virtual_bool_target_safe();
        let real_proof = builder.add_virtual_proof_with_pis(common);

        let segment_proof = builder.select_proof_with_pis(is_dummy, &dummy_proof, &real_proof);
        builder
            .conditionally_verify_cyclic_proof::<C>(
                is_agg,
                &agg_proof,
                &segment_proof,
                &root_vk,
                common,
            )
            .expect("Failed to build cyclic recursion circuit");
        AggregationChildWithDummyTarget {
            is_agg,
            is_dummy,
            agg_proof,
            real_proof,
        }
    }

    fn add_batch_agg_child(
        builder: &mut CircuitBuilder<F, D>,
        segment_agg: &SegmentAggregationCircuitData<F, C, D>,
    ) -> AggregationChildTarget<D> {
        let common = &segment_agg.circuit.common;
        let inner_segment_agg_vk =
            builder.constant_verifier_data(&segment_agg.circuit.verifier_only);
        let is_agg = builder.add_virtual_bool_target_safe();
        let agg_proof = builder.add_virtual_proof_with_pis(common);
        let base_proof = builder.add_virtual_proof_with_pis(common);
        builder
            .conditionally_verify_cyclic_proof::<C>(
                is_agg,
                &agg_proof,
                &base_proof,
                &inner_segment_agg_vk,
                common,
            )
            .expect("Failed to build cyclic recursion circuit");
        AggregationChildTarget {
            is_agg,
            agg_proof,
            base_proof,
        }
    }

    fn create_block_wrapper_circuit(
        block: &BlockCircuitData<F, C, D>,
    ) -> BlockWrapperCircuitData<F, C, D> {
        let mut builder = CircuitBuilder::<F, D>::new(block.circuit.common.config.clone());

        let parent_block_proof = builder.add_virtual_proof_with_pis(&block.circuit.common);
        let parent_pv = PublicValuesTarget::from_public_inputs(&parent_block_proof.public_inputs);

        let final_pv = add_virtual_final_public_values_public_input(&mut builder);

        // This also enforces that the initial state trie root that will be stored in
        // these `FinalPublicValues` actually matches the known checkpoint state trie
        // root.
        final_pv.connect_parent::<F, C, D>(&mut builder, &parent_pv);

        let block_verifier_data = builder.constant_verifier_data(&block.circuit.verifier_only);

        // We want these wrapped block proofs to have the exact same structure as 2-to-1
        // aggregation proofs, so we add public inputs for cyclic verification,
        // even though they'll be ignored.
        let cyclic_vk = builder.add_verifier_data_public_inputs();

        builder.verify_proof::<C>(
            &parent_block_proof,
            &block_verifier_data,
            &block.circuit.common,
        );

        // Pad to match the (non-existing yet!) 2-to-1 circuit's degree.
        // We use the block circuit's degree as target reference here, as they end up
        // having same degree.
        let degree_bits_to_be_padded = block.circuit.common.degree_bits();

        // When using test configurations, the block circuit's degree is less than the
        // 2-to-1 circuit's degree. Therefore, we also need to ensure its size meets
        // the 2-to-1 circuit's recursion threshold degree bits.
        let degree_bits_to_be_padded = max(
            degree_bits_to_be_padded,
            TWO_TO_ONE_BLOCK_CIRCUIT_TEST_THRESHOLD_DEGREE_BITS,
        );

        while log2_ceil(builder.num_gates()) < degree_bits_to_be_padded {
            builder.add_gate(NoopGate, vec![]);
        }

        let circuit = builder.build::<C>();

        BlockWrapperCircuitData {
            circuit,
            parent_block_proof,
            public_values: final_pv,
            cyclic_vk,
        }
    }

    /// Create two-to-one block aggregation circuit.
    ///
    /// # Arguments
    ///
    /// - `block_circuit`: circuit data for the block circuit, that constitutes
    ///   the base case for aggregation.
    ///
    /// # Outputs
    ///
    /// Returns a [`TwoToOneBlockCircuitData<F, C, D>`].
    fn create_two_to_one_block_circuit(
        block_wrapper_circuit: &BlockWrapperCircuitData<F, C, D>,
    ) -> TwoToOneBlockCircuitData<F, C, D>
    where
        F: RichField + Extendable<D>,
        C: GenericConfig<D, F = F>,
        C::Hasher: AlgebraicHasher<F>,
    {
        let mut builder =
            CircuitBuilder::<F, D>::new(block_wrapper_circuit.circuit.common.config.clone());

        let mix_hash = builder.add_virtual_hash_public_input();

        // We need to pad by PIS to match the count of PIS of the `base_proof`.
        let mut padding = block_wrapper_circuit.circuit.common.num_public_inputs;
        // The number of PIS that will be added *after* padding by
        // [`add_verifier_data_public_inputs()`].
        padding -= verification_key_len(&block_wrapper_circuit.circuit);
        // Account for `mix_pv_hash`.
        padding -= builder.num_public_inputs();

        let zero = builder.zero();
        for _ in 0..padding {
            builder.register_public_input(zero);
        }

        let cyclic_vk = builder.add_verifier_data_public_inputs();

        let lhs = Self::add_agg_child(&mut builder, &block_wrapper_circuit.circuit);
        let rhs = Self::add_agg_child(&mut builder, &block_wrapper_circuit.circuit);

        let lhs_public_inputs = lhs.public_inputs(&mut builder);
        let rhs_public_inputs = rhs.public_inputs(&mut builder);

        let lhs_public_values = extract_block_final_public_values(&lhs_public_inputs);
        let rhs_public_values = extract_block_final_public_values(&rhs_public_inputs);

        let lhs_agg_pv_hash = extract_two_to_one_block_hash(&lhs_public_inputs);
        let rhs_agg_pv_hash = extract_two_to_one_block_hash(&rhs_public_inputs);

        let lhs_base_pv_hash = builder
            .hash_n_to_hash_no_pad::<C::InnerHasher>(lhs_public_values.to_vec())
            .elements;
        let rhs_base_pv_hash = builder
            .hash_n_to_hash_no_pad::<C::InnerHasher>(rhs_public_values.to_vec())
            .elements;

        let lhs_hash: Vec<Target> = zip_eq(lhs_agg_pv_hash, lhs_base_pv_hash)
            .map(|(&agg_target, base_target)| builder.select(lhs.is_agg, agg_target, base_target))
            .collect();

        let rhs_hash: Vec<Target> = zip_eq(rhs_agg_pv_hash, rhs_base_pv_hash)
            .map(|(&agg_target, base_target)| builder.select(rhs.is_agg, agg_target, base_target))
            .collect();

        let mut mix_vec = vec![];
        mix_vec.extend(&lhs_hash);
        mix_vec.extend(&rhs_hash);

        let mix_hash_virtual = builder.hash_n_to_hash_no_pad::<C::InnerHasher>(mix_vec);

        builder.connect_hashes(mix_hash, mix_hash_virtual);

        // Pad to match the block circuit's degree.
        while log2_ceil(builder.num_gates()) < block_wrapper_circuit.circuit.common.degree_bits() {
            builder.add_gate(NoopGate, vec![]);
        }

        let circuit = builder.build::<C>();
        TwoToOneBlockCircuitData {
            circuit,
            lhs,
            rhs,
            cyclic_vk,
        }
    }

    /// Connect the 256 block hashes between two blocks
    fn connect_block_hashes(
        builder: &mut CircuitBuilder<F, D>,
        lhs_public_values: &PublicValuesTarget,
        rhs_public_values: &PublicValuesTarget,
    ) {
        for i in 0..255 {
            for j in 0..TARGET_HASH_SIZE {
                builder.connect(
                    lhs_public_values.block_hashes.prev_hashes[8 * (i + 1) + j],
                    rhs_public_values.block_hashes.prev_hashes[8 * i + j],
                );
            }
        }
        let expected_hash = lhs_public_values.block_hashes.cur_hash;
        let prev_block_hash = &rhs_public_values.block_hashes.prev_hashes[255 * 8..256 * 8];
        for i in 0..TARGET_HASH_SIZE {
            builder.connect(expected_hash[i], prev_block_hash[i]);
        }
    }

    fn connect_block_proof(
        builder: &mut CircuitBuilder<F, D>,
        has_parent_block: BoolTarget,
        lhs: &PublicValuesTarget,
        rhs: &PublicValuesTarget,
    ) {
        // Between blocks, we only connect state tries.
        for (&limb0, limb1) in lhs
            .trie_roots_after
            .state_root
            .iter()
            .zip(rhs.trie_roots_before.state_root)
        {
            builder.connect(limb0, limb1);
        }

        // Between blocks, the checkpoint state trie remains unchanged.
        for (&limb0, limb1) in lhs
            .extra_block_data
            .checkpoint_state_trie_root
            .iter()
            .zip(rhs.extra_block_data.checkpoint_state_trie_root)
        {
            builder.connect(limb0, limb1);
        }

        // Connect block numbers.
        let one = builder.one();
        let prev_block_nb = builder.sub(rhs.block_metadata.block_number, one);
        builder.connect(lhs.block_metadata.block_number, prev_block_nb);

        // Check initial block values.
        Self::connect_initial_values_block(builder, rhs);

        // Connect intermediary values for gas_used and bloom filters to the block's
        // final values. We only plug on the right, so there is no need to check the
        // left-handside block.
        Self::connect_final_block_values_to_intermediary(builder, rhs);

        let has_not_parent_block = builder.sub(one, has_parent_block.target);

        // Check that the checkpoint block has the predetermined state trie root in
        // `ExtraBlockData`.
        Self::connect_checkpoint_block(builder, rhs, has_not_parent_block);

        // Connect block hashes
        Self::connect_block_hashes(builder, lhs, rhs);
    }

    fn connect_checkpoint_block(
        builder: &mut CircuitBuilder<F, D>,
        x: &PublicValuesTarget,
        has_not_parent_block: Target,
    ) where
        F: RichField + Extendable<D>,
    {
        for (&limb0, limb1) in x
            .trie_roots_before
            .state_root
            .iter()
            .zip(x.extra_block_data.checkpoint_state_trie_root)
        {
            let mut constr = builder.sub(limb0, limb1);
            constr = builder.mul(has_not_parent_block, constr);
            builder.assert_zero(constr);
        }

        let consolidated_hash = builder
            .hash_n_to_hash_no_pad::<C::InnerHasher>(x.block_hashes.prev_hashes.to_vec())
            .elements;

        for i in 0..NUM_HASH_OUT_ELTS {
            builder.conditional_assert_eq(
                has_not_parent_block,
                x.extra_block_data.checkpoint_consolidated_hash[i],
                consolidated_hash[i],
            )
        }
    }

    fn connect_final_block_values_to_intermediary(
        builder: &mut CircuitBuilder<F, D>,
        x: &PublicValuesTarget,
    ) where
        F: RichField + Extendable<D>,
    {
        builder.connect(
            x.block_metadata.block_gas_used,
            x.extra_block_data.gas_used_after,
        );
    }

    fn connect_initial_values_block(builder: &mut CircuitBuilder<F, D>, x: &PublicValuesTarget)
    where
        F: RichField + Extendable<D>,
    {
        // The initial number of transactions is 0.
        builder.assert_zero(x.extra_block_data.txn_number_before);
        // The initial gas used is 0.
        builder.assert_zero(x.extra_block_data.gas_used_before);

        // The transactions and receipts tries are empty at the beginning of the block.
        let initial_trie = HashedPartialTrie::from(Node::Empty).hash();

        for (i, limb) in h256_limbs::<F>(initial_trie).into_iter().enumerate() {
            let limb_target = builder.constant(limb);
            builder.connect(x.trie_roots_before.transactions_root[i], limb_target);
            builder.connect(x.trie_roots_before.receipts_root[i], limb_target);
        }
    }

    /// For a given transaction payload passed as [`GenerationInputs`], create a
    /// proof for each STARK module, then recursively shrink and combine
    /// them, eventually culminating in a transaction proof, also called
    /// root proof.
    ///
    /// # Arguments
    ///
    /// - `all_stark`: a structure defining the logic of all STARK modules and
    ///   their associated cross-table lookups.
    /// - `config`: the configuration to be used for the STARK prover. It will
    ///   usually be a fast one yielding large proofs.
    /// - `generation_inputs`: a transaction and auxiliary data needed to
    ///   generate a proof, provided in Intermediary Representation.
    /// - `timing`: a profiler defining a scope hierarchy and the time consumed
    ///   by each one.
    /// - `abort_signal`: an optional [`AtomicBool`] wrapped behind an [`Arc`],
    ///   to send a kill signal early. This is only necessary in a distributed
    ///   setting where a worker may be blocking the entire queue.
    ///
    /// # Outputs
    ///
    /// This method outputs a tuple of [`ProofWithPublicInputs<F, C, D>`] and
    /// its [`PublicValues`]. Only the proof with public inputs is necessary
    /// for a verifier to assert correctness of the computation,
    /// but the public values are output for the prover convenience, as these
    /// are necessary during proof aggregation.
    pub fn prove_segment(
        &self,
        all_stark: &AllStark<F, D>,
        config: &StarkConfig,
        generation_inputs: TrimmedGenerationInputs<F>,
        segment_data: &mut GenerationSegmentData,
        timing: &mut TimingTree,
        abort_signal: Option<Arc<AtomicBool>>,
    ) -> anyhow::Result<ProverOutputData<F, C, D>> {
        features_check(&generation_inputs);
        let all_proof = prove::<F, C, D>(
            all_stark,
            config,
            generation_inputs,
            segment_data,
            timing,
            abort_signal.clone(),
        )?;
        self.prove_segment_with_all_proofs(&all_proof, config, abort_signal.clone())
    }

    pub fn prove_segment_with_all_proofs(
        &self,
        all_proof: &AllProof<F, C, D>,
        config: &StarkConfig,
        abort_signal: Option<Arc<AtomicBool>>,
    ) -> anyhow::Result<ProverOutputData<F, C, D>> {
        let mut root_inputs = PartialWitness::new();

        for table in 0..NUM_TABLES {
            let table_circuits = &self.by_table[table];
            if all_proof.table_in_use[table] {
                let stark_proof = &all_proof.multi_proof.stark_proofs[table]
                    .as_ref()
                    .ok_or_else(|| anyhow::format_err!("Unable to get stark proof"))?;
                let original_degree_bits = stark_proof.proof.recover_degree_bits(config);
                let shrunk_proof = table_circuits
                    .by_stark_size
                    .get(&original_degree_bits)
                    .ok_or_else(|| {
                        anyhow!(format!(
                            "Missing preprocessed circuits for {:?} table with size {}.",
                            Table::all()[table],
                            original_degree_bits,
                        ))
                    })?
                    .shrink(stark_proof, &all_proof.multi_proof.ctl_challenges)?;
                let index_verifier_data = table_circuits
                    .by_stark_size
                    .keys()
                    .position(|&size| size == original_degree_bits)
                    .unwrap();
                root_inputs.set_target(
                    self.root.index_verifier_data[table],
                    F::from_canonical_usize(index_verifier_data),
                )?;
                root_inputs
                    .set_proof_with_pis_target(&self.root.proof_with_pis[table], &shrunk_proof)?;
            } else {
                assert!(OPTIONAL_TABLE_INDICES.contains(&table));
                let dummy_proof_data = self.table_dummy_proofs[table]
                    .as_ref()
                    .ok_or_else(|| anyhow::format_err!("No dummy_proof_data"))?;
                root_inputs.set_target(self.root.index_verifier_data[table], F::ZERO)?;
                root_inputs.set_proof_with_pis_target(
                    &self.root.proof_with_pis[table],
                    &dummy_proof_data.proof,
                )?;
            }

            check_abort_signal(abort_signal.clone())?;
        }

        root_inputs.set_verifier_data_target(
            &self.root.cyclic_vk,
            &self.segment_aggregation.circuit.verifier_only,
        )?;

        set_public_value_targets(
            &mut root_inputs,
            &self.root.public_values,
            &all_proof.public_values,
        )
        .map_err(|_| {
            anyhow::Error::msg("Invalid conversion when setting public values targets.")
        })?;

        self.root
            .table_in_use
            .iter()
            .zip(all_proof.table_in_use.iter())
            .try_for_each(|(target, value)| root_inputs.set_bool_target(*target, *value))?;

        let root_proof = self.root.circuit.prove(root_inputs)?;

        Ok(ProverOutputData {
            is_agg: false,
            is_dummy: false,
            proof_with_pvs: ProofWithPublicValues {
                public_values: all_proof.public_values.clone(),
                intern: root_proof,
            },
        })
    }

    /// From an initial set of STARK proofs passed with their associated
    /// recursive table circuits, generate a recursive transaction proof.
    /// It is aimed at being used when preprocessed table circuits have not been
    /// loaded to memory.
    ///
    /// **Note**:
    /// The type of the `table_circuits` passed as arguments is
    /// `&[(RecursiveCircuitsForTableSize<F, C, D>, u8); NUM_TABLES]`. In
    /// particular, for each STARK proof contained within the `AllProof`
    /// object provided to this method, we need to pass a tuple
    /// of [`RecursiveCircuitsForTableSize<F, C, D>`] and a [`u8`]. The former
    /// is the recursive chain corresponding to the initial degree size of
    /// the associated STARK proof. The latter is the index of this degree
    /// in the range that was originally passed when constructing the entire
    /// prover state.
    ///
    /// # Usage
    ///
    /// ```ignore
    /// // Load a prover state without its recursive table circuits.
    /// let gate_serializer = DefaultGateSerializer;
    /// let generator_serializer = DefaultGeneratorSerializer::<C, D>::new();
    /// let initial_ranges = [16..25, 10..20, 12..25, 14..25, 9..20, 12..20, 17..30];
    /// let prover_state = AllRecursiveCircuits::<F, C, D>::new(
    ///     &all_stark,
    ///     &initial_ranges,
    ///     &config,
    /// );
    ///
    /// // Generate a proof from the provided inputs.
    /// let stark_proof = prove::<F, C, D>(&all_stark, &config, inputs, &mut timing, abort_signal).unwrap();
    ///
    /// // Read the degrees of the internal STARK proofs.
    /// // Indices to be passed along the recursive tables
    /// // can be easily recovered as `initial_ranges[i]` - `degrees[i]`.
    /// let degrees = proof.degree_bits(&config);
    ///
    /// // Retrieve the corresponding recursive table circuits for each table with the corresponding degree.
    /// let table_circuits = { ... };
    ///
    /// // Finally shrink the STARK proof.
    /// let (proof, public_values) = prove_segment_after_initial_stark(
    ///     &all_stark,
    ///     &config,
    ///     &stark_proof,
    ///     &table_circuits,
    ///     &mut timing,
    ///     abort_signal,
    /// ).unwrap();
    /// ```
    pub fn prove_segment_after_initial_stark(
        &self,
        all_proof: AllProof<F, C, D>,
        table_circuits: &[Option<(RecursiveCircuitsForTableSize<F, C, D>, u8)>; NUM_TABLES],
        abort_signal: Option<Arc<AtomicBool>>,
    ) -> anyhow::Result<ProofWithPublicValues<F, C, D>> {
        let mut root_inputs = PartialWitness::new();

        for table in 0..NUM_TABLES {
            if all_proof.table_in_use[table] {
                let (table_circuit, index_verifier_data) = &table_circuits[table]
                    .as_ref()
                    .ok_or_else(|| anyhow::format_err!("Unable to get circuits"))?;
                root_inputs.set_target(
                    self.root.index_verifier_data[table],
                    F::from_canonical_u8(*index_verifier_data),
                )?;
                let stark_proof = all_proof.multi_proof.stark_proofs[table]
                    .as_ref()
                    .ok_or_else(|| anyhow::format_err!("Unable to get stark proof"))?;
                let shrunk_proof =
                    table_circuit.shrink(stark_proof, &all_proof.multi_proof.ctl_challenges)?;
                root_inputs
                    .set_proof_with_pis_target(&self.root.proof_with_pis[table], &shrunk_proof)?;
            } else {
                assert!(OPTIONAL_TABLE_INDICES.contains(&table));
                let dummy_proof = self.table_dummy_proofs[table]
                    .as_ref()
                    .ok_or_else(|| anyhow::format_err!("Unable to get dummpy proof"))?;
                root_inputs.set_target(self.root.index_verifier_data[table], F::ZERO)?;
                root_inputs.set_proof_with_pis_target(
                    &self.root.proof_with_pis[table],
                    &dummy_proof.proof,
                )?;
            }

            check_abort_signal(abort_signal.clone())?;
        }

        root_inputs.set_verifier_data_target(
            &self.root.cyclic_vk,
            &self.segment_aggregation.circuit.verifier_only,
        )?;

        set_public_value_targets(
            &mut root_inputs,
            &self.root.public_values,
            &all_proof.public_values,
        )
        .map_err(|_| {
            anyhow::Error::msg("Invalid conversion when setting public values targets.")
        })?;

        self.root
            .table_in_use
            .iter()
            .zip(all_proof.table_in_use.iter())
            .try_for_each(|(target, value)| root_inputs.set_bool_target(*target, *value))?;

        let root_proof = self.root.circuit.prove(root_inputs)?;

        Ok(ProofWithPublicValues {
            public_values: all_proof.public_values,
            intern: root_proof,
        })
    }

    /// Create a segment aggregation proof, combining two contiguous proofs into
    /// a single one. The combined proofs are segment proofs: they are
    /// proofs of some parts of one execution.
    ///
    /// While regular root proofs can only assert validity of a
    /// single segment of a transaction, segment aggregation proofs
    /// can cover an arbitrary range, up to an entire batch of transactions.
    ///
    /// # Arguments
    ///
    /// - `lhs_is_agg`: a boolean indicating whether the left child proof is an
    ///   aggregation proof or a regular segment proof.
    /// - `lhs_proof`: the left child prover output data.
    /// - `rhs_is_agg`: a boolean indicating whether the right child proof is an
    ///   aggregation proof or a regular segment proof.
    /// - `rhs_proof`: the right child prover output data.
    ///
    /// # Outputs
    ///
    /// This method outputs a [`ProverOutputData<F, C, D>`]. Only the inner
    /// proof with public inputs is necessary for a verifier to assert
    /// correctness of the computation, but the public values and `is_dummy`
    /// flag associated are necessary during batch aggregation.
    pub fn prove_segment_aggregation(
        &self,
        lhs: &ProverOutputData<F, C, D>,
        rhs: &ProverOutputData<F, C, D>,
    ) -> anyhow::Result<ProverOutputData<F, C, D>> {
        let mut agg_inputs = PartialWitness::new();

        let lhs_proof = &lhs.proof_with_pvs.intern;
        let rhs_proof = &rhs.proof_with_pvs.intern;
        let rhs_is_dummy = rhs.is_dummy;
        Self::set_dummy_if_necessary(
            &self.segment_aggregation.lhs,
            lhs.is_agg,
            &self.segment_aggregation.circuit,
            &mut agg_inputs,
            lhs_proof,
        )?;

        // If rhs is dummy, the rhs proof is also set to be the lhs.
        let real_rhs_proof = if rhs_is_dummy { lhs_proof } else { rhs_proof };

        Self::set_dummy_if_necessary_with_dummy(
            &self.segment_aggregation.rhs,
            rhs.is_agg,
            rhs_is_dummy,
            &self.segment_aggregation.circuit,
            &mut agg_inputs,
            real_rhs_proof,
        )?;

        agg_inputs.set_verifier_data_target(
            &self.segment_aggregation.cyclic_vk,
            &self.segment_aggregation.circuit.verifier_only,
        )?;

        // Aggregates both `PublicValues` from the provided proofs into a single one.
        let lhs_public_values = &lhs.proof_with_pvs.public_values;
        let rhs_public_values = &rhs.proof_with_pvs.public_values;

        let real_public_values = if rhs_is_dummy {
            lhs_public_values.clone()
        } else {
            rhs_public_values.clone()
        };

        let agg_public_values = PublicValues {
            trie_roots_before: lhs_public_values.trie_roots_before.clone(),
            trie_roots_after: real_public_values.trie_roots_after,
            burn_addr: lhs_public_values.burn_addr,
            extra_block_data: ExtraBlockData {
                checkpoint_state_trie_root: lhs_public_values
                    .extra_block_data
                    .checkpoint_state_trie_root,
                checkpoint_consolidated_hash: lhs_public_values
                    .extra_block_data
                    .checkpoint_consolidated_hash,
                txn_number_before: lhs_public_values.extra_block_data.txn_number_before,
                txn_number_after: real_public_values.extra_block_data.txn_number_after,
                gas_used_before: lhs_public_values.extra_block_data.gas_used_before,
                gas_used_after: real_public_values.extra_block_data.gas_used_after,
            },
            block_metadata: real_public_values.block_metadata,
            block_hashes: real_public_values.block_hashes,
            registers_before: lhs_public_values.registers_before.clone(),
            registers_after: real_public_values.registers_after,
            mem_before: lhs_public_values.mem_before.clone(),
            mem_after: real_public_values.mem_after,
        };

        set_public_value_targets(
            &mut agg_inputs,
            &self.segment_aggregation.public_values,
            &agg_public_values,
        )
        .map_err(|_| {
            anyhow::Error::msg("Invalid conversion when setting public values targets.")
        })?;

        let aggregation_proof = self.segment_aggregation.circuit.prove(agg_inputs)?;
        let agg_output = ProverOutputData {
            is_agg: true,
            is_dummy: false,
            proof_with_pvs: ProofWithPublicValues {
                public_values: agg_public_values,
                intern: aggregation_proof,
            },
        };
        Ok(agg_output)
    }

    /// Creates a final batch proof, once all segments of a given
    /// transaction batch have been combined into a single aggregation proof.
    ///
    /// Batch proofs can either be generated as standalone, or combined
    /// with a previous batch proof to assert validity of a larger batch of
    /// transactions, up to an entire block.
    ///
    /// # Arguments
    ///
    /// - `lhs_is_agg`: a boolean indicating whether the left child proof is an
    ///   aggregation proof or a regular batch proof.
    /// - `lhs`: the left child proof along with its public values.
    /// - `rhs_is_agg`: a boolean indicating whether the right child proof is an
    ///   aggregation proof or a regular batch proof.
    /// - `rhs`: the right child proof along with its public values.
    ///
    /// # Outputs
    ///
    /// This method outputs a [`ProofWithPublicValues<F, C, D>`].
    /// Only the inner proof with public inputs is necessary for
    /// a verifier to assert correctness of the computation.
    pub fn prove_batch_aggregation(
        &self,
        lhs_is_agg: bool,
        lhs: &ProofWithPublicValues<F, C, D>,
        rhs_is_agg: bool,
        rhs: &ProofWithPublicValues<F, C, D>,
    ) -> anyhow::Result<ProofWithPublicValues<F, C, D>> {
        let mut batch_inputs = PartialWitness::new();

        Self::set_dummy_if_necessary(
            &self.batch_aggregation.lhs,
            lhs_is_agg,
            &self.batch_aggregation.circuit,
            &mut batch_inputs,
            &lhs.intern,
        )?;

        Self::set_dummy_if_necessary(
            &self.batch_aggregation.rhs,
            rhs_is_agg,
            &self.batch_aggregation.circuit,
            &mut batch_inputs,
            &rhs.intern,
        )?;

        batch_inputs.set_verifier_data_target(
            &self.batch_aggregation.cyclic_vk,
            &self.batch_aggregation.circuit.verifier_only,
        )?;

        let lhs_pvs = &lhs.public_values;
        let batch_public_values = PublicValues {
            trie_roots_before: lhs_pvs.trie_roots_before.clone(),
            extra_block_data: ExtraBlockData {
                txn_number_before: lhs_pvs.extra_block_data.txn_number_before,
                gas_used_before: lhs_pvs.extra_block_data.gas_used_before,
                ..rhs.public_values.extra_block_data
            },
            ..rhs.public_values.clone()
        };

        set_public_value_targets(
            &mut batch_inputs,
            &self.batch_aggregation.public_values,
            &batch_public_values,
        )
        .map_err(|_| {
            anyhow::Error::msg("Invalid conversion when setting public values targets.")
        })?;

        let batch_proof = self.batch_aggregation.circuit.prove(batch_inputs)?;

        Ok(ProofWithPublicValues {
            public_values: batch_public_values,
            intern: batch_proof,
        })
    }

    /// If the proof is not an aggregation, we set the cyclic vk to a dummy
    /// value, so that it corresponds to the aggregation cyclic vk. If the proof
    /// is dummy, we set `is_dummy` to `true`. Note that only the rhs can be
    /// dummy.
    fn set_dummy_if_necessary_with_dummy(
        agg_child: &AggregationChildWithDummyTarget<D>,
        is_agg: bool,
        is_dummy: bool,
        circuit: &CircuitData<F, C, D>,
        agg_inputs: &mut PartialWitness<F>,
        proof: &ProofWithPublicInputs<F, C, D>,
    ) -> anyhow::Result<()> {
        agg_inputs.set_bool_target(agg_child.is_agg, is_agg)?;
        agg_inputs.set_bool_target(agg_child.is_dummy, is_dummy)?;
        if is_agg {
            agg_inputs.set_proof_with_pis_target(&agg_child.agg_proof, proof)?;
        } else {
            Self::set_dummy_proof_with_cyclic_vk_pis(
                circuit,
                agg_inputs,
                &agg_child.agg_proof,
                proof,
            )?;
        }
        agg_inputs.set_proof_with_pis_target(&agg_child.real_proof, proof)
    }

    /// Create a final block proof, once all transactions of a given block have
    /// been combined into a single aggregation proof.
    ///
    /// Block proofs can either be generated as standalone, or combined with a
    /// previous block proof to assert validity of a range of blocks.
    ///
    /// # Arguments
    ///
    /// - `opt_parent_block_proof`: an optional parent block proof. Passing one
    ///   will generate a proof of validity for both the block range covered by
    ///   the previous proof and the current block.
    /// - `agg_root_proof`: the final aggregation proof containing all
    ///   transactions within the current block, along with its public values.
    ///
    /// # Outputs
    ///
    /// This method outputs a [`ProofWithPublicValues<F, C, D>`]. Only the inner
    /// proof with public inputs is necessary for a verifier to assert
    /// correctness of the computation.
    pub fn prove_block(
        &self,
        opt_parent_block_proof: Option<&ProofWithPublicInputs<F, C, D>>,
        agg_root_proof: &ProofWithPublicValues<F, C, D>,
    ) -> anyhow::Result<ProofWithPublicValues<F, C, D>> {
        let mut block_inputs = PartialWitness::new();

        block_inputs.set_bool_target(
            self.block.has_parent_block,
            opt_parent_block_proof.is_some(),
        )?;
        if let Some(parent_block_proof) = opt_parent_block_proof {
            block_inputs
                .set_proof_with_pis_target(&self.block.parent_block_proof, parent_block_proof)?;
        } else {
            if agg_root_proof.public_values.trie_roots_before.state_root
                != agg_root_proof
                    .public_values
                    .extra_block_data
                    .checkpoint_state_trie_root
            {
                return Err(anyhow::Error::msg(format!(
                    "Inconsistent pre-state for first block {:?} with checkpoint state {:?}.",
                    agg_root_proof.public_values.trie_roots_before.state_root,
                    agg_root_proof
                        .public_values
                        .extra_block_data
                        .checkpoint_state_trie_root,
                )));
            }

            // Initialize some public inputs for correct connection between the checkpoint
            // block and the current one.
            let mut nonzero_pis = HashMap::new();

            // Initialize the checkpoint block roots before, and state root after.
            let state_trie_root_before_keys = 0..TARGET_HASH_SIZE;
            for (key, &value) in state_trie_root_before_keys.zip_eq(&h256_limbs::<F>(
                agg_root_proof.public_values.trie_roots_before.state_root,
            )) {
                nonzero_pis.insert(key, value);
            }
            let txn_trie_root_before_keys = TARGET_HASH_SIZE..TARGET_HASH_SIZE * 2;
            for (key, &value) in txn_trie_root_before_keys.clone().zip_eq(&h256_limbs::<F>(
                agg_root_proof
                    .public_values
                    .trie_roots_before
                    .transactions_root,
            )) {
                nonzero_pis.insert(key, value);
            }
            let receipts_trie_root_before_keys = TARGET_HASH_SIZE * 2..TARGET_HASH_SIZE * 3;
            for (key, &value) in receipts_trie_root_before_keys
                .clone()
                .zip_eq(&h256_limbs::<F>(
                    agg_root_proof.public_values.trie_roots_before.receipts_root,
                ))
            {
                nonzero_pis.insert(key, value);
            }
            let state_trie_root_after_keys =
                TrieRootsTarget::SIZE..TrieRootsTarget::SIZE + TARGET_HASH_SIZE;
            for (key, &value) in state_trie_root_after_keys.zip_eq(&h256_limbs::<F>(
                agg_root_proof.public_values.trie_roots_before.state_root,
            )) {
                nonzero_pis.insert(key, value);
            }

            let burn_addr_offset = match cfg!(feature = "cdk_erigon") {
                true => BurnAddrTarget::get_size(),
                false => 0,
            };

            #[cfg(feature = "cdk_erigon")]
            {
                let burn_addr_keys =
                    TrieRootsTarget::SIZE * 2..TrieRootsTarget::SIZE * 2 + burn_addr_offset;
                for (key, &value) in burn_addr_keys.zip_eq(&crate::util::u256_limbs(
                    agg_root_proof
                        .public_values
                        .burn_addr
                        .expect("We should have a burn addr when cdk_erigon is activated"),
                )) {
                    nonzero_pis.insert(key, value);
                }
            }
            // Initialize the checkpoint state root extra data.
            let checkpoint_state_trie_keys = burn_addr_offset
                + TrieRootsTarget::SIZE * 2
                + BlockMetadataTarget::SIZE
                + BlockHashesTarget::SIZE
                ..burn_addr_offset
                    + TrieRootsTarget::SIZE * 2
                    + BlockMetadataTarget::SIZE
                    + BlockHashesTarget::SIZE
                    + 8;
            for (key, &value) in checkpoint_state_trie_keys.zip_eq(&h256_limbs::<F>(
                agg_root_proof
                    .public_values
                    .extra_block_data
                    .checkpoint_state_trie_root,
            )) {
                nonzero_pis.insert(key, value);
            }

            // Initialize checkpoint block hashes.
            // These will be all zeros the initial genesis checkpoint.
            let block_hashes_keys =
                burn_addr_offset + TrieRootsTarget::SIZE * 2 + BlockMetadataTarget::SIZE
                    ..burn_addr_offset
                        + TrieRootsTarget::SIZE * 2
                        + BlockMetadataTarget::SIZE
                        + BlockHashesTarget::SIZE
                        - 16;
            for i in 0..agg_root_proof.public_values.block_hashes.prev_hashes.len() - 1 {
                let targets =
                    h256_limbs::<F>(agg_root_proof.public_values.block_hashes.prev_hashes[i]);
                for j in 0..8 {
                    nonzero_pis.insert(block_hashes_keys.start + 8 * (i + 1) + j, targets[j]);
                }
            }

            let block_hashes_current_start = burn_addr_offset
                + TrieRootsTarget::SIZE * 2
                + BlockMetadataTarget::SIZE
                + BlockHashesTarget::SIZE
                - 8;
            let cur_targets =
                h256_limbs::<F>(agg_root_proof.public_values.block_hashes.prev_hashes[255]);
            for i in 0..8 {
                nonzero_pis.insert(block_hashes_current_start + i, cur_targets[i]);
            }

            // Initialize the checkpoint block number.
            // Subtraction would result in an invalid proof for genesis, but we shouldn't
            // try proving this block anyway.
            let block_number_key = burn_addr_offset + TrieRootsTarget::SIZE * 2 + 6;
            nonzero_pis.insert(
                block_number_key,
                F::from_canonical_u64(
                    agg_root_proof
                        .public_values
                        .block_metadata
                        .block_number
                        .low_u64()
                        - 1,
                ),
            );

            block_inputs.set_proof_with_pis_target(
                &self.block.parent_block_proof,
                &cyclic_base_proof(
                    &self.block.circuit.common,
                    &self.block.circuit.verifier_only,
                    nonzero_pis,
                ),
            )?;
        }

        block_inputs
            .set_proof_with_pis_target(&self.block.agg_root_proof, &agg_root_proof.intern)?;

        block_inputs
            .set_verifier_data_target(&self.block.cyclic_vk, &self.block.circuit.verifier_only)?;

        // This is basically identical to this block public values, apart from the
        // `trie_roots_before` that may come from the previous proof, if any.
        let block_public_values = PublicValues {
            trie_roots_before: opt_parent_block_proof
                .map(|p| TrieRoots::from_public_inputs(&p.public_inputs[0..TrieRootsTarget::SIZE]))
                .unwrap_or(agg_root_proof.public_values.trie_roots_before.clone()),
            ..agg_root_proof.public_values.clone()
        };

        set_public_value_targets(
            &mut block_inputs,
            &self.block.public_values,
            &block_public_values,
        )
        .map_err(|_| {
            anyhow::Error::msg("Invalid conversion when setting public values targets.")
        })?;

        let block_proof = self.block.circuit.prove(block_inputs)?;
        Ok(ProofWithPublicValues {
            public_values: block_public_values,
            intern: block_proof,
        })
    }

    pub fn verify_block(&self, block_proof: &ProofWithPublicInputs<F, C, D>) -> anyhow::Result<()> {
        self.block.circuit.verify(block_proof.clone())?;
        check_cyclic_proof_verifier_data(
            block_proof,
            &self.block.circuit.verifier_only,
            &self.block.circuit.common,
        )
    }

    /// Wrap a block proof, representing one or an aggregation of contiguous
    /// blocks, for easier aggregation with other chains' proofs.
    ///
    /// # Arguments
    ///
    /// - `block_proof`: the final block proof of a chain to be wrapped, along
    ///   with its public values.
    ///
    /// # Outputs
    ///
    /// This method outputs a tuple of [`ProofWithPublicInputs<F, C, D>`] and
    /// associated [`FinalPublicValues`]. Only the proof with public inputs is
    /// necessary for a verifier to assert correctness of the computation.
    #[allow(clippy::type_complexity)]
    pub fn prove_block_wrapper(
        &self,
        block_proof: &ProofWithPublicValues<F, C, D>,
    ) -> anyhow::Result<(
        ProofWithPublicInputs<F, C, D>,
        FinalPublicValues<F, C::InnerHasher>,
    )> {
        let mut block_wrapper_inputs = PartialWitness::new();

        block_wrapper_inputs.set_proof_with_pis_target(
            &self.block_wrapper.parent_block_proof,
            &block_proof.intern,
        )?;

        block_wrapper_inputs.set_verifier_data_target(
            &self.block_wrapper.cyclic_vk, // dummy
            &self.block_wrapper.circuit.verifier_only,
        )?;

        let final_pvs = block_proof.public_values.clone().into();
        set_final_public_value_targets(
            &mut block_wrapper_inputs,
            &self.block_wrapper.public_values,
            &final_pvs,
        )
        .map_err(|_| {
            anyhow::Error::msg("Invalid conversion when setting public values targets.")
        })?;

        let block_proof = self.block_wrapper.circuit.prove(block_wrapper_inputs)?;

        Ok((block_proof, final_pvs))
    }

    pub fn verify_block_wrapper(
        &self,
        wrapped_block_proof: &ProofWithPublicInputs<F, C, D>,
    ) -> anyhow::Result<()> {
        self.block_wrapper
            .circuit
            .verify(wrapped_block_proof.clone())
    }

    /// Aggregates two proofs in a manner similar to
    /// [`AllRecursiveCircuits::prove_batch_aggregation`].
    ///
    /// # Arguments
    ///
    /// - `lhs`: a proof of either a block or previous aggregation.
    /// - `lhs_is_agg`: specify which case `lhs` was.
    /// - `rhs`: a proof of either a block or previous aggregation.
    /// - `rhs_is_agg`: specify which case `rhs` was.
    ///
    /// # Outputs
    ///
    /// Returns a [`ProofWithPublicInputs<F, C, D>`].
    pub fn prove_two_to_one_block(
        &self,
        lhs: &ProofWithPublicInputs<F, C, D>,
        lhs_is_agg: bool,
        rhs: &ProofWithPublicInputs<F, C, D>,
        rhs_is_agg: bool,
    ) -> anyhow::Result<ProofWithPublicInputs<F, C, D>> {
        let mut witness = PartialWitness::new();

        Self::set_dummy_if_necessary(
            &self.two_to_one_block.lhs,
            lhs_is_agg,
            &self.two_to_one_block.circuit,
            &mut witness,
            lhs,
        )?;

        Self::set_dummy_if_necessary(
            &self.two_to_one_block.rhs,
            rhs_is_agg,
            &self.two_to_one_block.circuit,
            &mut witness,
            rhs,
        )?;

        witness.set_verifier_data_target(
            &self.two_to_one_block.cyclic_vk,
            &self.two_to_one_block.circuit.verifier_only,
        )?;

        self.two_to_one_block.circuit.prove(witness)
    }

    /// Verifies an existing block aggregation proof.
    ///
    /// # Arguments
    ///
    /// - `proof`: The proof generated with `prove_two_to_one_block`.
    ///
    /// # Outputs
    ///
    /// Returns whether the proof was valid or not.
    pub fn verify_two_to_one_block(
        &self,
        proof: &ProofWithPublicInputs<F, C, D>,
    ) -> anyhow::Result<()> {
        self.two_to_one_block.circuit.verify(proof.clone())?;
        let verifier_data = &self.two_to_one_block.circuit.verifier_data();
        check_cyclic_proof_verifier_data(proof, &verifier_data.verifier_only, &verifier_data.common)
    }

    /// Creates dummy public inputs with correct verifier key at the end. Used
    /// by [`set_dummy_if_necessary`]. It cyclic vk to the aggregation circuit
    /// values, so that both aggregation and non-aggregation parts of the child
    /// share the same vk. This is possible because only the aggregation inner
    /// circuit is checked against its vk.
    fn set_dummy_proof_with_cyclic_vk_pis(
        circuit_agg: &CircuitData<F, C, D>,
        witness: &mut PartialWitness<F>,
        agg_proof_with_pis: &ProofWithPublicInputsTarget<D>,
        base_proof_with_pis: &ProofWithPublicInputs<F, C, D>,
    ) -> anyhow::Result<()> {
        let ProofWithPublicInputs {
            proof: base_proof,
            public_inputs: _,
        } = base_proof_with_pis;
        let ProofWithPublicInputsTarget {
            proof: agg_proof_targets,
            public_inputs: agg_pi_targets,
        } = agg_proof_with_pis;

        // The proof remains the same.
        witness.set_proof_target(agg_proof_targets, base_proof)?;

        let cyclic_verifying_data = &circuit_agg.verifier_only;
        let mut cyclic_vk = cyclic_verifying_data.circuit_digest.to_vec();
        cyclic_vk.append(&mut cyclic_verifying_data.constants_sigmas_cap.flatten());

        let mut dummy_pis = vec![F::ZERO; circuit_agg.common.num_public_inputs - cyclic_vk.len()];
        dummy_pis.append(&mut cyclic_vk);

        // Set dummy public inputs.
        for (&pi_t, pi) in agg_pi_targets.iter().zip_eq(dummy_pis) {
            witness.set_target(pi_t, pi)?;
        }

        Ok(())
    }

    /// If the [`AggregationChild`] is a base proof and not an aggregation
    /// proof, we need to manually set the public inputs vector of the otherwise
    /// inert `agg_proof`, so that they correspond to the `cyclic_vk` of the
    /// aggregation circuit. The cyclic prover expects to find the `cyclic_vk`
    /// targets in the very end of the public inputs vector, and so it does not
    /// matter what the preceding values are.
    fn set_dummy_if_necessary(
        agg_child: &AggregationChildTarget<D>,
        is_agg: bool,
        circuit: &CircuitData<F, C, D>,
        agg_inputs: &mut PartialWitness<F>,
        proof: &ProofWithPublicInputs<F, C, D>,
    ) -> anyhow::Result<()> {
        agg_inputs.set_bool_target(agg_child.is_agg, is_agg)?;
        if is_agg {
            agg_inputs.set_proof_with_pis_target(&agg_child.agg_proof, proof)?;
        } else {
            Self::set_dummy_proof_with_cyclic_vk_pis(
                circuit,
                agg_inputs,
                &agg_child.agg_proof,
                proof,
            )?;
        }
        agg_inputs.set_proof_with_pis_target(&agg_child.base_proof, proof)
    }
}

/// A map between initial degree sizes and their associated shrinking recursion
/// circuits.
#[derive(Eq, PartialEq, Debug)]
pub struct RecursiveCircuitsForTable<F, C, const D: usize>
where
    F: RichField + Extendable<D>,
    C: GenericConfig<D, F = F>,
    C::Hasher: AlgebraicHasher<F>,
{
    /// A map from `log_2(height)` to a chain of shrinking recursion circuits
    /// starting at that height.
    pub by_stark_size: BTreeMap<usize, RecursiveCircuitsForTableSize<F, C, D>>,
}

impl<F, C, const D: usize> RecursiveCircuitsForTable<F, C, D>
where
    F: RichField + Extendable<D>,
    C: GenericConfig<D, F = F>,
    C::Hasher: AlgebraicHasher<F>,
{
    fn to_buffer(
        &self,
        buffer: &mut Vec<u8>,
        gate_serializer: &dyn GateSerializer<F, D>,
        generator_serializer: &dyn WitnessGeneratorSerializer<F, D>,
    ) -> IoResult<()> {
        buffer.write_usize(self.by_stark_size.len())?;
        for (&size, table) in &self.by_stark_size {
            buffer.write_usize(size)?;
            table.to_buffer(buffer, gate_serializer, generator_serializer)?;
        }

        Ok(())
    }

    fn from_buffer(
        buffer: &mut Buffer,
        gate_serializer: &dyn GateSerializer<F, D>,
        generator_serializer: &dyn WitnessGeneratorSerializer<F, D>,
    ) -> IoResult<Self> {
        let length = buffer.read_usize()?;
        let mut by_stark_size = BTreeMap::new();
        for _ in 0..length {
            let key = buffer.read_usize()?;
            let table = RecursiveCircuitsForTableSize::from_buffer(
                buffer,
                gate_serializer,
                generator_serializer,
            )?;
            by_stark_size.insert(key, table);
        }

        Ok(Self { by_stark_size })
    }

    fn new<S: Stark<F, D>>(
        table: Table,
        stark: &S,
        degree_bits_range: Range<usize>,
        all_ctls: &[CrossTableLookup<F>],
        stark_config: &StarkConfig,
        shrinking_circuit_config: &CircuitConfig,
        threshold_degree_bits: usize,
    ) -> Self {
        let by_stark_size = degree_bits_range
            .map(|degree_bits| {
                (
                    degree_bits,
                    RecursiveCircuitsForTableSize::new::<S>(
                        table,
                        stark,
                        degree_bits,
                        all_ctls,
                        stark_config,
                        shrinking_circuit_config,
                        threshold_degree_bits,
                    ),
                )
            })
            .collect();

        Self { by_stark_size }
    }

    /// For each initial `degree_bits`, get the final circuit at the end of that
    /// shrinking chain. Each of these final circuits should have degree
    /// `THRESHOLD_DEGREE_BITS`.
    fn final_circuits(&self) -> Vec<&CircuitData<F, C, D>> {
        self.by_stark_size
            .values()
            .map(|chain| {
                chain
                    .shrinking_wrappers
                    .last()
                    .map(|wrapper| &wrapper.circuit)
                    .unwrap_or(&chain.initial_wrapper.circuit)
            })
            .collect()
    }
}

/// A chain of shrinking wrapper circuits, ending with a final circuit with
/// `degree_bits` `THRESHOLD_DEGREE_BITS`.
#[derive(Eq, PartialEq, Debug)]
pub struct RecursiveCircuitsForTableSize<F, C, const D: usize>
where
    F: RichField + Extendable<D>,
    C: GenericConfig<D, F = F>,
    C::Hasher: AlgebraicHasher<F>,
{
    initial_wrapper: StarkWrapperCircuit<F, C, D>,
    shrinking_wrappers: Vec<PlonkWrapperCircuit<F, C, D>>,
}

impl<F, C, const D: usize> RecursiveCircuitsForTableSize<F, C, D>
where
    F: RichField + Extendable<D>,
    C: GenericConfig<D, F = F>,
    C::Hasher: AlgebraicHasher<F>,
{
    pub fn to_buffer(
        &self,
        buffer: &mut Vec<u8>,
        gate_serializer: &dyn GateSerializer<F, D>,
        generator_serializer: &dyn WitnessGeneratorSerializer<F, D>,
    ) -> IoResult<()> {
        buffer.write_usize(self.shrinking_wrappers.len())?;
        if !self.shrinking_wrappers.is_empty() {
            buffer.write_common_circuit_data(
                &self.shrinking_wrappers[0].circuit.common,
                gate_serializer,
            )?;
        }
        for wrapper in &self.shrinking_wrappers {
            buffer.write_prover_only_circuit_data(
                &wrapper.circuit.prover_only,
                generator_serializer,
                &wrapper.circuit.common,
            )?;
            buffer.write_verifier_only_circuit_data(&wrapper.circuit.verifier_only)?;
            buffer.write_target_proof_with_public_inputs(&wrapper.proof_with_pis_target)?;
        }
        self.initial_wrapper
            .to_buffer(buffer, gate_serializer, generator_serializer)?;
        Ok(())
    }

    pub fn from_buffer(
        buffer: &mut Buffer,
        gate_serializer: &dyn GateSerializer<F, D>,
        generator_serializer: &dyn WitnessGeneratorSerializer<F, D>,
    ) -> IoResult<Self> {
        let length = buffer.read_usize()?;
        let mut shrinking_wrappers = Vec::with_capacity(length);
        if length != 0 {
            let common = buffer.read_common_circuit_data(gate_serializer)?;

            for _ in 0..length {
                let prover_only =
                    buffer.read_prover_only_circuit_data(generator_serializer, &common)?;
                let verifier_only = buffer.read_verifier_only_circuit_data()?;
                let proof_with_pis_target = buffer.read_target_proof_with_public_inputs()?;
                shrinking_wrappers.push(PlonkWrapperCircuit {
                    circuit: CircuitData {
                        common: common.clone(),
                        prover_only,
                        verifier_only,
                    },
                    proof_with_pis_target,
                })
            }
        };

        let initial_wrapper =
            StarkWrapperCircuit::from_buffer(buffer, gate_serializer, generator_serializer)?;

        Ok(Self {
            initial_wrapper,
            shrinking_wrappers,
        })
    }

    fn new<S: Stark<F, D>>(
        table: Table,
        stark: &S,
        degree_bits: usize,
        all_ctls: &[CrossTableLookup<F>],
        stark_config: &StarkConfig,
        shrinking_config: &CircuitConfig,
        threshold_degree_bits: usize,
    ) -> Self {
        let initial_wrapper = recursive_stark_circuit(
            table,
            stark,
            degree_bits,
            all_ctls,
            stark_config,
            shrinking_config,
            threshold_degree_bits,
        );
        let mut shrinking_wrappers = vec![];

        // When using test configurations, the initial wrapper is so simple that the
        // circuit's common data cannot match the shrinking wrapper circuit's
        // data. Therefore, we always add at least one shrinking wrapper here.
        if threshold_degree_bits < THRESHOLD_DEGREE_BITS {
            let mut builder = CircuitBuilder::new(shrinking_config.clone());
            let proof_with_pis_target =
                builder.add_virtual_proof_with_pis(&initial_wrapper.circuit.common);
            let last_vk = builder.constant_verifier_data(&initial_wrapper.circuit.verifier_only);
            builder.verify_proof::<C>(
                &proof_with_pis_target,
                &last_vk,
                &initial_wrapper.circuit.common,
            );
            builder.register_public_inputs(&proof_with_pis_target.public_inputs);
            add_common_recursion_gates(&mut builder);
            let circuit = builder.build::<C>();
            shrinking_wrappers.push(PlonkWrapperCircuit {
                circuit,
                proof_with_pis_target,
            });
        }

        // Shrinking recursion loop.
        loop {
            let last = shrinking_wrappers
                .last()
                .map(|wrapper: &PlonkWrapperCircuit<F, C, D>| &wrapper.circuit)
                .unwrap_or(&initial_wrapper.circuit);
            let last_degree_bits = last.common.degree_bits();
            assert!(last_degree_bits >= threshold_degree_bits);
            if last_degree_bits == threshold_degree_bits {
                break;
            }

            let mut builder = CircuitBuilder::new(shrinking_config.clone());
            let proof_with_pis_target = builder.add_virtual_proof_with_pis(&last.common);
            let last_vk = builder.constant_verifier_data(&last.verifier_only);
            builder.verify_proof::<C>(&proof_with_pis_target, &last_vk, &last.common);
            builder.register_public_inputs(&proof_with_pis_target.public_inputs); // carry PIs forward
            add_common_recursion_gates(&mut builder);
            let circuit = builder.build::<C>();

            assert!(
                circuit.common.degree_bits() < last_degree_bits,
                "Couldn't shrink to expected recursion threshold of 2^{}; stalled at 2^{}",
                threshold_degree_bits,
                circuit.common.degree_bits()
            );
            shrinking_wrappers.push(PlonkWrapperCircuit {
                circuit,
                proof_with_pis_target,
            });
        }

        log::debug!(
            "Table: {:?}, degree: {}, shrinking_wrappers_len: {}",
            table,
            degree_bits,
            shrinking_wrappers.len()
        );
        Self {
            initial_wrapper,
            shrinking_wrappers,
        }
    }

    pub fn shrink(
        &self,
        stark_proof_with_metadata: &StarkProofWithMetadata<F, C, D>,
        ctl_challenges: &GrandProductChallengeSet<F>,
    ) -> anyhow::Result<ProofWithPublicInputs<F, C, D>> {
        let mut proof = self
            .initial_wrapper
            .prove(stark_proof_with_metadata, ctl_challenges)?;
        for wrapper_circuit in &self.shrinking_wrappers {
            proof = wrapper_circuit.prove(&proof)?;
        }
        Ok(proof)
    }
}

/// Our usual recursion threshold is 2^12 gates, but for these shrinking
/// circuits, we use a few more gates for a constant inner VK and for public
/// inputs. This pushes us over the threshold to 2^13. As long as we're at 2^13
/// gates, we might as well use a narrower witness.
fn shrinking_config() -> CircuitConfig {
    CircuitConfig {
        num_routed_wires: 40,
        ..CircuitConfig::standard_recursion_config()
    }
}

/// Extracts the two-to-one block aggregation hash from a public inputs slice.
///
/// # Arguments
///
/// - `public_inputs`: A slice of public inputs originating from the aggregation
///   case of a two-to-one block proof. This slice must consist of a hash,
///   either of public values, or of two concatenated hashes. The hash must
///   start at offset zero of the slice and is typically followed by padding and
///   then a verifier key. It is an error to call this on a slice for a base
///   proof.
///
/// # Outputs
///
/// - A slice containing exactly the hash.
pub fn extract_two_to_one_block_hash<T>(public_inputs: &[T]) -> &[T; NUM_HASH_OUT_ELTS] {
    const PV_HASH_INDEX_START: usize = 0;
    const PV_HASH_INDEX_END: usize = PV_HASH_INDEX_START + NUM_HASH_OUT_ELTS;
    public_inputs[PV_HASH_INDEX_START..PV_HASH_INDEX_END]
        .try_into()
        .expect("Public inputs vector was malformed.")
}

/// Extracts the two-to-one block aggregation public values of the block from
/// a public inputs slice.
///
/// # Arguments
///
/// - `public_inputs`: A slice of public inputs originating from the base case
///   of a two-to-one block proof. This slice must consist exactly of public
///   values starting at offset zero and is typically followed by a verifier
///   key. It is an error to call this function on a slice for an aggregation
///   proof.
///
/// # Outputs
///
/// - A slice containing exactly the final public values.
pub fn extract_block_final_public_values<T>(
    public_inputs: &[T],
) -> &[T; FinalPublicValuesTarget::SIZE] {
    const PV_INDEX_START: usize = 0;
    const PV_INDEX_END: usize = PV_INDEX_START + FinalPublicValuesTarget::SIZE;
    public_inputs[PV_INDEX_START..PV_INDEX_END]
        .try_into()
        .expect("Public inputs vector was malformed.")
}

/// Computes the length added to the public inputs vector by
/// [`CircuitBuilder::add_verifier_data_public_inputs`].
pub const fn verification_key_len<F, C, const D: usize>(circuit: &CircuitData<F, C, D>) -> usize
where
    F: RichField + Extendable<D>,
    C: GenericConfig<D, F = F>,
    C::Hasher: AlgebraicHasher<F>,
{
    circuit.verifier_only.circuit_digest.elements.len()
        + (1 << circuit.common.config.fri_config.cap_height) * NUM_HASH_OUT_ELTS
}

pub mod testing {
    use super::*;

    impl<F, C, const D: usize> AllRecursiveCircuits<F, C, D>
    where
        F: RichField + Extendable<D>,
        C: GenericConfig<D, F = F> + 'static,
        C::Hasher: AlgebraicHasher<F>,
    {
        /// Returns a proof for each segment that is part of a full transaction
        /// proof.
        pub fn prove_all_segments(
            &self,
            all_stark: &AllStark<F, D>,
            config: &StarkConfig,
            generation_inputs: GenerationInputs<F>,
            max_cpu_len_log: usize,
            struct_logs: Option<Vec<TxZeroStructLogs>>,
            timing: &mut TimingTree,
            abort_signal: Option<Arc<AtomicBool>>,
        ) -> anyhow::Result<Vec<ProverOutputData<F, C, D>>> {
            features_check(&generation_inputs.clone().trim());

            let segment_iterator = SegmentDataIterator::<F>::new(
                &generation_inputs,
                Some(max_cpu_len_log),
                &struct_logs,
            );

            let mut proofs = vec![];

            for segment_run in segment_iterator {
                let (_, mut next_data) = segment_run?;
                let proof = self.prove_segment(
                    all_stark,
                    config,
                    generation_inputs.trim(),
                    &mut next_data,
                    timing,
                    abort_signal.clone(),
                )?;
                proofs.push(proof);
            }

            // Since aggregations require at least two segment proofs, add a dummy proof if
            // there is only one proof.
            if proofs.len() == 1 {
                let mut first_proof = proofs[0].clone();
                first_proof.is_dummy = true;
                proofs.push(first_proof);
            }

            Ok(proofs)
        }

        pub fn verify_root(&self, agg_proof: ProofWithPublicInputs<F, C, D>) -> anyhow::Result<()> {
            self.root.circuit.verify(agg_proof)
        }

        pub fn verify_segment_aggregation(
            &self,
            agg_proof: &ProofWithPublicInputs<F, C, D>,
        ) -> anyhow::Result<()> {
            self.segment_aggregation.circuit.verify(agg_proof.clone())?;
            check_cyclic_proof_verifier_data(
                agg_proof,
                &self.segment_aggregation.circuit.verifier_only,
                &self.segment_aggregation.circuit.common,
            )
        }

        pub fn verify_batch_aggregation(
            &self,
            txn_proof: &ProofWithPublicInputs<F, C, D>,
        ) -> anyhow::Result<()> {
            self.batch_aggregation.circuit.verify(txn_proof.clone())?;
            check_cyclic_proof_verifier_data(
                txn_proof,
                &self.batch_aggregation.circuit.verifier_only,
                &self.batch_aggregation.circuit.common,
            )
        }
    }
<<<<<<< HEAD
}

#[cfg(test)]
#[cfg(not(feature = "cdk_erigon"))]
mod tests {
    use plonky2::field::goldilocks_field::GoldilocksField;
    use plonky2::plonk::config::PoseidonGoldilocksConfig;
    use plonky2::timed;

    use super::*;
    use crate::testing_utils::{empty_payload, init_logger};
    use crate::witness::operation::Operation;

    type F = GoldilocksField;
    const D: usize = 2;
    type C = PoseidonGoldilocksConfig;

    #[test]
    fn test_segment_proof_generation_without_keccak() -> anyhow::Result<()> {
        init_logger();

        let all_stark = AllStark::<F, D>::default();
        let config = StarkConfig::standard_fast_config();

        // Generate a dummy payload for testing
        let payload = empty_payload()?;
        let max_cpu_len_log = Some(7);
        let mut segment_iterator = SegmentDataIterator::<F>::new(&payload, max_cpu_len_log, &None);
        let (_, mut segment_data) = segment_iterator.next().unwrap()?;

        let opcode_counts = &segment_data.opcode_counts;
        assert!(!opcode_counts.contains_key(&Operation::KeccakGeneral));

        let timing = &mut TimingTree::new(
            "Segment Proof Generation Without Keccak Test",
            log::Level::Info,
        );
        // Process and prove segment
        let all_circuits = timed!(
            timing,
            log::Level::Info,
            "Create all recursive circuits",
            AllRecursiveCircuits::<F, C, D>::new(
                &all_stark,
                &[16..17, 8..9, 7..8, 4..9, 8..9, 4..7, 16..17, 16..17, 16..17],
                &config,
            )
        );

        let segment_proof = timed!(
            timing,
            log::Level::Info,
            "Prove segment",
            all_circuits.prove_segment(
                &all_stark,
                &config,
                payload.trim(),
                &mut segment_data,
                timing,
                None,
            )?
        );

        // Verify the generated segment proof
        timed!(
            timing,
            log::Level::Info,
            "Verify segment proof",
            all_circuits.verify_root(segment_proof.proof_with_pvs.intern.clone())?
        );

        // Print timing details
        timing.print();

        Ok(())
    }
=======
>>>>>>> 4a747b2e
}<|MERGE_RESOLUTION|>--- conflicted
+++ resolved
@@ -57,11 +57,8 @@
     recursive_stark_circuit, set_final_public_value_targets, set_public_value_targets,
     PlonkWrapperCircuit, PublicInputs, StarkWrapperCircuit,
 };
-<<<<<<< HEAD
 use crate::structlog::TxZeroStructLogs;
-=======
 use crate::testing_utils::TWO_TO_ONE_BLOCK_CIRCUIT_TEST_THRESHOLD_DEGREE_BITS;
->>>>>>> 4a747b2e
 use crate::util::h256_limbs;
 use crate::verifier::initial_memory_merkle_cap;
 
@@ -3301,83 +3298,4 @@
             )
         }
     }
-<<<<<<< HEAD
-}
-
-#[cfg(test)]
-#[cfg(not(feature = "cdk_erigon"))]
-mod tests {
-    use plonky2::field::goldilocks_field::GoldilocksField;
-    use plonky2::plonk::config::PoseidonGoldilocksConfig;
-    use plonky2::timed;
-
-    use super::*;
-    use crate::testing_utils::{empty_payload, init_logger};
-    use crate::witness::operation::Operation;
-
-    type F = GoldilocksField;
-    const D: usize = 2;
-    type C = PoseidonGoldilocksConfig;
-
-    #[test]
-    fn test_segment_proof_generation_without_keccak() -> anyhow::Result<()> {
-        init_logger();
-
-        let all_stark = AllStark::<F, D>::default();
-        let config = StarkConfig::standard_fast_config();
-
-        // Generate a dummy payload for testing
-        let payload = empty_payload()?;
-        let max_cpu_len_log = Some(7);
-        let mut segment_iterator = SegmentDataIterator::<F>::new(&payload, max_cpu_len_log, &None);
-        let (_, mut segment_data) = segment_iterator.next().unwrap()?;
-
-        let opcode_counts = &segment_data.opcode_counts;
-        assert!(!opcode_counts.contains_key(&Operation::KeccakGeneral));
-
-        let timing = &mut TimingTree::new(
-            "Segment Proof Generation Without Keccak Test",
-            log::Level::Info,
-        );
-        // Process and prove segment
-        let all_circuits = timed!(
-            timing,
-            log::Level::Info,
-            "Create all recursive circuits",
-            AllRecursiveCircuits::<F, C, D>::new(
-                &all_stark,
-                &[16..17, 8..9, 7..8, 4..9, 8..9, 4..7, 16..17, 16..17, 16..17],
-                &config,
-            )
-        );
-
-        let segment_proof = timed!(
-            timing,
-            log::Level::Info,
-            "Prove segment",
-            all_circuits.prove_segment(
-                &all_stark,
-                &config,
-                payload.trim(),
-                &mut segment_data,
-                timing,
-                None,
-            )?
-        );
-
-        // Verify the generated segment proof
-        timed!(
-            timing,
-            log::Level::Info,
-            "Verify segment proof",
-            all_circuits.verify_root(segment_proof.proof_with_pvs.intern.clone())?
-        );
-
-        // Print timing details
-        timing.print();
-
-        Ok(())
-    }
-=======
->>>>>>> 4a747b2e
 }