use core::mem::{self, MaybeUninit};
use core::ops::Range;
use std::collections::BTreeMap;
use std::sync::atomic::AtomicBool;
use std::sync::Arc;

use anyhow::anyhow;
use hashbrown::HashMap;
use itertools::{zip_eq, Itertools};
use mpt_trie::partial_trie::{HashedPartialTrie, Node, PartialTrie};
use plonky2::field::extension::Extendable;
use plonky2::fri::FriParams;
use plonky2::gates::constant::ConstantGate;
use plonky2::gates::noop::NoopGate;
use plonky2::hash::hash_types::{MerkleCapTarget, RichField, NUM_HASH_OUT_ELTS};
use plonky2::iop::challenger::RecursiveChallenger;
use plonky2::iop::target::{BoolTarget, Target};
use plonky2::iop::witness::{PartialWitness, WitnessWrite};
use plonky2::plonk::circuit_builder::CircuitBuilder;
use plonky2::plonk::circuit_data::{
    CircuitConfig, CircuitData, CommonCircuitData, VerifierCircuitData, VerifierCircuitTarget,
};
use plonky2::plonk::config::{AlgebraicHasher, GenericConfig, GenericHashOut};
use plonky2::plonk::proof::{ProofWithPublicInputs, ProofWithPublicInputsTarget};
use plonky2::recursion::cyclic_recursion::check_cyclic_proof_verifier_data;
use plonky2::recursion::dummy_circuit::{cyclic_base_proof, dummy_circuit, dummy_proof};
use plonky2::util::serialization::{
    Buffer, GateSerializer, IoResult, Read, WitnessGeneratorSerializer, Write,
};
use plonky2::util::timing::TimingTree;
use plonky2_util::log2_ceil;
use serde::{Deserialize, Serialize};
use starky::config::StarkConfig;
use starky::cross_table_lookup::{verify_cross_table_lookups_circuit, CrossTableLookup};
use starky::lookup::{get_grand_product_challenge_set_target, GrandProductChallengeSet};
use starky::proof::StarkProofWithMetadata;
use starky::stark::Stark;

use crate::all_stark::{
    all_cross_table_lookups, AllStark, Table, KECCAK_TABLES_INDICES, NUM_TABLES,
};
use crate::cpu::kernel::aggregator::KERNEL;
use crate::generation::segments::{GenerationSegmentData, SegmentDataIterator};
use crate::generation::{GenerationInputs, TrimmedGenerationInputs};
use crate::get_challenges::observe_public_values_target;
use crate::proof::{
    AllProof, BlockHashesTarget, BlockMetadataTarget, BurnAddrTarget, ExtraBlockData,
    ExtraBlockDataTarget, FinalPublicValues, FinalPublicValuesTarget, MemCapTarget, PublicValues,
    PublicValuesTarget, RegistersDataTarget, TrieRoots, TrieRootsTarget, DEFAULT_CAP_LEN,
    TARGET_HASH_SIZE,
};
use crate::prover::{check_abort_signal, features_check, prove};
use crate::recursive_verifier::{
    add_common_recursion_gates, add_virtual_final_public_values_public_input,
    add_virtual_public_values_public_input, get_memory_extra_looking_sum_circuit,
    recursive_stark_circuit, set_final_public_value_targets, set_public_value_targets,
    PlonkWrapperCircuit, PublicInputs, StarkWrapperCircuit,
};
use crate::util::h256_limbs;
use crate::verifier::initial_memory_merkle_cap;

/// The recursion threshold. We end a chain of recursive proofs once we reach
/// this size.
const THRESHOLD_DEGREE_BITS: usize = 13;

/// An internal proof for a segment execution along with its public values,
/// for proper connection with contiguous proofs.
#[derive(Clone, Debug, Deserialize, Serialize)]
#[serde(bound = "")]
pub struct ProofWithPublicValues<F, C, const D: usize>
where
    F: RichField + Extendable<D>,
    C: GenericConfig<D, F = F>,
    C::Hasher: AlgebraicHasher<F>,
{
    /// Public values of this transaction proof.
    pub public_values: PublicValues<F>,
    /// Underlying recursive proof.
    pub intern: ProofWithPublicInputs<F, C, D>,
}

#[derive(Clone)]
pub struct ProverOutputData<F, C, const D: usize>
where
    F: RichField + Extendable<D>,
    C: GenericConfig<D, F = F>,
    C::Hasher: AlgebraicHasher<F>,
{
    /// Flag indicating whether this represents an individual
    /// segment / batch or an aggregation of them.
    pub is_agg: bool,
    /// Flag indicating whether this represents a dummy run. This is specific to
    /// the segment aggregation logic.
    pub is_dummy: bool,
    /// The underlying recursive proof with its public values
    pub proof_with_pvs: ProofWithPublicValues<F, C, D>,
}

/// Contains all recursive circuits used in the system. For each STARK and each
/// initial `degree_bits`, this contains a chain of recursive circuits for
/// shrinking that STARK from `degree_bits` to a constant
/// `THRESHOLD_DEGREE_BITS`. It also contains a special root circuit
/// for combining each STARK's shrunk wrapper proof into a single proof.
#[derive(Eq, PartialEq, Debug)]
pub struct AllRecursiveCircuits<F, C, const D: usize>
where
    F: RichField + Extendable<D>,
    C: GenericConfig<D, F = F>,
    C::Hasher: AlgebraicHasher<F>,
{
    /// The EVM root circuit, which aggregates the (shrunk) per-table recursive
    /// proofs.
    pub root: RootCircuitData<F, C, D>,
    /// The segment aggregation circuit, which verifies that two segment proofs
    /// that can either be root or aggregation proofs.
    pub segment_aggregation: SegmentAggregationCircuitData<F, C, D>,
    /// The transaction batch aggregation circuit, which verifies the
    /// aggregation of two proofs that can either be a segment aggregation
    /// representing a batch of transactions or an aggregation of those
    /// batches.
    pub batch_aggregation: BatchAggregationCircuitData<F, C, D>,
    /// The block circuit, which verifies a transaction aggregation proof and an
    /// optional previous block proof.
    pub block: BlockCircuitData<F, C, D>,
    /// A single wrapping layer on top of a block proof for easy aggregation
    /// with additional block proofs from other chains.
    pub block_wrapper: BlockWrapperCircuitData<F, C, D>,
    /// The two-to-one block aggregation circuit, which verifies two unrelated
    /// block proofs.
    pub two_to_one_block: TwoToOneBlockCircuitData<F, C, D>,
    /// Holds chains of circuits for each table and for each initial
    /// `degree_bits`.
    pub by_table: [RecursiveCircuitsForTable<F, C, D>; NUM_TABLES],
}

/// Data for the EVM root circuit, which is used to combine each STARK's shrunk
/// wrapper proof into a single proof.
#[derive(Eq, PartialEq, Debug)]
pub struct RootCircuitData<F, C, const D: usize>
where
    F: RichField + Extendable<D>,
    C: GenericConfig<D, F = F>,
{
    pub circuit: CircuitData<F, C, D>,
    proof_with_pis: [ProofWithPublicInputsTarget<D>; NUM_TABLES],
    /// For each table, various inner circuits may be used depending on the
    /// initial table size. This target holds the index of the circuit
    /// (within `final_circuits()`) that was used.
    index_verifier_data: [Target; NUM_TABLES],
    /// Public inputs containing public values.
    public_values: PublicValuesTarget,
    /// Public inputs used for cyclic verification. These aren't actually used
    /// for EVM root proofs; the circuit has them just to match the
    /// structure of aggregation proofs.
    cyclic_vk: VerifierCircuitTarget,
    /// We can skip verifying Keccak tables when they are not in use.
    use_keccak_tables: BoolTarget,
}

impl<F, C, const D: usize> RootCircuitData<F, C, D>
where
    F: RichField + Extendable<D>,
    C: GenericConfig<D, F = F>,
{
    fn to_buffer(
        &self,
        buffer: &mut Vec<u8>,
        gate_serializer: &dyn GateSerializer<F, D>,
        generator_serializer: &dyn WitnessGeneratorSerializer<F, D>,
    ) -> IoResult<()> {
        buffer.write_circuit_data(&self.circuit, gate_serializer, generator_serializer)?;
        for proof in &self.proof_with_pis {
            buffer.write_target_proof_with_public_inputs(proof)?;
        }
        for index in self.index_verifier_data {
            buffer.write_target(index)?;
        }
        self.public_values.to_buffer(buffer)?;
        buffer.write_target_verifier_circuit(&self.cyclic_vk)?;
        buffer.write_target_bool(self.use_keccak_tables)?;
        Ok(())
    }

    fn from_buffer(
        buffer: &mut Buffer,
        gate_serializer: &dyn GateSerializer<F, D>,
        generator_serializer: &dyn WitnessGeneratorSerializer<F, D>,
    ) -> IoResult<Self> {
        let circuit = buffer.read_circuit_data(gate_serializer, generator_serializer)?;
        let mut proof_with_pis = Vec::with_capacity(NUM_TABLES);
        for _ in 0..NUM_TABLES {
            proof_with_pis.push(buffer.read_target_proof_with_public_inputs()?);
        }
        let mut index_verifier_data = Vec::with_capacity(NUM_TABLES);
        for _ in 0..NUM_TABLES {
            index_verifier_data.push(buffer.read_target()?);
        }
        let public_values = PublicValuesTarget::from_buffer(buffer)?;
        let cyclic_vk = buffer.read_target_verifier_circuit()?;
        let use_keccak_tables = buffer.read_target_bool()?;

        Ok(Self {
            circuit,
            proof_with_pis: proof_with_pis.try_into().unwrap(),
            index_verifier_data: index_verifier_data.try_into().unwrap(),
            public_values,
            cyclic_vk,
            use_keccak_tables,
        })
    }
}

/// Data for the segment aggregation circuit, which is used to compress two
/// segment proofs into one. Each inner proof can be either an EVM root proof or
/// another segment aggregation proof.
#[derive(Eq, PartialEq, Debug)]
pub struct SegmentAggregationCircuitData<F, C, const D: usize>
where
    F: RichField + Extendable<D>,
    C: GenericConfig<D, F = F>,
{
    pub circuit: CircuitData<F, C, D>,
    lhs: AggregationChildTarget<D>,
    rhs: AggregationChildWithDummyTarget<D>,
    public_values: PublicValuesTarget,
    cyclic_vk: VerifierCircuitTarget,
}

impl<F, C, const D: usize> SegmentAggregationCircuitData<F, C, D>
where
    F: RichField + Extendable<D>,
    C: GenericConfig<D, F = F>,
{
    fn to_buffer(
        &self,
        buffer: &mut Vec<u8>,
        gate_serializer: &dyn GateSerializer<F, D>,
        generator_serializer: &dyn WitnessGeneratorSerializer<F, D>,
    ) -> IoResult<()> {
        buffer.write_circuit_data(&self.circuit, gate_serializer, generator_serializer)?;
        buffer.write_target_verifier_circuit(&self.cyclic_vk)?;
        self.public_values.to_buffer(buffer)?;
        self.lhs.to_buffer(buffer)?;
        self.rhs.to_buffer(buffer)?;
        Ok(())
    }

    fn from_buffer(
        buffer: &mut Buffer,
        gate_serializer: &dyn GateSerializer<F, D>,
        generator_serializer: &dyn WitnessGeneratorSerializer<F, D>,
    ) -> IoResult<Self> {
        let circuit = buffer.read_circuit_data(gate_serializer, generator_serializer)?;
        let cyclic_vk = buffer.read_target_verifier_circuit()?;
        let public_values = PublicValuesTarget::from_buffer(buffer)?;
        let lhs = AggregationChildTarget::from_buffer(buffer)?;
        let rhs = AggregationChildWithDummyTarget::from_buffer(buffer)?;
        Ok(Self {
            circuit,
            lhs,
            rhs,
            public_values,
            cyclic_vk,
        })
    }
}

#[derive(Eq, PartialEq, Debug)]
struct AggregationChildWithDummyTarget<const D: usize> {
    is_agg: BoolTarget,
    is_dummy: BoolTarget,
    agg_proof: ProofWithPublicInputsTarget<D>,
    real_proof: ProofWithPublicInputsTarget<D>,
}

impl<const D: usize> AggregationChildWithDummyTarget<D> {
    fn to_buffer(&self, buffer: &mut Vec<u8>) -> IoResult<()> {
        buffer.write_target_bool(self.is_agg)?;
        buffer.write_target_bool(self.is_dummy)?;
        buffer.write_target_proof_with_public_inputs(&self.agg_proof)?;
        buffer.write_target_proof_with_public_inputs(&self.real_proof)?;
        Ok(())
    }

    fn from_buffer(buffer: &mut Buffer) -> IoResult<Self> {
        let is_agg = buffer.read_target_bool()?;
        let is_dummy = buffer.read_target_bool()?;
        let agg_proof = buffer.read_target_proof_with_public_inputs()?;
        let real_proof = buffer.read_target_proof_with_public_inputs()?;
        Ok(Self {
            is_agg,
            is_dummy,
            agg_proof,
            real_proof,
        })
    }

    // `len_mem_cap` is the length of the Merkle
    // caps for `MemBefore` and `MemAfter`.
    fn public_values<F: RichField + Extendable<D>>(
        &self,
        builder: &mut CircuitBuilder<F, D>,
    ) -> PublicValuesTarget {
        let agg_pv = PublicValuesTarget::from_public_inputs(&self.agg_proof.public_inputs);
        let segment_pv = PublicValuesTarget::from_public_inputs(&self.real_proof.public_inputs);

        PublicValuesTarget::select(builder, self.is_agg, agg_pv, segment_pv)
    }
}

/// Data for the transaction aggregation circuit, which is used to compress two
/// proofs into one. Each inner proof can be either a segment aggregation proof
/// or another transaction aggregation proof.
#[derive(Eq, PartialEq, Debug)]
pub struct BatchAggregationCircuitData<F, C, const D: usize>
where
    F: RichField + Extendable<D>,
    C: GenericConfig<D, F = F>,
{
    pub circuit: CircuitData<F, C, D>,
    lhs: AggregationChildTarget<D>,
    rhs: AggregationChildTarget<D>,
    public_values: PublicValuesTarget,
    cyclic_vk: VerifierCircuitTarget,
}

impl<F, C, const D: usize> BatchAggregationCircuitData<F, C, D>
where
    F: RichField + Extendable<D>,
    C: GenericConfig<D, F = F>,
{
    fn to_buffer(
        &self,
        buffer: &mut Vec<u8>,
        gate_serializer: &dyn GateSerializer<F, D>,
        generator_serializer: &dyn WitnessGeneratorSerializer<F, D>,
    ) -> IoResult<()> {
        buffer.write_circuit_data(&self.circuit, gate_serializer, generator_serializer)?;
        buffer.write_target_verifier_circuit(&self.cyclic_vk)?;
        self.public_values.to_buffer(buffer)?;
        self.lhs.to_buffer(buffer)?;
        self.rhs.to_buffer(buffer)?;
        Ok(())
    }

    fn from_buffer(
        buffer: &mut Buffer,
        gate_serializer: &dyn GateSerializer<F, D>,
        generator_serializer: &dyn WitnessGeneratorSerializer<F, D>,
    ) -> IoResult<Self> {
        let circuit = buffer.read_circuit_data(gate_serializer, generator_serializer)?;
        let cyclic_vk = buffer.read_target_verifier_circuit()?;
        let public_values = PublicValuesTarget::from_buffer(buffer)?;
        let lhs = AggregationChildTarget::from_buffer(buffer)?;
        let rhs = AggregationChildTarget::from_buffer(buffer)?;
        Ok(Self {
            circuit,
            lhs,
            rhs,
            public_values,
            cyclic_vk,
        })
    }
}

#[derive(Eq, PartialEq, Debug)]
struct AggregationChildTarget<const D: usize> {
    is_agg: BoolTarget,
    agg_proof: ProofWithPublicInputsTarget<D>,
    base_proof: ProofWithPublicInputsTarget<D>,
}

impl<const D: usize> AggregationChildTarget<D> {
    fn to_buffer(&self, buffer: &mut Vec<u8>) -> IoResult<()> {
        buffer.write_target_bool(self.is_agg)?;
        buffer.write_target_proof_with_public_inputs(&self.agg_proof)?;
        buffer.write_target_proof_with_public_inputs(&self.base_proof)?;
        Ok(())
    }

    fn from_buffer(buffer: &mut Buffer) -> IoResult<Self> {
        let is_agg = buffer.read_target_bool()?;
        let agg_proof = buffer.read_target_proof_with_public_inputs()?;
        let base_proof = buffer.read_target_proof_with_public_inputs()?;
        Ok(Self {
            is_agg,
            agg_proof,
            base_proof,
        })
    }

    fn public_values<F: RichField + Extendable<D>>(
        &self,
        builder: &mut CircuitBuilder<F, D>,
    ) -> PublicValuesTarget {
        let agg_pv = PublicValuesTarget::from_public_inputs(&self.agg_proof.public_inputs);
        let base_pv = PublicValuesTarget::from_public_inputs(&self.base_proof.public_inputs);
        PublicValuesTarget::select(builder, self.is_agg, agg_pv, base_pv)
    }

    fn public_inputs<F: RichField + Extendable<D>>(
        &self,
        builder: &mut CircuitBuilder<F, D>,
    ) -> Vec<Target> {
        zip_eq(
            &self.agg_proof.public_inputs,
            &self.base_proof.public_inputs,
        )
        .map(|(&agg_pv, &base_pv)| builder.select(self.is_agg, agg_pv, base_pv))
        .collect()
    }
}

/// Data for the block circuit, which is used to generate a final block proof,
/// and compress it with an optional parent proof if present.
#[derive(Eq, PartialEq, Debug)]
pub struct BlockCircuitData<F, C, const D: usize>
where
    F: RichField + Extendable<D>,
    C: GenericConfig<D, F = F>,
{
    pub circuit: CircuitData<F, C, D>,
    has_parent_block: BoolTarget,
    parent_block_proof: ProofWithPublicInputsTarget<D>,
    agg_root_proof: ProofWithPublicInputsTarget<D>,
    public_values: PublicValuesTarget,
    cyclic_vk: VerifierCircuitTarget,
}

impl<F, C, const D: usize> BlockCircuitData<F, C, D>
where
    F: RichField + Extendable<D>,
    C: GenericConfig<D, F = F>,
{
    fn to_buffer(
        &self,
        buffer: &mut Vec<u8>,
        gate_serializer: &dyn GateSerializer<F, D>,
        generator_serializer: &dyn WitnessGeneratorSerializer<F, D>,
    ) -> IoResult<()> {
        buffer.write_circuit_data(&self.circuit, gate_serializer, generator_serializer)?;
        buffer.write_target_bool(self.has_parent_block)?;
        buffer.write_target_proof_with_public_inputs(&self.parent_block_proof)?;
        buffer.write_target_proof_with_public_inputs(&self.agg_root_proof)?;
        self.public_values.to_buffer(buffer)?;
        buffer.write_target_verifier_circuit(&self.cyclic_vk)?;
        Ok(())
    }

    fn from_buffer(
        buffer: &mut Buffer,
        gate_serializer: &dyn GateSerializer<F, D>,
        generator_serializer: &dyn WitnessGeneratorSerializer<F, D>,
    ) -> IoResult<Self> {
        let circuit = buffer.read_circuit_data(gate_serializer, generator_serializer)?;
        let has_parent_block = buffer.read_target_bool()?;
        let parent_block_proof = buffer.read_target_proof_with_public_inputs()?;
        let agg_root_proof = buffer.read_target_proof_with_public_inputs()?;
        let public_values = PublicValuesTarget::from_buffer(buffer)?;
        let cyclic_vk = buffer.read_target_verifier_circuit()?;
        Ok(Self {
            circuit,
            has_parent_block,
            parent_block_proof,
            agg_root_proof,
            public_values,
            cyclic_vk,
        })
    }
}

/// Data for the block wrapper circuit, which is used to generate a wrapped
/// final block proof and obfuscate the remaining private elements of a chain.
#[derive(Eq, PartialEq, Debug)]
pub struct BlockWrapperCircuitData<F, C, const D: usize>
where
    F: RichField + Extendable<D>,
    C: GenericConfig<D, F = F>,
{
    pub circuit: CircuitData<F, C, D>,
    parent_block_proof: ProofWithPublicInputsTarget<D>,
    public_values: FinalPublicValuesTarget,
    cyclic_vk: VerifierCircuitTarget,
}

impl<F, C, const D: usize> BlockWrapperCircuitData<F, C, D>
where
    F: RichField + Extendable<D>,
    C: GenericConfig<D, F = F>,
{
    fn to_buffer(
        &self,
        buffer: &mut Vec<u8>,
        gate_serializer: &dyn GateSerializer<F, D>,
        generator_serializer: &dyn WitnessGeneratorSerializer<F, D>,
    ) -> IoResult<()> {
        buffer.write_circuit_data(&self.circuit, gate_serializer, generator_serializer)?;
        buffer.write_target_proof_with_public_inputs(&self.parent_block_proof)?;
        buffer.write_target_verifier_circuit(&self.cyclic_vk)?;
        self.public_values.to_buffer(buffer)
    }

    fn from_buffer(
        buffer: &mut Buffer,
        gate_serializer: &dyn GateSerializer<F, D>,
        generator_serializer: &dyn WitnessGeneratorSerializer<F, D>,
    ) -> IoResult<Self> {
        let circuit = buffer.read_circuit_data(gate_serializer, generator_serializer)?;
        let parent_block_proof = buffer.read_target_proof_with_public_inputs()?;
        let cyclic_vk = buffer.read_target_verifier_circuit()?;
        let public_values = FinalPublicValuesTarget::from_buffer(buffer)?;

        Ok(Self {
            circuit,
            parent_block_proof,
            public_values,
            cyclic_vk,
        })
    }
}

/// Data for the two-to-one block circuit, which is used to generate a
/// proof of two unrelated proofs.
#[derive(Eq, PartialEq, Debug)]
pub struct TwoToOneBlockCircuitData<F, C, const D: usize>
where
    F: RichField + Extendable<D>,
    C: GenericConfig<D, F = F>,
{
    pub circuit: CircuitData<F, C, D>,
    lhs: AggregationChildTarget<D>,
    rhs: AggregationChildTarget<D>,
    cyclic_vk: VerifierCircuitTarget,
}

impl<F, C, const D: usize> TwoToOneBlockCircuitData<F, C, D>
where
    F: RichField + Extendable<D>,
    C: GenericConfig<D, F = F>,
{
    fn to_buffer(
        &self,
        buffer: &mut Vec<u8>,
        gate_serializer: &dyn GateSerializer<F, D>,
        generator_serializer: &dyn WitnessGeneratorSerializer<F, D>,
    ) -> IoResult<()> {
        buffer.write_circuit_data(&self.circuit, gate_serializer, generator_serializer)?;
        self.lhs.to_buffer(buffer)?;
        self.rhs.to_buffer(buffer)?;
        buffer.write_target_verifier_circuit(&self.cyclic_vk)?;
        Ok(())
    }

    fn from_buffer(
        buffer: &mut Buffer,
        gate_serializer: &dyn GateSerializer<F, D>,
        generator_serializer: &dyn WitnessGeneratorSerializer<F, D>,
    ) -> IoResult<Self> {
        let circuit = buffer.read_circuit_data(gate_serializer, generator_serializer)?;
        let lhs = AggregationChildTarget::from_buffer(buffer)?;
        let rhs = AggregationChildTarget::from_buffer(buffer)?;
        let cyclic_vk = buffer.read_target_verifier_circuit()?;
        Ok(Self {
            circuit,
            lhs,
            rhs,
            cyclic_vk,
        })
    }
}

impl<F, C, const D: usize> AllRecursiveCircuits<F, C, D>
where
    F: RichField + Extendable<D>,
    C: GenericConfig<D, F = F> + 'static,
    C::Hasher: AlgebraicHasher<F>,
{
    /// Serializes all these preprocessed circuits into a sequence of bytes.
    ///
    /// # Arguments
    ///
    /// - `skip_tables`: a boolean indicating whether to serialize only the
    ///   upper circuits or the entire prover state, including recursive
    ///   circuits to shrink STARK proofs.
    /// - `gate_serializer`: a custom gate serializer needed to serialize
    ///   recursive circuits common data.
    /// - `generator_serializer`: a custom generator serializer needed to
    ///   serialize recursive circuits proving data.
    pub fn to_bytes(
        &self,
        skip_tables: bool,
        gate_serializer: &dyn GateSerializer<F, D>,
        generator_serializer: &dyn WitnessGeneratorSerializer<F, D>,
    ) -> IoResult<Vec<u8>> {
        // TODO: would be better to initialize it dynamically based on the supported max
        // degree.
        let mut buffer = Vec::with_capacity(1 << 34);
        self.root
            .to_buffer(&mut buffer, gate_serializer, generator_serializer)?;
        self.segment_aggregation
            .to_buffer(&mut buffer, gate_serializer, generator_serializer)?;
        self.batch_aggregation
            .to_buffer(&mut buffer, gate_serializer, generator_serializer)?;
        self.block
            .to_buffer(&mut buffer, gate_serializer, generator_serializer)?;
        self.block_wrapper
            .to_buffer(&mut buffer, gate_serializer, generator_serializer)?;
        self.two_to_one_block
            .to_buffer(&mut buffer, gate_serializer, generator_serializer)?;
        if !skip_tables {
            for table in &self.by_table {
                table.to_buffer(&mut buffer, gate_serializer, generator_serializer)?;
            }
        }
        Ok(buffer)
    }

    /// Deserializes a sequence of bytes into an entire prover state containing
    /// all recursive circuits.
    ///
    /// # Arguments
    ///
    /// - `bytes`: a slice of bytes to deserialize this prover state from.
    /// - `skip_tables`: a boolean indicating whether to deserialize only the
    ///   upper circuits or the entire prover state, including recursive
    ///   circuits to shrink STARK proofs.
    /// - `gate_serializer`: a custom gate serializer needed to serialize
    ///   recursive circuits common data.
    /// - `generator_serializer`: a custom generator serializer needed to
    ///   serialize recursive circuits proving data.
    pub fn from_bytes(
        bytes: &[u8],
        skip_tables: bool,
        gate_serializer: &dyn GateSerializer<F, D>,
        generator_serializer: &dyn WitnessGeneratorSerializer<F, D>,
    ) -> IoResult<Self> {
        let mut buffer = Buffer::new(bytes);
        let root =
            RootCircuitData::from_buffer(&mut buffer, gate_serializer, generator_serializer)?;
        let segment_aggregation = SegmentAggregationCircuitData::from_buffer(
            &mut buffer,
            gate_serializer,
            generator_serializer,
        )?;
        let batch_aggregation = BatchAggregationCircuitData::from_buffer(
            &mut buffer,
            gate_serializer,
            generator_serializer,
        )?;
        let block =
            BlockCircuitData::from_buffer(&mut buffer, gate_serializer, generator_serializer)?;
        let block_wrapper = BlockWrapperCircuitData::from_buffer(
            &mut buffer,
            gate_serializer,
            generator_serializer,
        )?;
        let two_to_one_block = TwoToOneBlockCircuitData::from_buffer(
            &mut buffer,
            gate_serializer,
            generator_serializer,
        )?;

        let by_table = match skip_tables {
            true => (0..NUM_TABLES)
                .map(|_| RecursiveCircuitsForTable {
                    by_stark_size: BTreeMap::default(),
                })
                .collect_vec()
                .try_into()
                .unwrap(),
            false => {
                // Tricky use of MaybeUninit to remove the need for implementing Debug
                // for all underlying types, necessary to convert a by_table Vec to an array.
                let mut by_table: [MaybeUninit<RecursiveCircuitsForTable<F, C, D>>; NUM_TABLES] =
                    unsafe { MaybeUninit::uninit().assume_init() };
                for table in &mut by_table[..] {
                    let value = RecursiveCircuitsForTable::from_buffer(
                        &mut buffer,
                        gate_serializer,
                        generator_serializer,
                    )?;
                    *table = MaybeUninit::new(value);
                }
                unsafe {
                    mem::transmute::<
                        [std::mem::MaybeUninit<RecursiveCircuitsForTable<F, C, D>>; NUM_TABLES],
                        [RecursiveCircuitsForTable<F, C, D>; NUM_TABLES],
                    >(by_table)
                }
            }
        };

        Ok(Self {
            root,
            segment_aggregation,
            batch_aggregation,
            block,
            block_wrapper,
            two_to_one_block,
            by_table,
        })
    }

    /// Preprocess all recursive circuits used by the system.
    ///
    /// # Arguments
    ///
    /// - `all_stark`: a structure defining the logic of all STARK modules and
    ///   their associated cross-table lookups.
    /// - `degree_bits_ranges`: the logarithmic ranges to be supported for the
    ///   recursive tables.
    ///
    /// Transactions may yield arbitrary trace lengths for each STARK module
    /// (within some bounds), unknown prior generating the witness to create
    /// a proof. Thus, for each STARK module, we construct a map from
    /// `2^{degree_bits} = length` to a chain of shrinking recursion circuits,
    /// starting from that length, for each `degree_bits` in the range specified
    /// for this STARK module. Specifying a wide enough range allows a
    /// prover to cover all possible scenarios.
    /// - `stark_config`: the configuration to be used for the STARK prover. It
    ///   will usually be a fast one yielding large proofs.
    pub fn new(
        all_stark: &AllStark<F, D>,
        degree_bits_ranges: &[Range<usize>; NUM_TABLES],
        stark_config: &StarkConfig,
    ) -> Self {
        // Sanity check on the provided config
        assert_eq!(DEFAULT_CAP_LEN, 1 << stark_config.fri_config.cap_height);

        macro_rules! create_recursive_circuit {
            ($table_enum:expr, $stark_field:ident) => {
                RecursiveCircuitsForTable::new(
                    $table_enum,
                    &all_stark.$stark_field,
                    degree_bits_ranges[*$table_enum].clone(),
                    &all_stark.cross_table_lookups,
                    stark_config,
                )
            };
        }

        let arithmetic = create_recursive_circuit!(Table::Arithmetic, arithmetic_stark);
        let byte_packing = create_recursive_circuit!(Table::BytePacking, byte_packing_stark);
        let cpu = create_recursive_circuit!(Table::Cpu, cpu_stark);
        let keccak = create_recursive_circuit!(Table::Keccak, keccak_stark);
        let keccak_sponge = create_recursive_circuit!(Table::KeccakSponge, keccak_sponge_stark);
        let logic = create_recursive_circuit!(Table::Logic, logic_stark);
        let memory = create_recursive_circuit!(Table::Memory, memory_stark);
        let mem_before = create_recursive_circuit!(Table::MemBefore, mem_before_stark);
        let mem_after = create_recursive_circuit!(Table::MemAfter, mem_after_stark);

        #[cfg(feature = "cdk_erigon")]
        let poseidon = create_recursive_circuit!(Table::Poseidon, poseidon_stark);

        let by_table = [
            arithmetic,
            byte_packing,
            cpu,
            keccak,
            keccak_sponge,
            logic,
            memory,
            mem_before,
            mem_after,
            #[cfg(feature = "cdk_erigon")]
            poseidon,
        ];

        let root = Self::create_segment_circuit(&by_table, stark_config);
        let segment_aggregation = Self::create_segment_aggregation_circuit(&root);
        let batch_aggregation =
            Self::create_batch_aggregation_circuit(&segment_aggregation, stark_config);
        let block = Self::create_block_circuit(&batch_aggregation);
        let block_wrapper = Self::create_block_wrapper_circuit(&block);
        let two_to_one_block = Self::create_two_to_one_block_circuit(&block_wrapper);

        Self {
            root,
            segment_aggregation,
            batch_aggregation,
            block,
            block_wrapper,
            two_to_one_block,
            by_table,
        }
    }

    /// Outputs the `VerifierCircuitData` needed to verify any block proof
    /// generated by an honest prover.
    /// While the [`AllRecursiveCircuits`] prover state can also verify proofs,
    /// verifiers only need a fraction of the state to verify proofs. This
    /// allows much less powerful entities to behave as verifiers, by only
    /// loading the necessary data to verify block proofs.
    ///
    /// # Usage
    ///
    /// ```ignore
    /// let prover_state = AllRecursiveCircuits { ... };
    /// let verifier_state = prover_state.final_verifier_data();
    ///
    /// // Verify a provided block proof
    /// assert!(verifier_state.verify(&block_proof).is_ok());
    /// ```
    pub fn final_verifier_data(&self) -> VerifierCircuitData<F, C, D> {
        self.block.circuit.verifier_data()
    }

    fn create_segment_circuit(
        by_table: &[RecursiveCircuitsForTable<F, C, D>; NUM_TABLES],
        stark_config: &StarkConfig,
    ) -> RootCircuitData<F, C, D> {
        let inner_common_data: [_; NUM_TABLES] =
            core::array::from_fn(|i| &by_table[i].final_circuits()[0].common);

        let mut builder = CircuitBuilder::new(CircuitConfig::standard_recursion_config());

        let use_keccak_tables = builder.add_virtual_bool_target_safe();
        let skip_keccak_tables = builder.not(use_keccak_tables);
        let public_values = add_virtual_public_values_public_input(&mut builder);

        let recursive_proofs =
            core::array::from_fn(|i| builder.add_virtual_proof_with_pis(inner_common_data[i]));
        let pis: [_; NUM_TABLES] = core::array::from_fn(|i| {
            PublicInputs::<Target, <C::Hasher as AlgebraicHasher<F>>::AlgebraicPermutation>::from_vec(
                &recursive_proofs[i].public_inputs,
                stark_config,
            )
        });
        let index_verifier_data = core::array::from_fn(|_i| builder.add_virtual_target());

        let mut challenger = RecursiveChallenger::<F, C::Hasher, D>::new(&mut builder);
        for pi in &pis {
            for h in &pi.trace_cap {
                challenger.observe_elements(h);
            }
        }

        // Ensures that the trace cap is set to 0 when skipping Keccak tables.
        for i in KECCAK_TABLES_INDICES {
            for h in &pis[i].trace_cap {
                for t in h {
                    let trace_cap_check = builder.mul(skip_keccak_tables.target, *t);
                    builder.assert_zero(trace_cap_check);
                }
            }
        }

        observe_public_values_target::<F, C, D>(&mut challenger, &public_values);

        let ctl_challenges = get_grand_product_challenge_set_target(
            &mut builder,
            &mut challenger,
            stark_config.num_challenges,
        );
        // Check that the correct CTL challenges are used in every proof.
        for (i, pi) in pis.iter().enumerate() {
            for j in 0..stark_config.num_challenges {
                if KECCAK_TABLES_INDICES.contains(&i) {
                    // Ensures that the correct CTL challenges are used in Keccak tables when
                    // `enable_keccak_tables` is true.
                    builder.conditional_assert_eq(
                        use_keccak_tables.target,
                        ctl_challenges.challenges[j].beta,
                        pi.ctl_challenges.challenges[j].beta,
                    );
                    builder.conditional_assert_eq(
                        use_keccak_tables.target,
                        ctl_challenges.challenges[j].gamma,
                        pi.ctl_challenges.challenges[j].gamma,
                    );
                } else {
                    builder.connect(
                        ctl_challenges.challenges[j].beta,
                        pi.ctl_challenges.challenges[j].beta,
                    );
                    builder.connect(
                        ctl_challenges.challenges[j].gamma,
                        pi.ctl_challenges.challenges[j].gamma,
                    );
                }
            }
        }

        let state = challenger.compact(&mut builder);
        for (&before, &s) in zip_eq(state.as_ref(), pis[0].challenger_state_before.as_ref()) {
            builder.connect(before, s);
        }
        // Check that the challenger state is consistent between proofs.
        let mut prev_state = pis[0].challenger_state_after.as_ref().to_vec();
        let state_len = prev_state.len();
        for i in 1..NUM_TABLES {
            let current_state_before = pis[i].challenger_state_before.as_ref();
            let current_state_after = pis[i].challenger_state_after.as_ref();
            for j in 0..state_len {
                if KECCAK_TABLES_INDICES.contains(&i) {
                    // Ensure the challenger state:
                    // 1) prev == current_before when using Keccak
                    builder.conditional_assert_eq(
                        use_keccak_tables.target,
                        prev_state[j],
                        current_state_before[j],
                    );
                    // 2) Update prev <- current_after when using Keccak
                    // 3) Keep prev <- prev when skipping Keccak
                    prev_state[j] =
                        builder.select(use_keccak_tables, current_state_after[j], prev_state[j]);
                } else {
                    builder.connect(prev_state[j], current_state_before[j]);
                    prev_state[j] = current_state_after[j];
                }
            }
        }

        // Extra sums to add to the looked last value.
        // Only necessary for the Memory values.
        let mut extra_looking_sums =
            vec![vec![builder.zero(); stark_config.num_challenges]; NUM_TABLES];

        // Memory
        extra_looking_sums[*Table::Memory] = (0..stark_config.num_challenges)
            .map(|c| {
                get_memory_extra_looking_sum_circuit(
                    &mut builder,
                    &public_values,
                    ctl_challenges.challenges[c],
                )
            })
            .collect_vec();

        // Ensure that when Keccak tables are skipped, the Keccak tables' ctl_zs_first
        // are all zeros.
        for &i in KECCAK_TABLES_INDICES.iter() {
            for &t in pis[i].ctl_zs_first.iter() {
                let ctl_check = builder.mul(skip_keccak_tables.target, t);
                builder.assert_zero(ctl_check);
            }
        }

        // Verify the CTL checks.
        verify_cross_table_lookups_circuit::<F, D, NUM_TABLES>(
            &mut builder,
            all_cross_table_lookups(),
            pis.map(|p| p.ctl_zs_first),
            Some(&extra_looking_sums),
            stark_config,
        );

        for (i, table_circuits) in by_table.iter().enumerate() {
            let final_circuits = table_circuits.final_circuits();
            for final_circuit in &final_circuits {
                assert_eq!(
                    &final_circuit.common, inner_common_data[i],
                    "common_data mismatch"
                );
            }
            let mut possible_vks = final_circuits
                .into_iter()
                .map(|c| builder.constant_verifier_data(&c.verifier_only))
                .collect_vec();
            // random_access_verifier_data expects a vector whose length is a power of two.
            // To satisfy this, we will just add some duplicates of the first VK.
            while !possible_vks.len().is_power_of_two() {
                possible_vks.push(possible_vks[0].clone());
            }
            let inner_verifier_data =
                builder.random_access_verifier_data(index_verifier_data[i], possible_vks);

            if KECCAK_TABLES_INDICES.contains(&i) {
                builder
                    .conditionally_verify_proof_or_dummy::<C>(
                        use_keccak_tables,
                        &recursive_proofs[i],
                        &inner_verifier_data,
                        inner_common_data[i],
                    )
                    .expect("Unable conditionally verify Keccak proofs in the root circuit");
            } else {
                builder.verify_proof::<C>(
                    &recursive_proofs[i],
                    &inner_verifier_data,
                    inner_common_data[i],
                );
            }
        }

        let merkle_before =
            MemCapTarget::from_public_inputs(&recursive_proofs[*Table::MemBefore].public_inputs);
        let merkle_after =
            MemCapTarget::from_public_inputs(&recursive_proofs[*Table::MemAfter].public_inputs);
        // Connect Memory before and after the execution with
        // the public values.
        MemCapTarget::connect(
            &mut builder,
            public_values.mem_before.clone(),
            merkle_before,
        );
        MemCapTarget::connect(&mut builder, public_values.mem_after.clone(), merkle_after);
        // We want EVM root proofs to have the exact same structure as aggregation
        // proofs, so we add public inputs for cyclic verification, even though
        // they'll be ignored.
        let cyclic_vk = builder.add_verifier_data_public_inputs();

        builder.add_gate(
            ConstantGate::new(inner_common_data[0].config.num_constants),
            vec![],
        );

        RootCircuitData {
            circuit: builder.build::<C>(),
            proof_with_pis: recursive_proofs,
            index_verifier_data,
            public_values,
            cyclic_vk,
            use_keccak_tables,
        }
    }

    fn create_segment_aggregation_circuit(
        root: &RootCircuitData<F, C, D>,
    ) -> SegmentAggregationCircuitData<F, C, D> {
        let mut builder = CircuitBuilder::<F, D>::new(root.circuit.common.config.clone());
        let public_values = add_virtual_public_values_public_input(&mut builder);
        let cyclic_vk = builder.add_verifier_data_public_inputs();

        // The right hand side child might be dummy.
        let lhs_segment = Self::add_segment_agg_child(&mut builder, root);
        let rhs_segment = Self::add_segment_agg_child_with_dummy(
            &mut builder,
            root,
            lhs_segment.base_proof.clone(),
        );

        let lhs_pv = lhs_segment.public_values(&mut builder);
        let rhs_pv = rhs_segment.public_values(&mut builder);

        let is_dummy = rhs_segment.is_dummy;
        let one = builder.one();
        let is_not_dummy = builder.sub(one, is_dummy.target);
        let is_not_dummy = BoolTarget::new_unsafe(is_not_dummy);

        // Always connect the lhs to the aggregation public values.
        TrieRootsTarget::connect(
            &mut builder,
            public_values.trie_roots_before,
            lhs_pv.trie_roots_before,
        );
        TrieRootsTarget::connect(
            &mut builder,
            public_values.trie_roots_after,
            lhs_pv.trie_roots_after,
        );
        BlockMetadataTarget::connect(
            &mut builder,
            public_values.block_metadata,
            lhs_pv.block_metadata,
        );
        BlockHashesTarget::connect(
            &mut builder,
            public_values.block_hashes,
            lhs_pv.block_hashes,
        );
        ExtraBlockDataTarget::connect(
            &mut builder,
            public_values.extra_block_data,
            lhs_pv.extra_block_data,
        );
        RegistersDataTarget::connect(
            &mut builder,
            public_values.registers_before.clone(),
            lhs_pv.registers_before.clone(),
        );
        MemCapTarget::connect(
            &mut builder,
            public_values.mem_before.clone(),
            lhs_pv.mem_before.clone(),
        );

        // If the rhs is a real proof, all the block metadata must be the same for both
        // segments. It is also the case for the extra block data.
        TrieRootsTarget::conditional_assert_eq(
            &mut builder,
            is_not_dummy,
            public_values.trie_roots_before,
            rhs_pv.trie_roots_before,
        );
        TrieRootsTarget::conditional_assert_eq(
            &mut builder,
            is_not_dummy,
            public_values.trie_roots_after,
            rhs_pv.trie_roots_after,
        );

        // Connect the burn address targets.
        #[cfg(feature = "cdk_erigon")]
        {
            BurnAddrTarget::conditional_assert_eq(
                &mut builder,
                is_not_dummy,
                lhs_pv.burn_addr,
                rhs_pv.burn_addr.clone(),
            );
            BurnAddrTarget::conditional_assert_eq(
                &mut builder,
                is_not_dummy,
                public_values.burn_addr.clone(),
                rhs_pv.burn_addr,
            );
        }

        BlockMetadataTarget::conditional_assert_eq(
            &mut builder,
            is_not_dummy,
            public_values.block_metadata,
            rhs_pv.block_metadata,
        );
        BlockHashesTarget::conditional_assert_eq(
            &mut builder,
            is_not_dummy,
            public_values.block_hashes,
            rhs_pv.block_hashes,
        );
        ExtraBlockDataTarget::conditional_assert_eq(
            &mut builder,
            is_not_dummy,
            public_values.extra_block_data,
            rhs_pv.extra_block_data,
        );

        // If the rhs is a real proof: Connect registers and merkle caps between
        // segments.
        RegistersDataTarget::conditional_assert_eq(
            &mut builder,
            is_not_dummy,
            public_values.registers_after.clone(),
            rhs_pv.registers_after.clone(),
        );
        RegistersDataTarget::conditional_assert_eq(
            &mut builder,
            is_not_dummy,
            lhs_pv.registers_after.clone(),
            rhs_pv.registers_before.clone(),
        );
        MemCapTarget::conditional_assert_eq(
            &mut builder,
            is_not_dummy,
            public_values.mem_after.clone(),
            rhs_pv.mem_after.clone(),
        );
        MemCapTarget::conditional_assert_eq(
            &mut builder,
            is_not_dummy,
            lhs_pv.mem_after.clone(),
            rhs_pv.mem_before.clone(),
        );

        // If the rhs is a dummy, then the lhs must be a segment.
        let constr = builder.mul(is_dummy.target, lhs_segment.is_agg.target);
        builder.assert_zero(constr);

        // If the rhs is a dummy, then the aggregation PVs are equal to the lhs PVs.
        MemCapTarget::conditional_assert_eq(
            &mut builder,
            is_dummy,
            public_values.mem_after.clone(),
            lhs_pv.mem_after,
        );
        RegistersDataTarget::conditional_assert_eq(
            &mut builder,
            is_dummy,
            public_values.registers_after.clone(),
            lhs_pv.registers_after,
        );

        // Pad to match the root circuit's degree.
        while log2_ceil(builder.num_gates()) < root.circuit.common.degree_bits() {
            builder.add_gate(NoopGate, vec![]);
        }

        let circuit = builder.build::<C>();
        SegmentAggregationCircuitData {
            circuit,
            lhs: lhs_segment,
            rhs: rhs_segment,
            public_values,
            cyclic_vk,
        }
    }

    fn create_batch_aggregation_circuit(
        agg: &SegmentAggregationCircuitData<F, C, D>,
        stark_config: &StarkConfig,
    ) -> BatchAggregationCircuitData<F, C, D> {
        // Create a circuit for the aggregation of two transactions.

        let mut builder = CircuitBuilder::<F, D>::new(agg.circuit.common.config.clone());
        let public_values = add_virtual_public_values_public_input(&mut builder);
        let cyclic_vk = builder.add_verifier_data_public_inputs();

        let lhs_batch_proof = Self::add_batch_agg_child(&mut builder, agg);
        let rhs_batch_proof = Self::add_batch_agg_child(&mut builder, agg);

        let lhs_pv = lhs_batch_proof.public_values(&mut builder);
        let rhs_pv = rhs_batch_proof.public_values(&mut builder);

        // Connect all block hash values
        BlockHashesTarget::connect(
            &mut builder,
            public_values.block_hashes,
            rhs_pv.block_hashes,
        );
        BlockHashesTarget::connect(
            &mut builder,
            public_values.block_hashes,
            lhs_pv.block_hashes,
        );
        // Connect all block metadata values.
        BlockMetadataTarget::connect(
            &mut builder,
            public_values.block_metadata,
            rhs_pv.block_metadata,
        );
        BlockMetadataTarget::connect(
            &mut builder,
            public_values.block_metadata,
            lhs_pv.block_metadata,
        );
        // Connect aggregation `trie_roots_after` with rhs `trie_roots_after`.
        TrieRootsTarget::connect(
            &mut builder,
            public_values.trie_roots_after,
            rhs_pv.trie_roots_after,
        );
        // Connect lhs `trie_roots_after` with rhs `trie_roots_before`.
        TrieRootsTarget::connect(
            &mut builder,
            lhs_pv.trie_roots_after,
            rhs_pv.trie_roots_before,
        );
        // Connect lhs `trie_roots_before` with public values `trie_roots_before`.
        TrieRootsTarget::connect(
            &mut builder,
            public_values.trie_roots_before,
            lhs_pv.trie_roots_before,
        );

        // Connect the burn address targets.
        #[cfg(feature = "cdk_erigon")]
        {
            BurnAddrTarget::connect(
                &mut builder,
                lhs_pv.burn_addr.clone(),
                rhs_pv.burn_addr.clone(),
            );
            BurnAddrTarget::connect(
                &mut builder,
                public_values.burn_addr.clone(),
                rhs_pv.burn_addr.clone(),
            );
        }

        Self::connect_extra_public_values(
            &mut builder,
            &public_values.extra_block_data,
            &lhs_pv.extra_block_data,
            &rhs_pv.extra_block_data,
        );

        // We check the registers before and after for the current aggregation.
        RegistersDataTarget::connect(
            &mut builder,
            public_values.registers_after.clone(),
            rhs_pv.registers_after.clone(),
        );

        RegistersDataTarget::connect(
            &mut builder,
            public_values.registers_before.clone(),
            lhs_pv.registers_before.clone(),
        );

        // Check the initial and final register values.
        Self::connect_initial_final_segment(&mut builder, &rhs_pv);
        Self::connect_initial_final_segment(&mut builder, &lhs_pv);

        // Check the initial `MemBefore` `MerkleCap` value.
        Self::check_init_merkle_cap(&mut builder, &rhs_pv, stark_config);
        Self::check_init_merkle_cap(&mut builder, &lhs_pv, stark_config);

        while log2_ceil(builder.num_gates()) < agg.circuit.common.degree_bits() {
            builder.add_gate(NoopGate, vec![]);
        }

        let circuit = builder.build::<C>();
        BatchAggregationCircuitData {
            circuit,
            lhs: lhs_batch_proof,
            rhs: rhs_batch_proof,
            public_values,
            cyclic_vk,
        }
    }

    /// Extend a circuit to verify one of two proofs.
    ///
    /// # Arguments
    ///
    /// - `builder`: The circuit builder object.
    /// - `base_circuit`: Circuit data describing the circuit of the base proof.
    ///
    /// # Outputs
    ///
    /// Returns a [`TwoToOneBlockChildTarget<D>`] object.
    fn add_agg_child(
        builder: &mut CircuitBuilder<F, D>,
        base_circuit: &CircuitData<F, C, D>,
    ) -> AggregationChildTarget<D> {
        let common = &base_circuit.common;
        let base_vk = builder.constant_verifier_data(&base_circuit.verifier_only);
        let is_agg = builder.add_virtual_bool_target_safe();
        let agg_proof = builder.add_virtual_proof_with_pis(common);
        let base_proof = builder.add_virtual_proof_with_pis(common);
        builder
            .conditionally_verify_cyclic_proof::<C>(
                is_agg,
                &agg_proof,
                &base_proof,
                &base_vk,
                common,
            )
            .expect("Failed to build cyclic recursion circuit");
        AggregationChildTarget {
            is_agg,
            agg_proof,
            base_proof,
        }
    }

    fn check_init_merkle_cap(
        builder: &mut CircuitBuilder<F, D>,
        x: &PublicValuesTarget,
        stark_config: &StarkConfig,
    ) where
        F: RichField + Extendable<D>,
    {
        let cap = initial_memory_merkle_cap::<F, C, D>(
            stark_config.fri_config.rate_bits,
            stark_config.fri_config.cap_height,
        );

        let init_cap_target = MemCapTarget {
            mem_cap: MerkleCapTarget(
                cap.0
                    .iter()
                    .map(|&h| builder.constant_hash(h))
                    .collect::<Vec<_>>(),
            ),
        };

        MemCapTarget::connect(builder, x.mem_before.clone(), init_cap_target);
    }

    fn connect_initial_final_segment(builder: &mut CircuitBuilder<F, D>, x: &PublicValuesTarget)
    where
        F: RichField + Extendable<D>,
    {
        builder.assert_zero(x.registers_before.stack_len);
        builder.assert_zero(x.registers_after.stack_len);
        builder.assert_zero(x.registers_before.context);
        builder.assert_zero(x.registers_after.context);
        builder.assert_zero(x.registers_before.gas_used);
        builder.assert_one(x.registers_before.is_kernel);
        builder.assert_one(x.registers_after.is_kernel);

        let halt_label = builder.constant(F::from_canonical_usize(KERNEL.global_labels["halt"]));
        builder.connect(x.registers_after.program_counter, halt_label);

        let main_label = builder.constant(F::from_canonical_usize(KERNEL.global_labels["main"]));
        builder.connect(x.registers_before.program_counter, main_label);
    }

    fn create_block_circuit(
        agg: &BatchAggregationCircuitData<F, C, D>,
    ) -> BlockCircuitData<F, C, D> {
        // Here, we have two block proofs and we aggregate them together.
        // The block circuit is similar to the agg circuit; both verify two inner
        // proofs.
        let expected_common_data = CommonCircuitData {
            fri_params: FriParams {
                degree_bits: 14,
                ..agg.circuit.common.fri_params.clone()
            },
            ..agg.circuit.common.clone()
        };

        let mut builder = CircuitBuilder::<F, D>::new(CircuitConfig::standard_recursion_config());
        let public_values = add_virtual_public_values_public_input(&mut builder);
        let has_parent_block = builder.add_virtual_bool_target_safe();
        let parent_block_proof = builder.add_virtual_proof_with_pis(&expected_common_data);
        let agg_root_proof = builder.add_virtual_proof_with_pis(&agg.circuit.common);

        let parent_pv = PublicValuesTarget::from_public_inputs(&parent_block_proof.public_inputs);
        let agg_pv = PublicValuesTarget::from_public_inputs(&agg_root_proof.public_inputs);

        // Connect block `trie_roots_before` with parent_pv `trie_roots_before`.
        TrieRootsTarget::connect(
            &mut builder,
            public_values.trie_roots_before,
            parent_pv.trie_roots_before,
        );
        // Connect the rest of block `public_values` with agg_pv.
        TrieRootsTarget::connect(
            &mut builder,
            public_values.trie_roots_after,
            agg_pv.trie_roots_after,
        );
        BlockMetadataTarget::connect(
            &mut builder,
            public_values.block_metadata,
            agg_pv.block_metadata,
        );
        BlockHashesTarget::connect(
            &mut builder,
            public_values.block_hashes,
            agg_pv.block_hashes,
        );
        ExtraBlockDataTarget::connect(
            &mut builder,
            public_values.extra_block_data,
            agg_pv.extra_block_data,
        );

        // Check that the paent block's timestamp is less than the current block's.
        Self::check_block_timestamp(
            &mut builder,
            parent_pv.block_metadata.block_timestamp,
            agg_pv.block_metadata.block_timestamp,
        );

        // Connect the burn address targets.
        #[cfg(feature = "cdk_erigon")]
        {
            BurnAddrTarget::connect(
                &mut builder,
                parent_pv.burn_addr.clone(),
                agg_pv.burn_addr.clone(),
            );
            BurnAddrTarget::connect(
                &mut builder,
                public_values.burn_addr.clone(),
                agg_pv.burn_addr.clone(),
            );
        }

        // Make connections between block proofs, and check initial and final block
        // values.
        Self::connect_block_proof(&mut builder, has_parent_block, &parent_pv, &agg_pv);

        let cyclic_vk = builder.add_verifier_data_public_inputs();
        builder
            .conditionally_verify_cyclic_proof_or_dummy::<C>(
                has_parent_block,
                &parent_block_proof,
                &expected_common_data,
            )
            .expect("Failed to build cyclic recursion circuit");

        let agg_verifier_data = builder.constant_verifier_data(&agg.circuit.verifier_only);
        builder.verify_proof::<C>(&agg_root_proof, &agg_verifier_data, &agg.circuit.common);

        let circuit = builder.build::<C>();
        BlockCircuitData {
            circuit,
            has_parent_block,
            parent_block_proof,
            agg_root_proof,
            public_values,
            cyclic_vk,
        }
    }

    fn check_block_timestamp(
        builder: &mut CircuitBuilder<F, D>,
        prev_timestamp: Target,
        timestamp: Target,
    ) {
        // We check that timestamp >= prev_timestamp.
        // In other words, we range-check `diff = timestamp - prev_timestamp`
        // is between 0 and 2ˆ32.
        let diff = builder.sub(timestamp, prev_timestamp);
        builder.range_check(diff, 32);
    }
    fn connect_extra_public_values(
        builder: &mut CircuitBuilder<F, D>,
        pvs: &ExtraBlockDataTarget,
        lhs: &ExtraBlockDataTarget,
        rhs: &ExtraBlockDataTarget,
    ) {
        // Connect checkpoint state root values.
        for (&limb0, &limb1) in pvs
            .checkpoint_state_trie_root
            .iter()
            .zip(&rhs.checkpoint_state_trie_root)
        {
            builder.connect(limb0, limb1);
        }
        for (&limb0, &limb1) in pvs
            .checkpoint_state_trie_root
            .iter()
            .zip(&lhs.checkpoint_state_trie_root)
        {
            builder.connect(limb0, limb1);
        }

        // Connect the transaction number in public values to the lhs and rhs values
        // correctly.
        builder.connect(pvs.txn_number_before, lhs.txn_number_before);
        builder.connect(pvs.txn_number_after, rhs.txn_number_after);

        // Connect lhs `txn_number_after` with rhs `txn_number_before`.
        builder.connect(lhs.txn_number_after, rhs.txn_number_before);

        // Connect the gas used in public values to the lhs and rhs values correctly.
        builder.connect(pvs.gas_used_before, lhs.gas_used_before);
        builder.connect(pvs.gas_used_after, rhs.gas_used_after);

        // Connect lhs `gas_used_after` with rhs `gas_used_before`.
        builder.connect(lhs.gas_used_after, rhs.gas_used_before);
    }

    fn add_segment_agg_child(
        builder: &mut CircuitBuilder<F, D>,
        root: &RootCircuitData<F, C, D>,
    ) -> AggregationChildTarget<D> {
        let common = &root.circuit.common;
        let root_vk = builder.constant_verifier_data(&root.circuit.verifier_only);
        let is_agg = builder.add_virtual_bool_target_safe();
        let agg_proof = builder.add_virtual_proof_with_pis(common);
        let base_proof = builder.add_virtual_proof_with_pis(common);
        builder
            .conditionally_verify_cyclic_proof::<C>(
                is_agg,
                &agg_proof,
                &base_proof,
                &root_vk,
                common,
            )
            .expect("Failed to build cyclic recursion circuit");
        AggregationChildTarget {
            is_agg,
            agg_proof,
            base_proof,
        }
    }

    fn add_segment_agg_child_with_dummy(
        builder: &mut CircuitBuilder<F, D>,
        root: &RootCircuitData<F, C, D>,
        dummy_proof: ProofWithPublicInputsTarget<D>,
    ) -> AggregationChildWithDummyTarget<D> {
        let common = &root.circuit.common;
        let root_vk = builder.constant_verifier_data(&root.circuit.verifier_only);
        let is_agg = builder.add_virtual_bool_target_safe();
        let agg_proof = builder.add_virtual_proof_with_pis(common);
        let is_dummy = builder.add_virtual_bool_target_safe();
        let real_proof = builder.add_virtual_proof_with_pis(common);

        let segment_proof = builder.select_proof_with_pis(is_dummy, &dummy_proof, &real_proof);
        builder
            .conditionally_verify_cyclic_proof::<C>(
                is_agg,
                &agg_proof,
                &segment_proof,
                &root_vk,
                common,
            )
            .expect("Failed to build cyclic recursion circuit");
        AggregationChildWithDummyTarget {
            is_agg,
            is_dummy,
            agg_proof,
            real_proof,
        }
    }

    fn add_batch_agg_child(
        builder: &mut CircuitBuilder<F, D>,
        segment_agg: &SegmentAggregationCircuitData<F, C, D>,
    ) -> AggregationChildTarget<D> {
        let common = &segment_agg.circuit.common;
        let inner_segment_agg_vk =
            builder.constant_verifier_data(&segment_agg.circuit.verifier_only);
        let is_agg = builder.add_virtual_bool_target_safe();
        let agg_proof = builder.add_virtual_proof_with_pis(common);
        let base_proof = builder.add_virtual_proof_with_pis(common);
        builder
            .conditionally_verify_cyclic_proof::<C>(
                is_agg,
                &agg_proof,
                &base_proof,
                &inner_segment_agg_vk,
                common,
            )
            .expect("Failed to build cyclic recursion circuit");
        AggregationChildTarget {
            is_agg,
            agg_proof,
            base_proof,
        }
    }

    fn create_block_wrapper_circuit(
        block: &BlockCircuitData<F, C, D>,
    ) -> BlockWrapperCircuitData<F, C, D> {
        let mut builder = CircuitBuilder::<F, D>::new(block.circuit.common.config.clone());

        let parent_block_proof = builder.add_virtual_proof_with_pis(&block.circuit.common);
        let parent_pv = PublicValuesTarget::from_public_inputs(&parent_block_proof.public_inputs);

        let final_pv = add_virtual_final_public_values_public_input(&mut builder);

        // This also enforces that the initial state trie root that will be stored in
        // these `FinalPublicValues` actually matches the known checkpoint state trie
        // root.
        final_pv.connect_parent::<F, C, D>(&mut builder, &parent_pv);

        let block_verifier_data = builder.constant_verifier_data(&block.circuit.verifier_only);

        // We want these wrapped block proofs to have the exact same structure as 2-to-1
        // aggregation proofs, so we add public inputs for cyclic verification,
        // even though they'll be ignored.
        let cyclic_vk = builder.add_verifier_data_public_inputs();

        builder.verify_proof::<C>(
            &parent_block_proof,
            &block_verifier_data,
            &block.circuit.common,
        );

        // Pad to match the (non-existing yet!) 2-to-1 circuit's degree.
        // We use the block circuit's degree as target reference here, as they end up
        // having same degree.
        while log2_ceil(builder.num_gates()) < block.circuit.common.degree_bits() {
            builder.add_gate(NoopGate, vec![]);
        }

        let circuit = builder.build::<C>();

        BlockWrapperCircuitData {
            circuit,
            parent_block_proof,
            public_values: final_pv,
            cyclic_vk,
        }
    }

    /// Create two-to-one block aggregation circuit.
    ///
    /// # Arguments
    ///
    /// - `block_circuit`: circuit data for the block circuit, that constitutes
    ///   the base case for aggregation.
    ///
    /// # Outputs
    ///
    /// Returns a [`TwoToOneBlockCircuitData<F, C, D>`].
    fn create_two_to_one_block_circuit(
        block_wrapper_circuit: &BlockWrapperCircuitData<F, C, D>,
    ) -> TwoToOneBlockCircuitData<F, C, D>
    where
        F: RichField + Extendable<D>,
        C: GenericConfig<D, F = F>,
        C::Hasher: AlgebraicHasher<F>,
    {
        let mut builder =
            CircuitBuilder::<F, D>::new(block_wrapper_circuit.circuit.common.config.clone());

        let mix_hash = builder.add_virtual_hash_public_input();

        // We need to pad by PIS to match the count of PIS of the `base_proof`.
        let mut padding = block_wrapper_circuit.circuit.common.num_public_inputs;
        // The number of PIS that will be added *after* padding by
        // [`add_verifier_data_public_inputs()`].
        padding -= verification_key_len(&block_wrapper_circuit.circuit);
        // Account for `mix_pv_hash`.
        padding -= builder.num_public_inputs();

        let zero = builder.zero();
        for _ in 0..padding {
            builder.register_public_input(zero);
        }

        let cyclic_vk = builder.add_verifier_data_public_inputs();

        let lhs = Self::add_agg_child(&mut builder, &block_wrapper_circuit.circuit);
        let rhs = Self::add_agg_child(&mut builder, &block_wrapper_circuit.circuit);

        let lhs_public_inputs = lhs.public_inputs(&mut builder);
        let rhs_public_inputs = rhs.public_inputs(&mut builder);

        let lhs_public_values = extract_block_final_public_values(&lhs_public_inputs);
        let rhs_public_values = extract_block_final_public_values(&rhs_public_inputs);

        let lhs_agg_pv_hash = extract_two_to_one_block_hash(&lhs_public_inputs);
        let rhs_agg_pv_hash = extract_two_to_one_block_hash(&rhs_public_inputs);

        let lhs_base_pv_hash = builder
            .hash_n_to_hash_no_pad::<C::InnerHasher>(lhs_public_values.to_vec())
            .elements;
        let rhs_base_pv_hash = builder
            .hash_n_to_hash_no_pad::<C::InnerHasher>(rhs_public_values.to_vec())
            .elements;

        let lhs_hash: Vec<Target> = zip_eq(lhs_agg_pv_hash, lhs_base_pv_hash)
            .map(|(&agg_target, base_target)| builder.select(lhs.is_agg, agg_target, base_target))
            .collect();

        let rhs_hash: Vec<Target> = zip_eq(rhs_agg_pv_hash, rhs_base_pv_hash)
            .map(|(&agg_target, base_target)| builder.select(rhs.is_agg, agg_target, base_target))
            .collect();

        let mut mix_vec = vec![];
        mix_vec.extend(&lhs_hash);
        mix_vec.extend(&rhs_hash);

        let mix_hash_virtual = builder.hash_n_to_hash_no_pad::<C::InnerHasher>(mix_vec);

        builder.connect_hashes(mix_hash, mix_hash_virtual);

        let circuit = builder.build::<C>();
        TwoToOneBlockCircuitData {
            circuit,
            lhs,
            rhs,
            cyclic_vk,
        }
    }

    /// Connect the 256 block hashes between two blocks
    fn connect_block_hashes(
        builder: &mut CircuitBuilder<F, D>,
        lhs_public_values: &PublicValuesTarget,
        rhs_public_values: &PublicValuesTarget,
    ) {
        for i in 0..255 {
            for j in 0..TARGET_HASH_SIZE {
                builder.connect(
                    lhs_public_values.block_hashes.prev_hashes[8 * (i + 1) + j],
                    rhs_public_values.block_hashes.prev_hashes[8 * i + j],
                );
            }
        }
        let expected_hash = lhs_public_values.block_hashes.cur_hash;
        let prev_block_hash = &rhs_public_values.block_hashes.prev_hashes[255 * 8..256 * 8];
        for i in 0..TARGET_HASH_SIZE {
            builder.connect(expected_hash[i], prev_block_hash[i]);
        }
    }

    fn connect_block_proof(
        builder: &mut CircuitBuilder<F, D>,
        has_parent_block: BoolTarget,
        lhs: &PublicValuesTarget,
        rhs: &PublicValuesTarget,
    ) {
        // Between blocks, we only connect state tries.
        for (&limb0, limb1) in lhs
            .trie_roots_after
            .state_root
            .iter()
            .zip(rhs.trie_roots_before.state_root)
        {
            builder.connect(limb0, limb1);
        }

        // Between blocks, the checkpoint state trie remains unchanged.
        for (&limb0, limb1) in lhs
            .extra_block_data
            .checkpoint_state_trie_root
            .iter()
            .zip(rhs.extra_block_data.checkpoint_state_trie_root)
        {
            builder.connect(limb0, limb1);
        }

        // Connect block numbers.
        let one = builder.one();
        let prev_block_nb = builder.sub(rhs.block_metadata.block_number, one);
        builder.connect(lhs.block_metadata.block_number, prev_block_nb);

        // Check initial block values.
        Self::connect_initial_values_block(builder, rhs);

        // Connect intermediary values for gas_used and bloom filters to the block's
        // final values. We only plug on the right, so there is no need to check the
        // left-handside block.
        Self::connect_final_block_values_to_intermediary(builder, rhs);

        let has_not_parent_block = builder.sub(one, has_parent_block.target);

        // Check that the checkpoint block has the predetermined state trie root in
        // `ExtraBlockData`.
        Self::connect_checkpoint_block(builder, rhs, has_not_parent_block);

        // Connect block hashes
        Self::connect_block_hashes(builder, lhs, rhs);
    }

    fn connect_checkpoint_block(
        builder: &mut CircuitBuilder<F, D>,
        x: &PublicValuesTarget,
        has_not_parent_block: Target,
    ) where
        F: RichField + Extendable<D>,
    {
        for (&limb0, limb1) in x
            .trie_roots_before
            .state_root
            .iter()
            .zip(x.extra_block_data.checkpoint_state_trie_root)
        {
            let mut constr = builder.sub(limb0, limb1);
            constr = builder.mul(has_not_parent_block, constr);
            builder.assert_zero(constr);
        }

        let consolidated_hash = builder
            .hash_n_to_hash_no_pad::<C::InnerHasher>(x.block_hashes.prev_hashes.to_vec())
            .elements;

        for i in 0..NUM_HASH_OUT_ELTS {
            builder.conditional_assert_eq(
                has_not_parent_block,
                x.extra_block_data.checkpoint_consolidated_hash[i],
                consolidated_hash[i],
            )
        }
    }

    fn connect_final_block_values_to_intermediary(
        builder: &mut CircuitBuilder<F, D>,
        x: &PublicValuesTarget,
    ) where
        F: RichField + Extendable<D>,
    {
        builder.connect(
            x.block_metadata.block_gas_used,
            x.extra_block_data.gas_used_after,
        );
    }

    fn connect_initial_values_block(builder: &mut CircuitBuilder<F, D>, x: &PublicValuesTarget)
    where
        F: RichField + Extendable<D>,
    {
        // The initial number of transactions is 0.
        builder.assert_zero(x.extra_block_data.txn_number_before);
        // The initial gas used is 0.
        builder.assert_zero(x.extra_block_data.gas_used_before);

        // The transactions and receipts tries are empty at the beginning of the block.
        let initial_trie = HashedPartialTrie::from(Node::Empty).hash();

        for (i, limb) in h256_limbs::<F>(initial_trie).into_iter().enumerate() {
            let limb_target = builder.constant(limb);
            builder.connect(x.trie_roots_before.transactions_root[i], limb_target);
            builder.connect(x.trie_roots_before.receipts_root[i], limb_target);
        }
    }

    /// For a given transaction payload passed as [`GenerationInputs`], create a
    /// proof for each STARK module, then recursively shrink and combine
    /// them, eventually culminating in a transaction proof, also called
    /// root proof.
    ///
    /// # Arguments
    ///
    /// - `all_stark`: a structure defining the logic of all STARK modules and
    ///   their associated cross-table lookups.
    /// - `config`: the configuration to be used for the STARK prover. It will
    ///   usually be a fast one yielding large proofs.
    /// - `generation_inputs`: a transaction and auxiliary data needed to
    ///   generate a proof, provided in Intermediary Representation.
    /// - `timing`: a profiler defining a scope hierarchy and the time consumed
    ///   by each one.
    /// - `abort_signal`: an optional [`AtomicBool`] wrapped behind an [`Arc`],
    ///   to send a kill signal early. This is only necessary in a distributed
    ///   setting where a worker may be blocking the entire queue.
    ///
    /// # Outputs
    ///
    /// This method outputs a tuple of [`ProofWithPublicInputs<F, C, D>`] and
    /// its [`PublicValues`]. Only the proof with public inputs is necessary
    /// for a verifier to assert correctness of the computation,
    /// but the public values are output for the prover convenience, as these
    /// are necessary during proof aggregation.
    pub fn prove_segment(
        &self,
        all_stark: &AllStark<F, D>,
        config: &StarkConfig,
        generation_inputs: TrimmedGenerationInputs<F>,
        segment_data: &mut GenerationSegmentData,
        timing: &mut TimingTree,
        abort_signal: Option<Arc<AtomicBool>>,
    ) -> anyhow::Result<ProverOutputData<F, C, D>> {
        features_check(&generation_inputs);

        let all_proof = prove::<F, C, D>(
            all_stark,
            config,
            generation_inputs,
            segment_data,
            timing,
            abort_signal.clone(),
        )?;

        let mut root_inputs = PartialWitness::new();

        for table in 0..NUM_TABLES {
            let table_circuits = &self.by_table[table];
            if KECCAK_TABLES_INDICES.contains(&table) && !all_proof.use_keccak_tables {
                // generate and set a dummy `index_verifier_data` and `proof_with_pis`
                let index_verifier_data =
                    table_circuits.by_stark_size.keys().min().ok_or_else(|| {
                        anyhow::format_err!("No valid size in shrinking circuits")
                    })?;
                root_inputs.set_target(
                    self.root.index_verifier_data[table],
                    F::from_canonical_usize(*index_verifier_data),
                );
                let table_circuit = table_circuits
                    .by_stark_size
                    .get(index_verifier_data)
                    .ok_or_else(|| anyhow::format_err!("No valid size in shrinking circuits"))?
                    .shrinking_wrappers
                    .last()
                    .ok_or_else(|| anyhow::format_err!("No shrinking circuits"))?;
                let dummy_circuit: CircuitData<F, C, D> =
                    dummy_circuit(&table_circuit.circuit.common);
                let dummy_pis = HashMap::new();
                let dummy_proof = dummy_proof(&dummy_circuit, dummy_pis)
                    .expect("Unable to generate dummy proofs");
                root_inputs
                    .set_proof_with_pis_target(&self.root.proof_with_pis[table], &dummy_proof);
            } else {
                let stark_proof = &all_proof.multi_proof.stark_proofs[table];
                let original_degree_bits = stark_proof.proof.recover_degree_bits(config);
                let shrunk_proof = table_circuits
                    .by_stark_size
                    .get(&original_degree_bits)
                    .ok_or_else(|| {
                        anyhow!(format!(
                            "Missing preprocessed circuits for {:?} table with size {}.",
                            Table::all()[table],
                            original_degree_bits,
                        ))
                    })?
                    .shrink(stark_proof, &all_proof.multi_proof.ctl_challenges)?;
                let index_verifier_data = table_circuits
                    .by_stark_size
                    .keys()
                    .position(|&size| size == original_degree_bits)
                    .unwrap();
                root_inputs.set_target(
                    self.root.index_verifier_data[table],
                    F::from_canonical_usize(index_verifier_data),
                );
                root_inputs
                    .set_proof_with_pis_target(&self.root.proof_with_pis[table], &shrunk_proof);
            }

            check_abort_signal(abort_signal.clone())?;
        }

        root_inputs.set_verifier_data_target(
            &self.root.cyclic_vk,
            &self.segment_aggregation.circuit.verifier_only,
        );

        set_public_value_targets(
            &mut root_inputs,
            &self.root.public_values,
            &all_proof.public_values,
        )
        .map_err(|_| {
            anyhow::Error::msg("Invalid conversion when setting public values targets.")
        })?;

<<<<<<< HEAD
        root_inputs.set_bool_target(self.root.use_keccak_tables, all_proof.use_keccak_tables);
=======
        // TODO(sdeng): Set to false when this segment contains no Keccak operations.
        root_inputs.set_bool_target(self.root.use_keccak_tables, true);
>>>>>>> 18162539

        let root_proof = self.root.circuit.prove(root_inputs)?;

        Ok(ProverOutputData {
            is_agg: false,
            is_dummy: false,
            proof_with_pvs: ProofWithPublicValues {
                public_values: all_proof.public_values,
                intern: root_proof,
            },
        })
    }

    /// From an initial set of STARK proofs passed with their associated
    /// recursive table circuits, generate a recursive transaction proof.
    /// It is aimed at being used when preprocessed table circuits have not been
    /// loaded to memory.
    ///
    /// **Note**:
    /// The type of the `table_circuits` passed as arguments is
    /// `&[(RecursiveCircuitsForTableSize<F, C, D>, u8); NUM_TABLES]`. In
    /// particular, for each STARK proof contained within the `AllProof`
    /// object provided to this method, we need to pass a tuple
    /// of [`RecursiveCircuitsForTableSize<F, C, D>`] and a [`u8`]. The former
    /// is the recursive chain corresponding to the initial degree size of
    /// the associated STARK proof. The latter is the index of this degree
    /// in the range that was originally passed when constructing the entire
    /// prover state.
    ///
    /// # Usage
    ///
    /// ```ignore
    /// // Load a prover state without its recursive table circuits.
    /// let gate_serializer = DefaultGateSerializer;
    /// let generator_serializer = DefaultGeneratorSerializer::<C, D>::new();
    /// let initial_ranges = [16..25, 10..20, 12..25, 14..25, 9..20, 12..20, 17..30];
    /// let prover_state = AllRecursiveCircuits::<F, C, D>::new(
    ///     &all_stark,
    ///     &initial_ranges,
    ///     &config,
    /// );
    ///
    /// // Generate a proof from the provided inputs.
    /// let stark_proof = prove::<F, C, D>(&all_stark, &config, inputs, &mut timing, abort_signal).unwrap();
    ///
    /// // Read the degrees of the internal STARK proofs.
    /// // Indices to be passed along the recursive tables
    /// // can be easily recovered as `initial_ranges[i]` - `degrees[i]`.
    /// let degrees = proof.degree_bits(&config);
    ///
    /// // Retrieve the corresponding recursive table circuits for each table with the corresponding degree.
    /// let table_circuits = { ... };
    ///
    /// // Finally shrink the STARK proof.
    /// let (proof, public_values) = prove_segment_after_initial_stark(
    ///     &all_stark,
    ///     &config,
    ///     &stark_proof,
    ///     &table_circuits,
    ///     &mut timing,
    ///     abort_signal,
    /// ).unwrap();
    /// ```
    pub fn prove_segment_after_initial_stark(
        &self,
        all_proof: AllProof<F, C, D>,
        table_circuits: &[(RecursiveCircuitsForTableSize<F, C, D>, u8); NUM_TABLES],
        abort_signal: Option<Arc<AtomicBool>>,
    ) -> anyhow::Result<ProofWithPublicValues<F, C, D>> {
        let mut root_inputs = PartialWitness::new();

        for table in 0..NUM_TABLES {
            let (table_circuit, index_verifier_data) = &table_circuits[table];
            if KECCAK_TABLES_INDICES.contains(&table) && !all_proof.use_keccak_tables {
                root_inputs.set_target(
                    self.root.index_verifier_data[table],
                    F::from_canonical_u8(*index_verifier_data),
                );
                // generate and set a dummy `proof_with_pis`
                let common_date = &table_circuit
                    .shrinking_wrappers
                    .last()
                    .ok_or_else(|| anyhow::format_err!("No shrinking circuits"))?
                    .circuit
                    .common;
                let dummy_circuit: CircuitData<F, C, D> = dummy_circuit(common_date);
                let dummy_pis = HashMap::new();
                let dummy_proof = dummy_proof(&dummy_circuit, dummy_pis)
                    .expect("Unable to generate dummy proofs");
                root_inputs
                    .set_proof_with_pis_target(&self.root.proof_with_pis[table], &dummy_proof);
            } else {
                let stark_proof = &all_proof.multi_proof.stark_proofs[table];

                let shrunk_proof =
                    table_circuit.shrink(stark_proof, &all_proof.multi_proof.ctl_challenges)?;
                root_inputs.set_target(
                    self.root.index_verifier_data[table],
                    F::from_canonical_u8(*index_verifier_data),
                );
                root_inputs
                    .set_proof_with_pis_target(&self.root.proof_with_pis[table], &shrunk_proof);
            }

            check_abort_signal(abort_signal.clone())?;
        }

        root_inputs.set_verifier_data_target(
            &self.root.cyclic_vk,
            &self.segment_aggregation.circuit.verifier_only,
        );

        set_public_value_targets(
            &mut root_inputs,
            &self.root.public_values,
            &all_proof.public_values,
        )
        .map_err(|_| {
            anyhow::Error::msg("Invalid conversion when setting public values targets.")
        })?;

<<<<<<< HEAD
        root_inputs.set_bool_target(self.root.use_keccak_tables, all_proof.use_keccak_tables);
=======
        // TODO(sdeng): Set to false when this segment contains no Keccak operations.
        root_inputs.set_bool_target(self.root.use_keccak_tables, true);
>>>>>>> 18162539

        let root_proof = self.root.circuit.prove(root_inputs)?;

        Ok(ProofWithPublicValues {
            public_values: all_proof.public_values,
            intern: root_proof,
        })
    }

    /// Create a segment aggregation proof, combining two contiguous proofs into
    /// a single one. The combined proofs are segment proofs: they are
    /// proofs of some parts of one execution.
    ///
    /// While regular root proofs can only assert validity of a
    /// single segment of a transaction, segment aggregation proofs
    /// can cover an arbitrary range, up to an entire batch of transactions.
    ///
    /// # Arguments
    ///
    /// - `lhs_is_agg`: a boolean indicating whether the left child proof is an
    ///   aggregation proof or a regular segment proof.
    /// - `lhs_proof`: the left child prover output data.
    /// - `rhs_is_agg`: a boolean indicating whether the right child proof is an
    ///   aggregation proof or a regular segment proof.
    /// - `rhs_proof`: the right child prover output data.
    ///
    /// # Outputs
    ///
    /// This method outputs a [`ProverOutputData<F, C, D>`]. Only the inner
    /// proof with public inputs is necessary for a verifier to assert
    /// correctness of the computation, but the public values and `is_dummy`
    /// flag associated are necessary during batch aggregation.
    pub fn prove_segment_aggregation(
        &self,
        lhs: &ProverOutputData<F, C, D>,
        rhs: &ProverOutputData<F, C, D>,
    ) -> anyhow::Result<ProverOutputData<F, C, D>> {
        let mut agg_inputs = PartialWitness::new();

        let lhs_proof = &lhs.proof_with_pvs.intern;
        let rhs_proof = &rhs.proof_with_pvs.intern;
        let rhs_is_dummy = rhs.is_dummy;
        Self::set_dummy_if_necessary(
            &self.segment_aggregation.lhs,
            lhs.is_agg,
            &self.segment_aggregation.circuit,
            &mut agg_inputs,
            lhs_proof,
        );

        // If rhs is dummy, the rhs proof is also set to be the lhs.
        let real_rhs_proof = if rhs_is_dummy { lhs_proof } else { rhs_proof };

        Self::set_dummy_if_necessary_with_dummy(
            &self.segment_aggregation.rhs,
            rhs.is_agg,
            rhs_is_dummy,
            &self.segment_aggregation.circuit,
            &mut agg_inputs,
            real_rhs_proof,
        );

        agg_inputs.set_verifier_data_target(
            &self.segment_aggregation.cyclic_vk,
            &self.segment_aggregation.circuit.verifier_only,
        );

        // Aggregates both `PublicValues` from the provided proofs into a single one.
        let lhs_public_values = &lhs.proof_with_pvs.public_values;
        let rhs_public_values = &rhs.proof_with_pvs.public_values;

        let real_public_values = if rhs_is_dummy {
            lhs_public_values.clone()
        } else {
            rhs_public_values.clone()
        };

        let agg_public_values = PublicValues {
            trie_roots_before: lhs_public_values.trie_roots_before.clone(),
            trie_roots_after: real_public_values.trie_roots_after,
            burn_addr: lhs_public_values.burn_addr,
            extra_block_data: ExtraBlockData {
                checkpoint_state_trie_root: lhs_public_values
                    .extra_block_data
                    .checkpoint_state_trie_root,
                checkpoint_consolidated_hash: lhs_public_values
                    .extra_block_data
                    .checkpoint_consolidated_hash,
                txn_number_before: lhs_public_values.extra_block_data.txn_number_before,
                txn_number_after: real_public_values.extra_block_data.txn_number_after,
                gas_used_before: lhs_public_values.extra_block_data.gas_used_before,
                gas_used_after: real_public_values.extra_block_data.gas_used_after,
            },
            block_metadata: real_public_values.block_metadata,
            block_hashes: real_public_values.block_hashes,
            registers_before: lhs_public_values.registers_before.clone(),
            registers_after: real_public_values.registers_after,
            mem_before: lhs_public_values.mem_before.clone(),
            mem_after: real_public_values.mem_after,
        };

        set_public_value_targets(
            &mut agg_inputs,
            &self.segment_aggregation.public_values,
            &agg_public_values,
        )
        .map_err(|_| {
            anyhow::Error::msg("Invalid conversion when setting public values targets.")
        })?;

        let aggregation_proof = self.segment_aggregation.circuit.prove(agg_inputs)?;
        let agg_output = ProverOutputData {
            is_agg: true,
            is_dummy: false,
            proof_with_pvs: ProofWithPublicValues {
                public_values: agg_public_values,
                intern: aggregation_proof,
            },
        };
        Ok(agg_output)
    }

    /// Creates a final batch proof, once all segments of a given
    /// transaction batch have been combined into a single aggregation proof.
    ///
    /// Batch proofs can either be generated as standalone, or combined
    /// with a previous batch proof to assert validity of a larger batch of
    /// transactions, up to an entire block.
    ///
    /// # Arguments
    ///
    /// - `lhs_is_agg`: a boolean indicating whether the left child proof is an
    ///   aggregation proof or a regular batch proof.
    /// - `lhs`: the left child proof along with its public values.
    /// - `rhs_is_agg`: a boolean indicating whether the right child proof is an
    ///   aggregation proof or a regular batch proof.
    /// - `rhs`: the right child proof along with its public values.
    ///
    /// # Outputs
    ///
    /// This method outputs a [`ProofWithPublicValues<F, C, D>`].
    /// Only the inner proof with public inputs is necessary for
    /// a verifier to assert correctness of the computation.
    pub fn prove_batch_aggregation(
        &self,
        lhs_is_agg: bool,
        lhs: &ProofWithPublicValues<F, C, D>,
        rhs_is_agg: bool,
        rhs: &ProofWithPublicValues<F, C, D>,
    ) -> anyhow::Result<ProofWithPublicValues<F, C, D>> {
        let mut batch_inputs = PartialWitness::new();

        Self::set_dummy_if_necessary(
            &self.batch_aggregation.lhs,
            lhs_is_agg,
            &self.batch_aggregation.circuit,
            &mut batch_inputs,
            &lhs.intern,
        );

        Self::set_dummy_if_necessary(
            &self.batch_aggregation.rhs,
            rhs_is_agg,
            &self.batch_aggregation.circuit,
            &mut batch_inputs,
            &rhs.intern,
        );

        batch_inputs.set_verifier_data_target(
            &self.batch_aggregation.cyclic_vk,
            &self.batch_aggregation.circuit.verifier_only,
        );

        let lhs_pvs = &lhs.public_values;
        let batch_public_values = PublicValues {
            trie_roots_before: lhs_pvs.trie_roots_before.clone(),
            extra_block_data: ExtraBlockData {
                txn_number_before: lhs_pvs.extra_block_data.txn_number_before,
                gas_used_before: lhs_pvs.extra_block_data.gas_used_before,
                ..rhs.public_values.extra_block_data
            },
            ..rhs.public_values.clone()
        };

        set_public_value_targets(
            &mut batch_inputs,
            &self.batch_aggregation.public_values,
            &batch_public_values,
        )
        .map_err(|_| {
            anyhow::Error::msg("Invalid conversion when setting public values targets.")
        })?;

        let batch_proof = self.batch_aggregation.circuit.prove(batch_inputs)?;

        Ok(ProofWithPublicValues {
            public_values: batch_public_values,
            intern: batch_proof,
        })
    }

    /// If the proof is not an aggregation, we set the cyclic vk to a dummy
    /// value, so that it corresponds to the aggregation cyclic vk. If the proof
    /// is dummy, we set `is_dummy` to `true`. Note that only the rhs can be
    /// dummy.
    fn set_dummy_if_necessary_with_dummy(
        agg_child: &AggregationChildWithDummyTarget<D>,
        is_agg: bool,
        is_dummy: bool,
        circuit: &CircuitData<F, C, D>,
        agg_inputs: &mut PartialWitness<F>,
        proof: &ProofWithPublicInputs<F, C, D>,
    ) {
        agg_inputs.set_bool_target(agg_child.is_agg, is_agg);
        agg_inputs.set_bool_target(agg_child.is_dummy, is_dummy);
        if is_agg {
            agg_inputs.set_proof_with_pis_target(&agg_child.agg_proof, proof);
        } else {
            Self::set_dummy_proof_with_cyclic_vk_pis(
                circuit,
                agg_inputs,
                &agg_child.agg_proof,
                proof,
            );
        }
        agg_inputs.set_proof_with_pis_target(&agg_child.real_proof, proof);
    }

    /// Create a final block proof, once all transactions of a given block have
    /// been combined into a single aggregation proof.
    ///
    /// Block proofs can either be generated as standalone, or combined with a
    /// previous block proof to assert validity of a range of blocks.
    ///
    /// # Arguments
    ///
    /// - `opt_parent_block_proof`: an optional parent block proof. Passing one
    ///   will generate a proof of validity for both the block range covered by
    ///   the previous proof and the current block.
    /// - `agg_root_proof`: the final aggregation proof containing all
    ///   transactions within the current block, along with its public values.
    ///
    /// # Outputs
    ///
    /// This method outputs a [`ProofWithPublicValues<F, C, D>`]. Only the inner
    /// proof with public inputs is necessary for a verifier to assert
    /// correctness of the computation.
    pub fn prove_block(
        &self,
        opt_parent_block_proof: Option<&ProofWithPublicInputs<F, C, D>>,
        agg_root_proof: &ProofWithPublicValues<F, C, D>,
    ) -> anyhow::Result<ProofWithPublicValues<F, C, D>> {
        let mut block_inputs = PartialWitness::new();

        block_inputs.set_bool_target(
            self.block.has_parent_block,
            opt_parent_block_proof.is_some(),
        );
        if let Some(parent_block_proof) = opt_parent_block_proof {
            block_inputs
                .set_proof_with_pis_target(&self.block.parent_block_proof, parent_block_proof);
        } else {
            if agg_root_proof.public_values.trie_roots_before.state_root
                != agg_root_proof
                    .public_values
                    .extra_block_data
                    .checkpoint_state_trie_root
            {
                return Err(anyhow::Error::msg(format!(
                    "Inconsistent pre-state for first block {:?} with checkpoint state {:?}.",
                    agg_root_proof.public_values.trie_roots_before.state_root,
                    agg_root_proof
                        .public_values
                        .extra_block_data
                        .checkpoint_state_trie_root,
                )));
            }

            // Initialize some public inputs for correct connection between the checkpoint
            // block and the current one.
            let mut nonzero_pis = HashMap::new();

            // Initialize the checkpoint block roots before, and state root after.
            let state_trie_root_before_keys = 0..TARGET_HASH_SIZE;
            for (key, &value) in state_trie_root_before_keys.zip_eq(&h256_limbs::<F>(
                agg_root_proof.public_values.trie_roots_before.state_root,
            )) {
                nonzero_pis.insert(key, value);
            }
            let txn_trie_root_before_keys = TARGET_HASH_SIZE..TARGET_HASH_SIZE * 2;
            for (key, &value) in txn_trie_root_before_keys.clone().zip_eq(&h256_limbs::<F>(
                agg_root_proof
                    .public_values
                    .trie_roots_before
                    .transactions_root,
            )) {
                nonzero_pis.insert(key, value);
            }
            let receipts_trie_root_before_keys = TARGET_HASH_SIZE * 2..TARGET_HASH_SIZE * 3;
            for (key, &value) in receipts_trie_root_before_keys
                .clone()
                .zip_eq(&h256_limbs::<F>(
                    agg_root_proof.public_values.trie_roots_before.receipts_root,
                ))
            {
                nonzero_pis.insert(key, value);
            }
            let state_trie_root_after_keys =
                TrieRootsTarget::SIZE..TrieRootsTarget::SIZE + TARGET_HASH_SIZE;
            for (key, &value) in state_trie_root_after_keys.zip_eq(&h256_limbs::<F>(
                agg_root_proof.public_values.trie_roots_before.state_root,
            )) {
                nonzero_pis.insert(key, value);
            }

            let burn_addr_offset = match cfg!(feature = "cdk_erigon") {
                true => BurnAddrTarget::get_size(),
                false => 0,
            };

            #[cfg(feature = "cdk_erigon")]
            {
                let burn_addr_keys =
                    TrieRootsTarget::SIZE * 2..TrieRootsTarget::SIZE * 2 + burn_addr_offset;
                for (key, &value) in burn_addr_keys.zip_eq(&crate::util::u256_limbs(
                    agg_root_proof
                        .public_values
                        .burn_addr
                        .expect("We should have a burn addr when cdk_erigon is activated"),
                )) {
                    nonzero_pis.insert(key, value);
                }
            }
            // Initialize the checkpoint state root extra data.
            let checkpoint_state_trie_keys = burn_addr_offset
                + TrieRootsTarget::SIZE * 2
                + BlockMetadataTarget::SIZE
                + BlockHashesTarget::SIZE
                ..burn_addr_offset
                    + TrieRootsTarget::SIZE * 2
                    + BlockMetadataTarget::SIZE
                    + BlockHashesTarget::SIZE
                    + 8;
            for (key, &value) in checkpoint_state_trie_keys.zip_eq(&h256_limbs::<F>(
                agg_root_proof
                    .public_values
                    .extra_block_data
                    .checkpoint_state_trie_root,
            )) {
                nonzero_pis.insert(key, value);
            }

            // Initialize checkpoint block hashes.
            // These will be all zeros the initial genesis checkpoint.
            let block_hashes_keys =
                burn_addr_offset + TrieRootsTarget::SIZE * 2 + BlockMetadataTarget::SIZE
                    ..burn_addr_offset
                        + TrieRootsTarget::SIZE * 2
                        + BlockMetadataTarget::SIZE
                        + BlockHashesTarget::SIZE
                        - 16;
            for i in 0..agg_root_proof.public_values.block_hashes.prev_hashes.len() - 1 {
                let targets =
                    h256_limbs::<F>(agg_root_proof.public_values.block_hashes.prev_hashes[i]);
                for j in 0..8 {
                    nonzero_pis.insert(block_hashes_keys.start + 8 * (i + 1) + j, targets[j]);
                }
            }

            let block_hashes_current_start = burn_addr_offset
                + TrieRootsTarget::SIZE * 2
                + BlockMetadataTarget::SIZE
                + BlockHashesTarget::SIZE
                - 8;
            let cur_targets =
                h256_limbs::<F>(agg_root_proof.public_values.block_hashes.prev_hashes[255]);
            for i in 0..8 {
                nonzero_pis.insert(block_hashes_current_start + i, cur_targets[i]);
            }

            // Initialize the checkpoint block number.
            // Subtraction would result in an invalid proof for genesis, but we shouldn't
            // try proving this block anyway.
            let block_number_key = burn_addr_offset + TrieRootsTarget::SIZE * 2 + 6;
            nonzero_pis.insert(
                block_number_key,
                F::from_canonical_u64(
                    agg_root_proof
                        .public_values
                        .block_metadata
                        .block_number
                        .low_u64()
                        - 1,
                ),
            );

            block_inputs.set_proof_with_pis_target(
                &self.block.parent_block_proof,
                &cyclic_base_proof(
                    &self.block.circuit.common,
                    &self.block.circuit.verifier_only,
                    nonzero_pis,
                ),
            );
        }

        block_inputs.set_proof_with_pis_target(&self.block.agg_root_proof, &agg_root_proof.intern);

        block_inputs
            .set_verifier_data_target(&self.block.cyclic_vk, &self.block.circuit.verifier_only);

        // This is basically identical to this block public values, apart from the
        // `trie_roots_before` that may come from the previous proof, if any.
        let block_public_values = PublicValues {
            trie_roots_before: opt_parent_block_proof
                .map(|p| TrieRoots::from_public_inputs(&p.public_inputs[0..TrieRootsTarget::SIZE]))
                .unwrap_or(agg_root_proof.public_values.trie_roots_before.clone()),
            ..agg_root_proof.public_values.clone()
        };

        set_public_value_targets(
            &mut block_inputs,
            &self.block.public_values,
            &block_public_values,
        )
        .map_err(|_| {
            anyhow::Error::msg("Invalid conversion when setting public values targets.")
        })?;

        let block_proof = self.block.circuit.prove(block_inputs)?;
        Ok(ProofWithPublicValues {
            public_values: block_public_values,
            intern: block_proof,
        })
    }

    pub fn verify_block(&self, block_proof: &ProofWithPublicInputs<F, C, D>) -> anyhow::Result<()> {
        self.block.circuit.verify(block_proof.clone())?;
        check_cyclic_proof_verifier_data(
            block_proof,
            &self.block.circuit.verifier_only,
            &self.block.circuit.common,
        )
    }

    /// Wrap a block proof, representing one or an aggregation of contiguous
    /// blocks, for easier aggregation with other chains' proofs.
    ///
    /// # Arguments
    ///
    /// - `block_proof`: the final block proof of a chain to be wrapped, along
    ///   with its public values.
    ///
    /// # Outputs
    ///
    /// This method outputs a tuple of [`ProofWithPublicInputs<F, C, D>`] and
    /// associated [`FinalPublicValues`]. Only the proof with public inputs is
    /// necessary for a verifier to assert correctness of the computation.
    #[allow(clippy::type_complexity)]
    pub fn prove_block_wrapper(
        &self,
        block_proof: &ProofWithPublicValues<F, C, D>,
    ) -> anyhow::Result<(
        ProofWithPublicInputs<F, C, D>,
        FinalPublicValues<F, C::InnerHasher>,
    )> {
        let mut block_wrapper_inputs = PartialWitness::new();

        block_wrapper_inputs
            .set_proof_with_pis_target(&self.block_wrapper.parent_block_proof, &block_proof.intern);

        block_wrapper_inputs.set_verifier_data_target(
            &self.block_wrapper.cyclic_vk, // dummy
            &self.block_wrapper.circuit.verifier_only,
        );

        let final_pvs = block_proof.public_values.clone().into();
        set_final_public_value_targets(
            &mut block_wrapper_inputs,
            &self.block_wrapper.public_values,
            &final_pvs,
        )
        .map_err(|_| {
            anyhow::Error::msg("Invalid conversion when setting public values targets.")
        })?;

        let block_proof = self.block_wrapper.circuit.prove(block_wrapper_inputs)?;

        Ok((block_proof, final_pvs))
    }

    pub fn verify_block_wrapper(
        &self,
        wrapped_block_proof: &ProofWithPublicInputs<F, C, D>,
    ) -> anyhow::Result<()> {
        self.block_wrapper
            .circuit
            .verify(wrapped_block_proof.clone())
    }

    /// Aggregates two proofs in a manner similar to
    /// [`AllRecursiveCircuits::prove_batch_aggregation`].
    ///
    /// # Arguments
    ///
    /// - `lhs`: a proof of either a block or previous aggregation.
    /// - `lhs_is_agg`: specify which case `lhs` was.
    /// - `rhs`: a proof of either a block or previous aggregation.
    /// - `rhs_is_agg`: specify which case `rhs` was.
    ///
    /// # Outputs
    ///
    /// Returns a [`ProofWithPublicInputs<F, C, D>`].
    pub fn prove_two_to_one_block(
        &self,
        lhs: &ProofWithPublicInputs<F, C, D>,
        lhs_is_agg: bool,
        rhs: &ProofWithPublicInputs<F, C, D>,
        rhs_is_agg: bool,
    ) -> anyhow::Result<ProofWithPublicInputs<F, C, D>> {
        let mut witness = PartialWitness::new();

        Self::set_dummy_if_necessary(
            &self.two_to_one_block.lhs,
            lhs_is_agg,
            &self.two_to_one_block.circuit,
            &mut witness,
            lhs,
        );

        Self::set_dummy_if_necessary(
            &self.two_to_one_block.rhs,
            rhs_is_agg,
            &self.two_to_one_block.circuit,
            &mut witness,
            rhs,
        );

        witness.set_verifier_data_target(
            &self.two_to_one_block.cyclic_vk,
            &self.two_to_one_block.circuit.verifier_only,
        );

        let proof = self.two_to_one_block.circuit.prove(witness)?;
        Ok(proof)
    }

    /// Verifies an existing block aggregation proof.
    ///
    /// # Arguments
    ///
    /// - `proof`: The proof generated with `prove_two_to_one_block`.
    ///
    /// # Outputs
    ///
    /// Returns whether the proof was valid or not.
    pub fn verify_two_to_one_block(
        &self,
        proof: &ProofWithPublicInputs<F, C, D>,
    ) -> anyhow::Result<()> {
        self.two_to_one_block.circuit.verify(proof.clone())?;
        let verifier_data = &self.two_to_one_block.circuit.verifier_data();
        check_cyclic_proof_verifier_data(proof, &verifier_data.verifier_only, &verifier_data.common)
    }

    /// Creates dummy public inputs with correct verifier key at the end. Used
    /// by [`set_dummy_if_necessary`]. It cyclic vk to the aggregation circuit
    /// values, so that both aggregation and non-aggregation parts of the child
    /// share the same vk. This is possible because only the aggregation inner
    /// circuit is checked against its vk.
    fn set_dummy_proof_with_cyclic_vk_pis(
        circuit_agg: &CircuitData<F, C, D>,
        witness: &mut PartialWitness<F>,
        agg_proof_with_pis: &ProofWithPublicInputsTarget<D>,
        base_proof_with_pis: &ProofWithPublicInputs<F, C, D>,
    ) {
        let ProofWithPublicInputs {
            proof: base_proof,
            public_inputs: _,
        } = base_proof_with_pis;
        let ProofWithPublicInputsTarget {
            proof: agg_proof_targets,
            public_inputs: agg_pi_targets,
        } = agg_proof_with_pis;

        // The proof remains the same.
        witness.set_proof_target(agg_proof_targets, base_proof);

        let cyclic_verifying_data = &circuit_agg.verifier_only;
        let mut cyclic_vk = cyclic_verifying_data.circuit_digest.to_vec();
        cyclic_vk.append(&mut cyclic_verifying_data.constants_sigmas_cap.flatten());

        let mut dummy_pis = vec![F::ZERO; circuit_agg.common.num_public_inputs - cyclic_vk.len()];
        dummy_pis.append(&mut cyclic_vk);

        // Set dummy public inputs.
        for (&pi_t, pi) in agg_pi_targets.iter().zip_eq(dummy_pis) {
            witness.set_target(pi_t, pi);
        }
    }

    /// If the [`AggregationChild`] is a base proof and not an aggregation
    /// proof, we need to manually set the public inputs vector of the otherwise
    /// inert `agg_proof`, so that they correspond to the `cyclic_vk` of the
    /// aggregation circuit. The cyclic prover expects to find the `cyclic_vk`
    /// targets in the very end of the public inputs vector, and so it does not
    /// matter what the preceding values are.
    fn set_dummy_if_necessary(
        agg_child: &AggregationChildTarget<D>,
        is_agg: bool,
        circuit: &CircuitData<F, C, D>,
        agg_inputs: &mut PartialWitness<F>,
        proof: &ProofWithPublicInputs<F, C, D>,
    ) {
        agg_inputs.set_bool_target(agg_child.is_agg, is_agg);
        if is_agg {
            agg_inputs.set_proof_with_pis_target(&agg_child.agg_proof, proof);
        } else {
            Self::set_dummy_proof_with_cyclic_vk_pis(
                circuit,
                agg_inputs,
                &agg_child.agg_proof,
                proof,
            );
        }
        agg_inputs.set_proof_with_pis_target(&agg_child.base_proof, proof);
    }
}
/// A map between initial degree sizes and their associated shrinking recursion
/// circuits.
#[derive(Eq, PartialEq, Debug)]
pub struct RecursiveCircuitsForTable<F, C, const D: usize>
where
    F: RichField + Extendable<D>,
    C: GenericConfig<D, F = F>,
    C::Hasher: AlgebraicHasher<F>,
{
    /// A map from `log_2(height)` to a chain of shrinking recursion circuits
    /// starting at that height.
    pub by_stark_size: BTreeMap<usize, RecursiveCircuitsForTableSize<F, C, D>>,
}

impl<F, C, const D: usize> RecursiveCircuitsForTable<F, C, D>
where
    F: RichField + Extendable<D>,
    C: GenericConfig<D, F = F>,
    C::Hasher: AlgebraicHasher<F>,
{
    fn to_buffer(
        &self,
        buffer: &mut Vec<u8>,
        gate_serializer: &dyn GateSerializer<F, D>,
        generator_serializer: &dyn WitnessGeneratorSerializer<F, D>,
    ) -> IoResult<()> {
        buffer.write_usize(self.by_stark_size.len())?;
        for (&size, table) in &self.by_stark_size {
            buffer.write_usize(size)?;
            table.to_buffer(buffer, gate_serializer, generator_serializer)?;
        }
        Ok(())
    }

    fn from_buffer(
        buffer: &mut Buffer,
        gate_serializer: &dyn GateSerializer<F, D>,
        generator_serializer: &dyn WitnessGeneratorSerializer<F, D>,
    ) -> IoResult<Self> {
        let length = buffer.read_usize()?;
        let mut by_stark_size = BTreeMap::new();
        for _ in 0..length {
            let key = buffer.read_usize()?;
            let table = RecursiveCircuitsForTableSize::from_buffer(
                buffer,
                gate_serializer,
                generator_serializer,
            )?;
            by_stark_size.insert(key, table);
        }
        Ok(Self { by_stark_size })
    }

    fn new<S: Stark<F, D>>(
        table: Table,
        stark: &S,
        degree_bits_range: Range<usize>,
        all_ctls: &[CrossTableLookup<F>],
        stark_config: &StarkConfig,
    ) -> Self {
        let by_stark_size = degree_bits_range
            .map(|degree_bits| {
                (
                    degree_bits,
                    RecursiveCircuitsForTableSize::new::<S>(
                        table,
                        stark,
                        degree_bits,
                        all_ctls,
                        stark_config,
                    ),
                )
            })
            .collect();
        Self { by_stark_size }
    }

    /// For each initial `degree_bits`, get the final circuit at the end of that
    /// shrinking chain. Each of these final circuits should have degree
    /// `THRESHOLD_DEGREE_BITS`.
    fn final_circuits(&self) -> Vec<&CircuitData<F, C, D>> {
        self.by_stark_size
            .values()
            .map(|chain| {
                chain
                    .shrinking_wrappers
                    .last()
                    .map(|wrapper| &wrapper.circuit)
                    .unwrap_or(&chain.initial_wrapper.circuit)
            })
            .collect()
    }
}

/// A chain of shrinking wrapper circuits, ending with a final circuit with
/// `degree_bits` `THRESHOLD_DEGREE_BITS`.
#[derive(Eq, PartialEq, Debug)]
pub struct RecursiveCircuitsForTableSize<F, C, const D: usize>
where
    F: RichField + Extendable<D>,
    C: GenericConfig<D, F = F>,
    C::Hasher: AlgebraicHasher<F>,
{
    initial_wrapper: StarkWrapperCircuit<F, C, D>,
    shrinking_wrappers: Vec<PlonkWrapperCircuit<F, C, D>>,
}

impl<F, C, const D: usize> RecursiveCircuitsForTableSize<F, C, D>
where
    F: RichField + Extendable<D>,
    C: GenericConfig<D, F = F>,
    C::Hasher: AlgebraicHasher<F>,
{
    pub fn to_buffer(
        &self,
        buffer: &mut Vec<u8>,
        gate_serializer: &dyn GateSerializer<F, D>,
        generator_serializer: &dyn WitnessGeneratorSerializer<F, D>,
    ) -> IoResult<()> {
        buffer.write_usize(self.shrinking_wrappers.len())?;
        if !self.shrinking_wrappers.is_empty() {
            buffer.write_common_circuit_data(
                &self.shrinking_wrappers[0].circuit.common,
                gate_serializer,
            )?;
        }
        for wrapper in &self.shrinking_wrappers {
            buffer.write_prover_only_circuit_data(
                &wrapper.circuit.prover_only,
                generator_serializer,
                &wrapper.circuit.common,
            )?;
            buffer.write_verifier_only_circuit_data(&wrapper.circuit.verifier_only)?;
            buffer.write_target_proof_with_public_inputs(&wrapper.proof_with_pis_target)?;
        }
        self.initial_wrapper
            .to_buffer(buffer, gate_serializer, generator_serializer)?;
        Ok(())
    }

    pub fn from_buffer(
        buffer: &mut Buffer,
        gate_serializer: &dyn GateSerializer<F, D>,
        generator_serializer: &dyn WitnessGeneratorSerializer<F, D>,
    ) -> IoResult<Self> {
        let length = buffer.read_usize()?;
        let mut shrinking_wrappers = Vec::with_capacity(length);
        if length != 0 {
            let common = buffer.read_common_circuit_data(gate_serializer)?;

            for _ in 0..length {
                let prover_only =
                    buffer.read_prover_only_circuit_data(generator_serializer, &common)?;
                let verifier_only = buffer.read_verifier_only_circuit_data()?;
                let proof_with_pis_target = buffer.read_target_proof_with_public_inputs()?;
                shrinking_wrappers.push(PlonkWrapperCircuit {
                    circuit: CircuitData {
                        common: common.clone(),
                        prover_only,
                        verifier_only,
                    },
                    proof_with_pis_target,
                })
            }
        };

        let initial_wrapper =
            StarkWrapperCircuit::from_buffer(buffer, gate_serializer, generator_serializer)?;

        Ok(Self {
            initial_wrapper,
            shrinking_wrappers,
        })
    }

    fn new<S: Stark<F, D>>(
        table: Table,
        stark: &S,
        degree_bits: usize,
        all_ctls: &[CrossTableLookup<F>],
        stark_config: &StarkConfig,
    ) -> Self {
        let initial_wrapper = recursive_stark_circuit(
            table,
            stark,
            degree_bits,
            all_ctls,
            stark_config,
            &shrinking_config(),
            THRESHOLD_DEGREE_BITS,
        );
        let mut shrinking_wrappers = vec![];

        // Shrinking recursion loop.
        loop {
            let last = shrinking_wrappers
                .last()
                .map(|wrapper: &PlonkWrapperCircuit<F, C, D>| &wrapper.circuit)
                .unwrap_or(&initial_wrapper.circuit);
            let last_degree_bits = last.common.degree_bits();
            assert!(last_degree_bits >= THRESHOLD_DEGREE_BITS);
            if last_degree_bits == THRESHOLD_DEGREE_BITS {
                break;
            }

            let mut builder = CircuitBuilder::new(shrinking_config());
            let proof_with_pis_target = builder.add_virtual_proof_with_pis(&last.common);
            let last_vk = builder.constant_verifier_data(&last.verifier_only);
            builder.verify_proof::<C>(&proof_with_pis_target, &last_vk, &last.common);
            builder.register_public_inputs(&proof_with_pis_target.public_inputs); // carry PIs forward
            add_common_recursion_gates(&mut builder);
            let circuit = builder.build::<C>();

            assert!(
                circuit.common.degree_bits() < last_degree_bits,
                "Couldn't shrink to expected recursion threshold of 2^{}; stalled at 2^{}",
                THRESHOLD_DEGREE_BITS,
                circuit.common.degree_bits()
            );
            shrinking_wrappers.push(PlonkWrapperCircuit {
                circuit,
                proof_with_pis_target,
            });
        }

        Self {
            initial_wrapper,
            shrinking_wrappers,
        }
    }

    pub fn shrink(
        &self,
        stark_proof_with_metadata: &StarkProofWithMetadata<F, C, D>,
        ctl_challenges: &GrandProductChallengeSet<F>,
    ) -> anyhow::Result<ProofWithPublicInputs<F, C, D>> {
        let mut proof = self
            .initial_wrapper
            .prove(stark_proof_with_metadata, ctl_challenges)?;
        for wrapper_circuit in &self.shrinking_wrappers {
            proof = wrapper_circuit.prove(&proof)?;
        }
        Ok(proof)
    }
}

/// Our usual recursion threshold is 2^12 gates, but for these shrinking
/// circuits, we use a few more gates for a constant inner VK and for public
/// inputs. This pushes us over the threshold to 2^13. As long as we're at 2^13
/// gates, we might as well use a narrower witness.
fn shrinking_config() -> CircuitConfig {
    CircuitConfig {
        num_routed_wires: 40,
        ..CircuitConfig::standard_recursion_config()
    }
}

/// Extracts the two-to-one block aggregation hash from a public inputs slice.
///
/// # Arguments
///
/// - `public_inputs`: A slice of public inputs originating from the aggregation
///   case of a two-to-one block proof. This slice must consist of a hash,
///   either of public values, or of two concatenated hashes. The hash must
///   start at offset zero of the slice and is typically followed by padding and
///   then a verifier key. It is an error to call this on a slice for a base
///   proof.
///
/// # Outputs
///
/// - A slice containing exactly the hash.
pub fn extract_two_to_one_block_hash<T>(public_inputs: &[T]) -> &[T; NUM_HASH_OUT_ELTS] {
    const PV_HASH_INDEX_START: usize = 0;
    const PV_HASH_INDEX_END: usize = PV_HASH_INDEX_START + NUM_HASH_OUT_ELTS;
    public_inputs[PV_HASH_INDEX_START..PV_HASH_INDEX_END]
        .try_into()
        .expect("Public inputs vector was malformed.")
}

/// Extracts the two-to-one block aggregation public values of the block from
/// a public inputs slice.
///
/// # Arguments
///
/// - `public_inputs`: A slice of public inputs originating from the base case
///   of a two-to-one block proof. This slice must consist exactly of public
///   values starting at offset zero and is typically followed by a verifier
///   key. It is an error to call this function on a slice for an aggregation
///   proof.
///
/// # Outputs
///
/// - A slice containing exactly the final public values.
pub fn extract_block_final_public_values<T>(
    public_inputs: &[T],
) -> &[T; FinalPublicValuesTarget::SIZE] {
    const PV_INDEX_START: usize = 0;
    const PV_INDEX_END: usize = PV_INDEX_START + FinalPublicValuesTarget::SIZE;
    public_inputs[PV_INDEX_START..PV_INDEX_END]
        .try_into()
        .expect("Public inputs vector was malformed.")
}

/// Computes the length added to the public inputs vector by
/// [`CircuitBuilder::add_verifier_data_public_inputs`].
pub const fn verification_key_len<F, C, const D: usize>(circuit: &CircuitData<F, C, D>) -> usize
where
    F: RichField + Extendable<D>,
    C: GenericConfig<D, F = F>,
    C::Hasher: AlgebraicHasher<F>,
{
    circuit.verifier_only.circuit_digest.elements.len()
        + (1 << circuit.common.config.fri_config.cap_height) * NUM_HASH_OUT_ELTS
}

pub mod testing {
    use super::*;

    impl<F, C, const D: usize> AllRecursiveCircuits<F, C, D>
    where
        F: RichField + Extendable<D>,
        C: GenericConfig<D, F = F> + 'static,
        C::Hasher: AlgebraicHasher<F>,
    {
        /// Returns a proof for each segment that is part of a full transaction
        /// proof.
        pub fn prove_all_segments(
            &self,
            all_stark: &AllStark<F, D>,
            config: &StarkConfig,
            generation_inputs: GenerationInputs<F>,
            max_cpu_len_log: usize,
            timing: &mut TimingTree,
            abort_signal: Option<Arc<AtomicBool>>,
        ) -> anyhow::Result<Vec<ProverOutputData<F, C, D>>> {
            features_check(&generation_inputs.clone().trim());

            let segment_iterator =
                SegmentDataIterator::<F>::new(&generation_inputs, Some(max_cpu_len_log));

            let mut proofs = vec![];

            for segment_run in segment_iterator {
                let (_, mut next_data) = segment_run?;
                let proof = self.prove_segment(
                    all_stark,
                    config,
                    generation_inputs.trim(),
                    &mut next_data,
                    timing,
                    abort_signal.clone(),
                )?;
                proofs.push(proof);
            }

            // Since aggregations require at least two segment proofs, add a dummy proof if
            // there is only one proof.
            if proofs.len() == 1 {
                let mut first_proof = proofs[0].clone();
                first_proof.is_dummy = true;
                proofs.push(first_proof);
            }

            Ok(proofs)
        }

        pub fn verify_root(&self, agg_proof: ProofWithPublicInputs<F, C, D>) -> anyhow::Result<()> {
            self.root.circuit.verify(agg_proof)
        }

        pub fn verify_segment_aggregation(
            &self,
            agg_proof: &ProofWithPublicInputs<F, C, D>,
        ) -> anyhow::Result<()> {
            self.segment_aggregation.circuit.verify(agg_proof.clone())?;
            check_cyclic_proof_verifier_data(
                agg_proof,
                &self.segment_aggregation.circuit.verifier_only,
                &self.segment_aggregation.circuit.common,
            )
        }

        pub fn verify_batch_aggregation(
            &self,
            txn_proof: &ProofWithPublicInputs<F, C, D>,
        ) -> anyhow::Result<()> {
            self.batch_aggregation.circuit.verify(txn_proof.clone())?;
            check_cyclic_proof_verifier_data(
                txn_proof,
                &self.batch_aggregation.circuit.verifier_only,
                &self.batch_aggregation.circuit.common,
            )
        }
    }
}

#[cfg(test)]
#[cfg(not(feature = "cdk_erigon"))]
mod tests {
    use plonky2::field::goldilocks_field::GoldilocksField;
    use plonky2::plonk::config::PoseidonGoldilocksConfig;
    use plonky2::timed;

    use super::*;
    use crate::testing_utils::{empty_payload, init_logger};
    use crate::witness::operation::Operation;

    type F = GoldilocksField;
    const D: usize = 2;
    type C = PoseidonGoldilocksConfig;

    #[test]
    fn test_segment_proof_generation_without_keccak() -> anyhow::Result<()> {
        init_logger();

        let all_stark = AllStark::<F, D>::default();
        let config = StarkConfig::standard_fast_config();

        // Generate a dummy payload for testing
        let payload = empty_payload()?;
        let max_cpu_len_log = Some(7);
        let mut segment_iterator = SegmentDataIterator::<F>::new(&payload, max_cpu_len_log);
        let (_, mut segment_data) = segment_iterator.next().unwrap()?;

        let opcode_counts = &segment_data.opcode_counts;
        assert!(!opcode_counts.contains_key(&Operation::KeccakGeneral));

        let timing = &mut TimingTree::new(
            "Segment Proof Generation Without Keccak Test",
            log::Level::Info,
        );
        // Process and prove segment
        let all_circuits = timed!(
            timing,
            log::Level::Info,
            "Create all recursive circuits",
            AllRecursiveCircuits::<F, C, D>::new(
                &all_stark,
                &[16..17, 8..9, 7..8, 4..9, 8..9, 4..7, 17..18, 17..18, 17..18],
                &config,
            )
        );

        let segment_proof = timed!(
            timing,
            log::Level::Info,
            "Prove segment",
            all_circuits.prove_segment(
                &all_stark,
                &config,
                payload.trim(),
                &mut segment_data,
                timing,
                None,
            )?
        );

        // Verify the generated segment proof
        timed!(
            timing,
            log::Level::Info,
            "Verify segment proof",
            all_circuits.verify_root(segment_proof.proof_with_pvs.intern.clone())?
        );

        // Print timing details
        timing.print();

        Ok(())
    }
}<|MERGE_RESOLUTION|>--- conflicted
+++ resolved
@@ -1985,12 +1985,7 @@
             anyhow::Error::msg("Invalid conversion when setting public values targets.")
         })?;
 
-<<<<<<< HEAD
         root_inputs.set_bool_target(self.root.use_keccak_tables, all_proof.use_keccak_tables);
-=======
-        // TODO(sdeng): Set to false when this segment contains no Keccak operations.
-        root_inputs.set_bool_target(self.root.use_keccak_tables, true);
->>>>>>> 18162539
 
         let root_proof = self.root.circuit.prove(root_inputs)?;
 
@@ -2112,12 +2107,7 @@
             anyhow::Error::msg("Invalid conversion when setting public values targets.")
         })?;
 
-<<<<<<< HEAD
         root_inputs.set_bool_target(self.root.use_keccak_tables, all_proof.use_keccak_tables);
-=======
-        // TODO(sdeng): Set to false when this segment contains no Keccak operations.
-        root_inputs.set_bool_target(self.root.use_keccak_tables, true);
->>>>>>> 18162539
 
         let root_proof = self.root.circuit.prove(root_inputs)?;
 
