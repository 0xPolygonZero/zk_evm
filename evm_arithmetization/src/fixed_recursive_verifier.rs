use core::mem::{self, MaybeUninit};
use core::ops::Range;
use std::collections::BTreeMap;
use std::sync::atomic::AtomicBool;
use std::sync::Arc;

use anyhow::anyhow;
use hashbrown::HashMap;
use itertools::{zip_eq, Itertools};
use mpt_trie::partial_trie::{HashedPartialTrie, Node, PartialTrie};
use plonky2::field::extension::Extendable;
use plonky2::fri::FriParams;
use plonky2::gates::constant::ConstantGate;
use plonky2::gates::noop::NoopGate;
use plonky2::hash::hash_types::{MerkleCapTarget, RichField, NUM_HASH_OUT_ELTS};
use plonky2::iop::challenger::RecursiveChallenger;
use plonky2::iop::target::{BoolTarget, Target};
use plonky2::iop::witness::{PartialWitness, WitnessWrite};
use plonky2::plonk::circuit_builder::CircuitBuilder;
use plonky2::plonk::circuit_data::{
    CircuitConfig, CircuitData, CommonCircuitData, VerifierCircuitData, VerifierCircuitTarget,
};
use plonky2::plonk::config::{AlgebraicHasher, GenericConfig, GenericHashOut};
use plonky2::plonk::proof::{ProofWithPublicInputs, ProofWithPublicInputsTarget};
use plonky2::recursion::cyclic_recursion::check_cyclic_proof_verifier_data;
use plonky2::recursion::dummy_circuit::cyclic_base_proof;
use plonky2::util::serialization::{
    Buffer, GateSerializer, IoResult, Read, WitnessGeneratorSerializer, Write,
};
use plonky2::util::timing::TimingTree;
use plonky2_util::log2_ceil;
use starky::config::StarkConfig;
use starky::cross_table_lookup::{verify_cross_table_lookups_circuit, CrossTableLookup};
use starky::lookup::{get_grand_product_challenge_set_target, GrandProductChallengeSet};
use starky::proof::StarkProofWithMetadata;
use starky::stark::Stark;

use crate::all_stark::{
    all_cross_table_lookups, AllStark, Table, KECCAK_TABLES_INDICES, NUM_TABLES,
};
use crate::cpu::kernel::aggregator::KERNEL;
use crate::generation::segments::{GenerationSegmentData, SegmentDataIterator};
use crate::generation::{GenerationInputs, TrimmedGenerationInputs};
use crate::get_challenges::observe_public_values_target;
use crate::proof::{
    AllProof, BlockHashesTarget, BlockMetadataTarget, BurnAddrTarget, ExtraBlockData,
    ExtraBlockDataTarget, FinalPublicValues, FinalPublicValuesTarget, MemCapTarget, PublicValues,
    PublicValuesTarget, RegistersDataTarget, TrieRoots, TrieRootsTarget, DEFAULT_CAP_LEN,
    TARGET_HASH_SIZE,
};
use crate::prover::{check_abort_signal, features_check, prove};
use crate::recursive_verifier::{
    add_common_recursion_gates, add_virtual_final_public_values_public_input,
    add_virtual_public_values_public_input, get_memory_extra_looking_sum_circuit,
    recursive_stark_circuit, set_final_public_value_targets, set_public_value_targets,
    PlonkWrapperCircuit, PublicInputs, StarkWrapperCircuit,
};
use crate::util::h256_limbs;
use crate::verifier::initial_memory_merkle_cap;

/// The recursion threshold. We end a chain of recursive proofs once we reach
/// this size.
const THRESHOLD_DEGREE_BITS: usize = 13;

#[derive(Clone)]
pub struct ProverOutputData<F, C, const D: usize>
where
    F: RichField + Extendable<D>,
    C: GenericConfig<D, F = F>,
    C::Hasher: AlgebraicHasher<F>,
{
    pub is_dummy: bool,
    pub proof_with_pis: ProofWithPublicInputs<F, C, D>,
    pub public_values: PublicValues<F>,
}

/// Contains all recursive circuits used in the system. For each STARK and each
/// initial `degree_bits`, this contains a chain of recursive circuits for
/// shrinking that STARK from `degree_bits` to a constant
/// `THRESHOLD_DEGREE_BITS`. It also contains a special root circuit
/// for combining each STARK's shrunk wrapper proof into a single proof.
#[derive(Eq, PartialEq, Debug)]
pub struct AllRecursiveCircuits<F, C, const D: usize>
where
    F: RichField + Extendable<D>,
    C: GenericConfig<D, F = F>,
    C::Hasher: AlgebraicHasher<F>,
{
    /// The EVM root circuit, which aggregates the (shrunk) per-table recursive
    /// proofs.
    pub root: RootCircuitData<F, C, D>,
    /// The segment aggregation circuit, which verifies that two segment proofs
    /// that can either be root or aggregation proofs.
    pub segment_aggregation: SegmentAggregationCircuitData<F, C, D>,
    /// The transaction aggregation circuit, which verifies the aggregation of
    /// two proofs that can either be a segment aggregation representing a
    /// batch of transactions or an aggregation of those batches.
    pub txn_aggregation: TxnAggregationCircuitData<F, C, D>,
    /// The block circuit, which verifies a transaction aggregation proof and an
    /// optional previous block proof.
    pub block: BlockCircuitData<F, C, D>,
    /// A single wrapping layer on top of a block proof for easy aggregation
    /// with additional block proofs from other chains.
    pub block_wrapper: BlockWrapperCircuitData<F, C, D>,
    /// The two-to-one block aggregation circuit, which verifies two unrelated
    /// block proofs.
    pub two_to_one_block: TwoToOneBlockCircuitData<F, C, D>,
    /// Holds chains of circuits for each table and for each initial
    /// `degree_bits`.
    pub by_table: [RecursiveCircuitsForTable<F, C, D>; NUM_TABLES],
}

/// Data for the EVM root circuit, which is used to combine each STARK's shrunk
/// wrapper proof into a single proof.
#[derive(Eq, PartialEq, Debug)]
pub struct RootCircuitData<F, C, const D: usize>
where
    F: RichField + Extendable<D>,
    C: GenericConfig<D, F = F>,
{
    pub circuit: CircuitData<F, C, D>,
    proof_with_pis: [ProofWithPublicInputsTarget<D>; NUM_TABLES],
    /// For each table, various inner circuits may be used depending on the
    /// initial table size. This target holds the index of the circuit
    /// (within `final_circuits()`) that was used.
    index_verifier_data: [Target; NUM_TABLES],
    /// Public inputs containing public values.
    public_values: PublicValuesTarget,
    /// Public inputs used for cyclic verification. These aren't actually used
    /// for EVM root proofs; the circuit has them just to match the
    /// structure of aggregation proofs.
    cyclic_vk: VerifierCircuitTarget,
    /// We can skip verifying Keccak tables when they are not in use.
    use_keccak_tables: BoolTarget,
}

impl<F, C, const D: usize> RootCircuitData<F, C, D>
where
    F: RichField + Extendable<D>,
    C: GenericConfig<D, F = F>,
{
    fn to_buffer(
        &self,
        buffer: &mut Vec<u8>,
        gate_serializer: &dyn GateSerializer<F, D>,
        generator_serializer: &dyn WitnessGeneratorSerializer<F, D>,
    ) -> IoResult<()> {
        buffer.write_circuit_data(&self.circuit, gate_serializer, generator_serializer)?;
        for proof in &self.proof_with_pis {
            buffer.write_target_proof_with_public_inputs(proof)?;
        }
        for index in self.index_verifier_data {
            buffer.write_target(index)?;
        }
        self.public_values.to_buffer(buffer)?;
        buffer.write_target_verifier_circuit(&self.cyclic_vk)?;
        buffer.write_target_bool(self.use_keccak_tables)?;
        Ok(())
    }

    fn from_buffer(
        buffer: &mut Buffer,
        gate_serializer: &dyn GateSerializer<F, D>,
        generator_serializer: &dyn WitnessGeneratorSerializer<F, D>,
    ) -> IoResult<Self> {
        let circuit = buffer.read_circuit_data(gate_serializer, generator_serializer)?;
        let mut proof_with_pis = Vec::with_capacity(NUM_TABLES);
        for _ in 0..NUM_TABLES {
            proof_with_pis.push(buffer.read_target_proof_with_public_inputs()?);
        }
        let mut index_verifier_data = Vec::with_capacity(NUM_TABLES);
        for _ in 0..NUM_TABLES {
            index_verifier_data.push(buffer.read_target()?);
        }
        let public_values = PublicValuesTarget::from_buffer(buffer)?;
        let cyclic_vk = buffer.read_target_verifier_circuit()?;
        let use_keccak_tables = buffer.read_target_bool()?;

        Ok(Self {
            circuit,
            proof_with_pis: proof_with_pis.try_into().unwrap(),
            index_verifier_data: index_verifier_data.try_into().unwrap(),
            public_values,
            cyclic_vk,
            use_keccak_tables,
        })
    }
}

/// Data for the segment aggregation circuit, which is used to compress two
/// segment proofs into one. Each inner proof can be either an EVM root proof or
/// another segment aggregation proof.
#[derive(Eq, PartialEq, Debug)]
pub struct SegmentAggregationCircuitData<F, C, const D: usize>
where
    F: RichField + Extendable<D>,
    C: GenericConfig<D, F = F>,
{
    pub circuit: CircuitData<F, C, D>,
    lhs: AggregationChildTarget<D>,
    rhs: AggregationChildWithDummyTarget<D>,
    public_values: PublicValuesTarget,
    cyclic_vk: VerifierCircuitTarget,
}

impl<F, C, const D: usize> SegmentAggregationCircuitData<F, C, D>
where
    F: RichField + Extendable<D>,
    C: GenericConfig<D, F = F>,
{
    fn to_buffer(
        &self,
        buffer: &mut Vec<u8>,
        gate_serializer: &dyn GateSerializer<F, D>,
        generator_serializer: &dyn WitnessGeneratorSerializer<F, D>,
    ) -> IoResult<()> {
        buffer.write_circuit_data(&self.circuit, gate_serializer, generator_serializer)?;
        buffer.write_target_verifier_circuit(&self.cyclic_vk)?;
        self.public_values.to_buffer(buffer)?;
        self.lhs.to_buffer(buffer)?;
        self.rhs.to_buffer(buffer)?;
        Ok(())
    }

    fn from_buffer(
        buffer: &mut Buffer,
        gate_serializer: &dyn GateSerializer<F, D>,
        generator_serializer: &dyn WitnessGeneratorSerializer<F, D>,
    ) -> IoResult<Self> {
        let circuit = buffer.read_circuit_data(gate_serializer, generator_serializer)?;
        let cyclic_vk = buffer.read_target_verifier_circuit()?;
        let public_values = PublicValuesTarget::from_buffer(buffer)?;
        let lhs = AggregationChildTarget::from_buffer(buffer)?;
        let rhs = AggregationChildWithDummyTarget::from_buffer(buffer)?;
        Ok(Self {
            circuit,
            lhs,
            rhs,
            public_values,
            cyclic_vk,
        })
    }
}

#[derive(Eq, PartialEq, Debug)]
struct AggregationChildWithDummyTarget<const D: usize> {
    is_agg: BoolTarget,
    is_dummy: BoolTarget,
    agg_proof: ProofWithPublicInputsTarget<D>,
    real_proof: ProofWithPublicInputsTarget<D>,
}

impl<const D: usize> AggregationChildWithDummyTarget<D> {
    fn to_buffer(&self, buffer: &mut Vec<u8>) -> IoResult<()> {
        buffer.write_target_bool(self.is_agg)?;
        buffer.write_target_bool(self.is_dummy)?;
        buffer.write_target_proof_with_public_inputs(&self.agg_proof)?;
        buffer.write_target_proof_with_public_inputs(&self.real_proof)?;
        Ok(())
    }

    fn from_buffer(buffer: &mut Buffer) -> IoResult<Self> {
        let is_agg = buffer.read_target_bool()?;
        let is_dummy = buffer.read_target_bool()?;
        let agg_proof = buffer.read_target_proof_with_public_inputs()?;
        let real_proof = buffer.read_target_proof_with_public_inputs()?;
        Ok(Self {
            is_agg,
            is_dummy,
            agg_proof,
            real_proof,
        })
    }

    // `len_mem_cap` is the length of the Merkle
    // caps for `MemBefore` and `MemAfter`.
    fn public_values<F: RichField + Extendable<D>>(
        &self,
        builder: &mut CircuitBuilder<F, D>,
    ) -> PublicValuesTarget {
        let agg_pv = PublicValuesTarget::from_public_inputs(&self.agg_proof.public_inputs);
        let segment_pv = PublicValuesTarget::from_public_inputs(&self.real_proof.public_inputs);

        PublicValuesTarget::select(builder, self.is_agg, agg_pv, segment_pv)
    }
}

/// Data for the transaction aggregation circuit, which is used to compress two
/// proofs into one. Each inner proof can be either a segment aggregation proof
/// or another transaction aggregation proof.
#[derive(Eq, PartialEq, Debug)]
pub struct TxnAggregationCircuitData<F, C, const D: usize>
where
    F: RichField + Extendable<D>,
    C: GenericConfig<D, F = F>,
{
    pub circuit: CircuitData<F, C, D>,
    lhs: AggregationChildTarget<D>,
    rhs: AggregationChildTarget<D>,
    public_values: PublicValuesTarget,
    cyclic_vk: VerifierCircuitTarget,
}

impl<F, C, const D: usize> TxnAggregationCircuitData<F, C, D>
where
    F: RichField + Extendable<D>,
    C: GenericConfig<D, F = F>,
{
    fn to_buffer(
        &self,
        buffer: &mut Vec<u8>,
        gate_serializer: &dyn GateSerializer<F, D>,
        generator_serializer: &dyn WitnessGeneratorSerializer<F, D>,
    ) -> IoResult<()> {
        buffer.write_circuit_data(&self.circuit, gate_serializer, generator_serializer)?;
        buffer.write_target_verifier_circuit(&self.cyclic_vk)?;
        self.public_values.to_buffer(buffer)?;
        self.lhs.to_buffer(buffer)?;
        self.rhs.to_buffer(buffer)?;
        Ok(())
    }

    fn from_buffer(
        buffer: &mut Buffer,
        gate_serializer: &dyn GateSerializer<F, D>,
        generator_serializer: &dyn WitnessGeneratorSerializer<F, D>,
    ) -> IoResult<Self> {
        let circuit = buffer.read_circuit_data(gate_serializer, generator_serializer)?;
        let cyclic_vk = buffer.read_target_verifier_circuit()?;
        let public_values = PublicValuesTarget::from_buffer(buffer)?;
        let lhs = AggregationChildTarget::from_buffer(buffer)?;
        let rhs = AggregationChildTarget::from_buffer(buffer)?;
        Ok(Self {
            circuit,
            lhs,
            rhs,
            public_values,
            cyclic_vk,
        })
    }
}

#[derive(Eq, PartialEq, Debug)]
struct AggregationChildTarget<const D: usize> {
    is_agg: BoolTarget,
    agg_proof: ProofWithPublicInputsTarget<D>,
    base_proof: ProofWithPublicInputsTarget<D>,
}

impl<const D: usize> AggregationChildTarget<D> {
    fn to_buffer(&self, buffer: &mut Vec<u8>) -> IoResult<()> {
        buffer.write_target_bool(self.is_agg)?;
        buffer.write_target_proof_with_public_inputs(&self.agg_proof)?;
        buffer.write_target_proof_with_public_inputs(&self.base_proof)?;
        Ok(())
    }

    fn from_buffer(buffer: &mut Buffer) -> IoResult<Self> {
        let is_agg = buffer.read_target_bool()?;
        let agg_proof = buffer.read_target_proof_with_public_inputs()?;
        let base_proof = buffer.read_target_proof_with_public_inputs()?;
        Ok(Self {
            is_agg,
            agg_proof,
            base_proof,
        })
    }

    fn public_values<F: RichField + Extendable<D>>(
        &self,
        builder: &mut CircuitBuilder<F, D>,
    ) -> PublicValuesTarget {
        let agg_pv = PublicValuesTarget::from_public_inputs(&self.agg_proof.public_inputs);
        let base_pv = PublicValuesTarget::from_public_inputs(&self.base_proof.public_inputs);
        PublicValuesTarget::select(builder, self.is_agg, agg_pv, base_pv)
    }

    fn public_inputs<F: RichField + Extendable<D>>(
        &self,
        builder: &mut CircuitBuilder<F, D>,
    ) -> Vec<Target> {
        zip_eq(
            &self.agg_proof.public_inputs,
            &self.base_proof.public_inputs,
        )
        .map(|(&agg_pv, &base_pv)| builder.select(self.is_agg, agg_pv, base_pv))
        .collect()
    }
}

/// Data for the block circuit, which is used to generate a final block proof,
/// and compress it with an optional parent proof if present.
#[derive(Eq, PartialEq, Debug)]
pub struct BlockCircuitData<F, C, const D: usize>
where
    F: RichField + Extendable<D>,
    C: GenericConfig<D, F = F>,
{
    pub circuit: CircuitData<F, C, D>,
    has_parent_block: BoolTarget,
    parent_block_proof: ProofWithPublicInputsTarget<D>,
    agg_root_proof: ProofWithPublicInputsTarget<D>,
    public_values: PublicValuesTarget,
    cyclic_vk: VerifierCircuitTarget,
}

impl<F, C, const D: usize> BlockCircuitData<F, C, D>
where
    F: RichField + Extendable<D>,
    C: GenericConfig<D, F = F>,
{
    fn to_buffer(
        &self,
        buffer: &mut Vec<u8>,
        gate_serializer: &dyn GateSerializer<F, D>,
        generator_serializer: &dyn WitnessGeneratorSerializer<F, D>,
    ) -> IoResult<()> {
        buffer.write_circuit_data(&self.circuit, gate_serializer, generator_serializer)?;
        buffer.write_target_bool(self.has_parent_block)?;
        buffer.write_target_proof_with_public_inputs(&self.parent_block_proof)?;
        buffer.write_target_proof_with_public_inputs(&self.agg_root_proof)?;
        self.public_values.to_buffer(buffer)?;
        buffer.write_target_verifier_circuit(&self.cyclic_vk)?;
        Ok(())
    }

    fn from_buffer(
        buffer: &mut Buffer,
        gate_serializer: &dyn GateSerializer<F, D>,
        generator_serializer: &dyn WitnessGeneratorSerializer<F, D>,
    ) -> IoResult<Self> {
        let circuit = buffer.read_circuit_data(gate_serializer, generator_serializer)?;
        let has_parent_block = buffer.read_target_bool()?;
        let parent_block_proof = buffer.read_target_proof_with_public_inputs()?;
        let agg_root_proof = buffer.read_target_proof_with_public_inputs()?;
        let public_values = PublicValuesTarget::from_buffer(buffer)?;
        let cyclic_vk = buffer.read_target_verifier_circuit()?;
        Ok(Self {
            circuit,
            has_parent_block,
            parent_block_proof,
            agg_root_proof,
            public_values,
            cyclic_vk,
        })
    }
}

/// Data for the block wrapper circuit, which is used to generate a wrapped
/// final block proof and obfuscate the remaining private elements of a chain.
#[derive(Eq, PartialEq, Debug)]
pub struct BlockWrapperCircuitData<F, C, const D: usize>
where
    F: RichField + Extendable<D>,
    C: GenericConfig<D, F = F>,
{
    pub circuit: CircuitData<F, C, D>,
    parent_block_proof: ProofWithPublicInputsTarget<D>,
    public_values: FinalPublicValuesTarget,
    cyclic_vk: VerifierCircuitTarget,
}

impl<F, C, const D: usize> BlockWrapperCircuitData<F, C, D>
where
    F: RichField + Extendable<D>,
    C: GenericConfig<D, F = F>,
{
    fn to_buffer(
        &self,
        buffer: &mut Vec<u8>,
        gate_serializer: &dyn GateSerializer<F, D>,
        generator_serializer: &dyn WitnessGeneratorSerializer<F, D>,
    ) -> IoResult<()> {
        buffer.write_circuit_data(&self.circuit, gate_serializer, generator_serializer)?;
        buffer.write_target_proof_with_public_inputs(&self.parent_block_proof)?;
        buffer.write_target_verifier_circuit(&self.cyclic_vk)?;
        self.public_values.to_buffer(buffer)
    }

    fn from_buffer(
        buffer: &mut Buffer,
        gate_serializer: &dyn GateSerializer<F, D>,
        generator_serializer: &dyn WitnessGeneratorSerializer<F, D>,
    ) -> IoResult<Self> {
        let circuit = buffer.read_circuit_data(gate_serializer, generator_serializer)?;
        let parent_block_proof = buffer.read_target_proof_with_public_inputs()?;
        let cyclic_vk = buffer.read_target_verifier_circuit()?;
        let public_values = FinalPublicValuesTarget::from_buffer(buffer)?;

        Ok(Self {
            circuit,
            parent_block_proof,
            public_values,
            cyclic_vk,
        })
    }
}

/// Data for the two-to-one block circuit, which is used to generate a
/// proof of two unrelated proofs.
#[derive(Eq, PartialEq, Debug)]
pub struct TwoToOneBlockCircuitData<F, C, const D: usize>
where
    F: RichField + Extendable<D>,
    C: GenericConfig<D, F = F>,
{
    pub circuit: CircuitData<F, C, D>,
    lhs: AggregationChildTarget<D>,
    rhs: AggregationChildTarget<D>,
    cyclic_vk: VerifierCircuitTarget,
}

impl<F, C, const D: usize> TwoToOneBlockCircuitData<F, C, D>
where
    F: RichField + Extendable<D>,
    C: GenericConfig<D, F = F>,
{
    fn to_buffer(
        &self,
        buffer: &mut Vec<u8>,
        gate_serializer: &dyn GateSerializer<F, D>,
        generator_serializer: &dyn WitnessGeneratorSerializer<F, D>,
    ) -> IoResult<()> {
        buffer.write_circuit_data(&self.circuit, gate_serializer, generator_serializer)?;
        self.lhs.to_buffer(buffer)?;
        self.rhs.to_buffer(buffer)?;
        buffer.write_target_verifier_circuit(&self.cyclic_vk)?;
        Ok(())
    }

    fn from_buffer(
        buffer: &mut Buffer,
        gate_serializer: &dyn GateSerializer<F, D>,
        generator_serializer: &dyn WitnessGeneratorSerializer<F, D>,
    ) -> IoResult<Self> {
        let circuit = buffer.read_circuit_data(gate_serializer, generator_serializer)?;
        let lhs = AggregationChildTarget::from_buffer(buffer)?;
        let rhs = AggregationChildTarget::from_buffer(buffer)?;
        let cyclic_vk = buffer.read_target_verifier_circuit()?;
        Ok(Self {
            circuit,
            lhs,
            rhs,
            cyclic_vk,
        })
    }
}

impl<F, C, const D: usize> AllRecursiveCircuits<F, C, D>
where
    F: RichField + Extendable<D>,
    C: GenericConfig<D, F = F> + 'static,
    C::Hasher: AlgebraicHasher<F>,
{
    /// Serializes all these preprocessed circuits into a sequence of bytes.
    ///
    /// # Arguments
    ///
    /// - `skip_tables`: a boolean indicating whether to serialize only the
    ///   upper circuits or the entire prover state, including recursive
    ///   circuits to shrink STARK proofs.
    /// - `gate_serializer`: a custom gate serializer needed to serialize
    ///   recursive circuits common data.
    /// - `generator_serializer`: a custom generator serializer needed to
    ///   serialize recursive circuits proving data.
    pub fn to_bytes(
        &self,
        skip_tables: bool,
        gate_serializer: &dyn GateSerializer<F, D>,
        generator_serializer: &dyn WitnessGeneratorSerializer<F, D>,
    ) -> IoResult<Vec<u8>> {
        // TODO: would be better to initialize it dynamically based on the supported max
        // degree.
        let mut buffer = Vec::with_capacity(1 << 34);
        self.root
            .to_buffer(&mut buffer, gate_serializer, generator_serializer)?;
        self.segment_aggregation
            .to_buffer(&mut buffer, gate_serializer, generator_serializer)?;
        self.txn_aggregation
            .to_buffer(&mut buffer, gate_serializer, generator_serializer)?;
        self.block
            .to_buffer(&mut buffer, gate_serializer, generator_serializer)?;
        self.block_wrapper
            .to_buffer(&mut buffer, gate_serializer, generator_serializer)?;
        self.two_to_one_block
            .to_buffer(&mut buffer, gate_serializer, generator_serializer)?;
        if !skip_tables {
            for table in &self.by_table {
                table.to_buffer(&mut buffer, gate_serializer, generator_serializer)?;
            }
        }
        Ok(buffer)
    }

    /// Deserializes a sequence of bytes into an entire prover state containing
    /// all recursive circuits.
    ///
    /// # Arguments
    ///
    /// - `bytes`: a slice of bytes to deserialize this prover state from.
    /// - `skip_tables`: a boolean indicating whether to deserialize only the
    ///   upper circuits or the entire prover state, including recursive
    ///   circuits to shrink STARK proofs.
    /// - `gate_serializer`: a custom gate serializer needed to serialize
    ///   recursive circuits common data.
    /// - `generator_serializer`: a custom generator serializer needed to
    ///   serialize recursive circuits proving data.
    pub fn from_bytes(
        bytes: &[u8],
        skip_tables: bool,
        gate_serializer: &dyn GateSerializer<F, D>,
        generator_serializer: &dyn WitnessGeneratorSerializer<F, D>,
    ) -> IoResult<Self> {
        let mut buffer = Buffer::new(bytes);
        let root =
            RootCircuitData::from_buffer(&mut buffer, gate_serializer, generator_serializer)?;
        let segment_aggregation = SegmentAggregationCircuitData::from_buffer(
            &mut buffer,
            gate_serializer,
            generator_serializer,
        )?;
        let txn_aggregation = TxnAggregationCircuitData::from_buffer(
            &mut buffer,
            gate_serializer,
            generator_serializer,
        )?;
        let block =
            BlockCircuitData::from_buffer(&mut buffer, gate_serializer, generator_serializer)?;
        let block_wrapper = BlockWrapperCircuitData::from_buffer(
            &mut buffer,
            gate_serializer,
            generator_serializer,
        )?;
        let two_to_one_block = TwoToOneBlockCircuitData::from_buffer(
            &mut buffer,
            gate_serializer,
            generator_serializer,
        )?;

        let by_table = match skip_tables {
            true => (0..NUM_TABLES)
                .map(|_| RecursiveCircuitsForTable {
                    by_stark_size: BTreeMap::default(),
                })
                .collect_vec()
                .try_into()
                .unwrap(),
            false => {
                // Tricky use of MaybeUninit to remove the need for implementing Debug
                // for all underlying types, necessary to convert a by_table Vec to an array.
                let mut by_table: [MaybeUninit<RecursiveCircuitsForTable<F, C, D>>; NUM_TABLES] =
                    unsafe { MaybeUninit::uninit().assume_init() };
                for table in &mut by_table[..] {
                    let value = RecursiveCircuitsForTable::from_buffer(
                        &mut buffer,
                        gate_serializer,
                        generator_serializer,
                    )?;
                    *table = MaybeUninit::new(value);
                }
                unsafe {
                    mem::transmute::<
                        [std::mem::MaybeUninit<RecursiveCircuitsForTable<F, C, D>>; NUM_TABLES],
                        [RecursiveCircuitsForTable<F, C, D>; NUM_TABLES],
                    >(by_table)
                }
            }
        };

        Ok(Self {
            root,
            segment_aggregation,
            txn_aggregation,
            block,
            block_wrapper,
            two_to_one_block,
            by_table,
        })
    }

    /// Preprocess all recursive circuits used by the system.
    ///
    /// # Arguments
    ///
    /// - `all_stark`: a structure defining the logic of all STARK modules and
    ///   their associated cross-table lookups.
    /// - `degree_bits_ranges`: the logarithmic ranges to be supported for the
    ///   recursive tables.
    ///
    /// Transactions may yield arbitrary trace lengths for each STARK module
    /// (within some bounds), unknown prior generating the witness to create
    /// a proof. Thus, for each STARK module, we construct a map from
    /// `2^{degree_bits} = length` to a chain of shrinking recursion circuits,
    /// starting from that length, for each `degree_bits` in the range specified
    /// for this STARK module. Specifying a wide enough range allows a
    /// prover to cover all possible scenarios.
    /// - `stark_config`: the configuration to be used for the STARK prover. It
    ///   will usually be a fast one yielding large proofs.
    pub fn new(
        all_stark: &AllStark<F, D>,
        degree_bits_ranges: &[Range<usize>; NUM_TABLES],
        stark_config: &StarkConfig,
    ) -> Self {
        // Sanity check on the provided config
        assert_eq!(DEFAULT_CAP_LEN, 1 << stark_config.fri_config.cap_height);

        macro_rules! create_recursive_circuit {
            ($table_enum:expr, $stark_field:ident) => {
                RecursiveCircuitsForTable::new(
                    $table_enum,
                    &all_stark.$stark_field,
                    degree_bits_ranges[*$table_enum].clone(),
                    &all_stark.cross_table_lookups,
                    stark_config,
                )
            };
        }

        let arithmetic = create_recursive_circuit!(Table::Arithmetic, arithmetic_stark);
        let byte_packing = create_recursive_circuit!(Table::BytePacking, byte_packing_stark);
        let cpu = create_recursive_circuit!(Table::Cpu, cpu_stark);
        let keccak = create_recursive_circuit!(Table::Keccak, keccak_stark);
        let keccak_sponge = create_recursive_circuit!(Table::KeccakSponge, keccak_sponge_stark);
        let logic = create_recursive_circuit!(Table::Logic, logic_stark);
        let memory = create_recursive_circuit!(Table::Memory, memory_stark);
        let mem_before = create_recursive_circuit!(Table::MemBefore, mem_before_stark);
        let mem_after = create_recursive_circuit!(Table::MemAfter, mem_after_stark);

        #[cfg(feature = "cdk_erigon")]
        let poseidon = create_recursive_circuit!(Table::Poseidon, poseidon_stark);

        let by_table = [
            arithmetic,
            byte_packing,
            cpu,
            keccak,
            keccak_sponge,
            logic,
            memory,
            mem_before,
            mem_after,
            #[cfg(feature = "cdk_erigon")]
            poseidon,
        ];

        let root = Self::create_segment_circuit(&by_table, stark_config);
        let segment_aggregation = Self::create_segment_aggregation_circuit(&root);
        let txn_aggregation =
            Self::create_txn_aggregation_circuit(&segment_aggregation, stark_config);
        let block = Self::create_block_circuit(&txn_aggregation);
        let block_wrapper = Self::create_block_wrapper_circuit(&block);
        let two_to_one_block = Self::create_two_to_one_block_circuit(&block_wrapper);

        Self {
            root,
            segment_aggregation,
            txn_aggregation,
            block,
            block_wrapper,
            two_to_one_block,
            by_table,
        }
    }

    /// Outputs the `VerifierCircuitData` needed to verify any block proof
    /// generated by an honest prover.
    /// While the [`AllRecursiveCircuits`] prover state can also verify proofs,
    /// verifiers only need a fraction of the state to verify proofs. This
    /// allows much less powerful entities to behave as verifiers, by only
    /// loading the necessary data to verify block proofs.
    ///
    /// # Usage
    ///
    /// ```ignore
    /// let prover_state = AllRecursiveCircuits { ... };
    /// let verifier_state = prover_state.final_verifier_data();
    ///
    /// // Verify a provided block proof
    /// assert!(verifier_state.verify(&block_proof).is_ok());
    /// ```
    pub fn final_verifier_data(&self) -> VerifierCircuitData<F, C, D> {
        self.block.circuit.verifier_data()
    }

    fn create_segment_circuit(
        by_table: &[RecursiveCircuitsForTable<F, C, D>; NUM_TABLES],
        stark_config: &StarkConfig,
    ) -> RootCircuitData<F, C, D> {
        let inner_common_data: [_; NUM_TABLES] =
            core::array::from_fn(|i| &by_table[i].final_circuits()[0].common);

        let mut builder = CircuitBuilder::new(CircuitConfig::standard_recursion_config());

        let use_keccak_tables = builder.add_virtual_bool_target_safe();
        let skip_keccak_tables = builder.not(use_keccak_tables);
        let public_values = add_virtual_public_values_public_input(&mut builder);

        let recursive_proofs =
            core::array::from_fn(|i| builder.add_virtual_proof_with_pis(inner_common_data[i]));
        let pis: [_; NUM_TABLES] = core::array::from_fn(|i| {
            PublicInputs::<Target, <C::Hasher as AlgebraicHasher<F>>::AlgebraicPermutation>::from_vec(
                &recursive_proofs[i].public_inputs,
                stark_config,
            )
        });
        let index_verifier_data = core::array::from_fn(|_i| builder.add_virtual_target());

        let mut challenger = RecursiveChallenger::<F, C::Hasher, D>::new(&mut builder);
        for pi in &pis {
            for h in &pi.trace_cap {
                challenger.observe_elements(h);
            }
        }

        // Ensures that the trace cap is set to 0 when skipping Keccak tables.
        for i in KECCAK_TABLES_INDICES {
            for h in &pis[i].trace_cap {
                for t in h {
                    let trace_cap_check = builder.mul(skip_keccak_tables.target, *t);
                    builder.assert_zero(trace_cap_check);
                }
            }
        }

        observe_public_values_target::<F, C, D>(&mut challenger, &public_values);

        let ctl_challenges = get_grand_product_challenge_set_target(
            &mut builder,
            &mut challenger,
            stark_config.num_challenges,
        );
        // Check that the correct CTL challenges are used in every proof.
        for (i, pi) in pis.iter().enumerate() {
            for j in 0..stark_config.num_challenges {
                if KECCAK_TABLES_INDICES.contains(&i) {
                    // Ensures that the correct CTL challenges are used in Keccak tables when
                    // `enable_keccak_tables` is true.
                    builder.conditional_assert_eq(
                        use_keccak_tables.target,
                        ctl_challenges.challenges[j].beta,
                        pi.ctl_challenges.challenges[j].beta,
                    );
                    builder.conditional_assert_eq(
                        use_keccak_tables.target,
                        ctl_challenges.challenges[j].gamma,
                        pi.ctl_challenges.challenges[j].gamma,
                    );
                } else {
                    builder.connect(
                        ctl_challenges.challenges[j].beta,
                        pi.ctl_challenges.challenges[j].beta,
                    );
                    builder.connect(
                        ctl_challenges.challenges[j].gamma,
                        pi.ctl_challenges.challenges[j].gamma,
                    );
                }
            }
        }

        let state = challenger.compact(&mut builder);
        for (&before, &s) in zip_eq(state.as_ref(), pis[0].challenger_state_before.as_ref()) {
            builder.connect(before, s);
        }
        // Check that the challenger state is consistent between proofs.
        let mut prev_state = pis[0].challenger_state_after.as_ref().to_vec();
        let state_len = prev_state.len();
        for i in 1..NUM_TABLES {
            let current_state_before = pis[i].challenger_state_before.as_ref();
            let current_state_after = pis[i].challenger_state_after.as_ref();
            for j in 0..state_len {
                if KECCAK_TABLES_INDICES.contains(&i) {
                    // Ensure the challenger state:
                    // 1) prev == current_before when using Keccak
                    builder.conditional_assert_eq(
                        use_keccak_tables.target,
                        prev_state[j],
                        current_state_before[j],
                    );
                    // 2) Update prev <- current_after when using Keccak
                    // 3) Keep prev <- prev when skipping Keccak
                    prev_state[j] =
                        builder.select(use_keccak_tables, current_state_after[j], prev_state[j]);
                } else {
                    builder.connect(prev_state[j], current_state_before[j]);
                    prev_state[j] = current_state_after[j];
                }
            }
        }

        // Extra sums to add to the looked last value.
        // Only necessary for the Memory values.
        let mut extra_looking_sums =
            vec![vec![builder.zero(); stark_config.num_challenges]; NUM_TABLES];

        // Memory
        extra_looking_sums[*Table::Memory] = (0..stark_config.num_challenges)
            .map(|c| {
                get_memory_extra_looking_sum_circuit(
                    &mut builder,
                    &public_values,
                    ctl_challenges.challenges[c],
                )
            })
            .collect_vec();

        // Ensure that when Keccak tables are skipped, the Keccak tables' ctl_zs_first
        // are all zeros.
        for &i in KECCAK_TABLES_INDICES.iter() {
            for &t in pis[i].ctl_zs_first.iter() {
                let ctl_check = builder.mul(skip_keccak_tables.target, t);
                builder.assert_zero(ctl_check);
            }
        }

        // Verify the CTL checks.
        verify_cross_table_lookups_circuit::<F, D, NUM_TABLES>(
            &mut builder,
            all_cross_table_lookups(),
            pis.map(|p| p.ctl_zs_first),
            Some(&extra_looking_sums),
            stark_config,
        );

        for (i, table_circuits) in by_table.iter().enumerate() {
            let final_circuits = table_circuits.final_circuits();
            for final_circuit in &final_circuits {
                assert_eq!(
                    &final_circuit.common, inner_common_data[i],
                    "common_data mismatch"
                );
            }
            let mut possible_vks = final_circuits
                .into_iter()
                .map(|c| builder.constant_verifier_data(&c.verifier_only))
                .collect_vec();
            // random_access_verifier_data expects a vector whose length is a power of two.
            // To satisfy this, we will just add some duplicates of the first VK.
            while !possible_vks.len().is_power_of_two() {
                possible_vks.push(possible_vks[0].clone());
            }
            let inner_verifier_data =
                builder.random_access_verifier_data(index_verifier_data[i], possible_vks);

            if KECCAK_TABLES_INDICES.contains(&i) {
                builder
                    .conditionally_verify_proof_or_dummy::<C>(
                        use_keccak_tables,
                        &recursive_proofs[i],
                        &inner_verifier_data,
                        inner_common_data[i],
                    )
                    .expect("Unable conditionally verify Keccak proofs in the root circuit");
            } else {
                builder.verify_proof::<C>(
                    &recursive_proofs[i],
                    &inner_verifier_data,
                    inner_common_data[i],
                );
            }
        }

        let merkle_before =
            MemCapTarget::from_public_inputs(&recursive_proofs[*Table::MemBefore].public_inputs);
        let merkle_after =
            MemCapTarget::from_public_inputs(&recursive_proofs[*Table::MemAfter].public_inputs);
        // Connect Memory before and after the execution with
        // the public values.
        MemCapTarget::connect(
            &mut builder,
            public_values.mem_before.clone(),
            merkle_before,
        );
        MemCapTarget::connect(&mut builder, public_values.mem_after.clone(), merkle_after);
        // We want EVM root proofs to have the exact same structure as aggregation
        // proofs, so we add public inputs for cyclic verification, even though
        // they'll be ignored.
        let cyclic_vk = builder.add_verifier_data_public_inputs();

        builder.add_gate(
            ConstantGate::new(inner_common_data[0].config.num_constants),
            vec![],
        );

        RootCircuitData {
            circuit: builder.build::<C>(),
            proof_with_pis: recursive_proofs,
            index_verifier_data,
            public_values,
            cyclic_vk,
            use_keccak_tables,
        }
    }

    fn create_segment_aggregation_circuit(
        root: &RootCircuitData<F, C, D>,
    ) -> SegmentAggregationCircuitData<F, C, D> {
        let mut builder = CircuitBuilder::<F, D>::new(root.circuit.common.config.clone());
        let public_values = add_virtual_public_values_public_input(&mut builder);
        let cyclic_vk = builder.add_verifier_data_public_inputs();

        // The right hand side child might be dummy.
        let lhs_segment = Self::add_segment_agg_child(&mut builder, root);
        let rhs_segment = Self::add_segment_agg_child_with_dummy(
            &mut builder,
            root,
            lhs_segment.base_proof.clone(),
        );

        let lhs_pv = lhs_segment.public_values(&mut builder);
        let rhs_pv = rhs_segment.public_values(&mut builder);

        let is_dummy = rhs_segment.is_dummy;
        let one = builder.one();
        let is_not_dummy = builder.sub(one, is_dummy.target);
        let is_not_dummy = BoolTarget::new_unsafe(is_not_dummy);

        // Always connect the lhs to the aggregation public values.
        TrieRootsTarget::connect(
            &mut builder,
            public_values.trie_roots_before,
            lhs_pv.trie_roots_before,
        );
        TrieRootsTarget::connect(
            &mut builder,
            public_values.trie_roots_after,
            lhs_pv.trie_roots_after,
        );
        BlockMetadataTarget::connect(
            &mut builder,
            public_values.block_metadata,
            lhs_pv.block_metadata,
        );
        BlockHashesTarget::connect(
            &mut builder,
            public_values.block_hashes,
            lhs_pv.block_hashes,
        );
        ExtraBlockDataTarget::connect(
            &mut builder,
            public_values.extra_block_data,
            lhs_pv.extra_block_data,
        );
        RegistersDataTarget::connect(
            &mut builder,
            public_values.registers_before.clone(),
            lhs_pv.registers_before.clone(),
        );
        MemCapTarget::connect(
            &mut builder,
            public_values.mem_before.clone(),
            lhs_pv.mem_before.clone(),
        );

        // If the rhs is a real proof, all the block metadata must be the same for both
        // segments. It is also the case for the extra block data.
        TrieRootsTarget::conditional_assert_eq(
            &mut builder,
            is_not_dummy,
            public_values.trie_roots_before,
            rhs_pv.trie_roots_before,
        );
        TrieRootsTarget::conditional_assert_eq(
            &mut builder,
            is_not_dummy,
            public_values.trie_roots_after,
            rhs_pv.trie_roots_after,
        );

        // Connect the burn address targets.
        #[cfg(feature = "cdk_erigon")]
        {
            BurnAddrTarget::conditional_assert_eq(
                &mut builder,
                is_not_dummy,
                lhs_pv.burn_addr,
                rhs_pv.burn_addr.clone(),
            );
            BurnAddrTarget::conditional_assert_eq(
                &mut builder,
                is_not_dummy,
                public_values.burn_addr.clone(),
                rhs_pv.burn_addr,
            );
        }

        BlockMetadataTarget::conditional_assert_eq(
            &mut builder,
            is_not_dummy,
            public_values.block_metadata,
            rhs_pv.block_metadata,
        );
        BlockHashesTarget::conditional_assert_eq(
            &mut builder,
            is_not_dummy,
            public_values.block_hashes,
            rhs_pv.block_hashes,
        );
        ExtraBlockDataTarget::conditional_assert_eq(
            &mut builder,
            is_not_dummy,
            public_values.extra_block_data,
            rhs_pv.extra_block_data,
        );

        // If the rhs is a real proof: Connect registers and merkle caps between
        // segments.
        RegistersDataTarget::conditional_assert_eq(
            &mut builder,
            is_not_dummy,
            public_values.registers_after.clone(),
            rhs_pv.registers_after.clone(),
        );
        RegistersDataTarget::conditional_assert_eq(
            &mut builder,
            is_not_dummy,
            lhs_pv.registers_after.clone(),
            rhs_pv.registers_before.clone(),
        );
        MemCapTarget::conditional_assert_eq(
            &mut builder,
            is_not_dummy,
            public_values.mem_after.clone(),
            rhs_pv.mem_after.clone(),
        );
        MemCapTarget::conditional_assert_eq(
            &mut builder,
            is_not_dummy,
            lhs_pv.mem_after.clone(),
            rhs_pv.mem_before.clone(),
        );

        // If the rhs is a dummy, then the lhs must be a segment.
        let constr = builder.mul(is_dummy.target, lhs_segment.is_agg.target);
        builder.assert_zero(constr);

        // If the rhs is a dummy, then the aggregation PVs are equal to the lhs PVs.
        MemCapTarget::conditional_assert_eq(
            &mut builder,
            is_dummy,
            public_values.mem_after.clone(),
            lhs_pv.mem_after,
        );
        RegistersDataTarget::conditional_assert_eq(
            &mut builder,
            is_dummy,
            public_values.registers_after.clone(),
            lhs_pv.registers_after,
        );

        // Pad to match the root circuit's degree.
        while log2_ceil(builder.num_gates()) < root.circuit.common.degree_bits() {
            builder.add_gate(NoopGate, vec![]);
        }

        let circuit = builder.build::<C>();
        SegmentAggregationCircuitData {
            circuit,
            lhs: lhs_segment,
            rhs: rhs_segment,
            public_values,
            cyclic_vk,
        }
    }

    fn create_txn_aggregation_circuit(
        agg: &SegmentAggregationCircuitData<F, C, D>,
        stark_config: &StarkConfig,
    ) -> TxnAggregationCircuitData<F, C, D> {
        // Create a circuit for the aggregation of two transactions.

        let mut builder = CircuitBuilder::<F, D>::new(agg.circuit.common.config.clone());
        let public_values = add_virtual_public_values_public_input(&mut builder);
        let cyclic_vk = builder.add_verifier_data_public_inputs();

        let lhs_txn_proof = Self::add_txn_agg_child(&mut builder, agg);
        let rhs_txn_proof = Self::add_txn_agg_child(&mut builder, agg);

        let lhs_pv = lhs_txn_proof.public_values(&mut builder);
        let rhs_pv = rhs_txn_proof.public_values(&mut builder);

        // Connect all block hash values
        BlockHashesTarget::connect(
            &mut builder,
            public_values.block_hashes,
            rhs_pv.block_hashes,
        );
        BlockHashesTarget::connect(
            &mut builder,
            public_values.block_hashes,
            lhs_pv.block_hashes,
        );
        // Connect all block metadata values.
        BlockMetadataTarget::connect(
            &mut builder,
            public_values.block_metadata,
            rhs_pv.block_metadata,
        );
        BlockMetadataTarget::connect(
            &mut builder,
            public_values.block_metadata,
            lhs_pv.block_metadata,
        );
        // Connect aggregation `trie_roots_after` with rhs `trie_roots_after`.
        TrieRootsTarget::connect(
            &mut builder,
            public_values.trie_roots_after,
            rhs_pv.trie_roots_after,
        );
        // Connect lhs `trie_roots_after` with rhs `trie_roots_before`.
        TrieRootsTarget::connect(
            &mut builder,
            lhs_pv.trie_roots_after,
            rhs_pv.trie_roots_before,
        );
        // Connect lhs `trie_roots_before` with public values `trie_roots_before`.
        TrieRootsTarget::connect(
            &mut builder,
            public_values.trie_roots_before,
            lhs_pv.trie_roots_before,
        );

        // Connect the burn address targets.
        #[cfg(feature = "cdk_erigon")]
        {
            BurnAddrTarget::connect(
                &mut builder,
                lhs_pv.burn_addr.clone(),
                rhs_pv.burn_addr.clone(),
            );
            BurnAddrTarget::connect(
                &mut builder,
                public_values.burn_addr.clone(),
                rhs_pv.burn_addr.clone(),
            );
        }

        Self::connect_extra_public_values(
            &mut builder,
            &public_values.extra_block_data,
            &lhs_pv.extra_block_data,
            &rhs_pv.extra_block_data,
        );

        // We check the registers before and after for the current aggregation.
        RegistersDataTarget::connect(
            &mut builder,
            public_values.registers_after.clone(),
            rhs_pv.registers_after.clone(),
        );

        RegistersDataTarget::connect(
            &mut builder,
            public_values.registers_before.clone(),
            lhs_pv.registers_before.clone(),
        );

        // Check the initial and final register values.
        Self::connect_initial_final_segment(&mut builder, &rhs_pv);
        Self::connect_initial_final_segment(&mut builder, &lhs_pv);

        // Check the initial `MemBefore` `MerkleCap` value.
        Self::check_init_merkle_cap(&mut builder, &rhs_pv, stark_config);
        Self::check_init_merkle_cap(&mut builder, &lhs_pv, stark_config);

        while log2_ceil(builder.num_gates()) < agg.circuit.common.degree_bits() {
            builder.add_gate(NoopGate, vec![]);
        }

        let circuit = builder.build::<C>();
        TxnAggregationCircuitData {
            circuit,
            lhs: lhs_txn_proof,
            rhs: rhs_txn_proof,
            public_values,
            cyclic_vk,
        }
    }

    /// Extend a circuit to verify one of two proofs.
    ///
    /// # Arguments
    ///
    /// - `builder`: The circuit builder object.
    /// - `base_circuit`: Circuit data describing the circuit of the base proof.
    ///
    /// # Outputs
    ///
    /// Returns a [`TwoToOneBlockChildTarget<D>`] object.
    fn add_agg_child(
        builder: &mut CircuitBuilder<F, D>,
        base_circuit: &CircuitData<F, C, D>,
    ) -> AggregationChildTarget<D> {
        let common = &base_circuit.common;
        let base_vk = builder.constant_verifier_data(&base_circuit.verifier_only);
        let is_agg = builder.add_virtual_bool_target_safe();
        let agg_proof = builder.add_virtual_proof_with_pis(common);
        let base_proof = builder.add_virtual_proof_with_pis(common);
        builder
            .conditionally_verify_cyclic_proof::<C>(
                is_agg,
                &agg_proof,
                &base_proof,
                &base_vk,
                common,
            )
            .expect("Failed to build cyclic recursion circuit");
        AggregationChildTarget {
            is_agg,
            agg_proof,
            base_proof,
        }
    }

    fn check_init_merkle_cap(
        builder: &mut CircuitBuilder<F, D>,
        x: &PublicValuesTarget,
        stark_config: &StarkConfig,
    ) where
        F: RichField + Extendable<D>,
    {
        let cap = initial_memory_merkle_cap::<F, C, D>(
            stark_config.fri_config.rate_bits,
            stark_config.fri_config.cap_height,
        );

        let init_cap_target = MemCapTarget {
            mem_cap: MerkleCapTarget(
                cap.0
                    .iter()
                    .map(|&h| builder.constant_hash(h))
                    .collect::<Vec<_>>(),
            ),
        };

        MemCapTarget::connect(builder, x.mem_before.clone(), init_cap_target);
    }

    fn connect_initial_final_segment(builder: &mut CircuitBuilder<F, D>, x: &PublicValuesTarget)
    where
        F: RichField + Extendable<D>,
    {
        builder.assert_zero(x.registers_before.stack_len);
        builder.assert_zero(x.registers_after.stack_len);
        builder.assert_zero(x.registers_before.context);
        builder.assert_zero(x.registers_after.context);
        builder.assert_zero(x.registers_before.gas_used);
        builder.assert_one(x.registers_before.is_kernel);
        builder.assert_one(x.registers_after.is_kernel);

        let halt_label = builder.constant(F::from_canonical_usize(KERNEL.global_labels["halt"]));
        builder.connect(x.registers_after.program_counter, halt_label);

        let main_label = builder.constant(F::from_canonical_usize(KERNEL.global_labels["main"]));
        builder.connect(x.registers_before.program_counter, main_label);
    }

    fn create_block_circuit(agg: &TxnAggregationCircuitData<F, C, D>) -> BlockCircuitData<F, C, D> {
        // Here, we have two block proofs and we aggregate them together.
        // The block circuit is similar to the agg circuit; both verify two inner
        // proofs.
        let expected_common_data = CommonCircuitData {
            fri_params: FriParams {
                degree_bits: 14,
                ..agg.circuit.common.fri_params.clone()
            },
            ..agg.circuit.common.clone()
        };

        let mut builder = CircuitBuilder::<F, D>::new(CircuitConfig::standard_recursion_config());
        let public_values = add_virtual_public_values_public_input(&mut builder);
        let has_parent_block = builder.add_virtual_bool_target_safe();
        let parent_block_proof = builder.add_virtual_proof_with_pis(&expected_common_data);
        let agg_root_proof = builder.add_virtual_proof_with_pis(&agg.circuit.common);

        let parent_pv = PublicValuesTarget::from_public_inputs(&parent_block_proof.public_inputs);
        let agg_pv = PublicValuesTarget::from_public_inputs(&agg_root_proof.public_inputs);

        // Connect block `trie_roots_before` with parent_pv `trie_roots_before`.
        TrieRootsTarget::connect(
            &mut builder,
            public_values.trie_roots_before,
            parent_pv.trie_roots_before,
        );
        // Connect the rest of block `public_values` with agg_pv.
        TrieRootsTarget::connect(
            &mut builder,
            public_values.trie_roots_after,
            agg_pv.trie_roots_after,
        );
        BlockMetadataTarget::connect(
            &mut builder,
            public_values.block_metadata,
            agg_pv.block_metadata,
        );
        BlockHashesTarget::connect(
            &mut builder,
            public_values.block_hashes,
            agg_pv.block_hashes,
        );
        ExtraBlockDataTarget::connect(
            &mut builder,
            public_values.extra_block_data,
            agg_pv.extra_block_data,
        );

        // Check that the paent block's timestamp is less than the current block's.
        Self::check_block_timestamp(
            &mut builder,
            parent_pv.block_metadata.block_timestamp,
            agg_pv.block_metadata.block_timestamp,
        );

        // Connect the burn address targets.
        #[cfg(feature = "cdk_erigon")]
        {
            BurnAddrTarget::connect(
                &mut builder,
                parent_pv.burn_addr.clone(),
                agg_pv.burn_addr.clone(),
            );
            BurnAddrTarget::connect(
                &mut builder,
                public_values.burn_addr.clone(),
                agg_pv.burn_addr.clone(),
            );
        }

        // Make connections between block proofs, and check initial and final block
        // values.
        Self::connect_block_proof(&mut builder, has_parent_block, &parent_pv, &agg_pv);

        let cyclic_vk = builder.add_verifier_data_public_inputs();
        builder
            .conditionally_verify_cyclic_proof_or_dummy::<C>(
                has_parent_block,
                &parent_block_proof,
                &expected_common_data,
            )
            .expect("Failed to build cyclic recursion circuit");

        let agg_verifier_data = builder.constant_verifier_data(&agg.circuit.verifier_only);
        builder.verify_proof::<C>(&agg_root_proof, &agg_verifier_data, &agg.circuit.common);

        let circuit = builder.build::<C>();
        BlockCircuitData {
            circuit,
            has_parent_block,
            parent_block_proof,
            agg_root_proof,
            public_values,
            cyclic_vk,
        }
    }

    fn check_block_timestamp(
        builder: &mut CircuitBuilder<F, D>,
        prev_timestamp: Target,
        timestamp: Target,
    ) {
        // We check that timestamp >= prev_timestamp.
        // In other words, we range-check `diff = timestamp - prev_timestamp`
        // is between 0 and 2ˆ32.
        let diff = builder.sub(timestamp, prev_timestamp);
        builder.range_check(diff, 32);
    }
    fn connect_extra_public_values(
        builder: &mut CircuitBuilder<F, D>,
        pvs: &ExtraBlockDataTarget,
        lhs: &ExtraBlockDataTarget,
        rhs: &ExtraBlockDataTarget,
    ) {
        // Connect checkpoint state root values.
        for (&limb0, &limb1) in pvs
            .checkpoint_state_trie_root
            .iter()
            .zip(&rhs.checkpoint_state_trie_root)
        {
            builder.connect(limb0, limb1);
        }
        for (&limb0, &limb1) in pvs
            .checkpoint_state_trie_root
            .iter()
            .zip(&lhs.checkpoint_state_trie_root)
        {
            builder.connect(limb0, limb1);
        }

        // Connect the transaction number in public values to the lhs and rhs values
        // correctly.
        builder.connect(pvs.txn_number_before, lhs.txn_number_before);
        builder.connect(pvs.txn_number_after, rhs.txn_number_after);

        // Connect lhs `txn_number_after` with rhs `txn_number_before`.
        builder.connect(lhs.txn_number_after, rhs.txn_number_before);

        // Connect the gas used in public values to the lhs and rhs values correctly.
        builder.connect(pvs.gas_used_before, lhs.gas_used_before);
        builder.connect(pvs.gas_used_after, rhs.gas_used_after);

        // Connect lhs `gas_used_after` with rhs `gas_used_before`.
        builder.connect(lhs.gas_used_after, rhs.gas_used_before);
    }

    fn add_segment_agg_child(
        builder: &mut CircuitBuilder<F, D>,
        root: &RootCircuitData<F, C, D>,
    ) -> AggregationChildTarget<D> {
        let common = &root.circuit.common;
        let root_vk = builder.constant_verifier_data(&root.circuit.verifier_only);
        let is_agg = builder.add_virtual_bool_target_safe();
        let agg_proof = builder.add_virtual_proof_with_pis(common);
        let base_proof = builder.add_virtual_proof_with_pis(common);
        builder
            .conditionally_verify_cyclic_proof::<C>(
                is_agg,
                &agg_proof,
                &base_proof,
                &root_vk,
                common,
            )
            .expect("Failed to build cyclic recursion circuit");
        AggregationChildTarget {
            is_agg,
            agg_proof,
            base_proof,
        }
    }

    fn add_segment_agg_child_with_dummy(
        builder: &mut CircuitBuilder<F, D>,
        root: &RootCircuitData<F, C, D>,
        dummy_proof: ProofWithPublicInputsTarget<D>,
    ) -> AggregationChildWithDummyTarget<D> {
        let common = &root.circuit.common;
        let root_vk = builder.constant_verifier_data(&root.circuit.verifier_only);
        let is_agg = builder.add_virtual_bool_target_safe();
        let agg_proof = builder.add_virtual_proof_with_pis(common);
        let is_dummy = builder.add_virtual_bool_target_safe();
        let real_proof = builder.add_virtual_proof_with_pis(common);

        let segment_proof = builder.select_proof_with_pis(is_dummy, &dummy_proof, &real_proof);
        builder
            .conditionally_verify_cyclic_proof::<C>(
                is_agg,
                &agg_proof,
                &segment_proof,
                &root_vk,
                common,
            )
            .expect("Failed to build cyclic recursion circuit");
        AggregationChildWithDummyTarget {
            is_agg,
            is_dummy,
            agg_proof,
            real_proof,
        }
    }

    fn add_txn_agg_child(
        builder: &mut CircuitBuilder<F, D>,
        segment_agg: &SegmentAggregationCircuitData<F, C, D>,
    ) -> AggregationChildTarget<D> {
        let common = &segment_agg.circuit.common;
        let inner_segment_agg_vk =
            builder.constant_verifier_data(&segment_agg.circuit.verifier_only);
        let is_agg = builder.add_virtual_bool_target_safe();
        let agg_proof = builder.add_virtual_proof_with_pis(common);
        let base_proof = builder.add_virtual_proof_with_pis(common);
        builder
            .conditionally_verify_cyclic_proof::<C>(
                is_agg,
                &agg_proof,
                &base_proof,
                &inner_segment_agg_vk,
                common,
            )
            .expect("Failed to build cyclic recursion circuit");
        AggregationChildTarget {
            is_agg,
            agg_proof,
            base_proof,
        }
    }

    fn create_block_wrapper_circuit(
        block: &BlockCircuitData<F, C, D>,
    ) -> BlockWrapperCircuitData<F, C, D> {
        let mut builder = CircuitBuilder::<F, D>::new(block.circuit.common.config.clone());

        let parent_block_proof = builder.add_virtual_proof_with_pis(&block.circuit.common);
        let parent_pv = PublicValuesTarget::from_public_inputs(&parent_block_proof.public_inputs);

        let final_pv = add_virtual_final_public_values_public_input(&mut builder);

        // This also enforces that the initial state trie root that will be stored in
        // these `FinalPublicValues` actually matches the known checkpoint state trie
        // root.
        final_pv.connect_parent::<F, C, D>(&mut builder, &parent_pv);

        let block_verifier_data = builder.constant_verifier_data(&block.circuit.verifier_only);

        // We want these wrapped block proofs to have the exact same structure as 2-to-1
        // aggregation proofs, so we add public inputs for cyclic verification,
        // even though they'll be ignored.
        let cyclic_vk = builder.add_verifier_data_public_inputs();

        builder.verify_proof::<C>(
            &parent_block_proof,
            &block_verifier_data,
            &block.circuit.common,
        );

        // Pad to match the (non-existing yet!) 2-to-1 circuit's degree.
        // We use the block circuit's degree as target reference here, as they end up
        // having same degree.
        while log2_ceil(builder.num_gates()) < block.circuit.common.degree_bits() {
            builder.add_gate(NoopGate, vec![]);
        }

        let circuit = builder.build::<C>();

        BlockWrapperCircuitData {
            circuit,
            parent_block_proof,
            public_values: final_pv,
            cyclic_vk,
        }
    }

    /// Create two-to-one block aggregation circuit.
    ///
    /// # Arguments
    ///
    /// - `block_circuit`: circuit data for the block circuit, that constitutes
    ///   the base case for aggregation.
    ///
    /// # Outputs
    ///
    /// Returns a [`TwoToOneBlockCircuitData<F, C, D>`].
    fn create_two_to_one_block_circuit(
        block_wrapper_circuit: &BlockWrapperCircuitData<F, C, D>,
    ) -> TwoToOneBlockCircuitData<F, C, D>
    where
        F: RichField + Extendable<D>,
        C: GenericConfig<D, F = F>,
        C::Hasher: AlgebraicHasher<F>,
    {
        let mut builder =
            CircuitBuilder::<F, D>::new(block_wrapper_circuit.circuit.common.config.clone());

        let mix_hash = builder.add_virtual_hash_public_input();

        // We need to pad by PIS to match the count of PIS of the `base_proof`.
        let mut padding = block_wrapper_circuit.circuit.common.num_public_inputs;
        // The number of PIS that will be added *after* padding by
        // [`add_verifier_data_public_inputs()`].
        padding -= verification_key_len(&block_wrapper_circuit.circuit);
        // Account for `mix_pv_hash`.
        padding -= builder.num_public_inputs();

        let zero = builder.zero();
        for _ in 0..padding {
            builder.register_public_input(zero);
        }

        let cyclic_vk = builder.add_verifier_data_public_inputs();

        let lhs = Self::add_agg_child(&mut builder, &block_wrapper_circuit.circuit);
        let rhs = Self::add_agg_child(&mut builder, &block_wrapper_circuit.circuit);

        let lhs_public_inputs = lhs.public_inputs(&mut builder);
        let rhs_public_inputs = rhs.public_inputs(&mut builder);

        let lhs_public_values = extract_block_final_public_values(&lhs_public_inputs);
        let rhs_public_values = extract_block_final_public_values(&rhs_public_inputs);

        let lhs_agg_pv_hash = extract_two_to_one_block_hash(&lhs_public_inputs);
        let rhs_agg_pv_hash = extract_two_to_one_block_hash(&rhs_public_inputs);

        let lhs_base_pv_hash = builder
            .hash_n_to_hash_no_pad::<C::InnerHasher>(lhs_public_values.to_vec())
            .elements;
        let rhs_base_pv_hash = builder
            .hash_n_to_hash_no_pad::<C::InnerHasher>(rhs_public_values.to_vec())
            .elements;

        let lhs_hash: Vec<Target> = zip_eq(lhs_agg_pv_hash, lhs_base_pv_hash)
            .map(|(&agg_target, base_target)| builder.select(lhs.is_agg, agg_target, base_target))
            .collect();

        let rhs_hash: Vec<Target> = zip_eq(rhs_agg_pv_hash, rhs_base_pv_hash)
            .map(|(&agg_target, base_target)| builder.select(rhs.is_agg, agg_target, base_target))
            .collect();

        let mut mix_vec = vec![];
        mix_vec.extend(&lhs_hash);
        mix_vec.extend(&rhs_hash);

        let mix_hash_virtual = builder.hash_n_to_hash_no_pad::<C::InnerHasher>(mix_vec);

        builder.connect_hashes(mix_hash, mix_hash_virtual);

        let circuit = builder.build::<C>();
        TwoToOneBlockCircuitData {
            circuit,
            lhs,
            rhs,
            cyclic_vk,
        }
    }

    /// Connect the 256 block hashes between two blocks
    fn connect_block_hashes(
        builder: &mut CircuitBuilder<F, D>,
        lhs_public_values: &PublicValuesTarget,
        rhs_public_values: &PublicValuesTarget,
    ) {
        for i in 0..255 {
            for j in 0..TARGET_HASH_SIZE {
                builder.connect(
                    lhs_public_values.block_hashes.prev_hashes[8 * (i + 1) + j],
                    rhs_public_values.block_hashes.prev_hashes[8 * i + j],
                );
            }
        }
        let expected_hash = lhs_public_values.block_hashes.cur_hash;
        let prev_block_hash = &rhs_public_values.block_hashes.prev_hashes[255 * 8..256 * 8];
        for i in 0..TARGET_HASH_SIZE {
            builder.connect(expected_hash[i], prev_block_hash[i]);
        }
    }

    fn connect_block_proof(
        builder: &mut CircuitBuilder<F, D>,
        has_parent_block: BoolTarget,
        lhs: &PublicValuesTarget,
        rhs: &PublicValuesTarget,
    ) {
        // Between blocks, we only connect state tries.
        for (&limb0, limb1) in lhs
            .trie_roots_after
            .state_root
            .iter()
            .zip(rhs.trie_roots_before.state_root)
        {
            builder.connect(limb0, limb1);
        }

        // Between blocks, the checkpoint state trie remains unchanged.
        for (&limb0, limb1) in lhs
            .extra_block_data
            .checkpoint_state_trie_root
            .iter()
            .zip(rhs.extra_block_data.checkpoint_state_trie_root)
        {
            builder.connect(limb0, limb1);
        }

        // Connect block numbers.
        let one = builder.one();
        let prev_block_nb = builder.sub(rhs.block_metadata.block_number, one);
        builder.connect(lhs.block_metadata.block_number, prev_block_nb);

        // Check initial block values.
        Self::connect_initial_values_block(builder, rhs);

        // Connect intermediary values for gas_used and bloom filters to the block's
        // final values. We only plug on the right, so there is no need to check the
        // left-handside block.
        Self::connect_final_block_values_to_intermediary(builder, rhs);

        let has_not_parent_block = builder.sub(one, has_parent_block.target);

        // Check that the checkpoint block has the predetermined state trie root in
        // `ExtraBlockData`.
        Self::connect_checkpoint_block(builder, rhs, has_not_parent_block);

        // Connect block hashes
        Self::connect_block_hashes(builder, lhs, rhs);
    }

    fn connect_checkpoint_block(
        builder: &mut CircuitBuilder<F, D>,
        x: &PublicValuesTarget,
        has_not_parent_block: Target,
    ) where
        F: RichField + Extendable<D>,
    {
        for (&limb0, limb1) in x
            .trie_roots_before
            .state_root
            .iter()
            .zip(x.extra_block_data.checkpoint_state_trie_root)
        {
            let mut constr = builder.sub(limb0, limb1);
            constr = builder.mul(has_not_parent_block, constr);
            builder.assert_zero(constr);
        }

        let consolidated_hash = builder
            .hash_n_to_hash_no_pad::<C::InnerHasher>(x.block_hashes.prev_hashes.to_vec())
            .elements;

        for i in 0..NUM_HASH_OUT_ELTS {
            builder.conditional_assert_eq(
                has_not_parent_block,
                x.extra_block_data.checkpoint_consolidated_hash[i],
                consolidated_hash[i],
            )
        }
    }

    fn connect_final_block_values_to_intermediary(
        builder: &mut CircuitBuilder<F, D>,
        x: &PublicValuesTarget,
    ) where
        F: RichField + Extendable<D>,
    {
        builder.connect(
            x.block_metadata.block_gas_used,
            x.extra_block_data.gas_used_after,
        );
    }

    fn connect_initial_values_block(builder: &mut CircuitBuilder<F, D>, x: &PublicValuesTarget)
    where
        F: RichField + Extendable<D>,
    {
        // The initial number of transactions is 0.
        builder.assert_zero(x.extra_block_data.txn_number_before);
        // The initial gas used is 0.
        builder.assert_zero(x.extra_block_data.gas_used_before);

        // The transactions and receipts tries are empty at the beginning of the block.
        let initial_trie = HashedPartialTrie::from(Node::Empty).hash();

        for (i, limb) in h256_limbs::<F>(initial_trie).into_iter().enumerate() {
            let limb_target = builder.constant(limb);
            builder.connect(x.trie_roots_before.transactions_root[i], limb_target);
            builder.connect(x.trie_roots_before.receipts_root[i], limb_target);
        }
    }

    /// For a given transaction payload passed as [`GenerationInputs`], create a
    /// proof for each STARK module, then recursively shrink and combine
    /// them, eventually culminating in a transaction proof, also called
    /// root proof.
    ///
    /// # Arguments
    ///
    /// - `all_stark`: a structure defining the logic of all STARK modules and
    ///   their associated cross-table lookups.
    /// - `config`: the configuration to be used for the STARK prover. It will
    ///   usually be a fast one yielding large proofs.
    /// - `generation_inputs`: a transaction and auxiliary data needed to
    ///   generate a proof, provided in Intermediary Representation.
    /// - `timing`: a profiler defining a scope hierarchy and the time consumed
    ///   by each one.
    /// - `abort_signal`: an optional [`AtomicBool`] wrapped behind an [`Arc`],
    ///   to send a kill signal early. This is only necessary in a distributed
    ///   setting where a worker may be blocking the entire queue.
    ///
    /// # Outputs
    ///
    /// This method outputs a tuple of [`ProofWithPublicInputs<F, C, D>`] and
    /// its [`PublicValues`]. Only the proof with public inputs is necessary
    /// for a verifier to assert correctness of the computation,
    /// but the public values are output for the prover convenience, as these
    /// are necessary during proof aggregation.
    pub fn prove_segment(
        &self,
        all_stark: &AllStark<F, D>,
        config: &StarkConfig,
        generation_inputs: TrimmedGenerationInputs<F>,
        segment_data: &mut GenerationSegmentData,
        timing: &mut TimingTree,
        abort_signal: Option<Arc<AtomicBool>>,
    ) -> anyhow::Result<ProverOutputData<F, C, D>> {
        features_check(&generation_inputs);

        let all_proof = prove::<F, C, D>(
            all_stark,
            config,
            generation_inputs,
            segment_data,
            timing,
            abort_signal.clone(),
        )?;

        let mut root_inputs = PartialWitness::new();

        for table in 0..NUM_TABLES {
            let stark_proof = &all_proof.multi_proof.stark_proofs[table];
            let original_degree_bits = stark_proof.proof.recover_degree_bits(config);
            let table_circuits = &self.by_table[table];
            let shrunk_proof = table_circuits
                .by_stark_size
                .get(&original_degree_bits)
                .ok_or_else(|| {
                    anyhow!(format!(
                        "Missing preprocessed circuits for {:?} table with size {}.",
                        Table::all()[table],
                        original_degree_bits,
                    ))
                })?
                .shrink(stark_proof, &all_proof.multi_proof.ctl_challenges)?;
            let index_verifier_data = table_circuits
                .by_stark_size
                .keys()
                .position(|&size| size == original_degree_bits)
                .unwrap();
            root_inputs.set_target(
                self.root.index_verifier_data[table],
                F::from_canonical_usize(index_verifier_data),
            );
            root_inputs.set_proof_with_pis_target(&self.root.proof_with_pis[table], &shrunk_proof);

            check_abort_signal(abort_signal.clone())?;
        }

        root_inputs.set_verifier_data_target(
            &self.root.cyclic_vk,
            &self.segment_aggregation.circuit.verifier_only,
        );

        set_public_value_targets(
            &mut root_inputs,
            &self.root.public_values,
            &all_proof.public_values,
        )
        .map_err(|_| {
            anyhow::Error::msg("Invalid conversion when setting public values targets.")
        })?;

        // TODO(sdeng): Set to false when this segment contains no Keccak operations.
        root_inputs.set_bool_target(self.root.use_keccak_tables, true);

        let root_proof = self.root.circuit.prove(root_inputs)?;

        Ok(ProverOutputData {
            is_dummy: false,
            proof_with_pis: root_proof,
            public_values: all_proof.public_values,
        })
    }

    /// Returns a proof for each segment that is part of a full transaction
    /// proof.
    pub fn prove_all_segments(
        &self,
        all_stark: &AllStark<F, D>,
        config: &StarkConfig,
        generation_inputs: GenerationInputs<F>,
        max_cpu_len_log: usize,
        timing: &mut TimingTree,
        abort_signal: Option<Arc<AtomicBool>>,
    ) -> anyhow::Result<Vec<ProverOutputData<F, C, D>>> {
        features_check(&generation_inputs.clone().trim());

        let segment_iterator =
            SegmentDataIterator::<F>::new(&generation_inputs, Some(max_cpu_len_log));

        let mut proofs = vec![];

        for segment_run in segment_iterator {
            let (_, mut next_data) = segment_run?;
            let proof = self.prove_segment(
                all_stark,
                config,
                generation_inputs.trim(),
                &mut next_data,
                timing,
                abort_signal.clone(),
            )?;
            proofs.push(proof);
        }

        // Since aggregations require at least two segment proofs, add a dummy proof if
        // there is only one proof.
        if proofs.len() == 1 {
            let mut first_proof = proofs[0].clone();
            first_proof.is_dummy = true;
            proofs.push(first_proof);
        }

        Ok(proofs)
    }

    /// From an initial set of STARK proofs passed with their associated
    /// recursive table circuits, generate a recursive transaction proof.
    /// It is aimed at being used when preprocessed table circuits have not been
    /// loaded to memory.
    ///
    /// **Note**:
    /// The type of the `table_circuits` passed as arguments is
    /// `&[(RecursiveCircuitsForTableSize<F, C, D>, u8); NUM_TABLES]`. In
    /// particular, for each STARK proof contained within the `AllProof`
    /// object provided to this method, we need to pass a tuple
    /// of [`RecursiveCircuitsForTableSize<F, C, D>`] and a [`u8`]. The former
    /// is the recursive chain corresponding to the initial degree size of
    /// the associated STARK proof. The latter is the index of this degree
    /// in the range that was originally passed when constructing the entire
    /// prover state.
    ///
    /// # Usage
    ///
    /// ```ignore
    /// // Load a prover state without its recursive table circuits.
    /// let gate_serializer = DefaultGateSerializer;
    /// let generator_serializer = DefaultGeneratorSerializer::<C, D>::new();
    /// let initial_ranges = [16..25, 10..20, 12..25, 14..25, 9..20, 12..20, 17..30];
    /// let prover_state = AllRecursiveCircuits::<F, C, D>::new(
    ///     &all_stark,
    ///     &initial_ranges,
    ///     &config,
    /// );
    ///
    /// // Generate a proof from the provided inputs.
    /// let stark_proof = prove::<F, C, D>(&all_stark, &config, inputs, &mut timing, abort_signal).unwrap();
    ///
    /// // Read the degrees of the internal STARK proofs.
    /// // Indices to be passed along the recursive tables
    /// // can be easily recovered as `initial_ranges[i]` - `degrees[i]`.
    /// let degrees = proof.degree_bits(&config);
    ///
    /// // Retrieve the corresponding recursive table circuits for each table with the corresponding degree.
    /// let table_circuits = { ... };
    ///
    /// // Finally shrink the STARK proof.
    /// let (proof, public_values) = prove_segment_after_initial_stark(
    ///     &all_stark,
    ///     &config,
    ///     &stark_proof,
    ///     &table_circuits,
    ///     &mut timing,
    ///     abort_signal,
    /// ).unwrap();
    /// ```
    pub fn prove_segment_after_initial_stark(
        &self,
        all_proof: AllProof<F, C, D>,
        table_circuits: &[(RecursiveCircuitsForTableSize<F, C, D>, u8); NUM_TABLES],
        abort_signal: Option<Arc<AtomicBool>>,
    ) -> anyhow::Result<(ProofWithPublicInputs<F, C, D>, PublicValues<F>)> {
        let mut root_inputs = PartialWitness::new();

        for table in 0..NUM_TABLES {
            let (table_circuit, index_verifier_data) = &table_circuits[table];

            let stark_proof = &all_proof.multi_proof.stark_proofs[table];

            let shrunk_proof =
                table_circuit.shrink(stark_proof, &all_proof.multi_proof.ctl_challenges)?;
            root_inputs.set_target(
                self.root.index_verifier_data[table],
                F::from_canonical_u8(*index_verifier_data),
            );
            root_inputs.set_proof_with_pis_target(&self.root.proof_with_pis[table], &shrunk_proof);

            check_abort_signal(abort_signal.clone())?;
        }

        root_inputs.set_verifier_data_target(
            &self.root.cyclic_vk,
            &self.segment_aggregation.circuit.verifier_only,
        );

        set_public_value_targets(
            &mut root_inputs,
            &self.root.public_values,
            &all_proof.public_values,
        )
        .map_err(|_| {
            anyhow::Error::msg("Invalid conversion when setting public values targets.")
        })?;

        // TODO(sdeng): Set to false when this segment contains no Keccak operations.
        root_inputs.set_bool_target(self.root.use_keccak_tables, true);

        let root_proof = self.root.circuit.prove(root_inputs)?;

        Ok((root_proof, all_proof.public_values))
    }

    pub fn verify_root(&self, agg_proof: ProofWithPublicInputs<F, C, D>) -> anyhow::Result<()> {
        self.root.circuit.verify(agg_proof)
    }

    /// Create an aggregation proof, combining two contiguous proofs into a
    /// single one. The combined proofs are segment proofs: they are proofs
    /// of some parts of one execution.
    ///
    /// While regular root proofs can only assert validity of a
    /// single segment of a transaction, segment aggregation proofs
    /// can cover an arbitrary range, up to an entire transaction.
    ///
    /// # Arguments
    ///
    /// - `lhs_is_agg`: a boolean indicating whether the left child proof is an
    ///   aggregation proof or a regular segment proof.
    /// - `lhs_proof`: the left child prover output data.
    /// - `rhs_is_agg`: a boolean indicating whether the right child proof is an
    ///   aggregation proof or a regular transaction proof.
    /// - `rhs_proof`: the right child prover output data.
    ///
    /// # Outputs
    ///
    /// This method outputs a [`ProverOutputData<F, C, D>`]. Only the proof with
    /// public inputs is necessary for a verifier to assert correctness of
    /// the computation, but the public values and `is_dummy` are output for the
    /// prover convenience, as these are necessary during proof aggregation.
    pub fn prove_segment_aggregation(
        &self,
        lhs_is_agg: bool,
        lhs_prover_output: &ProverOutputData<F, C, D>,
        rhs_is_agg: bool,
        rhs_prover_output: &ProverOutputData<F, C, D>,
    ) -> anyhow::Result<ProverOutputData<F, C, D>> {
        let mut agg_inputs = PartialWitness::new();

        let lhs_proof = &lhs_prover_output.proof_with_pis;
        let rhs_proof = &rhs_prover_output.proof_with_pis;
        let rhs_is_dummy = rhs_prover_output.is_dummy;
        Self::set_dummy_if_necessary(
            &self.segment_aggregation.lhs,
            lhs_is_agg,
            &self.segment_aggregation.circuit,
            &mut agg_inputs,
            lhs_proof,
        );

        // If rhs is dummy, the rhs proof is also set to be the lhs.
        let real_rhs_proof = if rhs_is_dummy { lhs_proof } else { rhs_proof };

        Self::set_dummy_if_necessary_with_dummy(
            &self.segment_aggregation.rhs,
            rhs_is_agg,
            rhs_is_dummy,
            &self.segment_aggregation.circuit,
            &mut agg_inputs,
            real_rhs_proof,
        );

        agg_inputs.set_verifier_data_target(
            &self.segment_aggregation.cyclic_vk,
            &self.segment_aggregation.circuit.verifier_only,
        );

        // Aggregates both `PublicValues` from the provided proofs into a single one.

        let lhs_public_values = &lhs_prover_output.public_values;
        let rhs_public_values = &rhs_prover_output.public_values;

        let real_public_values = if rhs_is_dummy {
            lhs_public_values.clone()
        } else {
            rhs_public_values.clone()
        };

        let agg_public_values = PublicValues {
            trie_roots_before: lhs_public_values.trie_roots_before.clone(),
            trie_roots_after: real_public_values.trie_roots_after,
            burn_addr: lhs_public_values.burn_addr,
            extra_block_data: ExtraBlockData {
                checkpoint_state_trie_root: lhs_public_values
                    .extra_block_data
                    .checkpoint_state_trie_root,
                checkpoint_consolidated_hash: lhs_public_values
                    .extra_block_data
                    .checkpoint_consolidated_hash,
                txn_number_before: lhs_public_values.extra_block_data.txn_number_before,
                txn_number_after: real_public_values.extra_block_data.txn_number_after,
                gas_used_before: lhs_public_values.extra_block_data.gas_used_before,
                gas_used_after: real_public_values.extra_block_data.gas_used_after,
            },
            block_metadata: real_public_values.block_metadata,
            block_hashes: real_public_values.block_hashes,
            registers_before: lhs_public_values.registers_before.clone(),
            registers_after: real_public_values.registers_after,
            mem_before: lhs_public_values.mem_before.clone(),
            mem_after: real_public_values.mem_after,
        };

        set_public_value_targets(
            &mut agg_inputs,
            &self.segment_aggregation.public_values,
            &agg_public_values,
        )
        .map_err(|_| {
            anyhow::Error::msg("Invalid conversion when setting public values targets.")
        })?;

        let aggregation_proof = self.segment_aggregation.circuit.prove(agg_inputs)?;
        let agg_output = ProverOutputData {
            is_dummy: false,
            proof_with_pis: aggregation_proof,
            public_values: agg_public_values,
        };
        Ok(agg_output)
    }

    pub fn verify_segment_aggregation(
        &self,
        agg_proof: &ProofWithPublicInputs<F, C, D>,
    ) -> anyhow::Result<()> {
        self.segment_aggregation.circuit.verify(agg_proof.clone())?;
        check_cyclic_proof_verifier_data(
            agg_proof,
            &self.segment_aggregation.circuit.verifier_only,
            &self.segment_aggregation.circuit.common,
        )
    }

    /// Creates a final transaction proof, once all segments of a given
    /// transaction have been combined into a single aggregation proof.
    ///
    /// Transaction proofs can either be generated as a standalone, or combined
    /// with a previous transaction proof to assert validity of a range of
    /// transactions.
    ///
    /// # Arguments
    ///
    /// - `opt_parent_txn_proof`: an optional parent transaction proof. Passing
    ///   one will generate a proof of validity for both the transaction range
    ///   covered by the previous proof and the current transaction.
    /// - `agg_proof`: the final aggregation proof containing all segments
    ///   within the current transaction.
    /// - `public_values`: the public values associated to the aggregation
    ///   proof.
    ///
    /// # Outputs
    ///
    /// This method outputs a tuple of [`ProofWithPublicInputs<F, C, D>`] and
    /// its [`PublicValues`]. Only the proof with public inputs is necessary
    /// for a verifier to assert correctness of the computation.
    pub fn prove_batch_aggregation(
        &self,
        lhs_is_agg: bool,
        lhs_proof: &ProofWithPublicInputs<F, C, D>,
        lhs_public_values: PublicValues<F>,
        rhs_is_agg: bool,
        rhs_proof: &ProofWithPublicInputs<F, C, D>,
        rhs_public_values: PublicValues<F>,
    ) -> anyhow::Result<(ProofWithPublicInputs<F, C, D>, PublicValues<F>)> {
        let mut txn_inputs = PartialWitness::new();

        Self::set_dummy_if_necessary(
            &self.txn_aggregation.lhs,
            lhs_is_agg,
            &self.txn_aggregation.circuit,
            &mut txn_inputs,
            lhs_proof,
        );

        Self::set_dummy_if_necessary(
            &self.txn_aggregation.rhs,
            rhs_is_agg,
            &self.txn_aggregation.circuit,
            &mut txn_inputs,
            rhs_proof,
        );

        txn_inputs.set_verifier_data_target(
            &self.txn_aggregation.cyclic_vk,
            &self.txn_aggregation.circuit.verifier_only,
        );

        let txn_public_values = PublicValues {
            trie_roots_before: lhs_public_values.trie_roots_before,
            extra_block_data: ExtraBlockData {
                txn_number_before: lhs_public_values.extra_block_data.txn_number_before,
                gas_used_before: lhs_public_values.extra_block_data.gas_used_before,
                ..rhs_public_values.extra_block_data
            },
            ..rhs_public_values
        };

        set_public_value_targets(
            &mut txn_inputs,
            &self.txn_aggregation.public_values,
            &txn_public_values,
        )
        .map_err(|_| {
            anyhow::Error::msg("Invalid conversion when setting public values targets.")
        })?;

        let txn_proof = self.txn_aggregation.circuit.prove(txn_inputs)?;
        Ok((txn_proof, txn_public_values))
    }

    pub fn verify_txn_aggregation(
        &self,
        txn_proof: &ProofWithPublicInputs<F, C, D>,
    ) -> anyhow::Result<()> {
        self.txn_aggregation.circuit.verify(txn_proof.clone())?;
        check_cyclic_proof_verifier_data(
            txn_proof,
            &self.txn_aggregation.circuit.verifier_only,
            &self.txn_aggregation.circuit.common,
        )
    }

    /// If the proof is not an aggregation, we set the cyclic vk to a dummy
    /// value, so that it corresponds to the aggregation cyclic vk. If the proof
    /// is dummy, we set `is_dummy` to `true`. Note that only the rhs can be
    /// dummy.
    fn set_dummy_if_necessary_with_dummy(
        agg_child: &AggregationChildWithDummyTarget<D>,
        is_agg: bool,
        is_dummy: bool,
        circuit: &CircuitData<F, C, D>,
        agg_inputs: &mut PartialWitness<F>,
        proof: &ProofWithPublicInputs<F, C, D>,
    ) {
        agg_inputs.set_bool_target(agg_child.is_agg, is_agg);
        agg_inputs.set_bool_target(agg_child.is_dummy, is_dummy);
        if is_agg {
            agg_inputs.set_proof_with_pis_target(&agg_child.agg_proof, proof);
        } else {
            Self::set_dummy_proof_with_cyclic_vk_pis(
                circuit,
                agg_inputs,
                &agg_child.agg_proof,
                proof,
            );
        }
        agg_inputs.set_proof_with_pis_target(&agg_child.real_proof, proof);
    }

    /// Create a final block proof, once all transactions of a given block have
    /// been combined into a single aggregation proof.
    ///
    /// Block proofs can either be generated as standalone, or combined with a
    /// previous block proof to assert validity of a range of blocks.
    ///
    /// # Arguments
    ///
    /// - `opt_parent_block_proof`: an optional parent block proof. Passing one
    ///   will generate a proof of validity for both the block range covered by
    ///   the previous proof and the current block.
    /// - `agg_root_proof`: the final aggregation proof containing all
    ///   transactions within the current block.
    /// - `public_values`: the public values associated to the aggregation
    ///   proof.
    ///
    /// # Outputs
    ///
    /// This method outputs a tuple of [`ProofWithPublicInputs<F, C, D>`] and
    /// its [`PublicValues`]. Only the proof with public inputs is necessary
    /// for a verifier to assert correctness of the computation.
    pub fn prove_block(
        &self,
        opt_parent_block_proof: Option<&ProofWithPublicInputs<F, C, D>>,
        agg_root_proof: &ProofWithPublicInputs<F, C, D>,
        public_values: PublicValues<F>,
    ) -> anyhow::Result<(ProofWithPublicInputs<F, C, D>, PublicValues<F>)> {
        let mut block_inputs = PartialWitness::new();

        block_inputs.set_bool_target(
            self.block.has_parent_block,
            opt_parent_block_proof.is_some(),
        );
        if let Some(parent_block_proof) = opt_parent_block_proof {
            block_inputs
                .set_proof_with_pis_target(&self.block.parent_block_proof, parent_block_proof);
        } else {
            if public_values.trie_roots_before.state_root
                != public_values.extra_block_data.checkpoint_state_trie_root
            {
                return Err(anyhow::Error::msg(format!(
                    "Inconsistent pre-state for first block {:?} with checkpoint state {:?}.",
                    public_values.trie_roots_before.state_root,
                    public_values.extra_block_data.checkpoint_state_trie_root,
                )));
            }

            // Initialize some public inputs for correct connection between the checkpoint
            // block and the current one.
            let mut nonzero_pis = HashMap::new();

            // Initialize the checkpoint block roots before, and state root after.
            let state_trie_root_before_keys = 0..TARGET_HASH_SIZE;
            for (key, &value) in state_trie_root_before_keys
                .zip_eq(&h256_limbs::<F>(public_values.trie_roots_before.state_root))
            {
                nonzero_pis.insert(key, value);
            }
            let txn_trie_root_before_keys = TARGET_HASH_SIZE..TARGET_HASH_SIZE * 2;
            for (key, &value) in txn_trie_root_before_keys.clone().zip_eq(&h256_limbs::<F>(
                public_values.trie_roots_before.transactions_root,
            )) {
                nonzero_pis.insert(key, value);
            }
            let receipts_trie_root_before_keys = TARGET_HASH_SIZE * 2..TARGET_HASH_SIZE * 3;
            for (key, &value) in receipts_trie_root_before_keys
                .clone()
                .zip_eq(&h256_limbs::<F>(
                    public_values.trie_roots_before.receipts_root,
                ))
            {
                nonzero_pis.insert(key, value);
            }
            let state_trie_root_after_keys =
                TrieRootsTarget::SIZE..TrieRootsTarget::SIZE + TARGET_HASH_SIZE;
            for (key, &value) in state_trie_root_after_keys
                .zip_eq(&h256_limbs::<F>(public_values.trie_roots_before.state_root))
            {
                nonzero_pis.insert(key, value);
            }

            let burn_addr_offset = match cfg!(feature = "cdk_erigon") {
                true => BurnAddrTarget::get_size(),
                false => 0,
            };

            #[cfg(feature = "cdk_erigon")]
            {
                let burn_addr_keys =
                    TrieRootsTarget::SIZE * 2..TrieRootsTarget::SIZE * 2 + burn_addr_offset;
                for (key, &value) in burn_addr_keys.zip_eq(&crate::util::u256_limbs(
                    public_values
                        .burn_addr
                        .expect("We should have a burn addr when cdk_erigon is activated"),
                )) {
                    nonzero_pis.insert(key, value);
                }
            }
            // Initialize the checkpoint state root extra data.
            let checkpoint_state_trie_keys = burn_addr_offset
                + TrieRootsTarget::SIZE * 2
                + BlockMetadataTarget::SIZE
                + BlockHashesTarget::SIZE
                ..burn_addr_offset
                    + TrieRootsTarget::SIZE * 2
                    + BlockMetadataTarget::SIZE
                    + BlockHashesTarget::SIZE
                    + 8;
            for (key, &value) in checkpoint_state_trie_keys.zip_eq(&h256_limbs::<F>(
                public_values.extra_block_data.checkpoint_state_trie_root,
            )) {
                nonzero_pis.insert(key, value);
            }

            // Initialize checkpoint block hashes.
            // These will be all zeros the initial genesis checkpoint.
            let block_hashes_keys =
                burn_addr_offset + TrieRootsTarget::SIZE * 2 + BlockMetadataTarget::SIZE
                    ..burn_addr_offset
                        + TrieRootsTarget::SIZE * 2
                        + BlockMetadataTarget::SIZE
                        + BlockHashesTarget::SIZE
                        - 16;
            for i in 0..public_values.block_hashes.prev_hashes.len() - 1 {
                let targets = h256_limbs::<F>(public_values.block_hashes.prev_hashes[i]);
                for j in 0..8 {
                    nonzero_pis.insert(block_hashes_keys.start + 8 * (i + 1) + j, targets[j]);
                }
            }

            let block_hashes_current_start = burn_addr_offset
                + TrieRootsTarget::SIZE * 2
                + BlockMetadataTarget::SIZE
                + BlockHashesTarget::SIZE
                - 8;
            let cur_targets = h256_limbs::<F>(public_values.block_hashes.prev_hashes[255]);
            for i in 0..8 {
                nonzero_pis.insert(block_hashes_current_start + i, cur_targets[i]);
            }

            // Initialize the checkpoint block number.
            // Subtraction would result in an invalid proof for genesis, but we shouldn't
            // try proving this block anyway.
            let block_number_key = burn_addr_offset + TrieRootsTarget::SIZE * 2 + 6;
            nonzero_pis.insert(
                block_number_key,
                F::from_canonical_u64(public_values.block_metadata.block_number.low_u64() - 1),
            );

            block_inputs.set_proof_with_pis_target(
                &self.block.parent_block_proof,
                &cyclic_base_proof(
                    &self.block.circuit.common,
                    &self.block.circuit.verifier_only,
                    nonzero_pis,
                ),
            );
        }

        block_inputs.set_proof_with_pis_target(&self.block.agg_root_proof, agg_root_proof);

        block_inputs
            .set_verifier_data_target(&self.block.cyclic_vk, &self.block.circuit.verifier_only);

        // This is basically identical to this block public values, apart from the
        // `trie_roots_before` that may come from the previous proof, if any.
        let block_public_values = PublicValues {
            trie_roots_before: opt_parent_block_proof
                .map(|p| TrieRoots::from_public_inputs(&p.public_inputs[0..TrieRootsTarget::SIZE]))
                .unwrap_or(public_values.trie_roots_before),
            ..public_values
        };

        set_public_value_targets(
            &mut block_inputs,
            &self.block.public_values,
            &block_public_values,
        )
        .map_err(|_| {
            anyhow::Error::msg("Invalid conversion when setting public values targets.")
        })?;

        let block_proof = self.block.circuit.prove(block_inputs)?;
        Ok((block_proof, block_public_values))
    }

    pub fn verify_block(&self, block_proof: &ProofWithPublicInputs<F, C, D>) -> anyhow::Result<()> {
        self.block.circuit.verify(block_proof.clone())?;
        check_cyclic_proof_verifier_data(
            block_proof,
            &self.block.circuit.verifier_only,
            &self.block.circuit.common,
        )
    }

    /// Wrap a block proof, representing one or an aggregation of contiguous
    /// blocks, for easier aggregation with other chains' proofs.
    ///
    /// # Arguments
    ///
    /// - `block_proof`: the final block proof of a chain to be wrapped.
    /// - `public_values`: the public values associated to the aggregation
    ///   proof.
    ///
    /// # Outputs
    ///
    /// This method outputs a tuple of [`ProofWithPublicInputs<F, C, D>`] and
    /// associated [`FinalPublicValues`]. Only the proof with public inputs is
    /// necessary for a verifier to assert correctness of the computation.
    #[allow(clippy::type_complexity)]
    pub fn prove_block_wrapper(
        &self,
        block_proof: &ProofWithPublicInputs<F, C, D>,
        public_values: PublicValues<F>,
    ) -> anyhow::Result<(
        ProofWithPublicInputs<F, C, D>,
        FinalPublicValues<F, C::InnerHasher>,
    )> {
        let mut block_wrapper_inputs = PartialWitness::new();

        block_wrapper_inputs
            .set_proof_with_pis_target(&self.block_wrapper.parent_block_proof, block_proof);

        block_wrapper_inputs.set_verifier_data_target(
            &self.block_wrapper.cyclic_vk, // dummy
            &self.block_wrapper.circuit.verifier_only,
        );

        let final_pvs = public_values.into();
        set_final_public_value_targets(
            &mut block_wrapper_inputs,
            &self.block_wrapper.public_values,
            &final_pvs,
        )
        .map_err(|_| {
            anyhow::Error::msg("Invalid conversion when setting public values targets.")
        })?;

        let block_proof = self.block_wrapper.circuit.prove(block_wrapper_inputs)?;

        Ok((block_proof, final_pvs))
    }

    pub fn verify_block_wrapper(
        &self,
        wrapped_block_proof: &ProofWithPublicInputs<F, C, D>,
    ) -> anyhow::Result<()> {
        self.block_wrapper
            .circuit
            .verify(wrapped_block_proof.clone())
    }

    /// Aggregates two proofs in manner similar to [`prove_aggregation`].
    ///
    /// # Arguments
    ///
    /// - `lhs`: a proof of either a block or previous aggregation.
    /// - `lhs_is_agg`: specify which case `lhs` was.
    /// - `rhs`: a proof of either a block or previous aggregation.
    /// - `rhs_is_agg`: specify which case `rhs` was.
    ///
    /// # Outputs
    ///
    /// Returns a [`ProofWithPublicInputs<F, C, D>`].
    pub fn prove_two_to_one_block(
        &self,
        lhs: &ProofWithPublicInputs<F, C, D>,
        lhs_is_agg: bool,
        rhs: &ProofWithPublicInputs<F, C, D>,
        rhs_is_agg: bool,
    ) -> anyhow::Result<ProofWithPublicInputs<F, C, D>> {
        let mut witness = PartialWitness::new();

        Self::set_dummy_if_necessary(
            &self.two_to_one_block.lhs,
            lhs_is_agg,
            &self.two_to_one_block.circuit,
            &mut witness,
            lhs,
        );

        Self::set_dummy_if_necessary(
            &self.two_to_one_block.rhs,
            rhs_is_agg,
            &self.two_to_one_block.circuit,
            &mut witness,
            rhs,
        );

        witness.set_verifier_data_target(
            &self.two_to_one_block.cyclic_vk,
            &self.two_to_one_block.circuit.verifier_only,
        );

        let proof = self.two_to_one_block.circuit.prove(witness)?;
        Ok(proof)
    }

    /// Verifies an existing block aggregation proof.
    ///
    /// # Arguments
    ///
    /// - `proof`: The proof generated with `prove_two_to_one_block`.
    ///
    /// # Outputs
    ///
    /// Returns whether the proof was valid or not.
    pub fn verify_two_to_one_block(
        &self,
        proof: &ProofWithPublicInputs<F, C, D>,
    ) -> anyhow::Result<()> {
        self.two_to_one_block.circuit.verify(proof.clone())?;
        let verifier_data = &self.two_to_one_block.circuit.verifier_data();
        check_cyclic_proof_verifier_data(proof, &verifier_data.verifier_only, &verifier_data.common)
    }

    /// Creates dummy public inputs with correct verifier key at the end. Used
    /// by [`set_dummy_if_necessary`]. It cyclic vk to the aggregation circuit
    /// values, so that both aggregation and non-aggregation parts of the child
    /// share the same vk. This is possible because only the aggregation inner
    /// circuit is checked against its vk.
    fn set_dummy_proof_with_cyclic_vk_pis(
        circuit_agg: &CircuitData<F, C, D>,
        witness: &mut PartialWitness<F>,
        agg_proof_with_pis: &ProofWithPublicInputsTarget<D>,
        base_proof_with_pis: &ProofWithPublicInputs<F, C, D>,
    ) {
        let ProofWithPublicInputs {
            proof: base_proof,
            public_inputs: _,
        } = base_proof_with_pis;
        let ProofWithPublicInputsTarget {
            proof: agg_proof_targets,
            public_inputs: agg_pi_targets,
        } = agg_proof_with_pis;

        // The proof remains the same.
        witness.set_proof_target(agg_proof_targets, base_proof);

        let cyclic_verifying_data = &circuit_agg.verifier_only;
        let mut cyclic_vk = cyclic_verifying_data.circuit_digest.to_vec();
        cyclic_vk.append(&mut cyclic_verifying_data.constants_sigmas_cap.flatten());

        let mut dummy_pis = vec![F::ZERO; circuit_agg.common.num_public_inputs - cyclic_vk.len()];
        dummy_pis.append(&mut cyclic_vk);

        // Set dummy public inputs.
        for (&pi_t, pi) in agg_pi_targets.iter().zip_eq(dummy_pis) {
            witness.set_target(pi_t, pi);
        }
    }

    /// If the [`AggregationChild`] is a base proof and not an aggregation
    /// proof, we need to manually set the public inputs vector of the otherwise
    /// inert `agg_proof`, so that they correspond to the `cyclic_vk` of the
    /// aggregation circuit. The cyclic prover expects to find the `cyclic_vk`
    /// targets in the very end of the public inputs vector, and so it does not
    /// matter what the preceding values are.
    fn set_dummy_if_necessary(
        agg_child: &AggregationChildTarget<D>,
        is_agg: bool,
        circuit: &CircuitData<F, C, D>,
        agg_inputs: &mut PartialWitness<F>,
        proof: &ProofWithPublicInputs<F, C, D>,
    ) {
        agg_inputs.set_bool_target(agg_child.is_agg, is_agg);
        if is_agg {
            agg_inputs.set_proof_with_pis_target(&agg_child.agg_proof, proof);
        } else {
            Self::set_dummy_proof_with_cyclic_vk_pis(
                circuit,
                agg_inputs,
                &agg_child.agg_proof,
                proof,
            );
        }
        agg_inputs.set_proof_with_pis_target(&agg_child.base_proof, proof);
    }
}
/// A map between initial degree sizes and their associated shrinking recursion
/// circuits.
#[derive(Eq, PartialEq, Debug)]
pub struct RecursiveCircuitsForTable<F, C, const D: usize>
where
    F: RichField + Extendable<D>,
    C: GenericConfig<D, F = F>,
    C::Hasher: AlgebraicHasher<F>,
{
    /// A map from `log_2(height)` to a chain of shrinking recursion circuits
    /// starting at that height.
    pub by_stark_size: BTreeMap<usize, RecursiveCircuitsForTableSize<F, C, D>>,
}

impl<F, C, const D: usize> RecursiveCircuitsForTable<F, C, D>
where
    F: RichField + Extendable<D>,
    C: GenericConfig<D, F = F>,
    C::Hasher: AlgebraicHasher<F>,
{
    fn to_buffer(
        &self,
        buffer: &mut Vec<u8>,
        gate_serializer: &dyn GateSerializer<F, D>,
        generator_serializer: &dyn WitnessGeneratorSerializer<F, D>,
    ) -> IoResult<()> {
        buffer.write_usize(self.by_stark_size.len())?;
        for (&size, table) in &self.by_stark_size {
            buffer.write_usize(size)?;
            table.to_buffer(buffer, gate_serializer, generator_serializer)?;
        }
        Ok(())
    }

    fn from_buffer(
        buffer: &mut Buffer,
        gate_serializer: &dyn GateSerializer<F, D>,
        generator_serializer: &dyn WitnessGeneratorSerializer<F, D>,
    ) -> IoResult<Self> {
        let length = buffer.read_usize()?;
        let mut by_stark_size = BTreeMap::new();
        for _ in 0..length {
            let key = buffer.read_usize()?;
            let table = RecursiveCircuitsForTableSize::from_buffer(
                buffer,
                gate_serializer,
                generator_serializer,
            )?;
            by_stark_size.insert(key, table);
        }
        Ok(Self { by_stark_size })
    }

    fn new<S: Stark<F, D>>(
        table: Table,
        stark: &S,
        degree_bits_range: Range<usize>,
        all_ctls: &[CrossTableLookup<F>],
        stark_config: &StarkConfig,
    ) -> Self {
        let by_stark_size = degree_bits_range
            .map(|degree_bits| {
                (
                    degree_bits,
                    RecursiveCircuitsForTableSize::new::<S>(
                        table,
                        stark,
                        degree_bits,
                        all_ctls,
                        stark_config,
                    ),
                )
            })
            .collect();
        Self { by_stark_size }
    }

    /// For each initial `degree_bits`, get the final circuit at the end of that
    /// shrinking chain. Each of these final circuits should have degree
    /// `THRESHOLD_DEGREE_BITS`.
    fn final_circuits(&self) -> Vec<&CircuitData<F, C, D>> {
        self.by_stark_size
            .values()
            .map(|chain| {
                chain
                    .shrinking_wrappers
                    .last()
                    .map(|wrapper| &wrapper.circuit)
                    .unwrap_or(&chain.initial_wrapper.circuit)
            })
            .collect()
    }
}

/// A chain of shrinking wrapper circuits, ending with a final circuit with
/// `degree_bits` `THRESHOLD_DEGREE_BITS`.
#[derive(Eq, PartialEq, Debug)]
pub struct RecursiveCircuitsForTableSize<F, C, const D: usize>
where
    F: RichField + Extendable<D>,
    C: GenericConfig<D, F = F>,
    C::Hasher: AlgebraicHasher<F>,
{
    initial_wrapper: StarkWrapperCircuit<F, C, D>,
    shrinking_wrappers: Vec<PlonkWrapperCircuit<F, C, D>>,
}

impl<F, C, const D: usize> RecursiveCircuitsForTableSize<F, C, D>
where
    F: RichField + Extendable<D>,
    C: GenericConfig<D, F = F>,
    C::Hasher: AlgebraicHasher<F>,
{
    pub fn to_buffer(
        &self,
        buffer: &mut Vec<u8>,
        gate_serializer: &dyn GateSerializer<F, D>,
        generator_serializer: &dyn WitnessGeneratorSerializer<F, D>,
    ) -> IoResult<()> {
        buffer.write_usize(self.shrinking_wrappers.len())?;
        if !self.shrinking_wrappers.is_empty() {
            buffer.write_common_circuit_data(
                &self.shrinking_wrappers[0].circuit.common,
                gate_serializer,
            )?;
        }
        for wrapper in &self.shrinking_wrappers {
            buffer.write_prover_only_circuit_data(
                &wrapper.circuit.prover_only,
                generator_serializer,
                &wrapper.circuit.common,
            )?;
            buffer.write_verifier_only_circuit_data(&wrapper.circuit.verifier_only)?;
            buffer.write_target_proof_with_public_inputs(&wrapper.proof_with_pis_target)?;
        }
        self.initial_wrapper
            .to_buffer(buffer, gate_serializer, generator_serializer)?;
        Ok(())
    }

    pub fn from_buffer(
        buffer: &mut Buffer,
        gate_serializer: &dyn GateSerializer<F, D>,
        generator_serializer: &dyn WitnessGeneratorSerializer<F, D>,
    ) -> IoResult<Self> {
        let length = buffer.read_usize()?;
        let mut shrinking_wrappers = Vec::with_capacity(length);
        if length != 0 {
            let common = buffer.read_common_circuit_data(gate_serializer)?;

            for _ in 0..length {
                let prover_only =
                    buffer.read_prover_only_circuit_data(generator_serializer, &common)?;
                let verifier_only = buffer.read_verifier_only_circuit_data()?;
                let proof_with_pis_target = buffer.read_target_proof_with_public_inputs()?;
                shrinking_wrappers.push(PlonkWrapperCircuit {
                    circuit: CircuitData {
                        common: common.clone(),
                        prover_only,
                        verifier_only,
                    },
                    proof_with_pis_target,
                })
            }
        };

        let initial_wrapper =
            StarkWrapperCircuit::from_buffer(buffer, gate_serializer, generator_serializer)?;

        Ok(Self {
            initial_wrapper,
            shrinking_wrappers,
        })
    }

    fn new<S: Stark<F, D>>(
        table: Table,
        stark: &S,
        degree_bits: usize,
        all_ctls: &[CrossTableLookup<F>],
        stark_config: &StarkConfig,
    ) -> Self {
        let initial_wrapper = recursive_stark_circuit(
            table,
            stark,
            degree_bits,
            all_ctls,
            stark_config,
            &shrinking_config(),
            THRESHOLD_DEGREE_BITS,
        );
        let mut shrinking_wrappers = vec![];

        // Shrinking recursion loop.
        loop {
            let last = shrinking_wrappers
                .last()
                .map(|wrapper: &PlonkWrapperCircuit<F, C, D>| &wrapper.circuit)
                .unwrap_or(&initial_wrapper.circuit);
            let last_degree_bits = last.common.degree_bits();
            assert!(last_degree_bits >= THRESHOLD_DEGREE_BITS);
            if last_degree_bits == THRESHOLD_DEGREE_BITS {
                break;
            }

            let mut builder = CircuitBuilder::new(shrinking_config());
            let proof_with_pis_target = builder.add_virtual_proof_with_pis(&last.common);
            let last_vk = builder.constant_verifier_data(&last.verifier_only);
            builder.verify_proof::<C>(&proof_with_pis_target, &last_vk, &last.common);
            builder.register_public_inputs(&proof_with_pis_target.public_inputs); // carry PIs forward
            add_common_recursion_gates(&mut builder);
            let circuit = builder.build::<C>();

            assert!(
                circuit.common.degree_bits() < last_degree_bits,
                "Couldn't shrink to expected recursion threshold of 2^{}; stalled at 2^{}",
                THRESHOLD_DEGREE_BITS,
                circuit.common.degree_bits()
            );
            shrinking_wrappers.push(PlonkWrapperCircuit {
                circuit,
                proof_with_pis_target,
            });
        }

        Self {
            initial_wrapper,
            shrinking_wrappers,
        }
    }

    pub fn shrink(
        &self,
        stark_proof_with_metadata: &StarkProofWithMetadata<F, C, D>,
        ctl_challenges: &GrandProductChallengeSet<F>,
    ) -> anyhow::Result<ProofWithPublicInputs<F, C, D>> {
        let mut proof = self
            .initial_wrapper
            .prove(stark_proof_with_metadata, ctl_challenges)?;
        for wrapper_circuit in &self.shrinking_wrappers {
            proof = wrapper_circuit.prove(&proof)?;
        }
        Ok(proof)
    }
}

/// Our usual recursion threshold is 2^12 gates, but for these shrinking
/// circuits, we use a few more gates for a constant inner VK and for public
/// inputs. This pushes us over the threshold to 2^13. As long as we're at 2^13
/// gates, we might as well use a narrower witness.
fn shrinking_config() -> CircuitConfig {
    CircuitConfig {
        num_routed_wires: 40,
        ..CircuitConfig::standard_recursion_config()
    }
}

/// Extracts the two-to-one block aggregation hash from a public inputs slice.
///
/// # Arguments
///
/// - `public_inputs`: A slice of public inputs originating from the aggregation
///   case of a two-to-one block proof. This slice must consist of a hash,
///   either of public values, or of two concatenated hashes. The hash must
///   start at offset zero of the slice and is typically followed by padding and
///   then a verifier key. It is an error to call this on a slice for a base
///   proof.
///
/// # Outputs
///
/// - A slice containing exactly the hash.
pub fn extract_two_to_one_block_hash<T>(public_inputs: &[T]) -> &[T; NUM_HASH_OUT_ELTS] {
    const PV_HASH_INDEX_START: usize = 0;
    const PV_HASH_INDEX_END: usize = PV_HASH_INDEX_START + NUM_HASH_OUT_ELTS;
    public_inputs[PV_HASH_INDEX_START..PV_HASH_INDEX_END]
        .try_into()
        .expect("Public inputs vector was malformed.")
}

/// Extracts the two-to-one block aggregation public values of the block from
/// a public inputs slice.
///
/// # Arguments
///
/// - `public_inputs`: A slice of public inputs originating from the base case
///   of a two-to-one block proof. This slice must consist exactly of public
///   values starting at offset zero and is typically followed by a verifier
///   key. It is an error to call this function on a slice for an aggregation
///   proof.
///
/// # Outputs
///
/// - A slice containing exactly the final public values.
pub fn extract_block_final_public_values<T>(
    public_inputs: &[T],
) -> &[T; FinalPublicValuesTarget::SIZE] {
    const PV_INDEX_START: usize = 0;
    const PV_INDEX_END: usize = PV_INDEX_START + FinalPublicValuesTarget::SIZE;
    public_inputs[PV_INDEX_START..PV_INDEX_END]
        .try_into()
        .expect("Public inputs vector was malformed.")
}

/// Computes the length added to the public inputs vector by
/// [`CircuitBuilder::add_verifier_data_public_inputs`].
pub const fn verification_key_len<F, C, const D: usize>(circuit: &CircuitData<F, C, D>) -> usize
where
    F: RichField + Extendable<D>,
    C: GenericConfig<D, F = F>,
    C::Hasher: AlgebraicHasher<F>,
{
    circuit.verifier_only.circuit_digest.elements.len()
        + (1 << circuit.common.config.fri_config.cap_height) * NUM_HASH_OUT_ELTS
}

#[cfg(test)]
mod tests {
    use plonky2::field::goldilocks_field::GoldilocksField;
    use plonky2::plonk::config::PoseidonGoldilocksConfig;
    use plonky2::timed;

    use super::*;
    use crate::testing_utils::{empty_payload, init_logger};
    use crate::witness::operation::Operation;

    type F = GoldilocksField;
    const D: usize = 2;
    type C = PoseidonGoldilocksConfig;

    #[test]
    #[ignore]
    fn test_segment_proof_generation_without_keccak() -> anyhow::Result<()> {
        init_logger();

        let all_stark = AllStark::<F, D>::default();
        let config = StarkConfig::standard_fast_config();

        // Generate a dummy payload for testing
        let payload = empty_payload()?;
        let max_cpu_len_log = Some(7);
        let mut segment_iterator = SegmentDataIterator::<F>::new(&payload, max_cpu_len_log);
        let (_, mut segment_data) = segment_iterator.next().unwrap()?;

        let opcode_counts = &segment_data.opcode_counts;
        assert!(!opcode_counts.contains_key(&Operation::KeccakGeneral));

<<<<<<< HEAD
=======
        let timing = &mut TimingTree::new(
            "Segment Proof Generation Without Keccak Test",
            log::Level::Info,
        );
>>>>>>> 7d72eb9a
        // Process and prove segment
        let all_circuits = timed!(
            timing,
            log::Level::Info,
            "Create all recursive circuits",
            AllRecursiveCircuits::<F, C, D>::new(
                &all_stark,
                &[16..17, 8..9, 7..8, 4..9, 8..9, 4..7, 17..18, 17..18, 17..18],
                &config,
            )
        );

        let segment_proof = timed!(
            timing,
            log::Level::Info,
            "Prove segment",
            all_circuits.prove_segment(
                &all_stark,
                &config,
                payload.trim(),
                &mut segment_data,
                timing,
                None,
            )?
        );

        // Verify the generated segment proof
        timed!(
            timing,
            log::Level::Info,
            "Verify segment proof",
            all_circuits.verify_root(segment_proof.proof_with_pis.clone())?
        );

        // Print timing details
        timing.print();

        Ok(())
    }
}<|MERGE_RESOLUTION|>--- conflicted
+++ resolved
@@ -3053,13 +3053,10 @@
         let opcode_counts = &segment_data.opcode_counts;
         assert!(!opcode_counts.contains_key(&Operation::KeccakGeneral));
 
-<<<<<<< HEAD
-=======
         let timing = &mut TimingTree::new(
             "Segment Proof Generation Without Keccak Test",
             log::Level::Info,
         );
->>>>>>> 7d72eb9a
         // Process and prove segment
         let all_circuits = timed!(
             timing,
