use core::mem::{self, MaybeUninit};
use core::ops::Range;
use std::collections::BTreeMap;
use std::sync::atomic::AtomicBool;
use std::sync::Arc;

use anyhow::anyhow;
use hashbrown::HashMap;
use itertools::{zip_eq, Itertools};
use mpt_trie::partial_trie::{HashedPartialTrie, Node, PartialTrie};
use plonky2::field::extension::Extendable;
use plonky2::fri::FriParams;
use plonky2::gates::constant::ConstantGate;
use plonky2::gates::noop::NoopGate;
use plonky2::hash::hash_types::{RichField, NUM_HASH_OUT_ELTS};
use plonky2::iop::challenger::RecursiveChallenger;
use plonky2::iop::target::{BoolTarget, Target};
use plonky2::iop::witness::{PartialWitness, WitnessWrite};
use plonky2::plonk::circuit_builder::CircuitBuilder;
use plonky2::plonk::circuit_data::{
    CircuitConfig, CircuitData, CommonCircuitData, VerifierCircuitData, VerifierCircuitTarget,
};
use plonky2::plonk::config::{AlgebraicHasher, GenericConfig, GenericHashOut};
use plonky2::plonk::proof::{ProofWithPublicInputs, ProofWithPublicInputsTarget};
use plonky2::recursion::cyclic_recursion::check_cyclic_proof_verifier_data;
use plonky2::recursion::dummy_circuit::cyclic_base_proof;
use plonky2::util::serialization::{
    Buffer, GateSerializer, IoResult, Read, WitnessGeneratorSerializer, Write,
};
use plonky2::util::timing::TimingTree;
use plonky2_util::log2_ceil;
use starky::config::StarkConfig;
use starky::cross_table_lookup::{verify_cross_table_lookups_circuit, CrossTableLookup};
use starky::lookup::{get_grand_product_challenge_set_target, GrandProductChallengeSet};
use starky::proof::StarkProofWithMetadata;
use starky::stark::Stark;

use crate::all_stark::{all_cross_table_lookups, AllStark, Table, NUM_TABLES};
use crate::generation::GenerationInputs;
use crate::get_challenges::observe_public_values_target;
use crate::proof::{
    AllProof, BlockHashesTarget, BlockMetadataTarget, ExtraBlockData, ExtraBlockDataTarget,
    PublicValues, PublicValuesTarget, TrieRoots, TrieRootsTarget,
};
use crate::prover::{check_abort_signal, prove};
use crate::recursive_verifier::{
    add_common_recursion_gates, add_virtual_public_values, get_memory_extra_looking_sum_circuit,
    recursive_stark_circuit, set_public_value_targets, PlonkWrapperCircuit, PublicInputs,
    StarkWrapperCircuit,
};
use crate::util::h256_limbs;

/// The recursion threshold. We end a chain of recursive proofs once we reach
/// this size.
const THRESHOLD_DEGREE_BITS: usize = 13;

/// Contains all recursive circuits used in the system. For each STARK and each
/// initial `degree_bits`, this contains a chain of recursive circuits for
/// shrinking that STARK from `degree_bits` to a constant
/// `THRESHOLD_DEGREE_BITS`. It also contains a special root circuit
/// for combining each STARK's shrunk wrapper proof into a single proof.
#[derive(Eq, PartialEq, Debug)]
pub struct AllRecursiveCircuits<F, C, const D: usize>
where
    F: RichField + Extendable<D>,
    C: GenericConfig<D, F = F>,
    C::Hasher: AlgebraicHasher<F>,
{
    /// The EVM root circuit, which aggregates the (shrunk) per-table recursive
    /// proofs.
    pub root: RootCircuitData<F, C, D>,
    /// The aggregation circuit, which verifies two proofs that can either be
    /// root or aggregation proofs.
    pub aggregation: AggregationCircuitData<F, C, D>,
    /// The block circuit, which verifies an aggregation root proof and an
    /// optional previous block proof.
    pub block: BlockCircuitData<F, C, D>,
    /// The two-to-one block aggregation circuit, which verifies two unrelated
    /// block proofs.
    pub two_to_one_block: TwoToOneBlockCircuitData<F, C, D>,
    /// Holds chains of circuits for each table and for each initial
    /// `degree_bits`.
    pub by_table: [RecursiveCircuitsForTable<F, C, D>; NUM_TABLES],
}

/// Data for the EVM root circuit, which is used to combine each STARK's shrunk
/// wrapper proof into a single proof.
#[derive(Eq, PartialEq, Debug)]
pub struct RootCircuitData<F, C, const D: usize>
where
    F: RichField + Extendable<D>,
    C: GenericConfig<D, F = F>,
{
    pub circuit: CircuitData<F, C, D>,
    proof_with_pis: [ProofWithPublicInputsTarget<D>; NUM_TABLES],
    /// For each table, various inner circuits may be used depending on the
    /// initial table size. This target holds the index of the circuit
    /// (within `final_circuits()`) that was used.
    index_verifier_data: [Target; NUM_TABLES],
    /// Public inputs containing public values.
    public_values: PublicValuesTarget,
    /// Public inputs used for cyclic verification. These aren't actually used
    /// for EVM root proofs; the circuit has them just to match the
    /// structure of aggregation proofs.
    cyclic_vk: VerifierCircuitTarget,
}

impl<F, C, const D: usize> RootCircuitData<F, C, D>
where
    F: RichField + Extendable<D>,
    C: GenericConfig<D, F = F>,
{
    fn to_buffer(
        &self,
        buffer: &mut Vec<u8>,
        gate_serializer: &dyn GateSerializer<F, D>,
        generator_serializer: &dyn WitnessGeneratorSerializer<F, D>,
    ) -> IoResult<()> {
        buffer.write_circuit_data(&self.circuit, gate_serializer, generator_serializer)?;
        for proof in &self.proof_with_pis {
            buffer.write_target_proof_with_public_inputs(proof)?;
        }
        for index in self.index_verifier_data {
            buffer.write_target(index)?;
        }
        self.public_values.to_buffer(buffer)?;
        buffer.write_target_verifier_circuit(&self.cyclic_vk)?;
        Ok(())
    }

    fn from_buffer(
        buffer: &mut Buffer,
        gate_serializer: &dyn GateSerializer<F, D>,
        generator_serializer: &dyn WitnessGeneratorSerializer<F, D>,
    ) -> IoResult<Self> {
        let circuit = buffer.read_circuit_data(gate_serializer, generator_serializer)?;
        let mut proof_with_pis = Vec::with_capacity(NUM_TABLES);
        for _ in 0..NUM_TABLES {
            proof_with_pis.push(buffer.read_target_proof_with_public_inputs()?);
        }
        let mut index_verifier_data = Vec::with_capacity(NUM_TABLES);
        for _ in 0..NUM_TABLES {
            index_verifier_data.push(buffer.read_target()?);
        }
        let public_values = PublicValuesTarget::from_buffer(buffer)?;
        let cyclic_vk = buffer.read_target_verifier_circuit()?;

        Ok(Self {
            circuit,
            proof_with_pis: proof_with_pis.try_into().unwrap(),
            index_verifier_data: index_verifier_data.try_into().unwrap(),
            public_values,
            cyclic_vk,
        })
    }
}

/// Data for the aggregation circuit, which is used to compress two proofs into
/// one. Each inner proof can be either an EVM root proof or another aggregation
/// proof.
#[derive(Eq, PartialEq, Debug)]
pub struct AggregationCircuitData<F, C, const D: usize>
where
    F: RichField + Extendable<D>,
    C: GenericConfig<D, F = F>,
{
    pub circuit: CircuitData<F, C, D>,
    lhs: AggregationChildTarget<D>,
    rhs: AggregationChildTarget<D>,
    public_values: PublicValuesTarget,
    cyclic_vk: VerifierCircuitTarget,
}

impl<F, C, const D: usize> AggregationCircuitData<F, C, D>
where
    F: RichField + Extendable<D>,
    C: GenericConfig<D, F = F>,
{
    fn to_buffer(
        &self,
        buffer: &mut Vec<u8>,
        gate_serializer: &dyn GateSerializer<F, D>,
        generator_serializer: &dyn WitnessGeneratorSerializer<F, D>,
    ) -> IoResult<()> {
        buffer.write_circuit_data(&self.circuit, gate_serializer, generator_serializer)?;
        buffer.write_target_verifier_circuit(&self.cyclic_vk)?;
        self.public_values.to_buffer(buffer)?;
        self.lhs.to_buffer(buffer)?;
        self.rhs.to_buffer(buffer)?;
        Ok(())
    }

    fn from_buffer(
        buffer: &mut Buffer,
        gate_serializer: &dyn GateSerializer<F, D>,
        generator_serializer: &dyn WitnessGeneratorSerializer<F, D>,
    ) -> IoResult<Self> {
        let circuit = buffer.read_circuit_data(gate_serializer, generator_serializer)?;
        let cyclic_vk = buffer.read_target_verifier_circuit()?;
        let public_values = PublicValuesTarget::from_buffer(buffer)?;
        let lhs = AggregationChildTarget::from_buffer(buffer)?;
        let rhs = AggregationChildTarget::from_buffer(buffer)?;
        Ok(Self {
            circuit,
            lhs,
            rhs,
            public_values,
            cyclic_vk,
        })
    }
}

#[derive(Eq, PartialEq, Debug)]
struct AggregationChildTarget<const D: usize> {
    is_agg: BoolTarget,
    agg_proof: ProofWithPublicInputsTarget<D>,
    base_proof: ProofWithPublicInputsTarget<D>,
}

impl<const D: usize> AggregationChildTarget<D> {
    fn to_buffer(&self, buffer: &mut Vec<u8>) -> IoResult<()> {
        buffer.write_target_bool(self.is_agg)?;
        buffer.write_target_proof_with_public_inputs(&self.agg_proof)?;
        buffer.write_target_proof_with_public_inputs(&self.base_proof)?;
        Ok(())
    }

    fn from_buffer(buffer: &mut Buffer) -> IoResult<Self> {
        let is_agg = buffer.read_target_bool()?;
        let agg_proof = buffer.read_target_proof_with_public_inputs()?;
        let base_proof = buffer.read_target_proof_with_public_inputs()?;
        Ok(Self {
            is_agg,
            agg_proof,
            base_proof,
        })
    }

    fn public_values<F: RichField + Extendable<D>>(
        &self,
        builder: &mut CircuitBuilder<F, D>,
    ) -> PublicValuesTarget {
        let agg_pv = PublicValuesTarget::from_public_inputs(&self.agg_proof.public_inputs);
        let base_pv = PublicValuesTarget::from_public_inputs(&self.base_proof.public_inputs);
        PublicValuesTarget::select(builder, self.is_agg, agg_pv, base_pv)
    }

    fn public_inputs<F: RichField + Extendable<D>>(
        &self,
        builder: &mut CircuitBuilder<F, D>,
    ) -> Vec<Target> {
        zip_eq(
            &self.agg_proof.public_inputs,
            &self.base_proof.public_inputs,
        )
        .map(|(&agg_pv, &base_pv)| builder.select(self.is_agg, agg_pv, base_pv))
        .collect()
    }
}

/// Data for the block circuit, which is used to generate a final block proof,
/// and compress it with an optional parent proof if present.
#[derive(Eq, PartialEq, Debug)]
pub struct BlockCircuitData<F, C, const D: usize>
where
    F: RichField + Extendable<D>,
    C: GenericConfig<D, F = F>,
{
    pub circuit: CircuitData<F, C, D>,
    has_parent_block: BoolTarget,
    parent_block_proof: ProofWithPublicInputsTarget<D>,
    agg_root_proof: ProofWithPublicInputsTarget<D>,
    public_values: PublicValuesTarget,
    cyclic_vk: VerifierCircuitTarget,
}

impl<F, C, const D: usize> BlockCircuitData<F, C, D>
where
    F: RichField + Extendable<D>,
    C: GenericConfig<D, F = F>,
{
    fn to_buffer(
        &self,
        buffer: &mut Vec<u8>,
        gate_serializer: &dyn GateSerializer<F, D>,
        generator_serializer: &dyn WitnessGeneratorSerializer<F, D>,
    ) -> IoResult<()> {
        buffer.write_circuit_data(&self.circuit, gate_serializer, generator_serializer)?;
        buffer.write_target_bool(self.has_parent_block)?;
        buffer.write_target_proof_with_public_inputs(&self.parent_block_proof)?;
        buffer.write_target_proof_with_public_inputs(&self.agg_root_proof)?;
        self.public_values.to_buffer(buffer)?;
        buffer.write_target_verifier_circuit(&self.cyclic_vk)?;
        Ok(())
    }

    fn from_buffer(
        buffer: &mut Buffer,
        gate_serializer: &dyn GateSerializer<F, D>,
        generator_serializer: &dyn WitnessGeneratorSerializer<F, D>,
    ) -> IoResult<Self> {
        let circuit = buffer.read_circuit_data(gate_serializer, generator_serializer)?;
        let has_parent_block = buffer.read_target_bool()?;
        let parent_block_proof = buffer.read_target_proof_with_public_inputs()?;
        let agg_root_proof = buffer.read_target_proof_with_public_inputs()?;
        let public_values = PublicValuesTarget::from_buffer(buffer)?;
        let cyclic_vk = buffer.read_target_verifier_circuit()?;
        Ok(Self {
            circuit,
            has_parent_block,
            parent_block_proof,
            agg_root_proof,
            public_values,
            cyclic_vk,
        })
    }
}

/// Data for the two-to-one block circuit, which is used to generate a
/// proof of two unrelated proofs.
#[derive(Eq, PartialEq, Debug)]
pub struct TwoToOneBlockCircuitData<F, C, const D: usize>
where
    F: RichField + Extendable<D>,
    C: GenericConfig<D, F = F>,
{
    pub circuit: CircuitData<F, C, D>,
    lhs: AggregationChildTarget<D>,
    rhs: AggregationChildTarget<D>,
    cyclic_vk: VerifierCircuitTarget,
}

impl<F, C, const D: usize> TwoToOneBlockCircuitData<F, C, D>
where
    F: RichField + Extendable<D>,
    C: GenericConfig<D, F = F>,
{
    fn to_buffer(
        &self,
        buffer: &mut Vec<u8>,
        gate_serializer: &dyn GateSerializer<F, D>,
        generator_serializer: &dyn WitnessGeneratorSerializer<F, D>,
    ) -> IoResult<()> {
        buffer.write_circuit_data(&self.circuit, gate_serializer, generator_serializer)?;
        self.lhs.to_buffer(buffer)?;
        self.rhs.to_buffer(buffer)?;
        buffer.write_target_verifier_circuit(&self.cyclic_vk)?;
        Ok(())
    }

    fn from_buffer(
        buffer: &mut Buffer,
        gate_serializer: &dyn GateSerializer<F, D>,
        generator_serializer: &dyn WitnessGeneratorSerializer<F, D>,
    ) -> IoResult<Self> {
        let circuit = buffer.read_circuit_data(gate_serializer, generator_serializer)?;
        let lhs = AggregationChildTarget::from_buffer(buffer)?;
        let rhs = AggregationChildTarget::from_buffer(buffer)?;
        let cyclic_vk = buffer.read_target_verifier_circuit()?;
        Ok(Self {
            circuit,
            lhs,
            rhs,
            cyclic_vk,
        })
    }
}

impl<F, C, const D: usize> AllRecursiveCircuits<F, C, D>
where
    F: RichField + Extendable<D>,
    C: GenericConfig<D, F = F> + 'static,
    C::Hasher: AlgebraicHasher<F>,
{
    /// Serializes all these preprocessed circuits into a sequence of bytes.
    ///
    /// # Arguments
    ///
    /// - `skip_tables`: a boolean indicating whether to serialize only the
    ///   upper circuits or the entire prover state, including recursive
    ///   circuits to shrink STARK proofs.
    /// - `gate_serializer`: a custom gate serializer needed to serialize
    ///   recursive circuits common data.
    /// - `generator_serializer`: a custom generator serializer needed to
    ///   serialize recursive circuits proving data.
    pub fn to_bytes(
        &self,
        skip_tables: bool,
        gate_serializer: &dyn GateSerializer<F, D>,
        generator_serializer: &dyn WitnessGeneratorSerializer<F, D>,
    ) -> IoResult<Vec<u8>> {
        // TODO: would be better to initialize it dynamically based on the supported max
        // degree.
        let mut buffer = Vec::with_capacity(1 << 34);
        self.root
            .to_buffer(&mut buffer, gate_serializer, generator_serializer)?;
        self.aggregation
            .to_buffer(&mut buffer, gate_serializer, generator_serializer)?;
        self.block
            .to_buffer(&mut buffer, gate_serializer, generator_serializer)?;
        self.two_to_one_block
            .to_buffer(&mut buffer, gate_serializer, generator_serializer)?;
        if !skip_tables {
            for table in &self.by_table {
                table.to_buffer(&mut buffer, gate_serializer, generator_serializer)?;
            }
        }
        Ok(buffer)
    }

    /// Deserializes a sequence of bytes into an entire prover state containing
    /// all recursive circuits.
    ///
    /// # Arguments
    ///
    /// - `bytes`: a slice of bytes to deserialize this prover state from.
    /// - `skip_tables`: a boolean indicating whether to deserialize only the
    ///   upper circuits or the entire prover state, including recursive
    ///   circuits to shrink STARK proofs.
    /// - `gate_serializer`: a custom gate serializer needed to serialize
    ///   recursive circuits common data.
    /// - `generator_serializer`: a custom generator serializer needed to
    ///   serialize recursive circuits proving data.
    pub fn from_bytes(
        bytes: &[u8],
        skip_tables: bool,
        gate_serializer: &dyn GateSerializer<F, D>,
        generator_serializer: &dyn WitnessGeneratorSerializer<F, D>,
    ) -> IoResult<Self> {
        let mut buffer = Buffer::new(bytes);
        let root =
            RootCircuitData::from_buffer(&mut buffer, gate_serializer, generator_serializer)?;
        let aggregation = AggregationCircuitData::from_buffer(
            &mut buffer,
            gate_serializer,
            generator_serializer,
        )?;
        let block =
            BlockCircuitData::from_buffer(&mut buffer, gate_serializer, generator_serializer)?;
        let two_to_one_block = TwoToOneBlockCircuitData::from_buffer(
            &mut buffer,
            gate_serializer,
            generator_serializer,
        )?;

        let by_table = match skip_tables {
            true => (0..NUM_TABLES)
                .map(|_| RecursiveCircuitsForTable {
                    by_stark_size: BTreeMap::default(),
                })
                .collect_vec()
                .try_into()
                .unwrap(),
            false => {
                // Tricky use of MaybeUninit to remove the need for implementing Debug
                // for all underlying types, necessary to convert a by_table Vec to an array.
                let mut by_table: [MaybeUninit<RecursiveCircuitsForTable<F, C, D>>; NUM_TABLES] =
                    unsafe { MaybeUninit::uninit().assume_init() };
                for table in &mut by_table[..] {
                    let value = RecursiveCircuitsForTable::from_buffer(
                        &mut buffer,
                        gate_serializer,
                        generator_serializer,
                    )?;
                    *table = MaybeUninit::new(value);
                }
                unsafe {
                    mem::transmute::<
                        [std::mem::MaybeUninit<RecursiveCircuitsForTable<F, C, D>>; NUM_TABLES],
                        [RecursiveCircuitsForTable<F, C, D>; NUM_TABLES],
                    >(by_table)
                }
            }
        };

        Ok(Self {
            root,
            aggregation,
            block,
            two_to_one_block,
            by_table,
        })
    }

    /// Preprocess all recursive circuits used by the system.
    ///
    /// # Arguments
    ///
    /// - `all_stark`: a structure defining the logic of all STARK modules and
    ///   their associated cross-table lookups.
    /// - `degree_bits_ranges`: the logarithmic ranges to be supported for the
    ///   recursive tables.
    ///
    /// Transactions may yield arbitrary trace lengths for each STARK module
    /// (within some bounds), unknown prior generating the witness to create
    /// a proof. Thus, for each STARK module, we construct a map from
    /// `2^{degree_bits} = length` to a chain of shrinking recursion circuits,
    /// starting from that length, for each `degree_bits` in the range specified
    /// for this STARK module. Specifying a wide enough range allows a
    /// prover to cover all possible scenarios.
    /// - `stark_config`: the configuration to be used for the STARK prover. It
    ///   will usually be a fast one yielding large proofs.
    pub fn new(
        all_stark: &AllStark<F, D>,
        degree_bits_ranges: &[Range<usize>; NUM_TABLES],
        stark_config: &StarkConfig,
    ) -> Self {
        let arithmetic = RecursiveCircuitsForTable::new(
            Table::Arithmetic,
            &all_stark.arithmetic_stark,
            degree_bits_ranges[*Table::Arithmetic].clone(),
            &all_stark.cross_table_lookups,
            stark_config,
        );
        let byte_packing = RecursiveCircuitsForTable::new(
            Table::BytePacking,
            &all_stark.byte_packing_stark,
            degree_bits_ranges[*Table::BytePacking].clone(),
            &all_stark.cross_table_lookups,
            stark_config,
        );
        let cpu = RecursiveCircuitsForTable::new(
            Table::Cpu,
            &all_stark.cpu_stark,
            degree_bits_ranges[*Table::Cpu].clone(),
            &all_stark.cross_table_lookups,
            stark_config,
        );
        let keccak = RecursiveCircuitsForTable::new(
            Table::Keccak,
            &all_stark.keccak_stark,
            degree_bits_ranges[*Table::Keccak].clone(),
            &all_stark.cross_table_lookups,
            stark_config,
        );
        let keccak_sponge = RecursiveCircuitsForTable::new(
            Table::KeccakSponge,
            &all_stark.keccak_sponge_stark,
            degree_bits_ranges[*Table::KeccakSponge].clone(),
            &all_stark.cross_table_lookups,
            stark_config,
        );
        let logic = RecursiveCircuitsForTable::new(
            Table::Logic,
            &all_stark.logic_stark,
            degree_bits_ranges[*Table::Logic].clone(),
            &all_stark.cross_table_lookups,
            stark_config,
        );
        let memory = RecursiveCircuitsForTable::new(
            Table::Memory,
            &all_stark.memory_stark,
            degree_bits_ranges[*Table::Memory].clone(),
            &all_stark.cross_table_lookups,
            stark_config,
        );

        let by_table = [
            arithmetic,
            byte_packing,
            cpu,
            keccak,
            keccak_sponge,
            logic,
            memory,
        ];
        let root = Self::create_root_circuit(&by_table, stark_config);
        let aggregation = Self::create_aggregation_circuit(&root);
        let block = Self::create_block_circuit(&aggregation);
        let two_to_one_block = Self::create_two_to_one_block_circuit(&block);

        Self {
            root,
            aggregation,
            block,
            two_to_one_block,
            by_table,
        }
    }

    /// Outputs the `VerifierCircuitData` needed to verify any block proof
    /// generated by an honest prover.
    /// While the [`AllRecursiveCircuits`] prover state can also verify proofs,
    /// verifiers only need a fraction of the state to verify proofs. This
    /// allows much less powerful entities to behave as verifiers, by only
    /// loading the necessary data to verify block proofs.
    ///
    /// # Usage
    ///
    /// ```ignore
    /// let prover_state = AllRecursiveCircuits { ... };
    /// let verifier_state = prover_state.final_verifier_data();
    ///
    /// // Verify a provided block proof
    /// assert!(verifier_state.verify(&block_proof).is_ok());
    /// ```
    pub fn final_verifier_data(&self) -> VerifierCircuitData<F, C, D> {
        self.block.circuit.verifier_data()
    }

    fn create_root_circuit(
        by_table: &[RecursiveCircuitsForTable<F, C, D>; NUM_TABLES],
        stark_config: &StarkConfig,
    ) -> RootCircuitData<F, C, D> {
        let inner_common_data: [_; NUM_TABLES] =
            core::array::from_fn(|i| &by_table[i].final_circuits()[0].common);

        let mut builder = CircuitBuilder::new(CircuitConfig::standard_recursion_config());

        let public_values = add_virtual_public_values(&mut builder);

        let recursive_proofs =
            core::array::from_fn(|i| builder.add_virtual_proof_with_pis(inner_common_data[i]));
        let pis: [_; NUM_TABLES] = core::array::from_fn(|i| {
            PublicInputs::<Target, <C::Hasher as AlgebraicHasher<F>>::AlgebraicPermutation>::from_vec(
                &recursive_proofs[i].public_inputs,
                stark_config,
            )
        });
        let index_verifier_data = core::array::from_fn(|_i| builder.add_virtual_target());

        let mut challenger = RecursiveChallenger::<F, C::Hasher, D>::new(&mut builder);
        for pi in &pis {
            for h in &pi.trace_cap {
                challenger.observe_elements(h);
            }
        }

        observe_public_values_target::<F, C, D>(&mut challenger, &public_values);

        let ctl_challenges = get_grand_product_challenge_set_target(
            &mut builder,
            &mut challenger,
            stark_config.num_challenges,
        );
        // Check that the correct CTL challenges are used in every proof.
        for pi in &pis {
            for i in 0..stark_config.num_challenges {
                builder.connect(
                    ctl_challenges.challenges[i].beta,
                    pi.ctl_challenges.challenges[i].beta,
                );
                builder.connect(
                    ctl_challenges.challenges[i].gamma,
                    pi.ctl_challenges.challenges[i].gamma,
                );
            }
        }

        let state = challenger.compact(&mut builder);
        for (&before, &s) in zip_eq(state.as_ref(), pis[0].challenger_state_before.as_ref()) {
            builder.connect(before, s);
        }
        // Check that the challenger state is consistent between proofs.
        for i in 1..NUM_TABLES {
            for (&before, &after) in zip_eq(
                pis[i].challenger_state_before.as_ref(),
                pis[i - 1].challenger_state_after.as_ref(),
            ) {
                builder.connect(before, after);
            }
        }

        // Extra sums to add to the looked last value.
        // Only necessary for the Memory values.
        let mut extra_looking_sums =
            vec![vec![builder.zero(); stark_config.num_challenges]; NUM_TABLES];

        // Memory
        extra_looking_sums[*Table::Memory] = (0..stark_config.num_challenges)
            .map(|c| {
                get_memory_extra_looking_sum_circuit(
                    &mut builder,
                    &public_values,
                    ctl_challenges.challenges[c],
                )
            })
            .collect_vec();

        // Verify the CTL checks.
        verify_cross_table_lookups_circuit::<F, D, NUM_TABLES>(
            &mut builder,
            all_cross_table_lookups(),
            pis.map(|p| p.ctl_zs_first),
            Some(&extra_looking_sums),
            stark_config,
        );

        for (i, table_circuits) in by_table.iter().enumerate() {
            let final_circuits = table_circuits.final_circuits();
            for final_circuit in &final_circuits {
                assert_eq!(
                    &final_circuit.common, inner_common_data[i],
                    "common_data mismatch"
                );
            }
            let mut possible_vks = final_circuits
                .into_iter()
                .map(|c| builder.constant_verifier_data(&c.verifier_only))
                .collect_vec();
            // random_access_verifier_data expects a vector whose length is a power of two.
            // To satisfy this, we will just add some duplicates of the first VK.
            while !possible_vks.len().is_power_of_two() {
                possible_vks.push(possible_vks[0].clone());
            }
            let inner_verifier_data =
                builder.random_access_verifier_data(index_verifier_data[i], possible_vks);

            builder.verify_proof::<C>(
                &recursive_proofs[i],
                &inner_verifier_data,
                inner_common_data[i],
            );
        }

        // We want EVM root proofs to have the exact same structure as aggregation
        // proofs, so we add public inputs for cyclic verification, even though
        // they'll be ignored.
        let cyclic_vk = builder.add_verifier_data_public_inputs();

        builder.add_gate(
            ConstantGate::new(inner_common_data[0].config.num_constants),
            vec![],
        );

        RootCircuitData {
            circuit: builder.build::<C>(),
            proof_with_pis: recursive_proofs,
            index_verifier_data,
            public_values,
            cyclic_vk,
        }
    }

    fn create_aggregation_circuit(
        root: &RootCircuitData<F, C, D>,
    ) -> AggregationCircuitData<F, C, D> {
        let mut builder = CircuitBuilder::<F, D>::new(root.circuit.common.config.clone());
        let public_values = add_virtual_public_values(&mut builder);
        let cyclic_vk = builder.add_verifier_data_public_inputs();

        let lhs = Self::add_agg_child(&mut builder, &root.circuit);
        let rhs = Self::add_agg_child(&mut builder, &root.circuit);

        let lhs_public_values = lhs.public_values(&mut builder);
        let rhs_public_values = rhs.public_values(&mut builder);
        // Connect all block hash values
        BlockHashesTarget::connect(
            &mut builder,
            public_values.block_hashes,
            lhs_public_values.block_hashes,
        );
        BlockHashesTarget::connect(
            &mut builder,
            public_values.block_hashes,
            rhs_public_values.block_hashes,
        );
        // Connect all block metadata values.
        BlockMetadataTarget::connect(
            &mut builder,
            public_values.block_metadata,
            lhs_public_values.block_metadata,
        );
        BlockMetadataTarget::connect(
            &mut builder,
            public_values.block_metadata,
            rhs_public_values.block_metadata,
        );
        // Connect aggregation `trie_roots_before` with lhs `trie_roots_before`.
        TrieRootsTarget::connect(
            &mut builder,
            public_values.trie_roots_before,
            lhs_public_values.trie_roots_before,
        );
        // Connect aggregation `trie_roots_after` with rhs `trie_roots_after`.
        TrieRootsTarget::connect(
            &mut builder,
            public_values.trie_roots_after,
            rhs_public_values.trie_roots_after,
        );
        // Connect lhs `trie_roots_after` with rhs `trie_roots_before`.
        TrieRootsTarget::connect(
            &mut builder,
            lhs_public_values.trie_roots_after,
            rhs_public_values.trie_roots_before,
        );

        Self::connect_extra_public_values(
            &mut builder,
            &public_values.extra_block_data,
            &lhs_public_values.extra_block_data,
            &rhs_public_values.extra_block_data,
        );

        // Pad to match the root circuit's degree.
        while log2_ceil(builder.num_gates()) < root.circuit.common.degree_bits() {
            builder.add_gate(NoopGate, vec![]);
        }

        let circuit = builder.build::<C>();
        AggregationCircuitData {
            circuit,
            lhs,
            rhs,
            public_values,
            cyclic_vk,
        }
    }

    fn connect_extra_public_values(
        builder: &mut CircuitBuilder<F, D>,
        pvs: &ExtraBlockDataTarget,
        lhs: &ExtraBlockDataTarget,
        rhs: &ExtraBlockDataTarget,
    ) {
        // Connect checkpoint state root values.
        for (&limb0, &limb1) in pvs
            .checkpoint_state_trie_root
            .iter()
            .zip(&rhs.checkpoint_state_trie_root)
        {
            builder.connect(limb0, limb1);
        }
        for (&limb0, &limb1) in pvs
            .checkpoint_state_trie_root
            .iter()
            .zip(&lhs.checkpoint_state_trie_root)
        {
            builder.connect(limb0, limb1);
        }

        // Connect the transaction number in public values to the lhs and rhs values
        // correctly.
        builder.connect(pvs.txn_number_before, lhs.txn_number_before);
        builder.connect(pvs.txn_number_after, rhs.txn_number_after);

        // Connect lhs `txn_number_after` with rhs `txn_number_before`.
        builder.connect(lhs.txn_number_after, rhs.txn_number_before);

        // Connect the gas used in public values to the lhs and rhs values correctly.
        builder.connect(pvs.gas_used_before, lhs.gas_used_before);
        builder.connect(pvs.gas_used_after, rhs.gas_used_after);

        // Connect lhs `gas_used_after` with rhs `gas_used_before`.
        builder.connect(lhs.gas_used_after, rhs.gas_used_before);
    }

    /// Extend a circuit to verify one of two proofs.
    ///
    /// # Arguments
    ///
    /// - `builder`: The circuit builder object.
    /// - `base_circuit`: Circuit data describing the circuit of the base proof.
    ///
    /// # Outputs
    ///
    /// Returns a [`TwoToOneBlockChildTarget<D>`] object.
    fn add_agg_child(
        builder: &mut CircuitBuilder<F, D>,
        base_circuit: &CircuitData<F, C, D>,
    ) -> AggregationChildTarget<D> {
        let common = &base_circuit.common;
        let base_vk = builder.constant_verifier_data(&base_circuit.verifier_only);
        let is_agg = builder.add_virtual_bool_target_safe();
        let agg_proof = builder.add_virtual_proof_with_pis(common);
        let base_proof = builder.add_virtual_proof_with_pis(common);
        builder
            .conditionally_verify_cyclic_proof::<C>(
                is_agg,
                &agg_proof,
                &base_proof,
                &base_vk,
                common,
            )
            .expect("Failed to build cyclic recursion circuit");
        AggregationChildTarget {
            is_agg,
            agg_proof,
            base_proof,
        }
    }

    fn create_block_circuit(agg: &AggregationCircuitData<F, C, D>) -> BlockCircuitData<F, C, D> {
        // The block circuit is similar to the agg circuit; both verify two inner
        // proofs. We need to adjust a few things, but it's easier than making a
        // new CommonCircuitData.
        let expected_common_data = CommonCircuitData {
            fri_params: FriParams {
                degree_bits: 14,
                ..agg.circuit.common.fri_params.clone()
            },
            ..agg.circuit.common.clone()
        };

        let mut builder = CircuitBuilder::<F, D>::new(CircuitConfig::standard_recursion_config());
        let public_values = add_virtual_public_values(&mut builder);
        let has_parent_block = builder.add_virtual_bool_target_safe();
        let parent_block_proof = builder.add_virtual_proof_with_pis(&expected_common_data);
        let agg_root_proof = builder.add_virtual_proof_with_pis(&agg.circuit.common);

        // Connect block hashes
        Self::connect_block_hashes(&mut builder, &parent_block_proof, &agg_root_proof);

        let parent_pv = PublicValuesTarget::from_public_inputs(&parent_block_proof.public_inputs);
        let agg_pv = PublicValuesTarget::from_public_inputs(&agg_root_proof.public_inputs);

        // Connect block `trie_roots_before` with parent_pv `trie_roots_before`.
        TrieRootsTarget::connect(
            &mut builder,
            public_values.trie_roots_before,
            parent_pv.trie_roots_before,
        );
        // Connect the rest of block `public_values` with agg_pv.
        TrieRootsTarget::connect(
            &mut builder,
            public_values.trie_roots_after,
            agg_pv.trie_roots_after,
        );
        BlockMetadataTarget::connect(
            &mut builder,
            public_values.block_metadata,
            agg_pv.block_metadata,
        );
        BlockHashesTarget::connect(
            &mut builder,
            public_values.block_hashes,
            agg_pv.block_hashes,
        );
        ExtraBlockDataTarget::connect(
            &mut builder,
            public_values.extra_block_data,
            agg_pv.extra_block_data,
        );

        // Make connections between block proofs, and check initial and final block
        // values.
        Self::connect_block_proof(&mut builder, has_parent_block, &parent_pv, &agg_pv);

        let cyclic_vk = builder.add_verifier_data_public_inputs();
        builder
            .conditionally_verify_cyclic_proof_or_dummy::<C>(
                has_parent_block,
                &parent_block_proof,
                &expected_common_data,
            )
            .expect("Failed to build cyclic recursion circuit");

        let agg_verifier_data = builder.constant_verifier_data(&agg.circuit.verifier_only);
        builder.verify_proof::<C>(&agg_root_proof, &agg_verifier_data, &agg.circuit.common);

        let circuit = builder.build::<C>();
        BlockCircuitData {
            circuit,
            has_parent_block,
            parent_block_proof,
            agg_root_proof,
            public_values,
            cyclic_vk,
        }
    }

    /// Create two-to-one block aggregation circuit.
    ///
    /// # Arguments
    ///
    /// - `block_circuit`: circuit data for the block circuit, that constitutes
    ///   the base case for aggregation.
    ///
    /// # Outputs
    ///
    /// Returns a [`TwoToOneBlockCircuitData<F, C, D>`].
    fn create_two_to_one_block_circuit(
        block_circuit: &BlockCircuitData<F, C, D>,
    ) -> TwoToOneBlockCircuitData<F, C, D>
    where
        F: RichField + Extendable<D>,
        C: GenericConfig<D, F = F>,
        C::Hasher: AlgebraicHasher<F>,
    {
        let mut builder = CircuitBuilder::<F, D>::new(block_circuit.circuit.common.config.clone());

        let mix_hash = builder.add_virtual_hash_public_input();

        // We need to pad by PIS to match the count of PIS of the `base_proof`.
        let mut padding = block_circuit.circuit.common.num_public_inputs;
        // The number of PIS that will be added *after* padding by
        // [`add_verifier_data_public_inputs()`].
        padding -= verification_key_len(&block_circuit.circuit);
        // Account for `mix_pv_hash`.
        padding -= builder.num_public_inputs();

        let zero = builder.zero();
        for _ in 0..padding {
            builder.register_public_input(zero);
        }

        let cyclic_vk = builder.add_verifier_data_public_inputs();

        let lhs = Self::add_agg_child(&mut builder, &block_circuit.circuit);
        let rhs = Self::add_agg_child(&mut builder, &block_circuit.circuit);

        let lhs_public_inputs = lhs.public_inputs(&mut builder);
        let rhs_public_inputs = rhs.public_inputs(&mut builder);

        let lhs_public_values = extract_block_public_values(&lhs_public_inputs);
        let rhs_public_values = extract_block_public_values(&rhs_public_inputs);

        let lhs_agg_pv_hash = extract_two_to_one_block_hash(&lhs_public_inputs);
        let rhs_agg_pv_hash = extract_two_to_one_block_hash(&rhs_public_inputs);

        let lhs_base_pv_hash = builder
            .hash_n_to_hash_no_pad::<C::InnerHasher>(lhs_public_values.to_vec())
            .elements;
        let rhs_base_pv_hash = builder
            .hash_n_to_hash_no_pad::<C::InnerHasher>(rhs_public_values.to_vec())
            .elements;

        let lhs_hash: Vec<Target> = zip_eq(lhs_agg_pv_hash, lhs_base_pv_hash)
            .map(|(&agg_target, base_target)| builder.select(lhs.is_agg, agg_target, base_target))
            .collect();

        let rhs_hash: Vec<Target> = zip_eq(rhs_agg_pv_hash, rhs_base_pv_hash)
            .map(|(&agg_target, base_target)| builder.select(rhs.is_agg, agg_target, base_target))
            .collect();

        let mut mix_vec = vec![];
        mix_vec.extend(&lhs_hash);
        mix_vec.extend(&rhs_hash);

        let mix_hash_virtual = builder.hash_n_to_hash_no_pad::<C::InnerHasher>(mix_vec);

        builder.connect_hashes(mix_hash, mix_hash_virtual);

        let circuit = builder.build::<C>();
        TwoToOneBlockCircuitData {
            circuit,
            lhs,
            rhs,
            cyclic_vk,
        }
    }

    /// Connect the 256 block hashes between two blocks
    fn connect_block_hashes(
        builder: &mut CircuitBuilder<F, D>,
        lhs: &ProofWithPublicInputsTarget<D>,
        rhs: &ProofWithPublicInputsTarget<D>,
    ) {
        let lhs_public_values = PublicValuesTarget::from_public_inputs(&lhs.public_inputs);
        let rhs_public_values = PublicValuesTarget::from_public_inputs(&rhs.public_inputs);
        for i in 0..255 {
            for j in 0..8 {
                builder.connect(
                    lhs_public_values.block_hashes.prev_hashes[8 * (i + 1) + j],
                    rhs_public_values.block_hashes.prev_hashes[8 * i + j],
                );
            }
        }
        let expected_hash = lhs_public_values.block_hashes.cur_hash;
        let prev_block_hash = &rhs_public_values.block_hashes.prev_hashes[255 * 8..256 * 8];
        for i in 0..expected_hash.len() {
            builder.connect(expected_hash[i], prev_block_hash[i]);
        }
    }

    fn connect_block_proof(
        builder: &mut CircuitBuilder<F, D>,
        has_parent_block: BoolTarget,
        lhs: &PublicValuesTarget,
        rhs: &PublicValuesTarget,
    ) {
        // Between blocks, we only connect state tries.
        for (&limb0, limb1) in lhs
            .trie_roots_after
            .state_root
            .iter()
            .zip(rhs.trie_roots_before.state_root)
        {
            builder.connect(limb0, limb1);
        }

        // Between blocks, the checkpoint state trie remains unchanged.
        for (&limb0, limb1) in lhs
            .extra_block_data
            .checkpoint_state_trie_root
            .iter()
            .zip(rhs.extra_block_data.checkpoint_state_trie_root)
        {
            builder.connect(limb0, limb1);
        }

        // Connect block numbers.
        let one = builder.one();
        let prev_block_nb = builder.sub(rhs.block_metadata.block_number, one);
        builder.connect(lhs.block_metadata.block_number, prev_block_nb);

        // Check initial block values.
        Self::connect_initial_values_block(builder, rhs);

        // Connect intermediary values for gas_used and bloom filters to the block's
        // final values. We only plug on the right, so there is no need to check the
        // left-handside block.
        Self::connect_final_block_values_to_intermediary(builder, rhs);

        let has_not_parent_block = builder.sub(one, has_parent_block.target);

        // Check that the checkpoint block has the predetermined state trie root in
        // `ExtraBlockData`.
        Self::connect_checkpoint_block(builder, rhs, has_not_parent_block);
    }

    fn connect_checkpoint_block(
        builder: &mut CircuitBuilder<F, D>,
        x: &PublicValuesTarget,
        has_not_parent_block: Target,
    ) where
        F: RichField + Extendable<D>,
    {
        for (&limb0, limb1) in x
            .trie_roots_before
            .state_root
            .iter()
            .zip(x.extra_block_data.checkpoint_state_trie_root)
        {
            let mut constr = builder.sub(limb0, limb1);
            constr = builder.mul(has_not_parent_block, constr);
            builder.assert_zero(constr);
        }
    }

    fn connect_final_block_values_to_intermediary(
        builder: &mut CircuitBuilder<F, D>,
        x: &PublicValuesTarget,
    ) where
        F: RichField + Extendable<D>,
    {
        builder.connect(
            x.block_metadata.block_gas_used,
            x.extra_block_data.gas_used_after,
        );
    }

    fn connect_initial_values_block(builder: &mut CircuitBuilder<F, D>, x: &PublicValuesTarget)
    where
        F: RichField + Extendable<D>,
    {
        // The initial number of transactions is 0.
        builder.assert_zero(x.extra_block_data.txn_number_before);
        // The initial gas used is 0.
        builder.assert_zero(x.extra_block_data.gas_used_before);

        // The transactions and receipts tries are empty at the beginning of the block.
        let initial_trie = HashedPartialTrie::from(Node::Empty).hash();

        for (i, limb) in h256_limbs::<F>(initial_trie).into_iter().enumerate() {
            let limb_target = builder.constant(limb);
            builder.connect(x.trie_roots_before.transactions_root[i], limb_target);
            builder.connect(x.trie_roots_before.receipts_root[i], limb_target);
        }
    }

    /// For a given transaction payload passed as [`GenerationInputs`], create a
    /// proof for each STARK module, then recursively shrink and combine
    /// them, eventually culminating in a transaction proof, also called
    /// root proof.
    ///
    /// # Arguments
    ///
    /// - `all_stark`: a structure defining the logic of all STARK modules and
    ///   their associated cross-table lookups.
    /// - `config`: the configuration to be used for the STARK prover. It will
    ///   usually be a fast one yielding large proofs.
    /// - `generation_inputs`: a transaction and auxiliary data needed to
    ///   generate a proof, provided in Intermediary Representation.
    /// - `timing`: a profiler defining a scope hierarchy and the time consumed
    ///   by each one.
    /// - `abort_signal`: an optional [`AtomicBool`] wrapped behind an [`Arc`],
    ///   to send a kill signal early. This is only necessary in a distributed
    ///   setting where a worker may be blocking the entire queue.
    ///
    /// # Outputs
    ///
    /// This method outputs a tuple of [`ProofWithPublicInputs<F, C, D>`] and
    /// its [`PublicValues`]. Only the proof with public inputs is necessary
    /// for a verifier to assert correctness of the computation,
    /// but the public values are output for the prover convenience, as these
    /// are necessary during proof aggregation.
    pub fn prove_root(
        &self,
        all_stark: &AllStark<F, D>,
        config: &StarkConfig,
        generation_inputs: GenerationInputs,
        timing: &mut TimingTree,
        abort_signal: Option<Arc<AtomicBool>>,
    ) -> anyhow::Result<(ProofWithPublicInputs<F, C, D>, PublicValues)> {
        let all_proof = prove::<F, C, D>(
            all_stark,
            config,
            generation_inputs,
            timing,
            abort_signal.clone(),
        )?;
        let mut root_inputs = PartialWitness::new();

        for table in 0..NUM_TABLES {
            let stark_proof = &all_proof.multi_proof.stark_proofs[table];
            let original_degree_bits = stark_proof.proof.recover_degree_bits(config);
            let table_circuits = &self.by_table[table];
            let shrunk_proof = table_circuits
                .by_stark_size
                .get(&original_degree_bits)
                .ok_or_else(|| {
                    anyhow!(format!(
                        "Missing preprocessed circuits for {:?} table with size {}.",
                        Table::all()[table],
                        original_degree_bits,
                    ))
                })?
                .shrink(stark_proof, &all_proof.multi_proof.ctl_challenges)?;
            let index_verifier_data = table_circuits
                .by_stark_size
                .keys()
                .position(|&size| size == original_degree_bits)
                .unwrap();
            root_inputs.set_target(
                self.root.index_verifier_data[table],
                F::from_canonical_usize(index_verifier_data),
            );
            root_inputs.set_proof_with_pis_target(&self.root.proof_with_pis[table], &shrunk_proof);

            check_abort_signal(abort_signal.clone())?;
        }

        root_inputs.set_verifier_data_target(
            &self.root.cyclic_vk,
            &self.aggregation.circuit.verifier_only,
        );

        set_public_value_targets(
            &mut root_inputs,
            &self.root.public_values,
            &all_proof.public_values,
        )
        .map_err(|_| {
            anyhow::Error::msg("Invalid conversion when setting public values targets.")
        })?;

        let root_proof = self.root.circuit.prove(root_inputs)?;

        Ok((root_proof, all_proof.public_values))
    }

    /// From an initial set of STARK proofs passed with their associated
    /// recursive table circuits, generate a recursive transaction proof.
    /// It is aimed at being used when preprocessed table circuits have not been
    /// loaded to memory.
    ///
    /// **Note**:
    /// The type of the `table_circuits` passed as arguments is
    /// `&[(RecursiveCircuitsForTableSize<F, C, D>, u8); NUM_TABLES]`. In
    /// particular, for each STARK proof contained within the `AllProof`
    /// object provided to this method, we need to pass a tuple
    /// of [`RecursiveCircuitsForTableSize<F, C, D>`] and a [`u8`]. The former
    /// is the recursive chain corresponding to the initial degree size of
    /// the associated STARK proof. The latter is the index of this degree
    /// in the range that was originally passed when constructing the entire
    /// prover state.
    ///
    /// # Usage
    ///
    /// ```ignore
    /// // Load a prover state without its recursive table circuits.
    /// let gate_serializer = DefaultGateSerializer;
    /// let generator_serializer = DefaultGeneratorSerializer::<C, D>::new();
    /// let initial_ranges = [16..25, 10..20, 12..25, 14..25, 9..20, 12..20, 17..30];
    /// let prover_state = AllRecursiveCircuits::<F, C, D>::new(
    ///     &all_stark,
    ///     &initial_ranges,
    ///     &config,
    /// );
    ///
    /// // Generate a proof from the provided inputs.
    /// let stark_proof = prove::<F, C, D>(&all_stark, &config, inputs, &mut timing, abort_signal).unwrap();
    ///
    /// // Read the degrees of the internal STARK proofs.
    /// // Indices to be passed along the recursive tables
    /// // can be easily recovered as `initial_ranges[i]` - `degrees[i]`.
    /// let degrees = proof.degree_bits(&config);
    ///
    /// // Retrieve the corresponding recursive table circuits for each table with the corresponding degree.
    /// let table_circuits = { ... };
    ///
    /// // Finally shrink the STARK proof.
    /// let (proof, public_values) = prove_root_after_initial_stark(
    ///     &all_stark,
    ///     &config,
    ///     &stark_proof,
    ///     &table_circuits,
    ///     &mut timing,
    ///     abort_signal,
    /// ).unwrap();
    /// ```
    pub fn prove_root_after_initial_stark(
        &self,
        all_proof: AllProof<F, C, D>,
        table_circuits: &[(RecursiveCircuitsForTableSize<F, C, D>, u8); NUM_TABLES],
        abort_signal: Option<Arc<AtomicBool>>,
    ) -> anyhow::Result<(ProofWithPublicInputs<F, C, D>, PublicValues)> {
        let mut root_inputs = PartialWitness::new();

        for table in 0..NUM_TABLES {
            let (table_circuit, index_verifier_data) = &table_circuits[table];

            let stark_proof = &all_proof.multi_proof.stark_proofs[table];

            let shrunk_proof =
                table_circuit.shrink(stark_proof, &all_proof.multi_proof.ctl_challenges)?;
            root_inputs.set_target(
                self.root.index_verifier_data[table],
                F::from_canonical_u8(*index_verifier_data),
            );
            root_inputs.set_proof_with_pis_target(&self.root.proof_with_pis[table], &shrunk_proof);

            check_abort_signal(abort_signal.clone())?;
        }

        root_inputs.set_verifier_data_target(
            &self.root.cyclic_vk,
            &self.aggregation.circuit.verifier_only,
        );

        set_public_value_targets(
            &mut root_inputs,
            &self.root.public_values,
            &all_proof.public_values,
        )
        .map_err(|_| {
            anyhow::Error::msg("Invalid conversion when setting public values targets.")
        })?;

        let root_proof = self.root.circuit.prove(root_inputs)?;

        Ok((root_proof, all_proof.public_values))
    }

    pub fn verify_root(&self, agg_proof: ProofWithPublicInputs<F, C, D>) -> anyhow::Result<()> {
        self.root.circuit.verify(agg_proof)
    }

    /// Create an aggregation proof, combining two contiguous proofs into a
    /// single one. The combined proofs can either be transaction (aka root)
    /// proofs, or other aggregation proofs, as long as their states are
    /// contiguous, meaning that the final state of the left child proof is the
    /// initial state of the right child proof.
    ///
    /// While regular transaction proofs can only assert validity of a single
    /// transaction, aggregation proofs can cover an arbitrary range, up to
    /// an entire block with all its transactions.
    ///
    /// # Arguments
    ///
    /// - `lhs_is_agg`: a boolean indicating whether the left child proof is an
    ///   aggregation proof or a regular transaction proof.
    /// - `lhs_proof`: the left child proof.
    /// - `lhs_public_values`: the public values associated to the right child
    ///   proof.
    /// - `rhs_is_agg`: a boolean indicating whether the right child proof is an
    ///   aggregation proof or a regular transaction proof.
    /// - `rhs_proof`: the right child proof.
    /// - `rhs_public_values`: the public values associated to the right child
    ///   proof.
    ///
    /// # Outputs
    ///
    /// This method outputs a tuple of [`ProofWithPublicInputs<F, C, D>`] and
    /// its [`PublicValues`]. Only the proof with public inputs is necessary
    /// for a verifier to assert correctness of the computation,
    /// but the public values are output for the prover convenience, as these
    /// are necessary during proof aggregation.
    pub fn prove_aggregation(
        &self,
        lhs_is_agg: bool,
        lhs_proof: &ProofWithPublicInputs<F, C, D>,
        lhs_public_values: PublicValues,
        rhs_is_agg: bool,
        rhs_proof: &ProofWithPublicInputs<F, C, D>,
        rhs_public_values: PublicValues,
    ) -> anyhow::Result<(ProofWithPublicInputs<F, C, D>, PublicValues)> {
        let mut agg_inputs = PartialWitness::new();

        agg_inputs.set_bool_target(self.aggregation.lhs.is_agg, lhs_is_agg);
        agg_inputs.set_proof_with_pis_target(&self.aggregation.lhs.agg_proof, lhs_proof);
        agg_inputs.set_proof_with_pis_target(&self.aggregation.lhs.base_proof, lhs_proof);

        agg_inputs.set_bool_target(self.aggregation.rhs.is_agg, rhs_is_agg);
        agg_inputs.set_proof_with_pis_target(&self.aggregation.rhs.agg_proof, rhs_proof);
        agg_inputs.set_proof_with_pis_target(&self.aggregation.rhs.base_proof, rhs_proof);

        agg_inputs.set_verifier_data_target(
            &self.aggregation.cyclic_vk,
            &self.aggregation.circuit.verifier_only,
        );

        // Aggregates both `PublicValues` from the provided proofs into a single one.
        let agg_public_values = PublicValues {
            trie_roots_before: lhs_public_values.trie_roots_before,
            trie_roots_after: rhs_public_values.trie_roots_after,
            extra_block_data: ExtraBlockData {
                checkpoint_state_trie_root: lhs_public_values
                    .extra_block_data
                    .checkpoint_state_trie_root,
                txn_number_before: lhs_public_values.extra_block_data.txn_number_before,
                txn_number_after: rhs_public_values.extra_block_data.txn_number_after,
                gas_used_before: lhs_public_values.extra_block_data.gas_used_before,
                gas_used_after: rhs_public_values.extra_block_data.gas_used_after,
            },
            block_metadata: rhs_public_values.block_metadata,
            block_hashes: rhs_public_values.block_hashes,
        };

        set_public_value_targets(
            &mut agg_inputs,
            &self.aggregation.public_values,
            &agg_public_values,
        )
        .map_err(|_| {
            anyhow::Error::msg("Invalid conversion when setting public values targets.")
        })?;

        let aggregation_proof = self.aggregation.circuit.prove(agg_inputs)?;
        Ok((aggregation_proof, agg_public_values))
    }

    pub fn verify_aggregation(
        &self,
        agg_proof: &ProofWithPublicInputs<F, C, D>,
    ) -> anyhow::Result<()> {
        self.aggregation.circuit.verify(agg_proof.clone())?;
        check_cyclic_proof_verifier_data(
            agg_proof,
            &self.aggregation.circuit.verifier_only,
            &self.aggregation.circuit.common,
        )
    }

    /// Create a final block proof, once all transactions of a given block have
    /// been combined into a single aggregation proof.
    ///
    /// Block proofs can either be generated as standalone, or combined with a
    /// previous block proof to assert validity of a range of blocks.
    ///
    /// # Arguments
    ///
    /// - `opt_parent_block_proof`: an optional parent block proof. Passing one
    ///   will generate a proof of validity for both the block range covered by
    ///   the previous proof and the current block.
    /// - `agg_root_proof`: the final aggregation proof containing all
    ///   transactions within the current block.
    /// - `public_values`: the public values associated to the aggregation
    ///   proof.
    ///
    /// # Outputs
    ///
    /// This method outputs a tuple of [`ProofWithPublicInputs<F, C, D>`] and
    /// its [`PublicValues`]. Only the proof with public inputs is necessary
    /// for a verifier to assert correctness of the computation.
    pub fn prove_block(
        &self,
        opt_parent_block_proof: Option<&ProofWithPublicInputs<F, C, D>>,
        agg_root_proof: &ProofWithPublicInputs<F, C, D>,
        public_values: PublicValues,
    ) -> anyhow::Result<(ProofWithPublicInputs<F, C, D>, PublicValues)> {
        let mut block_inputs = PartialWitness::new();

        block_inputs.set_bool_target(
            self.block.has_parent_block,
            opt_parent_block_proof.is_some(),
        );
        if let Some(parent_block_proof) = opt_parent_block_proof {
            block_inputs
                .set_proof_with_pis_target(&self.block.parent_block_proof, parent_block_proof);
        } else {
            if public_values.trie_roots_before.state_root
                != public_values.extra_block_data.checkpoint_state_trie_root
            {
                return Err(anyhow::Error::msg(format!(
                    "Inconsistent pre-state for first block {:?} with checkpoint state {:?}.",
                    public_values.trie_roots_before.state_root,
                    public_values.extra_block_data.checkpoint_state_trie_root,
                )));
            }

            // Initialize some public inputs for correct connection between the checkpoint
            // block and the current one.
            let mut nonzero_pis = HashMap::new();

            // Initialize the checkpoint block roots before, and state root after.
            let state_trie_root_before_keys = 0..TrieRootsTarget::HASH_SIZE;
            for (key, &value) in state_trie_root_before_keys
                .zip_eq(&h256_limbs::<F>(public_values.trie_roots_before.state_root))
            {
                nonzero_pis.insert(key, value);
            }
            let txn_trie_root_before_keys =
                TrieRootsTarget::HASH_SIZE..TrieRootsTarget::HASH_SIZE * 2;
            for (key, &value) in txn_trie_root_before_keys.clone().zip_eq(&h256_limbs::<F>(
                public_values.trie_roots_before.transactions_root,
            )) {
                nonzero_pis.insert(key, value);
            }
            let receipts_trie_root_before_keys =
                TrieRootsTarget::HASH_SIZE * 2..TrieRootsTarget::HASH_SIZE * 3;
            for (key, &value) in receipts_trie_root_before_keys
                .clone()
                .zip_eq(&h256_limbs::<F>(
                    public_values.trie_roots_before.receipts_root,
                ))
            {
                nonzero_pis.insert(key, value);
            }
            let state_trie_root_after_keys =
                TrieRootsTarget::SIZE..TrieRootsTarget::SIZE + TrieRootsTarget::HASH_SIZE;
            for (key, &value) in state_trie_root_after_keys
                .zip_eq(&h256_limbs::<F>(public_values.trie_roots_before.state_root))
            {
                nonzero_pis.insert(key, value);
            }

            // Initialize the checkpoint state root extra data.
            let checkpoint_state_trie_keys =
                TrieRootsTarget::SIZE * 2 + BlockMetadataTarget::SIZE + BlockHashesTarget::SIZE
                    ..TrieRootsTarget::SIZE * 2
                        + BlockMetadataTarget::SIZE
                        + BlockHashesTarget::SIZE
                        + 8;
            for (key, &value) in checkpoint_state_trie_keys.zip_eq(&h256_limbs::<F>(
                public_values.extra_block_data.checkpoint_state_trie_root,
            )) {
                nonzero_pis.insert(key, value);
            }

            // Initialize checkpoint block hashes.
            // These will be all zeros the initial genesis checkpoint.
            let block_hashes_keys = TrieRootsTarget::SIZE * 2 + BlockMetadataTarget::SIZE
                ..TrieRootsTarget::SIZE * 2 + BlockMetadataTarget::SIZE + BlockHashesTarget::SIZE
                    - 8;

            for i in 0..public_values.block_hashes.prev_hashes.len() - 1 {
                let targets = h256_limbs::<F>(public_values.block_hashes.prev_hashes[i]);
                for j in 0..8 {
                    nonzero_pis.insert(block_hashes_keys.start + 8 * (i + 1) + j, targets[j]);
                }
            }
            let block_hashes_current_start =
                TrieRootsTarget::SIZE * 2 + BlockMetadataTarget::SIZE + BlockHashesTarget::SIZE - 8;
            let cur_targets = h256_limbs::<F>(public_values.block_hashes.prev_hashes[255]);
            for i in 0..8 {
                nonzero_pis.insert(block_hashes_current_start + i, cur_targets[i]);
            }

            // Initialize the checkpoint block number.
            // Subtraction would result in an invalid proof for genesis, but we shouldn't
            // try proving this block anyway.
            let block_number_key = TrieRootsTarget::SIZE * 2 + 6;
            nonzero_pis.insert(
                block_number_key,
                F::from_canonical_u64(public_values.block_metadata.block_number.low_u64() - 1),
            );

            block_inputs.set_proof_with_pis_target(
                &self.block.parent_block_proof,
                &cyclic_base_proof(
                    &self.block.circuit.common,
                    &self.block.circuit.verifier_only,
                    nonzero_pis,
                ),
            );
        }

        block_inputs.set_proof_with_pis_target(&self.block.agg_root_proof, agg_root_proof);

        block_inputs
            .set_verifier_data_target(&self.block.cyclic_vk, &self.block.circuit.verifier_only);

        // This is basically identical to this block public values, apart from the
        // `trie_roots_before` that may come from the previous proof, if any.
        let block_public_values = PublicValues {
            trie_roots_before: opt_parent_block_proof
                .map(|p| TrieRoots::from_public_inputs(&p.public_inputs[0..TrieRootsTarget::SIZE]))
                .unwrap_or(public_values.trie_roots_before),
            ..public_values
        };

        set_public_value_targets(
            &mut block_inputs,
            &self.block.public_values,
            &block_public_values,
        )
        .map_err(|_| {
            anyhow::Error::msg("Invalid conversion when setting public values targets.")
        })?;

        let block_proof = self.block.circuit.prove(block_inputs)?;
        Ok((block_proof, block_public_values))
    }

    pub fn verify_block(&self, block_proof: &ProofWithPublicInputs<F, C, D>) -> anyhow::Result<()> {
        self.block.circuit.verify(block_proof.clone())?;
        check_cyclic_proof_verifier_data(
            block_proof,
            &self.block.circuit.verifier_only,
            &self.block.circuit.common,
        )
    }

    /// Aggregates two proofs in manner similar to [`prove_aggregation`].
    ///
    /// # Arguments
    ///
    /// - `lhs`: a proof of either a block or previous aggregation.
    /// - `lhs_is_agg`: specify which case `lhs` was.
    /// - `rhs`: a proof of either a block or previous aggregation.
    /// - `rhs_is_agg`: specify which case `rhs` was.
    ///
    /// # Outputs
    ///
    /// Returns a [`ProofWithPublicInputs<F, C, D>`].
    pub fn prove_two_to_one_block(
        &self,
        lhs: &ProofWithPublicInputs<F, C, D>,
        lhs_is_agg: bool,
        rhs: &ProofWithPublicInputs<F, C, D>,
        rhs_is_agg: bool,
    ) -> anyhow::Result<ProofWithPublicInputs<F, C, D>> {
        let mut witness = PartialWitness::new();

        Self::set_dummy_if_necessary(
            &self.two_to_one_block.lhs,
            lhs_is_agg,
            &self.two_to_one_block.circuit,
            &mut witness,
            lhs,
        );

        Self::set_dummy_if_necessary(
            &self.two_to_one_block.rhs,
            rhs_is_agg,
            &self.two_to_one_block.circuit,
            &mut witness,
            rhs,
        );

        witness.set_verifier_data_target(
            &self.two_to_one_block.cyclic_vk,
            &self.two_to_one_block.circuit.verifier_only,
        );

        let proof = self.two_to_one_block.circuit.prove(witness)?;
        Ok(proof)
    }

    /// Verifies an existing block aggregation proof.
    ///
    /// # Arguments
    ///
    /// - `proof`: The proof generated with `prove_two_to_one_block`.
    ///
    /// # Outputs
    ///
    /// Returns whether the proof was valid or not.
    pub fn verify_two_to_one_block(
        &self,
        proof: &ProofWithPublicInputs<F, C, D>,
    ) -> anyhow::Result<()> {
        self.two_to_one_block.circuit.verify(proof.clone())?;
        let verifier_data = &self.two_to_one_block.circuit.verifier_data();
        check_cyclic_proof_verifier_data(proof, &verifier_data.verifier_only, &verifier_data.common)
    }

<<<<<<< HEAD
    /// Creates dummy public inputs with correct verifier key at the end.  Used
    /// by [`set_dummy_if_necessary`].  It cyclic vk to the aggregation circuit
=======
    /// Creates dummy public inputs with correct verifier key at the end. Used
    /// by [`set_dummy_if_necessary`]. It cyclic vk to the aggregation circuit
>>>>>>> 5da11bdd
    /// values, so that both aggregation and non-aggregation parts of the child
    /// share the same vk. This is possible because only the aggregation inner
    /// circuit is checked against its vk.
    fn set_dummy_proof_with_cyclic_vk_pis(
        circuit_agg: &CircuitData<F, C, D>,
        witness: &mut PartialWitness<F>,
        agg_proof_with_pis: &ProofWithPublicInputsTarget<D>,
        base_proof_with_pis: &ProofWithPublicInputs<F, C, D>,
    ) {
        let ProofWithPublicInputs {
            proof: base_proof,
            public_inputs: _,
        } = base_proof_with_pis;
        let ProofWithPublicInputsTarget {
            proof: agg_proof_targets,
            public_inputs: agg_pi_targets,
        } = agg_proof_with_pis;

        // The proof remains the same.
        witness.set_proof_target(agg_proof_targets, base_proof);

        let cyclic_verifying_data = &circuit_agg.verifier_only;
        let mut cyclic_vk = cyclic_verifying_data.circuit_digest.to_vec();
        cyclic_vk.append(&mut cyclic_verifying_data.constants_sigmas_cap.flatten());

        let mut dummy_pis = vec![F::ZERO; circuit_agg.common.num_public_inputs - cyclic_vk.len()];
        dummy_pis.append(&mut cyclic_vk);

        // Set dummy public inputs.
        for (&pi_t, pi) in agg_pi_targets.iter().zip_eq(dummy_pis) {
            witness.set_target(pi_t, pi);
        }
    }

    /// If the [`AggregationChild`] is a base proof and not an aggregation
    /// proof, we need to manually set the public inputs vector of the otherwise
    /// inert `agg_proof`, so that they correspond to the `cyclic_vk` of the
<<<<<<< HEAD
    /// aggregation circuit.  The cyclic prover expects to find the `cyclic_vk`
=======
    /// aggregation circuit. The cyclic prover expects to find the `cyclic_vk`
>>>>>>> 5da11bdd
    /// targets in the very end of the public inputs vector, and so it does not
    /// matter what the preceding values are.
    fn set_dummy_if_necessary(
        agg_child: &AggregationChildTarget<D>,
        is_agg: bool,
        circuit: &CircuitData<F, C, D>,
        agg_inputs: &mut PartialWitness<F>,
        proof: &ProofWithPublicInputs<F, C, D>,
    ) {
        agg_inputs.set_bool_target(agg_child.is_agg, is_agg);
        if is_agg {
            agg_inputs.set_proof_with_pis_target(&agg_child.agg_proof, proof);
        } else {
            Self::set_dummy_proof_with_cyclic_vk_pis(
                circuit,
                agg_inputs,
                &agg_child.agg_proof,
                proof,
            );
        }
        agg_inputs.set_proof_with_pis_target(&agg_child.base_proof, proof);
    }
}
/// A map between initial degree sizes and their associated shrinking recursion
/// circuits.
#[derive(Eq, PartialEq, Debug)]
pub struct RecursiveCircuitsForTable<F, C, const D: usize>
where
    F: RichField + Extendable<D>,
    C: GenericConfig<D, F = F>,
    C::Hasher: AlgebraicHasher<F>,
{
    /// A map from `log_2(height)` to a chain of shrinking recursion circuits
    /// starting at that height.
    pub by_stark_size: BTreeMap<usize, RecursiveCircuitsForTableSize<F, C, D>>,
}

impl<F, C, const D: usize> RecursiveCircuitsForTable<F, C, D>
where
    F: RichField + Extendable<D>,
    C: GenericConfig<D, F = F>,
    C::Hasher: AlgebraicHasher<F>,
{
    fn to_buffer(
        &self,
        buffer: &mut Vec<u8>,
        gate_serializer: &dyn GateSerializer<F, D>,
        generator_serializer: &dyn WitnessGeneratorSerializer<F, D>,
    ) -> IoResult<()> {
        buffer.write_usize(self.by_stark_size.len())?;
        for (&size, table) in &self.by_stark_size {
            buffer.write_usize(size)?;
            table.to_buffer(buffer, gate_serializer, generator_serializer)?;
        }
        Ok(())
    }

    fn from_buffer(
        buffer: &mut Buffer,
        gate_serializer: &dyn GateSerializer<F, D>,
        generator_serializer: &dyn WitnessGeneratorSerializer<F, D>,
    ) -> IoResult<Self> {
        let length = buffer.read_usize()?;
        let mut by_stark_size = BTreeMap::new();
        for _ in 0..length {
            let key = buffer.read_usize()?;
            let table = RecursiveCircuitsForTableSize::from_buffer(
                buffer,
                gate_serializer,
                generator_serializer,
            )?;
            by_stark_size.insert(key, table);
        }
        Ok(Self { by_stark_size })
    }

    fn new<S: Stark<F, D>>(
        table: Table,
        stark: &S,
        degree_bits_range: Range<usize>,
        all_ctls: &[CrossTableLookup<F>],
        stark_config: &StarkConfig,
    ) -> Self {
        let by_stark_size = degree_bits_range
            .map(|degree_bits| {
                (
                    degree_bits,
                    RecursiveCircuitsForTableSize::new::<S>(
                        table,
                        stark,
                        degree_bits,
                        all_ctls,
                        stark_config,
                    ),
                )
            })
            .collect();
        Self { by_stark_size }
    }

    /// For each initial `degree_bits`, get the final circuit at the end of that
    /// shrinking chain. Each of these final circuits should have degree
    /// `THRESHOLD_DEGREE_BITS`.
    fn final_circuits(&self) -> Vec<&CircuitData<F, C, D>> {
        self.by_stark_size
            .values()
            .map(|chain| {
                chain
                    .shrinking_wrappers
                    .last()
                    .map(|wrapper| &wrapper.circuit)
                    .unwrap_or(&chain.initial_wrapper.circuit)
            })
            .collect()
    }
}

/// A chain of shrinking wrapper circuits, ending with a final circuit with
/// `degree_bits` `THRESHOLD_DEGREE_BITS`.
#[derive(Eq, PartialEq, Debug)]
pub struct RecursiveCircuitsForTableSize<F, C, const D: usize>
where
    F: RichField + Extendable<D>,
    C: GenericConfig<D, F = F>,
    C::Hasher: AlgebraicHasher<F>,
{
    initial_wrapper: StarkWrapperCircuit<F, C, D>,
    shrinking_wrappers: Vec<PlonkWrapperCircuit<F, C, D>>,
}

impl<F, C, const D: usize> RecursiveCircuitsForTableSize<F, C, D>
where
    F: RichField + Extendable<D>,
    C: GenericConfig<D, F = F>,
    C::Hasher: AlgebraicHasher<F>,
{
    pub fn to_buffer(
        &self,
        buffer: &mut Vec<u8>,
        gate_serializer: &dyn GateSerializer<F, D>,
        generator_serializer: &dyn WitnessGeneratorSerializer<F, D>,
    ) -> IoResult<()> {
        buffer.write_usize(self.shrinking_wrappers.len())?;
        if !self.shrinking_wrappers.is_empty() {
            buffer.write_common_circuit_data(
                &self.shrinking_wrappers[0].circuit.common,
                gate_serializer,
            )?;
        }
        for wrapper in &self.shrinking_wrappers {
            buffer.write_prover_only_circuit_data(
                &wrapper.circuit.prover_only,
                generator_serializer,
                &wrapper.circuit.common,
            )?;
            buffer.write_verifier_only_circuit_data(&wrapper.circuit.verifier_only)?;
            buffer.write_target_proof_with_public_inputs(&wrapper.proof_with_pis_target)?;
        }
        self.initial_wrapper
            .to_buffer(buffer, gate_serializer, generator_serializer)?;
        Ok(())
    }

    pub fn from_buffer(
        buffer: &mut Buffer,
        gate_serializer: &dyn GateSerializer<F, D>,
        generator_serializer: &dyn WitnessGeneratorSerializer<F, D>,
    ) -> IoResult<Self> {
        let length = buffer.read_usize()?;
        let mut shrinking_wrappers = Vec::with_capacity(length);
        if length != 0 {
            let common = buffer.read_common_circuit_data(gate_serializer)?;

            for _ in 0..length {
                let prover_only =
                    buffer.read_prover_only_circuit_data(generator_serializer, &common)?;
                let verifier_only = buffer.read_verifier_only_circuit_data()?;
                let proof_with_pis_target = buffer.read_target_proof_with_public_inputs()?;
                shrinking_wrappers.push(PlonkWrapperCircuit {
                    circuit: CircuitData {
                        common: common.clone(),
                        prover_only,
                        verifier_only,
                    },
                    proof_with_pis_target,
                })
            }
        };

        let initial_wrapper =
            StarkWrapperCircuit::from_buffer(buffer, gate_serializer, generator_serializer)?;

        Ok(Self {
            initial_wrapper,
            shrinking_wrappers,
        })
    }

    fn new<S: Stark<F, D>>(
        table: Table,
        stark: &S,
        degree_bits: usize,
        all_ctls: &[CrossTableLookup<F>],
        stark_config: &StarkConfig,
    ) -> Self {
        let initial_wrapper = recursive_stark_circuit(
            table,
            stark,
            degree_bits,
            all_ctls,
            stark_config,
            &shrinking_config(),
            THRESHOLD_DEGREE_BITS,
        );
        let mut shrinking_wrappers = vec![];

        // Shrinking recursion loop.
        loop {
            let last = shrinking_wrappers
                .last()
                .map(|wrapper: &PlonkWrapperCircuit<F, C, D>| &wrapper.circuit)
                .unwrap_or(&initial_wrapper.circuit);
            let last_degree_bits = last.common.degree_bits();
            assert!(last_degree_bits >= THRESHOLD_DEGREE_BITS);
            if last_degree_bits == THRESHOLD_DEGREE_BITS {
                break;
            }

            let mut builder = CircuitBuilder::new(shrinking_config());
            let proof_with_pis_target = builder.add_virtual_proof_with_pis(&last.common);
            let last_vk = builder.constant_verifier_data(&last.verifier_only);
            builder.verify_proof::<C>(&proof_with_pis_target, &last_vk, &last.common);
            builder.register_public_inputs(&proof_with_pis_target.public_inputs); // carry PIs forward
            add_common_recursion_gates(&mut builder);
            let circuit = builder.build::<C>();

            assert!(
                circuit.common.degree_bits() < last_degree_bits,
                "Couldn't shrink to expected recursion threshold of 2^{}; stalled at 2^{}",
                THRESHOLD_DEGREE_BITS,
                circuit.common.degree_bits()
            );
            shrinking_wrappers.push(PlonkWrapperCircuit {
                circuit,
                proof_with_pis_target,
            });
        }

        Self {
            initial_wrapper,
            shrinking_wrappers,
        }
    }

    pub fn shrink(
        &self,
        stark_proof_with_metadata: &StarkProofWithMetadata<F, C, D>,
        ctl_challenges: &GrandProductChallengeSet<F>,
    ) -> anyhow::Result<ProofWithPublicInputs<F, C, D>> {
        let mut proof = self
            .initial_wrapper
            .prove(stark_proof_with_metadata, ctl_challenges)?;
        for wrapper_circuit in &self.shrinking_wrappers {
            proof = wrapper_circuit.prove(&proof)?;
        }
        Ok(proof)
    }
}

/// Our usual recursion threshold is 2^12 gates, but for these shrinking
/// circuits, we use a few more gates for a constant inner VK and for public
/// inputs. This pushes us over the threshold to 2^13. As long as we're at 2^13
/// gates, we might as well use a narrower witness.
fn shrinking_config() -> CircuitConfig {
    CircuitConfig {
        num_routed_wires: 40,
        ..CircuitConfig::standard_recursion_config()
    }
}

<<<<<<< HEAD
/// Extracts the two-to-one block aggregation hash from a predefined location.
pub fn extract_two_to_one_block_hash<T>(public_inputs: &[T]) -> &[T; NUM_HASH_OUT_ELTS] {
    public_inputs[0..NUM_HASH_OUT_ELTS]
=======
/// Extracts the two-to-one block aggregation hash from a public inputs slice.
///
/// # Arguments
///
/// - `public_inputs`: A slice of public inputs originating from the aggregation
///   case of a two-to-one block proof. This slice must consist of a hash,
///   either of public values, or of two concatenated hashes. The hash must
///   start at offset zero of the slice and is typically followed by padding and
///   then a verifier key. It is an error to call this on a slice for a base
///   proof.
///
/// # Outputs
///
/// - A slice containing exactly the hash.
pub fn extract_two_to_one_block_hash<T>(public_inputs: &[T]) -> &[T; NUM_HASH_OUT_ELTS] {
    const PV_HASH_INDEX_START: usize = 0;
    const PV_HASH_INDEX_END: usize = PV_HASH_INDEX_START + NUM_HASH_OUT_ELTS;
    public_inputs[PV_HASH_INDEX_START..PV_HASH_INDEX_END]
>>>>>>> 5da11bdd
        .try_into()
        .expect("Public inputs vector was malformed.")
}

<<<<<<< HEAD
/// Extracts the two-to-one block aggregation hash from a predefined location.
pub fn extract_block_public_values<T>(public_inputs: &[T]) -> &[T; PublicValuesTarget::SIZE] {
    public_inputs[0..PublicValuesTarget::SIZE]
=======
/// Extracts the two-to-one block aggregation public values of the block from
/// a public inputs slice.
///
/// # Arguments
///
/// - `public_inputs`: A slice of public inputs originating from the base case
///   of a two-to-one block proof. This slice must consist exactly of public
///   values starting at offset zero and is typically followed by a verifier
///   key. It is an error to call this function on a slice for an aggregation
///   proof.
///
/// # Outputs
///
/// - A slice containing exactly the public values.
pub fn extract_block_public_values<T>(public_inputs: &[T]) -> &[T; PublicValuesTarget::SIZE] {
    const PV_INDEX_START: usize = 0;
    const PV_INDEX_END: usize = PV_INDEX_START + PublicValuesTarget::SIZE;
    public_inputs[PV_INDEX_START..PV_INDEX_END]
>>>>>>> 5da11bdd
        .try_into()
        .expect("Public inputs vector was malformed.")
}

/// Computes the length added to the public inputs vector by
/// [`CircuitBuilder::add_verifier_data_public_inputs`].
<<<<<<< HEAD
pub fn verification_key_len<F, C, const D: usize>(circuit: &CircuitData<F, C, D>) -> usize
=======
pub const fn verification_key_len<F, C, const D: usize>(circuit: &CircuitData<F, C, D>) -> usize
>>>>>>> 5da11bdd
where
    F: RichField + Extendable<D>,
    C: GenericConfig<D, F = F>,
    C::Hasher: AlgebraicHasher<F>,
{
    circuit.verifier_only.circuit_digest.elements.len()
<<<<<<< HEAD
        + (1 << circuit.common.config.fri_config.cap_height) * (NUM_HASH_OUT_ELTS)
=======
        + (1 << circuit.common.config.fri_config.cap_height) * NUM_HASH_OUT_ELTS
>>>>>>> 5da11bdd
}<|MERGE_RESOLUTION|>--- conflicted
+++ resolved
@@ -1677,13 +1677,8 @@
         check_cyclic_proof_verifier_data(proof, &verifier_data.verifier_only, &verifier_data.common)
     }
 
-<<<<<<< HEAD
-    /// Creates dummy public inputs with correct verifier key at the end.  Used
-    /// by [`set_dummy_if_necessary`].  It cyclic vk to the aggregation circuit
-=======
     /// Creates dummy public inputs with correct verifier key at the end. Used
     /// by [`set_dummy_if_necessary`]. It cyclic vk to the aggregation circuit
->>>>>>> 5da11bdd
     /// values, so that both aggregation and non-aggregation parts of the child
     /// share the same vk. This is possible because only the aggregation inner
     /// circuit is checked against its vk.
@@ -1721,11 +1716,7 @@
     /// If the [`AggregationChild`] is a base proof and not an aggregation
     /// proof, we need to manually set the public inputs vector of the otherwise
     /// inert `agg_proof`, so that they correspond to the `cyclic_vk` of the
-<<<<<<< HEAD
-    /// aggregation circuit.  The cyclic prover expects to find the `cyclic_vk`
-=======
     /// aggregation circuit. The cyclic prover expects to find the `cyclic_vk`
->>>>>>> 5da11bdd
     /// targets in the very end of the public inputs vector, and so it does not
     /// matter what the preceding values are.
     fn set_dummy_if_necessary(
@@ -2006,11 +1997,6 @@
     }
 }
 
-<<<<<<< HEAD
-/// Extracts the two-to-one block aggregation hash from a predefined location.
-pub fn extract_two_to_one_block_hash<T>(public_inputs: &[T]) -> &[T; NUM_HASH_OUT_ELTS] {
-    public_inputs[0..NUM_HASH_OUT_ELTS]
-=======
 /// Extracts the two-to-one block aggregation hash from a public inputs slice.
 ///
 /// # Arguments
@@ -2029,16 +2015,10 @@
     const PV_HASH_INDEX_START: usize = 0;
     const PV_HASH_INDEX_END: usize = PV_HASH_INDEX_START + NUM_HASH_OUT_ELTS;
     public_inputs[PV_HASH_INDEX_START..PV_HASH_INDEX_END]
->>>>>>> 5da11bdd
         .try_into()
         .expect("Public inputs vector was malformed.")
 }
 
-<<<<<<< HEAD
-/// Extracts the two-to-one block aggregation hash from a predefined location.
-pub fn extract_block_public_values<T>(public_inputs: &[T]) -> &[T; PublicValuesTarget::SIZE] {
-    public_inputs[0..PublicValuesTarget::SIZE]
-=======
 /// Extracts the two-to-one block aggregation public values of the block from
 /// a public inputs slice.
 ///
@@ -2057,27 +2037,18 @@
     const PV_INDEX_START: usize = 0;
     const PV_INDEX_END: usize = PV_INDEX_START + PublicValuesTarget::SIZE;
     public_inputs[PV_INDEX_START..PV_INDEX_END]
->>>>>>> 5da11bdd
         .try_into()
         .expect("Public inputs vector was malformed.")
 }
 
 /// Computes the length added to the public inputs vector by
 /// [`CircuitBuilder::add_verifier_data_public_inputs`].
-<<<<<<< HEAD
-pub fn verification_key_len<F, C, const D: usize>(circuit: &CircuitData<F, C, D>) -> usize
-=======
 pub const fn verification_key_len<F, C, const D: usize>(circuit: &CircuitData<F, C, D>) -> usize
->>>>>>> 5da11bdd
 where
     F: RichField + Extendable<D>,
     C: GenericConfig<D, F = F>,
     C::Hasher: AlgebraicHasher<F>,
 {
     circuit.verifier_only.circuit_digest.elements.len()
-<<<<<<< HEAD
-        + (1 << circuit.common.config.fri_config.cap_height) * (NUM_HASH_OUT_ELTS)
-=======
         + (1 << circuit.common.config.fri_config.cap_height) * NUM_HASH_OUT_ELTS
->>>>>>> 5da11bdd
 }