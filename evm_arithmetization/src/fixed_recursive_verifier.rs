use core::mem::{self, MaybeUninit};
use core::ops::Range;
use std::collections::BTreeMap;
use std::sync::atomic::AtomicBool;
use std::sync::Arc;

use anyhow::anyhow;
use hashbrown::HashMap;
use itertools::{zip_eq, Itertools};
use mpt_trie::partial_trie::{HashedPartialTrie, Node, PartialTrie};
use plonky2::field::extension::Extendable;
use plonky2::fri::FriParams;
use plonky2::gates::constant::ConstantGate;
use plonky2::gates::noop::NoopGate;
use plonky2::hash::hash_types::{MerkleCapTarget, RichField, NUM_HASH_OUT_ELTS};
use plonky2::iop::challenger::RecursiveChallenger;
use plonky2::iop::target::{BoolTarget, Target};
use plonky2::iop::witness::{PartialWitness, WitnessWrite};
use plonky2::plonk::circuit_builder::CircuitBuilder;
use plonky2::plonk::circuit_data::{
    CircuitConfig, CircuitData, CommonCircuitData, VerifierCircuitData, VerifierCircuitTarget,
};
use plonky2::plonk::config::{AlgebraicHasher, GenericConfig, GenericHashOut};
use plonky2::plonk::proof::{ProofWithPublicInputs, ProofWithPublicInputsTarget};
use plonky2::recursion::cyclic_recursion::check_cyclic_proof_verifier_data;
use plonky2::recursion::dummy_circuit::{cyclic_base_proof, dummy_circuit, dummy_proof};
use plonky2::util::serialization::{
    Buffer, GateSerializer, IoResult, Read, WitnessGeneratorSerializer, Write,
};
use plonky2::util::timing::TimingTree;
use plonky2_util::log2_ceil;
use starky::config::StarkConfig;
use starky::cross_table_lookup::{verify_cross_table_lookups_circuit, CrossTableLookup};
use starky::lookup::{get_grand_product_challenge_set_target, GrandProductChallengeSet};
use starky::proof::StarkProofWithMetadata;
use starky::stark::Stark;

use crate::all_stark::{
    all_cross_table_lookups, AllStark, Table, KECCAK_TABLES_INDICES, NUM_TABLES,
};
use crate::cpu::kernel::aggregator::KERNEL;
use crate::generation::segments::{GenerationSegmentData, SegmentDataIterator, SegmentError};
use crate::generation::{GenerationInputs, TrimmedGenerationInputs};
use crate::get_challenges::observe_public_values_target;
use crate::proof::{
    AllProof, BlockHashesTarget, BlockMetadataTarget, BurnAddrTarget, ExtraBlockData,
    ExtraBlockDataTarget, FinalPublicValues, FinalPublicValuesTarget, MemCapTarget, PublicValues,
    PublicValuesTarget, RegistersDataTarget, TrieRoots, TrieRootsTarget, DEFAULT_CAP_LEN,
    TARGET_HASH_SIZE,
};
use crate::prover::{check_abort_signal, features_check, prove};
use crate::recursive_verifier::{
    add_common_recursion_gates, add_virtual_final_public_values_public_input,
    add_virtual_public_values_public_input, get_memory_extra_looking_sum_circuit,
    recursive_stark_circuit, set_final_public_value_targets, set_public_value_targets,
    PlonkWrapperCircuit, PublicInputs, StarkWrapperCircuit,
};
use crate::util::h256_limbs;
use crate::verifier::initial_memory_merkle_cap;

/// The recursion threshold. We end a chain of recursive proofs once we reach
/// this size.
const THRESHOLD_DEGREE_BITS: usize = 13;

#[derive(Clone)]
pub struct ProverOutputData<F, C, const D: usize>
where
    F: RichField + Extendable<D>,
    C: GenericConfig<D, F = F>,
    C::Hasher: AlgebraicHasher<F>,
{
    pub is_dummy: bool,
    pub proof_with_pis: ProofWithPublicInputs<F, C, D>,
    pub public_values: PublicValues<F>,
}

/// Contains all recursive circuits used in the system. For each STARK and each
/// initial `degree_bits`, this contains a chain of recursive circuits for
/// shrinking that STARK from `degree_bits` to a constant
/// `THRESHOLD_DEGREE_BITS`. It also contains a special root circuit
/// for combining each STARK's shrunk wrapper proof into a single proof.
#[derive(Eq, PartialEq, Debug)]
pub struct AllRecursiveCircuits<F, C, const D: usize>
where
    F: RichField + Extendable<D>,
    C: GenericConfig<D, F = F>,
    C::Hasher: AlgebraicHasher<F>,
{
    /// The EVM root circuit, which aggregates the (shrunk) per-table recursive
    /// proofs.
    pub root: RootCircuitData<F, C, D>,
    /// The segment aggregation circuit, which verifies that two segment proofs
    /// that can either be root or aggregation proofs.
    pub segment_aggregation: SegmentAggregationCircuitData<F, C, D>,
    /// The transaction aggregation circuit, which verifies the aggregation of
    /// two proofs that can either be a segment aggregation representing a
    /// batch of transactions or an aggregation of those batches.
    pub txn_aggregation: TxnAggregationCircuitData<F, C, D>,
    /// The block circuit, which verifies a transaction aggregation proof and an
    /// optional previous block proof.
    pub block: BlockCircuitData<F, C, D>,
    /// A single wrapping layer on top of a block proof for easy aggregation
    /// with additional block proofs from other chains.
    pub block_wrapper: BlockWrapperCircuitData<F, C, D>,
    /// The two-to-one block aggregation circuit, which verifies two unrelated
    /// block proofs.
    pub two_to_one_block: TwoToOneBlockCircuitData<F, C, D>,
    /// Holds chains of circuits for each table and for each initial
    /// `degree_bits`.
    pub by_table: [RecursiveCircuitsForTable<F, C, D>; NUM_TABLES],
}

/// Data for the EVM root circuit, which is used to combine each STARK's shrunk
/// wrapper proof into a single proof.
#[derive(Eq, PartialEq, Debug)]
pub struct RootCircuitData<F, C, const D: usize>
where
    F: RichField + Extendable<D>,
    C: GenericConfig<D, F = F>,
{
    pub circuit: CircuitData<F, C, D>,
    proof_with_pis: [ProofWithPublicInputsTarget<D>; NUM_TABLES],
    /// For each table, various inner circuits may be used depending on the
    /// initial table size. This target holds the index of the circuit
    /// (within `final_circuits()`) that was used.
    index_verifier_data: [Target; NUM_TABLES],
    /// Public inputs containing public values.
    public_values: PublicValuesTarget,
    /// Public inputs used for cyclic verification. These aren't actually used
    /// for EVM root proofs; the circuit has them just to match the
    /// structure of aggregation proofs.
    cyclic_vk: VerifierCircuitTarget,
    /// We can skip verifying Keccak tables when they are not in use.
    use_keccak_tables: BoolTarget,
}

impl<F, C, const D: usize> RootCircuitData<F, C, D>
where
    F: RichField + Extendable<D>,
    C: GenericConfig<D, F = F>,
{
    fn to_buffer(
        &self,
        buffer: &mut Vec<u8>,
        gate_serializer: &dyn GateSerializer<F, D>,
        generator_serializer: &dyn WitnessGeneratorSerializer<F, D>,
    ) -> IoResult<()> {
        buffer.write_circuit_data(&self.circuit, gate_serializer, generator_serializer)?;
        for proof in &self.proof_with_pis {
            buffer.write_target_proof_with_public_inputs(proof)?;
        }
        for index in self.index_verifier_data {
            buffer.write_target(index)?;
        }
        self.public_values.to_buffer(buffer)?;
        buffer.write_target_verifier_circuit(&self.cyclic_vk)?;
        buffer.write_target_bool(self.use_keccak_tables)?;
        Ok(())
    }

    fn from_buffer(
        buffer: &mut Buffer,
        gate_serializer: &dyn GateSerializer<F, D>,
        generator_serializer: &dyn WitnessGeneratorSerializer<F, D>,
    ) -> IoResult<Self> {
        let circuit = buffer.read_circuit_data(gate_serializer, generator_serializer)?;
        let mut proof_with_pis = Vec::with_capacity(NUM_TABLES);
        for _ in 0..NUM_TABLES {
            proof_with_pis.push(buffer.read_target_proof_with_public_inputs()?);
        }
        let mut index_verifier_data = Vec::with_capacity(NUM_TABLES);
        for _ in 0..NUM_TABLES {
            index_verifier_data.push(buffer.read_target()?);
        }
        let public_values = PublicValuesTarget::from_buffer(buffer)?;
        let cyclic_vk = buffer.read_target_verifier_circuit()?;
        let use_keccak_tables = buffer.read_target_bool()?;

        Ok(Self {
            circuit,
            proof_with_pis: proof_with_pis.try_into().unwrap(),
            index_verifier_data: index_verifier_data.try_into().unwrap(),
            public_values,
            cyclic_vk,
            use_keccak_tables,
        })
    }
}

/// Data for the segment aggregation circuit, which is used to compress two
/// segment proofs into one. Each inner proof can be either an EVM root proof or
/// another segment aggregation proof.
#[derive(Eq, PartialEq, Debug)]
pub struct SegmentAggregationCircuitData<F, C, const D: usize>
where
    F: RichField + Extendable<D>,
    C: GenericConfig<D, F = F>,
{
    pub circuit: CircuitData<F, C, D>,
    lhs: AggregationChildTarget<D>,
    rhs: AggregationChildWithDummyTarget<D>,
    public_values: PublicValuesTarget,
    cyclic_vk: VerifierCircuitTarget,
}

impl<F, C, const D: usize> SegmentAggregationCircuitData<F, C, D>
where
    F: RichField + Extendable<D>,
    C: GenericConfig<D, F = F>,
{
    fn to_buffer(
        &self,
        buffer: &mut Vec<u8>,
        gate_serializer: &dyn GateSerializer<F, D>,
        generator_serializer: &dyn WitnessGeneratorSerializer<F, D>,
    ) -> IoResult<()> {
        buffer.write_circuit_data(&self.circuit, gate_serializer, generator_serializer)?;
        buffer.write_target_verifier_circuit(&self.cyclic_vk)?;
        self.public_values.to_buffer(buffer)?;
        self.lhs.to_buffer(buffer)?;
        self.rhs.to_buffer(buffer)?;
        Ok(())
    }

    fn from_buffer(
        buffer: &mut Buffer,
        gate_serializer: &dyn GateSerializer<F, D>,
        generator_serializer: &dyn WitnessGeneratorSerializer<F, D>,
    ) -> IoResult<Self> {
        let circuit = buffer.read_circuit_data(gate_serializer, generator_serializer)?;
        let cyclic_vk = buffer.read_target_verifier_circuit()?;
        let public_values = PublicValuesTarget::from_buffer(buffer)?;
        let lhs = AggregationChildTarget::from_buffer(buffer)?;
        let rhs = AggregationChildWithDummyTarget::from_buffer(buffer)?;
        Ok(Self {
            circuit,
            lhs,
            rhs,
            public_values,
            cyclic_vk,
        })
    }
}

#[derive(Eq, PartialEq, Debug)]
struct AggregationChildWithDummyTarget<const D: usize> {
    is_agg: BoolTarget,
    is_dummy: BoolTarget,
    agg_proof: ProofWithPublicInputsTarget<D>,
    real_proof: ProofWithPublicInputsTarget<D>,
}

impl<const D: usize> AggregationChildWithDummyTarget<D> {
    fn to_buffer(&self, buffer: &mut Vec<u8>) -> IoResult<()> {
        buffer.write_target_bool(self.is_agg)?;
        buffer.write_target_bool(self.is_dummy)?;
        buffer.write_target_proof_with_public_inputs(&self.agg_proof)?;
        buffer.write_target_proof_with_public_inputs(&self.real_proof)?;
        Ok(())
    }

    fn from_buffer(buffer: &mut Buffer) -> IoResult<Self> {
        let is_agg = buffer.read_target_bool()?;
        let is_dummy = buffer.read_target_bool()?;
        let agg_proof = buffer.read_target_proof_with_public_inputs()?;
        let real_proof = buffer.read_target_proof_with_public_inputs()?;
        Ok(Self {
            is_agg,
            is_dummy,
            agg_proof,
            real_proof,
        })
    }

    // `len_mem_cap` is the length of the Merkle
    // caps for `MemBefore` and `MemAfter`.
    fn public_values<F: RichField + Extendable<D>>(
        &self,
        builder: &mut CircuitBuilder<F, D>,
    ) -> PublicValuesTarget {
        let agg_pv = PublicValuesTarget::from_public_inputs(&self.agg_proof.public_inputs);
        let segment_pv = PublicValuesTarget::from_public_inputs(&self.real_proof.public_inputs);

        PublicValuesTarget::select(builder, self.is_agg, agg_pv, segment_pv)
    }
}

/// Data for the transaction aggregation circuit, which is used to compress two
/// proofs into one. Each inner proof can be either a segment aggregation proof
/// or another transaction aggregation proof.
#[derive(Eq, PartialEq, Debug)]
pub struct TxnAggregationCircuitData<F, C, const D: usize>
where
    F: RichField + Extendable<D>,
    C: GenericConfig<D, F = F>,
{
    pub circuit: CircuitData<F, C, D>,
    lhs: AggregationChildTarget<D>,
    rhs: AggregationChildTarget<D>,
    public_values: PublicValuesTarget,
    cyclic_vk: VerifierCircuitTarget,
}

impl<F, C, const D: usize> TxnAggregationCircuitData<F, C, D>
where
    F: RichField + Extendable<D>,
    C: GenericConfig<D, F = F>,
{
    fn to_buffer(
        &self,
        buffer: &mut Vec<u8>,
        gate_serializer: &dyn GateSerializer<F, D>,
        generator_serializer: &dyn WitnessGeneratorSerializer<F, D>,
    ) -> IoResult<()> {
        buffer.write_circuit_data(&self.circuit, gate_serializer, generator_serializer)?;
        buffer.write_target_verifier_circuit(&self.cyclic_vk)?;
        self.public_values.to_buffer(buffer)?;
        self.lhs.to_buffer(buffer)?;
        self.rhs.to_buffer(buffer)?;
        Ok(())
    }

    fn from_buffer(
        buffer: &mut Buffer,
        gate_serializer: &dyn GateSerializer<F, D>,
        generator_serializer: &dyn WitnessGeneratorSerializer<F, D>,
    ) -> IoResult<Self> {
        let circuit = buffer.read_circuit_data(gate_serializer, generator_serializer)?;
        let cyclic_vk = buffer.read_target_verifier_circuit()?;
        let public_values = PublicValuesTarget::from_buffer(buffer)?;
        let lhs = AggregationChildTarget::from_buffer(buffer)?;
        let rhs = AggregationChildTarget::from_buffer(buffer)?;
        Ok(Self {
            circuit,
            lhs,
            rhs,
            public_values,
            cyclic_vk,
        })
    }
}

#[derive(Eq, PartialEq, Debug)]
struct AggregationChildTarget<const D: usize> {
    is_agg: BoolTarget,
    agg_proof: ProofWithPublicInputsTarget<D>,
    base_proof: ProofWithPublicInputsTarget<D>,
}

impl<const D: usize> AggregationChildTarget<D> {
    fn to_buffer(&self, buffer: &mut Vec<u8>) -> IoResult<()> {
        buffer.write_target_bool(self.is_agg)?;
        buffer.write_target_proof_with_public_inputs(&self.agg_proof)?;
        buffer.write_target_proof_with_public_inputs(&self.base_proof)?;
        Ok(())
    }

    fn from_buffer(buffer: &mut Buffer) -> IoResult<Self> {
        let is_agg = buffer.read_target_bool()?;
        let agg_proof = buffer.read_target_proof_with_public_inputs()?;
        let base_proof = buffer.read_target_proof_with_public_inputs()?;
        Ok(Self {
            is_agg,
            agg_proof,
            base_proof,
        })
    }

    fn public_values<F: RichField + Extendable<D>>(
        &self,
        builder: &mut CircuitBuilder<F, D>,
    ) -> PublicValuesTarget {
        let agg_pv = PublicValuesTarget::from_public_inputs(&self.agg_proof.public_inputs);
        let base_pv = PublicValuesTarget::from_public_inputs(&self.base_proof.public_inputs);
        PublicValuesTarget::select(builder, self.is_agg, agg_pv, base_pv)
    }

    fn public_inputs<F: RichField + Extendable<D>>(
        &self,
        builder: &mut CircuitBuilder<F, D>,
    ) -> Vec<Target> {
        zip_eq(
            &self.agg_proof.public_inputs,
            &self.base_proof.public_inputs,
        )
        .map(|(&agg_pv, &base_pv)| builder.select(self.is_agg, agg_pv, base_pv))
        .collect()
    }
}

/// Data for the block circuit, which is used to generate a final block proof,
/// and compress it with an optional parent proof if present.
#[derive(Eq, PartialEq, Debug)]
pub struct BlockCircuitData<F, C, const D: usize>
where
    F: RichField + Extendable<D>,
    C: GenericConfig<D, F = F>,
{
    pub circuit: CircuitData<F, C, D>,
    has_parent_block: BoolTarget,
    parent_block_proof: ProofWithPublicInputsTarget<D>,
    agg_root_proof: ProofWithPublicInputsTarget<D>,
    public_values: PublicValuesTarget,
    cyclic_vk: VerifierCircuitTarget,
}

impl<F, C, const D: usize> BlockCircuitData<F, C, D>
where
    F: RichField + Extendable<D>,
    C: GenericConfig<D, F = F>,
{
    fn to_buffer(
        &self,
        buffer: &mut Vec<u8>,
        gate_serializer: &dyn GateSerializer<F, D>,
        generator_serializer: &dyn WitnessGeneratorSerializer<F, D>,
    ) -> IoResult<()> {
        buffer.write_circuit_data(&self.circuit, gate_serializer, generator_serializer)?;
        buffer.write_target_bool(self.has_parent_block)?;
        buffer.write_target_proof_with_public_inputs(&self.parent_block_proof)?;
        buffer.write_target_proof_with_public_inputs(&self.agg_root_proof)?;
        self.public_values.to_buffer(buffer)?;
        buffer.write_target_verifier_circuit(&self.cyclic_vk)?;
        Ok(())
    }

    fn from_buffer(
        buffer: &mut Buffer,
        gate_serializer: &dyn GateSerializer<F, D>,
        generator_serializer: &dyn WitnessGeneratorSerializer<F, D>,
    ) -> IoResult<Self> {
        let circuit = buffer.read_circuit_data(gate_serializer, generator_serializer)?;
        let has_parent_block = buffer.read_target_bool()?;
        let parent_block_proof = buffer.read_target_proof_with_public_inputs()?;
        let agg_root_proof = buffer.read_target_proof_with_public_inputs()?;
        let public_values = PublicValuesTarget::from_buffer(buffer)?;
        let cyclic_vk = buffer.read_target_verifier_circuit()?;
        Ok(Self {
            circuit,
            has_parent_block,
            parent_block_proof,
            agg_root_proof,
            public_values,
            cyclic_vk,
        })
    }
}

/// Data for the block wrapper circuit, which is used to generate a wrapped
/// final block proof and obfuscate the remaining private elements of a chain.
#[derive(Eq, PartialEq, Debug)]
pub struct BlockWrapperCircuitData<F, C, const D: usize>
where
    F: RichField + Extendable<D>,
    C: GenericConfig<D, F = F>,
{
    pub circuit: CircuitData<F, C, D>,
    parent_block_proof: ProofWithPublicInputsTarget<D>,
    public_values: FinalPublicValuesTarget,
    cyclic_vk: VerifierCircuitTarget,
}

impl<F, C, const D: usize> BlockWrapperCircuitData<F, C, D>
where
    F: RichField + Extendable<D>,
    C: GenericConfig<D, F = F>,
{
    fn to_buffer(
        &self,
        buffer: &mut Vec<u8>,
        gate_serializer: &dyn GateSerializer<F, D>,
        generator_serializer: &dyn WitnessGeneratorSerializer<F, D>,
    ) -> IoResult<()> {
        buffer.write_circuit_data(&self.circuit, gate_serializer, generator_serializer)?;
        buffer.write_target_proof_with_public_inputs(&self.parent_block_proof)?;
        buffer.write_target_verifier_circuit(&self.cyclic_vk)?;
        self.public_values.to_buffer(buffer)
    }

    fn from_buffer(
        buffer: &mut Buffer,
        gate_serializer: &dyn GateSerializer<F, D>,
        generator_serializer: &dyn WitnessGeneratorSerializer<F, D>,
    ) -> IoResult<Self> {
        let circuit = buffer.read_circuit_data(gate_serializer, generator_serializer)?;
        let parent_block_proof = buffer.read_target_proof_with_public_inputs()?;
        let cyclic_vk = buffer.read_target_verifier_circuit()?;
        let public_values = FinalPublicValuesTarget::from_buffer(buffer)?;

        Ok(Self {
            circuit,
            parent_block_proof,
            public_values,
            cyclic_vk,
        })
    }
}

/// Data for the two-to-one block circuit, which is used to generate a
/// proof of two unrelated proofs.
#[derive(Eq, PartialEq, Debug)]
pub struct TwoToOneBlockCircuitData<F, C, const D: usize>
where
    F: RichField + Extendable<D>,
    C: GenericConfig<D, F = F>,
{
    pub circuit: CircuitData<F, C, D>,
    lhs: AggregationChildTarget<D>,
    rhs: AggregationChildTarget<D>,
    cyclic_vk: VerifierCircuitTarget,
}

impl<F, C, const D: usize> TwoToOneBlockCircuitData<F, C, D>
where
    F: RichField + Extendable<D>,
    C: GenericConfig<D, F = F>,
{
    fn to_buffer(
        &self,
        buffer: &mut Vec<u8>,
        gate_serializer: &dyn GateSerializer<F, D>,
        generator_serializer: &dyn WitnessGeneratorSerializer<F, D>,
    ) -> IoResult<()> {
        buffer.write_circuit_data(&self.circuit, gate_serializer, generator_serializer)?;
        self.lhs.to_buffer(buffer)?;
        self.rhs.to_buffer(buffer)?;
        buffer.write_target_verifier_circuit(&self.cyclic_vk)?;
        Ok(())
    }

    fn from_buffer(
        buffer: &mut Buffer,
        gate_serializer: &dyn GateSerializer<F, D>,
        generator_serializer: &dyn WitnessGeneratorSerializer<F, D>,
    ) -> IoResult<Self> {
        let circuit = buffer.read_circuit_data(gate_serializer, generator_serializer)?;
        let lhs = AggregationChildTarget::from_buffer(buffer)?;
        let rhs = AggregationChildTarget::from_buffer(buffer)?;
        let cyclic_vk = buffer.read_target_verifier_circuit()?;
        Ok(Self {
            circuit,
            lhs,
            rhs,
            cyclic_vk,
        })
    }
}

impl<F, C, const D: usize> AllRecursiveCircuits<F, C, D>
where
    F: RichField + Extendable<D>,
    C: GenericConfig<D, F = F> + 'static,
    C::Hasher: AlgebraicHasher<F>,
{
    /// Serializes all these preprocessed circuits into a sequence of bytes.
    ///
    /// # Arguments
    ///
    /// - `skip_tables`: a boolean indicating whether to serialize only the
    ///   upper circuits or the entire prover state, including recursive
    ///   circuits to shrink STARK proofs.
    /// - `gate_serializer`: a custom gate serializer needed to serialize
    ///   recursive circuits common data.
    /// - `generator_serializer`: a custom generator serializer needed to
    ///   serialize recursive circuits proving data.
    pub fn to_bytes(
        &self,
        skip_tables: bool,
        gate_serializer: &dyn GateSerializer<F, D>,
        generator_serializer: &dyn WitnessGeneratorSerializer<F, D>,
    ) -> IoResult<Vec<u8>> {
        // TODO: would be better to initialize it dynamically based on the supported max
        // degree.
        let mut buffer = Vec::with_capacity(1 << 34);
        self.root
            .to_buffer(&mut buffer, gate_serializer, generator_serializer)?;
        self.segment_aggregation
            .to_buffer(&mut buffer, gate_serializer, generator_serializer)?;
        self.txn_aggregation
            .to_buffer(&mut buffer, gate_serializer, generator_serializer)?;
        self.block
            .to_buffer(&mut buffer, gate_serializer, generator_serializer)?;
        self.block_wrapper
            .to_buffer(&mut buffer, gate_serializer, generator_serializer)?;
        self.two_to_one_block
            .to_buffer(&mut buffer, gate_serializer, generator_serializer)?;
        if !skip_tables {
            for table in &self.by_table {
                table.to_buffer(&mut buffer, gate_serializer, generator_serializer)?;
            }
        }
        Ok(buffer)
    }

    /// Deserializes a sequence of bytes into an entire prover state containing
    /// all recursive circuits.
    ///
    /// # Arguments
    ///
    /// - `bytes`: a slice of bytes to deserialize this prover state from.
    /// - `skip_tables`: a boolean indicating whether to deserialize only the
    ///   upper circuits or the entire prover state, including recursive
    ///   circuits to shrink STARK proofs.
    /// - `gate_serializer`: a custom gate serializer needed to serialize
    ///   recursive circuits common data.
    /// - `generator_serializer`: a custom generator serializer needed to
    ///   serialize recursive circuits proving data.
    pub fn from_bytes(
        bytes: &[u8],
        skip_tables: bool,
        gate_serializer: &dyn GateSerializer<F, D>,
        generator_serializer: &dyn WitnessGeneratorSerializer<F, D>,
    ) -> IoResult<Self> {
        let mut buffer = Buffer::new(bytes);
        let root =
            RootCircuitData::from_buffer(&mut buffer, gate_serializer, generator_serializer)?;
        let segment_aggregation = SegmentAggregationCircuitData::from_buffer(
            &mut buffer,
            gate_serializer,
            generator_serializer,
        )?;
        let txn_aggregation = TxnAggregationCircuitData::from_buffer(
            &mut buffer,
            gate_serializer,
            generator_serializer,
        )?;
        let block =
            BlockCircuitData::from_buffer(&mut buffer, gate_serializer, generator_serializer)?;
        let block_wrapper = BlockWrapperCircuitData::from_buffer(
            &mut buffer,
            gate_serializer,
            generator_serializer,
        )?;
        let two_to_one_block = TwoToOneBlockCircuitData::from_buffer(
            &mut buffer,
            gate_serializer,
            generator_serializer,
        )?;

        let by_table = match skip_tables {
            true => (0..NUM_TABLES)
                .map(|_| RecursiveCircuitsForTable {
                    by_stark_size: BTreeMap::default(),
                })
                .collect_vec()
                .try_into()
                .unwrap(),
            false => {
                // Tricky use of MaybeUninit to remove the need for implementing Debug
                // for all underlying types, necessary to convert a by_table Vec to an array.
                let mut by_table: [MaybeUninit<RecursiveCircuitsForTable<F, C, D>>; NUM_TABLES] =
                    unsafe { MaybeUninit::uninit().assume_init() };
                for table in &mut by_table[..] {
                    let value = RecursiveCircuitsForTable::from_buffer(
                        &mut buffer,
                        gate_serializer,
                        generator_serializer,
                    )?;
                    *table = MaybeUninit::new(value);
                }
                unsafe {
                    mem::transmute::<
                        [std::mem::MaybeUninit<RecursiveCircuitsForTable<F, C, D>>; NUM_TABLES],
                        [RecursiveCircuitsForTable<F, C, D>; NUM_TABLES],
                    >(by_table)
                }
            }
        };

        Ok(Self {
            root,
            segment_aggregation,
            txn_aggregation,
            block,
            block_wrapper,
            two_to_one_block,
            by_table,
        })
    }

    /// Preprocess all recursive circuits used by the system.
    ///
    /// # Arguments
    ///
    /// - `all_stark`: a structure defining the logic of all STARK modules and
    ///   their associated cross-table lookups.
    /// - `degree_bits_ranges`: the logarithmic ranges to be supported for the
    ///   recursive tables.
    ///
    /// Transactions may yield arbitrary trace lengths for each STARK module
    /// (within some bounds), unknown prior generating the witness to create
    /// a proof. Thus, for each STARK module, we construct a map from
    /// `2^{degree_bits} = length` to a chain of shrinking recursion circuits,
    /// starting from that length, for each `degree_bits` in the range specified
    /// for this STARK module. Specifying a wide enough range allows a
    /// prover to cover all possible scenarios.
    /// - `stark_config`: the configuration to be used for the STARK prover. It
    ///   will usually be a fast one yielding large proofs.
    pub fn new(
        all_stark: &AllStark<F, D>,
        degree_bits_ranges: &[Range<usize>; NUM_TABLES],
        stark_config: &StarkConfig,
    ) -> Self {
        // Sanity check on the provided config
        assert_eq!(DEFAULT_CAP_LEN, 1 << stark_config.fri_config.cap_height);

        macro_rules! create_recursive_circuit {
            ($table_enum:expr, $stark_field:ident) => {
                RecursiveCircuitsForTable::new(
                    $table_enum,
                    &all_stark.$stark_field,
                    degree_bits_ranges[*$table_enum].clone(),
                    &all_stark.cross_table_lookups,
                    stark_config,
                )
            };
        }

        let arithmetic = create_recursive_circuit!(Table::Arithmetic, arithmetic_stark);
        let byte_packing = create_recursive_circuit!(Table::BytePacking, byte_packing_stark);
        let cpu = create_recursive_circuit!(Table::Cpu, cpu_stark);
        let keccak = create_recursive_circuit!(Table::Keccak, keccak_stark);
        let keccak_sponge = create_recursive_circuit!(Table::KeccakSponge, keccak_sponge_stark);
        let logic = create_recursive_circuit!(Table::Logic, logic_stark);
        let memory = create_recursive_circuit!(Table::Memory, memory_stark);
        let mem_before = create_recursive_circuit!(Table::MemBefore, mem_before_stark);
        let mem_after = create_recursive_circuit!(Table::MemAfter, mem_after_stark);

        #[cfg(feature = "cdk_erigon")]
        let poseidon = create_recursive_circuit!(Table::Poseidon, poseidon_stark);

        let by_table = [
            arithmetic,
            byte_packing,
            cpu,
            keccak,
            keccak_sponge,
            logic,
            memory,
            mem_before,
            mem_after,
            #[cfg(feature = "cdk_erigon")]
            poseidon,
        ];

        let root = Self::create_segment_circuit(&by_table, stark_config);
        let segment_aggregation = Self::create_segment_aggregation_circuit(&root);
        let txn_aggregation =
            Self::create_txn_aggregation_circuit(&segment_aggregation, stark_config);
        let block = Self::create_block_circuit(&txn_aggregation);
        let block_wrapper = Self::create_block_wrapper_circuit(&block);
        let two_to_one_block = Self::create_two_to_one_block_circuit(&block_wrapper);

        Self {
            root,
            segment_aggregation,
            txn_aggregation,
            block,
            block_wrapper,
            two_to_one_block,
            by_table,
        }
    }

    /// Outputs the `VerifierCircuitData` needed to verify any block proof
    /// generated by an honest prover.
    /// While the [`AllRecursiveCircuits`] prover state can also verify proofs,
    /// verifiers only need a fraction of the state to verify proofs. This
    /// allows much less powerful entities to behave as verifiers, by only
    /// loading the necessary data to verify block proofs.
    ///
    /// # Usage
    ///
    /// ```ignore
    /// let prover_state = AllRecursiveCircuits { ... };
    /// let verifier_state = prover_state.final_verifier_data();
    ///
    /// // Verify a provided block proof
    /// assert!(verifier_state.verify(&block_proof).is_ok());
    /// ```
    pub fn final_verifier_data(&self) -> VerifierCircuitData<F, C, D> {
        self.block.circuit.verifier_data()
    }

    fn create_segment_circuit(
        by_table: &[RecursiveCircuitsForTable<F, C, D>; NUM_TABLES],
        stark_config: &StarkConfig,
    ) -> RootCircuitData<F, C, D> {
        let inner_common_data: [_; NUM_TABLES] =
            core::array::from_fn(|i| &by_table[i].final_circuits()[0].common);

        let mut builder = CircuitBuilder::new(CircuitConfig::standard_recursion_config());

        let use_keccak_tables = builder.add_virtual_bool_target_safe();
        let skip_keccak_tables = builder.not(use_keccak_tables);
        let public_values = add_virtual_public_values_public_input(&mut builder);

        let recursive_proofs =
            core::array::from_fn(|i| builder.add_virtual_proof_with_pis(inner_common_data[i]));
        let pis: [_; NUM_TABLES] = core::array::from_fn(|i| {
            PublicInputs::<Target, <C::Hasher as AlgebraicHasher<F>>::AlgebraicPermutation>::from_vec(
                &recursive_proofs[i].public_inputs,
                stark_config,
            )
        });
        let index_verifier_data = core::array::from_fn(|_i| builder.add_virtual_target());

        let mut challenger = RecursiveChallenger::<F, C::Hasher, D>::new(&mut builder);
        for pi in &pis {
            for h in &pi.trace_cap {
                challenger.observe_elements(h);
            }
        }

        for i in KECCAK_TABLES_INDICES {
            for h in &pis[i].trace_cap {
                for t in h {
                    let trace_cap_check = builder.mul(skip_keccak_tables.target, *t);
                    builder.assert_zero(trace_cap_check);
                }
            }
        }

        observe_public_values_target::<F, C, D>(&mut challenger, &public_values);

        let ctl_challenges = get_grand_product_challenge_set_target(
            &mut builder,
            &mut challenger,
            stark_config.num_challenges,
        );
        // Check that the correct CTL challenges are used in every proof.
        for (i, pi) in pis.iter().enumerate() {
            for j in 0..stark_config.num_challenges {
                if KECCAK_TABLES_INDICES.contains(&i) {
                    // Ensures that the correct CTL challenges are used in Keccak tables when
                    // `enable_keccak_tables` is true.
                    let beta_diff = builder.sub(
                        ctl_challenges.challenges[j].beta,
                        pi.ctl_challenges.challenges[j].beta,
                    );
                    let gamma_diff = builder.sub(
                        ctl_challenges.challenges[j].gamma,
                        pi.ctl_challenges.challenges[j].gamma,
                    );
                    let beta_check = builder.mul(use_keccak_tables.target, beta_diff);
                    let gamma_check = builder.mul(use_keccak_tables.target, gamma_diff);
                    builder.assert_zero(beta_check);
                    builder.assert_zero(gamma_check);
                } else {
                    builder.connect(
                        ctl_challenges.challenges[j].beta,
                        pi.ctl_challenges.challenges[j].beta,
                    );
                    builder.connect(
                        ctl_challenges.challenges[j].gamma,
                        pi.ctl_challenges.challenges[j].gamma,
                    );
                }
            }
        }

        let state = challenger.compact(&mut builder);
        for (&before, &s) in zip_eq(state.as_ref(), pis[0].challenger_state_before.as_ref()) {
            builder.connect(before, s);
        }
        // Check that the challenger state is consistent between proofs.
        let mut prev_state = pis[0].challenger_state_after.as_ref().to_vec();
        let state_len = prev_state.len();
        for i in 1..NUM_TABLES {
<<<<<<< HEAD
            for (&before, &after) in zip_eq(
                pis[i].challenger_state_before.as_ref(),
                pis[i - 1].challenger_state_after.as_ref(),
            ) {
                builder.connect(before, after);
            }
            if KECCAK_TABLES_INDICES.contains(&i) {
                // Ensure that the challenger state remains consistent before and after Keccak
                // tables.
                for (&before, &after) in zip_eq(
                    pis[i].challenger_state_before.as_ref(),
                    pis[i].challenger_state_after.as_ref(),
                ) {
                    let state_difference = builder.sub(before, after);
                    let challenger_state_check =
                        builder.mul(skip_keccak_tables.target, state_difference);
                    builder.assert_zero(challenger_state_check);
=======
            let current_state_before = pis[i].challenger_state_before.as_ref();
            let current_state_after = pis[i].challenger_state_after.as_ref();
            for j in 0..state_len {
                if KECCAK_TABLES_INDICES.contains(&i) {
                    // Ensure that the challenger state:
                    // 1) prev == current_before, when using keccak
                    let diff = builder.sub(prev_state[j], current_state_before[j]);
                    let check = builder.mul(use_keccak_tables.target, diff);
                    builder.assert_zero(check);
                    // 2) prev <- current_after, when using keccak
                    // 3) prev <- prev, when skipping using keccak
                    prev_state[j] =
                        builder.select(use_keccak_tables, current_state_after[j], prev_state[j]);
                } else {
                    builder.connect(prev_state[j], current_state_before[j]);
                    prev_state[j] = current_state_after[j];
>>>>>>> 36ace10e
                }
            }
        }

        // Extra sums to add to the looked last value.
        // Only necessary for the Memory values.
        let mut extra_looking_sums =
            vec![vec![builder.zero(); stark_config.num_challenges]; NUM_TABLES];

        // Memory
        extra_looking_sums[*Table::Memory] = (0..stark_config.num_challenges)
            .map(|c| {
                get_memory_extra_looking_sum_circuit(
                    &mut builder,
                    &public_values,
                    ctl_challenges.challenges[c],
                )
            })
            .collect_vec();

        // When Keccak Tables are disabled, Keccak Tables' ctl_zs_first should be 0s.
        for &i in KECCAK_TABLES_INDICES.iter() {
            for &t in pis[i].ctl_zs_first.iter() {
                let ctl_check = builder.mul(skip_keccak_tables.target, t);
                builder.assert_zero(ctl_check);
            }
        }

        // Verify the CTL checks.
        verify_cross_table_lookups_circuit::<F, D, NUM_TABLES>(
            &mut builder,
            all_cross_table_lookups(),
            pis.map(|p| p.ctl_zs_first),
            Some(&extra_looking_sums),
            stark_config,
        );

        for (i, table_circuits) in by_table.iter().enumerate() {
            let final_circuits = table_circuits.final_circuits();
            for final_circuit in &final_circuits {
                assert_eq!(
                    &final_circuit.common, inner_common_data[i],
                    "common_data mismatch"
                );
            }
            let mut possible_vks = final_circuits
                .into_iter()
                .map(|c| builder.constant_verifier_data(&c.verifier_only))
                .collect_vec();
            // random_access_verifier_data expects a vector whose length is a power of two.
            // To satisfy this, we will just add some duplicates of the first VK.
            while !possible_vks.len().is_power_of_two() {
                possible_vks.push(possible_vks[0].clone());
            }
            let inner_verifier_data =
                builder.random_access_verifier_data(index_verifier_data[i], possible_vks);

            if KECCAK_TABLES_INDICES.contains(&i) {
                builder
                    .conditionally_verify_proof_or_dummy::<C>(
                        use_keccak_tables,
                        &recursive_proofs[i],
                        &inner_verifier_data,
                        inner_common_data[i],
                    )
                    .expect("Unable conditionally verify Keccak proofs in the root circuit");
            } else {
                builder.verify_proof::<C>(
                    &recursive_proofs[i],
                    &inner_verifier_data,
                    inner_common_data[i],
                );
            }
        }

        let merkle_before =
            MemCapTarget::from_public_inputs(&recursive_proofs[*Table::MemBefore].public_inputs);
        let merkle_after =
            MemCapTarget::from_public_inputs(&recursive_proofs[*Table::MemAfter].public_inputs);
        // Connect Memory before and after the execution with
        // the public values.
        MemCapTarget::connect(
            &mut builder,
            public_values.mem_before.clone(),
            merkle_before,
        );
        MemCapTarget::connect(&mut builder, public_values.mem_after.clone(), merkle_after);
        // We want EVM root proofs to have the exact same structure as aggregation
        // proofs, so we add public inputs for cyclic verification, even though
        // they'll be ignored.
        let cyclic_vk = builder.add_verifier_data_public_inputs();

        builder.add_gate(
            ConstantGate::new(inner_common_data[0].config.num_constants),
            vec![],
        );

        RootCircuitData {
            circuit: builder.build::<C>(),
            proof_with_pis: recursive_proofs,
            index_verifier_data,
            public_values,
            cyclic_vk,
            use_keccak_tables,
        }
    }

    fn create_segment_aggregation_circuit(
        root: &RootCircuitData<F, C, D>,
    ) -> SegmentAggregationCircuitData<F, C, D> {
        let mut builder = CircuitBuilder::<F, D>::new(root.circuit.common.config.clone());
        let public_values = add_virtual_public_values_public_input(&mut builder);
        let cyclic_vk = builder.add_verifier_data_public_inputs();

        // The right hand side child might be dummy.
        let lhs_segment = Self::add_segment_agg_child(&mut builder, root);
        let rhs_segment = Self::add_segment_agg_child_with_dummy(
            &mut builder,
            root,
            lhs_segment.base_proof.clone(),
        );

        let lhs_pv = lhs_segment.public_values(&mut builder);
        let rhs_pv = rhs_segment.public_values(&mut builder);

        let is_dummy = rhs_segment.is_dummy;
        let one = builder.one();
        let is_not_dummy = builder.sub(one, is_dummy.target);
        let is_not_dummy = BoolTarget::new_unsafe(is_not_dummy);

        // Always connect the lhs to the aggregation public values.
        TrieRootsTarget::connect(
            &mut builder,
            public_values.trie_roots_before,
            lhs_pv.trie_roots_before,
        );
        TrieRootsTarget::connect(
            &mut builder,
            public_values.trie_roots_after,
            lhs_pv.trie_roots_after,
        );
        BlockMetadataTarget::connect(
            &mut builder,
            public_values.block_metadata,
            lhs_pv.block_metadata,
        );
        BlockHashesTarget::connect(
            &mut builder,
            public_values.block_hashes,
            lhs_pv.block_hashes,
        );
        ExtraBlockDataTarget::connect(
            &mut builder,
            public_values.extra_block_data,
            lhs_pv.extra_block_data,
        );
        RegistersDataTarget::connect(
            &mut builder,
            public_values.registers_before.clone(),
            lhs_pv.registers_before.clone(),
        );
        MemCapTarget::connect(
            &mut builder,
            public_values.mem_before.clone(),
            lhs_pv.mem_before.clone(),
        );

        // If the rhs is a real proof, all the block metadata must be the same for both
        // segments. It is also the case for the extra block data.
        TrieRootsTarget::conditional_assert_eq(
            &mut builder,
            is_not_dummy,
            public_values.trie_roots_before,
            rhs_pv.trie_roots_before,
        );
        TrieRootsTarget::conditional_assert_eq(
            &mut builder,
            is_not_dummy,
            public_values.trie_roots_after,
            rhs_pv.trie_roots_after,
        );

        // Connect the burn address targets.
        #[cfg(feature = "cdk_erigon")]
        {
            BurnAddrTarget::conditional_assert_eq(
                &mut builder,
                is_not_dummy,
                lhs_pv.burn_addr,
                rhs_pv.burn_addr.clone(),
            );
            BurnAddrTarget::conditional_assert_eq(
                &mut builder,
                is_not_dummy,
                public_values.burn_addr.clone(),
                rhs_pv.burn_addr,
            );
        }

        BlockMetadataTarget::conditional_assert_eq(
            &mut builder,
            is_not_dummy,
            public_values.block_metadata,
            rhs_pv.block_metadata,
        );
        BlockHashesTarget::conditional_assert_eq(
            &mut builder,
            is_not_dummy,
            public_values.block_hashes,
            rhs_pv.block_hashes,
        );
        ExtraBlockDataTarget::conditional_assert_eq(
            &mut builder,
            is_not_dummy,
            public_values.extra_block_data,
            rhs_pv.extra_block_data,
        );

        // If the rhs is a real proof: Connect registers and merkle caps between
        // segments.
        RegistersDataTarget::conditional_assert_eq(
            &mut builder,
            is_not_dummy,
            public_values.registers_after.clone(),
            rhs_pv.registers_after.clone(),
        );
        RegistersDataTarget::conditional_assert_eq(
            &mut builder,
            is_not_dummy,
            lhs_pv.registers_after.clone(),
            rhs_pv.registers_before.clone(),
        );
        MemCapTarget::conditional_assert_eq(
            &mut builder,
            is_not_dummy,
            public_values.mem_after.clone(),
            rhs_pv.mem_after.clone(),
        );
        MemCapTarget::conditional_assert_eq(
            &mut builder,
            is_not_dummy,
            lhs_pv.mem_after.clone(),
            rhs_pv.mem_before.clone(),
        );

        // If the rhs is a dummy, then the lhs must be a segment.
        let constr = builder.mul(is_dummy.target, lhs_segment.is_agg.target);
        builder.assert_zero(constr);

        // If the rhs is a dummy, then the aggregation PVs are equal to the lhs PVs.
        MemCapTarget::conditional_assert_eq(
            &mut builder,
            is_dummy,
            public_values.mem_after.clone(),
            lhs_pv.mem_after,
        );
        RegistersDataTarget::conditional_assert_eq(
            &mut builder,
            is_dummy,
            public_values.registers_after.clone(),
            lhs_pv.registers_after,
        );

        // Pad to match the root circuit's degree.
        while log2_ceil(builder.num_gates()) < root.circuit.common.degree_bits() {
            builder.add_gate(NoopGate, vec![]);
        }

        let circuit = builder.build::<C>();
        SegmentAggregationCircuitData {
            circuit,
            lhs: lhs_segment,
            rhs: rhs_segment,
            public_values,
            cyclic_vk,
        }
    }

    fn create_txn_aggregation_circuit(
        agg: &SegmentAggregationCircuitData<F, C, D>,
        stark_config: &StarkConfig,
    ) -> TxnAggregationCircuitData<F, C, D> {
        // Create a circuit for the aggregation of two transactions.

        let mut builder = CircuitBuilder::<F, D>::new(agg.circuit.common.config.clone());
        let public_values = add_virtual_public_values_public_input(&mut builder);
        let cyclic_vk = builder.add_verifier_data_public_inputs();

        let lhs_txn_proof = Self::add_txn_agg_child(&mut builder, agg);
        let rhs_txn_proof = Self::add_txn_agg_child(&mut builder, agg);

        let lhs_pv = lhs_txn_proof.public_values(&mut builder);
        let rhs_pv = rhs_txn_proof.public_values(&mut builder);

        // Connect all block hash values
        BlockHashesTarget::connect(
            &mut builder,
            public_values.block_hashes,
            rhs_pv.block_hashes,
        );
        BlockHashesTarget::connect(
            &mut builder,
            public_values.block_hashes,
            lhs_pv.block_hashes,
        );
        // Connect all block metadata values.
        BlockMetadataTarget::connect(
            &mut builder,
            public_values.block_metadata,
            rhs_pv.block_metadata,
        );
        BlockMetadataTarget::connect(
            &mut builder,
            public_values.block_metadata,
            lhs_pv.block_metadata,
        );
        // Connect aggregation `trie_roots_after` with rhs `trie_roots_after`.
        TrieRootsTarget::connect(
            &mut builder,
            public_values.trie_roots_after,
            rhs_pv.trie_roots_after,
        );
        // Connect lhs `trie_roots_after` with rhs `trie_roots_before`.
        TrieRootsTarget::connect(
            &mut builder,
            lhs_pv.trie_roots_after,
            rhs_pv.trie_roots_before,
        );
        // Connect lhs `trie_roots_before` with public values `trie_roots_before`.
        TrieRootsTarget::connect(
            &mut builder,
            public_values.trie_roots_before,
            lhs_pv.trie_roots_before,
        );

        // Connect the burn address targets.
        #[cfg(feature = "cdk_erigon")]
        {
            BurnAddrTarget::connect(
                &mut builder,
                lhs_pv.burn_addr.clone(),
                rhs_pv.burn_addr.clone(),
            );
            BurnAddrTarget::connect(
                &mut builder,
                public_values.burn_addr.clone(),
                rhs_pv.burn_addr.clone(),
            );
        }

        Self::connect_extra_public_values(
            &mut builder,
            &public_values.extra_block_data,
            &lhs_pv.extra_block_data,
            &rhs_pv.extra_block_data,
        );

        // We check the registers before and after for the current aggregation.
        RegistersDataTarget::connect(
            &mut builder,
            public_values.registers_after.clone(),
            rhs_pv.registers_after.clone(),
        );

        RegistersDataTarget::connect(
            &mut builder,
            public_values.registers_before.clone(),
            lhs_pv.registers_before.clone(),
        );

        // Check the initial and final register values.
        Self::connect_initial_final_segment(&mut builder, &rhs_pv);
        Self::connect_initial_final_segment(&mut builder, &lhs_pv);

        // Check the initial `MemBefore` `MerkleCap` value.
        Self::check_init_merkle_cap(&mut builder, &rhs_pv, stark_config);
        Self::check_init_merkle_cap(&mut builder, &lhs_pv, stark_config);

        while log2_ceil(builder.num_gates()) < agg.circuit.common.degree_bits() {
            builder.add_gate(NoopGate, vec![]);
        }

        let circuit = builder.build::<C>();
        TxnAggregationCircuitData {
            circuit,
            lhs: lhs_txn_proof,
            rhs: rhs_txn_proof,
            public_values,
            cyclic_vk,
        }
    }

    /// Extend a circuit to verify one of two proofs.
    ///
    /// # Arguments
    ///
    /// - `builder`: The circuit builder object.
    /// - `base_circuit`: Circuit data describing the circuit of the base proof.
    ///
    /// # Outputs
    ///
    /// Returns a [`TwoToOneBlockChildTarget<D>`] object.
    fn add_agg_child(
        builder: &mut CircuitBuilder<F, D>,
        base_circuit: &CircuitData<F, C, D>,
    ) -> AggregationChildTarget<D> {
        let common = &base_circuit.common;
        let base_vk = builder.constant_verifier_data(&base_circuit.verifier_only);
        let is_agg = builder.add_virtual_bool_target_safe();
        let agg_proof = builder.add_virtual_proof_with_pis(common);
        let base_proof = builder.add_virtual_proof_with_pis(common);
        builder
            .conditionally_verify_cyclic_proof::<C>(
                is_agg,
                &agg_proof,
                &base_proof,
                &base_vk,
                common,
            )
            .expect("Failed to build cyclic recursion circuit");
        AggregationChildTarget {
            is_agg,
            agg_proof,
            base_proof,
        }
    }

    fn check_init_merkle_cap(
        builder: &mut CircuitBuilder<F, D>,
        x: &PublicValuesTarget,
        stark_config: &StarkConfig,
    ) where
        F: RichField + Extendable<D>,
    {
        let cap = initial_memory_merkle_cap::<F, C, D>(
            stark_config.fri_config.rate_bits,
            stark_config.fri_config.cap_height,
        );

        let init_cap_target = MemCapTarget {
            mem_cap: MerkleCapTarget(
                cap.0
                    .iter()
                    .map(|&h| builder.constant_hash(h))
                    .collect::<Vec<_>>(),
            ),
        };

        MemCapTarget::connect(builder, x.mem_before.clone(), init_cap_target);
    }

    fn connect_initial_final_segment(builder: &mut CircuitBuilder<F, D>, x: &PublicValuesTarget)
    where
        F: RichField + Extendable<D>,
    {
        builder.assert_zero(x.registers_before.stack_len);
        builder.assert_zero(x.registers_after.stack_len);
        builder.assert_zero(x.registers_before.context);
        builder.assert_zero(x.registers_after.context);
        builder.assert_zero(x.registers_before.gas_used);
        builder.assert_one(x.registers_before.is_kernel);
        builder.assert_one(x.registers_after.is_kernel);

        let halt_label = builder.constant(F::from_canonical_usize(KERNEL.global_labels["halt"]));
        builder.connect(x.registers_after.program_counter, halt_label);

        let main_label = builder.constant(F::from_canonical_usize(KERNEL.global_labels["main"]));
        builder.connect(x.registers_before.program_counter, main_label);
    }

    fn create_block_circuit(agg: &TxnAggregationCircuitData<F, C, D>) -> BlockCircuitData<F, C, D> {
        // Here, we have two block proofs and we aggregate them together.
        // The block circuit is similar to the agg circuit; both verify two inner
        // proofs.
        let expected_common_data = CommonCircuitData {
            fri_params: FriParams {
                degree_bits: 14,
                ..agg.circuit.common.fri_params.clone()
            },
            ..agg.circuit.common.clone()
        };

        let mut builder = CircuitBuilder::<F, D>::new(CircuitConfig::standard_recursion_config());
        let public_values = add_virtual_public_values_public_input(&mut builder);
        let has_parent_block = builder.add_virtual_bool_target_safe();
        let parent_block_proof = builder.add_virtual_proof_with_pis(&expected_common_data);
        let agg_root_proof = builder.add_virtual_proof_with_pis(&agg.circuit.common);

        let parent_pv = PublicValuesTarget::from_public_inputs(&parent_block_proof.public_inputs);
        let agg_pv = PublicValuesTarget::from_public_inputs(&agg_root_proof.public_inputs);

        // Connect block `trie_roots_before` with parent_pv `trie_roots_before`.
        TrieRootsTarget::connect(
            &mut builder,
            public_values.trie_roots_before,
            parent_pv.trie_roots_before,
        );
        // Connect the rest of block `public_values` with agg_pv.
        TrieRootsTarget::connect(
            &mut builder,
            public_values.trie_roots_after,
            agg_pv.trie_roots_after,
        );
        BlockMetadataTarget::connect(
            &mut builder,
            public_values.block_metadata,
            agg_pv.block_metadata,
        );
        BlockHashesTarget::connect(
            &mut builder,
            public_values.block_hashes,
            agg_pv.block_hashes,
        );
        ExtraBlockDataTarget::connect(
            &mut builder,
            public_values.extra_block_data,
            agg_pv.extra_block_data,
        );

        // Check that the paent block's timestamp is less than the current block's.
        Self::check_block_timestamp(
            &mut builder,
            parent_pv.block_metadata.block_timestamp,
            agg_pv.block_metadata.block_timestamp,
        );

        // Connect the burn address targets.
        #[cfg(feature = "cdk_erigon")]
        {
            BurnAddrTarget::connect(
                &mut builder,
                parent_pv.burn_addr.clone(),
                agg_pv.burn_addr.clone(),
            );
            BurnAddrTarget::connect(
                &mut builder,
                public_values.burn_addr.clone(),
                agg_pv.burn_addr.clone(),
            );
        }

        // Make connections between block proofs, and check initial and final block
        // values.
        Self::connect_block_proof(&mut builder, has_parent_block, &parent_pv, &agg_pv);

        let cyclic_vk = builder.add_verifier_data_public_inputs();
        builder
            .conditionally_verify_cyclic_proof_or_dummy::<C>(
                has_parent_block,
                &parent_block_proof,
                &expected_common_data,
            )
            .expect("Failed to build cyclic recursion circuit");

        let agg_verifier_data = builder.constant_verifier_data(&agg.circuit.verifier_only);
        builder.verify_proof::<C>(&agg_root_proof, &agg_verifier_data, &agg.circuit.common);

        let circuit = builder.build::<C>();
        BlockCircuitData {
            circuit,
            has_parent_block,
            parent_block_proof,
            agg_root_proof,
            public_values,
            cyclic_vk,
        }
    }

    fn check_block_timestamp(
        builder: &mut CircuitBuilder<F, D>,
        prev_timestamp: Target,
        timestamp: Target,
    ) {
        // We check that timestamp >= prev_timestamp.
        // In other words, we range-check `diff = timestamp - prev_timestamp`
        // is between 0 and 2ˆ32.
        let diff = builder.sub(timestamp, prev_timestamp);
        builder.range_check(diff, 32);
    }
    fn connect_extra_public_values(
        builder: &mut CircuitBuilder<F, D>,
        pvs: &ExtraBlockDataTarget,
        lhs: &ExtraBlockDataTarget,
        rhs: &ExtraBlockDataTarget,
    ) {
        // Connect checkpoint state root values.
        for (&limb0, &limb1) in pvs
            .checkpoint_state_trie_root
            .iter()
            .zip(&rhs.checkpoint_state_trie_root)
        {
            builder.connect(limb0, limb1);
        }
        for (&limb0, &limb1) in pvs
            .checkpoint_state_trie_root
            .iter()
            .zip(&lhs.checkpoint_state_trie_root)
        {
            builder.connect(limb0, limb1);
        }

        // Connect the transaction number in public values to the lhs and rhs values
        // correctly.
        builder.connect(pvs.txn_number_before, lhs.txn_number_before);
        builder.connect(pvs.txn_number_after, rhs.txn_number_after);

        // Connect lhs `txn_number_after` with rhs `txn_number_before`.
        builder.connect(lhs.txn_number_after, rhs.txn_number_before);

        // Connect the gas used in public values to the lhs and rhs values correctly.
        builder.connect(pvs.gas_used_before, lhs.gas_used_before);
        builder.connect(pvs.gas_used_after, rhs.gas_used_after);

        // Connect lhs `gas_used_after` with rhs `gas_used_before`.
        builder.connect(lhs.gas_used_after, rhs.gas_used_before);
    }

    fn add_segment_agg_child(
        builder: &mut CircuitBuilder<F, D>,
        root: &RootCircuitData<F, C, D>,
    ) -> AggregationChildTarget<D> {
        let common = &root.circuit.common;
        let root_vk = builder.constant_verifier_data(&root.circuit.verifier_only);
        let is_agg = builder.add_virtual_bool_target_safe();
        let agg_proof = builder.add_virtual_proof_with_pis(common);
        let base_proof = builder.add_virtual_proof_with_pis(common);
        builder
            .conditionally_verify_cyclic_proof::<C>(
                is_agg,
                &agg_proof,
                &base_proof,
                &root_vk,
                common,
            )
            .expect("Failed to build cyclic recursion circuit");
        AggregationChildTarget {
            is_agg,
            agg_proof,
            base_proof,
        }
    }

    fn add_segment_agg_child_with_dummy(
        builder: &mut CircuitBuilder<F, D>,
        root: &RootCircuitData<F, C, D>,
        dummy_proof: ProofWithPublicInputsTarget<D>,
    ) -> AggregationChildWithDummyTarget<D> {
        let common = &root.circuit.common;
        let root_vk = builder.constant_verifier_data(&root.circuit.verifier_only);
        let is_agg = builder.add_virtual_bool_target_safe();
        let agg_proof = builder.add_virtual_proof_with_pis(common);
        let is_dummy = builder.add_virtual_bool_target_safe();
        let real_proof = builder.add_virtual_proof_with_pis(common);

        let segment_proof = builder.select_proof_with_pis(is_dummy, &dummy_proof, &real_proof);
        builder
            .conditionally_verify_cyclic_proof::<C>(
                is_agg,
                &agg_proof,
                &segment_proof,
                &root_vk,
                common,
            )
            .expect("Failed to build cyclic recursion circuit");
        AggregationChildWithDummyTarget {
            is_agg,
            is_dummy,
            agg_proof,
            real_proof,
        }
    }

    fn add_txn_agg_child(
        builder: &mut CircuitBuilder<F, D>,
        segment_agg: &SegmentAggregationCircuitData<F, C, D>,
    ) -> AggregationChildTarget<D> {
        let common = &segment_agg.circuit.common;
        let inner_segment_agg_vk =
            builder.constant_verifier_data(&segment_agg.circuit.verifier_only);
        let is_agg = builder.add_virtual_bool_target_safe();
        let agg_proof = builder.add_virtual_proof_with_pis(common);
        let base_proof = builder.add_virtual_proof_with_pis(common);
        builder
            .conditionally_verify_cyclic_proof::<C>(
                is_agg,
                &agg_proof,
                &base_proof,
                &inner_segment_agg_vk,
                common,
            )
            .expect("Failed to build cyclic recursion circuit");
        AggregationChildTarget {
            is_agg,
            agg_proof,
            base_proof,
        }
    }

    fn create_block_wrapper_circuit(
        block: &BlockCircuitData<F, C, D>,
    ) -> BlockWrapperCircuitData<F, C, D> {
        let mut builder = CircuitBuilder::<F, D>::new(block.circuit.common.config.clone());

        let parent_block_proof = builder.add_virtual_proof_with_pis(&block.circuit.common);
        let parent_pv = PublicValuesTarget::from_public_inputs(&parent_block_proof.public_inputs);

        let final_pv = add_virtual_final_public_values_public_input(&mut builder);

        // This also enforces that the initial state trie root that will be stored in
        // these `FinalPublicValues` actually matches the known checkpoint state trie
        // root.
        final_pv.connect_parent::<F, C, D>(&mut builder, &parent_pv);

        let block_verifier_data = builder.constant_verifier_data(&block.circuit.verifier_only);

        // We want these wrapped block proofs to have the exact same structure as 2-to-1
        // aggregation proofs, so we add public inputs for cyclic verification,
        // even though they'll be ignored.
        let cyclic_vk = builder.add_verifier_data_public_inputs();

        builder.verify_proof::<C>(
            &parent_block_proof,
            &block_verifier_data,
            &block.circuit.common,
        );

        // Pad to match the (non-existing yet!) 2-to-1 circuit's degree.
        // We use the block circuit's degree as target reference here, as they end up
        // having same degree.
        while log2_ceil(builder.num_gates()) < block.circuit.common.degree_bits() {
            builder.add_gate(NoopGate, vec![]);
        }

        let circuit = builder.build::<C>();

        BlockWrapperCircuitData {
            circuit,
            parent_block_proof,
            public_values: final_pv,
            cyclic_vk,
        }
    }

    /// Create two-to-one block aggregation circuit.
    ///
    /// # Arguments
    ///
    /// - `block_circuit`: circuit data for the block circuit, that constitutes
    ///   the base case for aggregation.
    ///
    /// # Outputs
    ///
    /// Returns a [`TwoToOneBlockCircuitData<F, C, D>`].
    fn create_two_to_one_block_circuit(
        block_wrapper_circuit: &BlockWrapperCircuitData<F, C, D>,
    ) -> TwoToOneBlockCircuitData<F, C, D>
    where
        F: RichField + Extendable<D>,
        C: GenericConfig<D, F = F>,
        C::Hasher: AlgebraicHasher<F>,
    {
        let mut builder =
            CircuitBuilder::<F, D>::new(block_wrapper_circuit.circuit.common.config.clone());

        let mix_hash = builder.add_virtual_hash_public_input();

        // We need to pad by PIS to match the count of PIS of the `base_proof`.
        let mut padding = block_wrapper_circuit.circuit.common.num_public_inputs;
        // The number of PIS that will be added *after* padding by
        // [`add_verifier_data_public_inputs()`].
        padding -= verification_key_len(&block_wrapper_circuit.circuit);
        // Account for `mix_pv_hash`.
        padding -= builder.num_public_inputs();

        let zero = builder.zero();
        for _ in 0..padding {
            builder.register_public_input(zero);
        }

        let cyclic_vk = builder.add_verifier_data_public_inputs();

        let lhs = Self::add_agg_child(&mut builder, &block_wrapper_circuit.circuit);
        let rhs = Self::add_agg_child(&mut builder, &block_wrapper_circuit.circuit);

        let lhs_public_inputs = lhs.public_inputs(&mut builder);
        let rhs_public_inputs = rhs.public_inputs(&mut builder);

        let lhs_public_values = extract_block_final_public_values(&lhs_public_inputs);
        let rhs_public_values = extract_block_final_public_values(&rhs_public_inputs);

        let lhs_agg_pv_hash = extract_two_to_one_block_hash(&lhs_public_inputs);
        let rhs_agg_pv_hash = extract_two_to_one_block_hash(&rhs_public_inputs);

        let lhs_base_pv_hash = builder
            .hash_n_to_hash_no_pad::<C::InnerHasher>(lhs_public_values.to_vec())
            .elements;
        let rhs_base_pv_hash = builder
            .hash_n_to_hash_no_pad::<C::InnerHasher>(rhs_public_values.to_vec())
            .elements;

        let lhs_hash: Vec<Target> = zip_eq(lhs_agg_pv_hash, lhs_base_pv_hash)
            .map(|(&agg_target, base_target)| builder.select(lhs.is_agg, agg_target, base_target))
            .collect();

        let rhs_hash: Vec<Target> = zip_eq(rhs_agg_pv_hash, rhs_base_pv_hash)
            .map(|(&agg_target, base_target)| builder.select(rhs.is_agg, agg_target, base_target))
            .collect();

        let mut mix_vec = vec![];
        mix_vec.extend(&lhs_hash);
        mix_vec.extend(&rhs_hash);

        let mix_hash_virtual = builder.hash_n_to_hash_no_pad::<C::InnerHasher>(mix_vec);

        builder.connect_hashes(mix_hash, mix_hash_virtual);

        let circuit = builder.build::<C>();
        TwoToOneBlockCircuitData {
            circuit,
            lhs,
            rhs,
            cyclic_vk,
        }
    }

    /// Connect the 256 block hashes between two blocks
    fn connect_block_hashes(
        builder: &mut CircuitBuilder<F, D>,
        lhs_public_values: &PublicValuesTarget,
        rhs_public_values: &PublicValuesTarget,
    ) {
        for i in 0..255 {
            for j in 0..TARGET_HASH_SIZE {
                builder.connect(
                    lhs_public_values.block_hashes.prev_hashes[8 * (i + 1) + j],
                    rhs_public_values.block_hashes.prev_hashes[8 * i + j],
                );
            }
        }
        let expected_hash = lhs_public_values.block_hashes.cur_hash;
        let prev_block_hash = &rhs_public_values.block_hashes.prev_hashes[255 * 8..256 * 8];
        for i in 0..TARGET_HASH_SIZE {
            builder.connect(expected_hash[i], prev_block_hash[i]);
        }
    }

    fn connect_block_proof(
        builder: &mut CircuitBuilder<F, D>,
        has_parent_block: BoolTarget,
        lhs: &PublicValuesTarget,
        rhs: &PublicValuesTarget,
    ) {
        // Between blocks, we only connect state tries.
        for (&limb0, limb1) in lhs
            .trie_roots_after
            .state_root
            .iter()
            .zip(rhs.trie_roots_before.state_root)
        {
            builder.connect(limb0, limb1);
        }

        // Between blocks, the checkpoint state trie remains unchanged.
        for (&limb0, limb1) in lhs
            .extra_block_data
            .checkpoint_state_trie_root
            .iter()
            .zip(rhs.extra_block_data.checkpoint_state_trie_root)
        {
            builder.connect(limb0, limb1);
        }

        // Connect block numbers.
        let one = builder.one();
        let prev_block_nb = builder.sub(rhs.block_metadata.block_number, one);
        builder.connect(lhs.block_metadata.block_number, prev_block_nb);

        // Check initial block values.
        Self::connect_initial_values_block(builder, rhs);

        // Connect intermediary values for gas_used and bloom filters to the block's
        // final values. We only plug on the right, so there is no need to check the
        // left-handside block.
        Self::connect_final_block_values_to_intermediary(builder, rhs);

        let has_not_parent_block = builder.sub(one, has_parent_block.target);

        // Check that the checkpoint block has the predetermined state trie root in
        // `ExtraBlockData`.
        Self::connect_checkpoint_block(builder, rhs, has_not_parent_block);

        // Connect block hashes
        Self::connect_block_hashes(builder, lhs, rhs);
    }

    fn connect_checkpoint_block(
        builder: &mut CircuitBuilder<F, D>,
        x: &PublicValuesTarget,
        has_not_parent_block: Target,
    ) where
        F: RichField + Extendable<D>,
    {
        for (&limb0, limb1) in x
            .trie_roots_before
            .state_root
            .iter()
            .zip(x.extra_block_data.checkpoint_state_trie_root)
        {
            let mut constr = builder.sub(limb0, limb1);
            constr = builder.mul(has_not_parent_block, constr);
            builder.assert_zero(constr);
        }

        let consolidated_hash = builder
            .hash_n_to_hash_no_pad::<C::InnerHasher>(x.block_hashes.prev_hashes.to_vec())
            .elements;

        for i in 0..NUM_HASH_OUT_ELTS {
            builder.conditional_assert_eq(
                has_not_parent_block,
                x.extra_block_data.checkpoint_consolidated_hash[i],
                consolidated_hash[i],
            )
        }
    }

    fn connect_final_block_values_to_intermediary(
        builder: &mut CircuitBuilder<F, D>,
        x: &PublicValuesTarget,
    ) where
        F: RichField + Extendable<D>,
    {
        builder.connect(
            x.block_metadata.block_gas_used,
            x.extra_block_data.gas_used_after,
        );
    }

    fn connect_initial_values_block(builder: &mut CircuitBuilder<F, D>, x: &PublicValuesTarget)
    where
        F: RichField + Extendable<D>,
    {
        // The initial number of transactions is 0.
        builder.assert_zero(x.extra_block_data.txn_number_before);
        // The initial gas used is 0.
        builder.assert_zero(x.extra_block_data.gas_used_before);

        // The transactions and receipts tries are empty at the beginning of the block.
        let initial_trie = HashedPartialTrie::from(Node::Empty).hash();

        for (i, limb) in h256_limbs::<F>(initial_trie).into_iter().enumerate() {
            let limb_target = builder.constant(limb);
            builder.connect(x.trie_roots_before.transactions_root[i], limb_target);
            builder.connect(x.trie_roots_before.receipts_root[i], limb_target);
        }
    }

    /// For a given transaction payload passed as [`GenerationInputs`], create a
    /// proof for each STARK module, then recursively shrink and combine
    /// them, eventually culminating in a transaction proof, also called
    /// root proof.
    ///
    /// # Arguments
    ///
    /// - `all_stark`: a structure defining the logic of all STARK modules and
    ///   their associated cross-table lookups.
    /// - `config`: the configuration to be used for the STARK prover. It will
    ///   usually be a fast one yielding large proofs.
    /// - `generation_inputs`: a transaction and auxiliary data needed to
    ///   generate a proof, provided in Intermediary Representation.
    /// - `timing`: a profiler defining a scope hierarchy and the time consumed
    ///   by each one.
    /// - `abort_signal`: an optional [`AtomicBool`] wrapped behind an [`Arc`],
    ///   to send a kill signal early. This is only necessary in a distributed
    ///   setting where a worker may be blocking the entire queue.
    ///
    /// # Outputs
    ///
    /// This method outputs a tuple of [`ProofWithPublicInputs<F, C, D>`] and
    /// its [`PublicValues`]. Only the proof with public inputs is necessary
    /// for a verifier to assert correctness of the computation,
    /// but the public values are output for the prover convenience, as these
    /// are necessary during proof aggregation.
    pub fn prove_segment(
        &self,
        all_stark: &AllStark<F, D>,
        config: &StarkConfig,
        generation_inputs: TrimmedGenerationInputs<F>,
        segment_data: &mut GenerationSegmentData,
        timing: &mut TimingTree,
        abort_signal: Option<Arc<AtomicBool>>,
    ) -> anyhow::Result<ProverOutputData<F, C, D>> {
        features_check(&generation_inputs);

        let all_proof = prove::<F, C, D>(
            all_stark,
            config,
            generation_inputs,
            segment_data,
            timing,
            abort_signal.clone(),
        )?;

        let mut root_inputs = PartialWitness::new();

        for table in 0..NUM_TABLES {
            let table_circuits = &self.by_table[table];
            if KECCAK_TABLES_INDICES.contains(&table) && !all_proof.use_keccak_tables {
                let index_verifier_data = table_circuits
                    .by_stark_size
                    .keys()
                    .min()
                    .expect("No valid size in shrinking circuits");
                root_inputs.set_target(
                    self.root.index_verifier_data[table],
                    F::from_canonical_usize(*index_verifier_data),
                );
                let common_date = &table_circuits
                    .by_stark_size
                    .get(index_verifier_data)
                    .expect("No valid size in shrinking circuits")
                    .shrinking_wrappers
                    .last()
                    .expect("No shrinking circuits")
                    .circuit
                    .common;
                let dummy_circuit: CircuitData<F, C, D> = dummy_circuit(common_date);
                let dummy_pis = HashMap::new();
                let dummy_proof = dummy_proof(&dummy_circuit, dummy_pis)
                    .expect("Unable to generate dummy proofs");
                root_inputs
                    .set_proof_with_pis_target(&self.root.proof_with_pis[table], &dummy_proof);
            } else {
                let stark_proof = &all_proof.multi_proof.stark_proofs[table];
                let original_degree_bits = stark_proof.proof.recover_degree_bits(config);
                let shrunk_proof = table_circuits
                    .by_stark_size
                    .get(&original_degree_bits)
                    .ok_or_else(|| {
                        anyhow!(format!(
                            "Missing preprocessed circuits for {:?} table with size {}.",
                            Table::all()[table],
                            original_degree_bits,
                        ))
                    })?
                    .shrink(stark_proof, &all_proof.multi_proof.ctl_challenges)?;
                let index_verifier_data = table_circuits
                    .by_stark_size
                    .keys()
                    .position(|&size| size == original_degree_bits)
                    .unwrap();
                root_inputs.set_target(
                    self.root.index_verifier_data[table],
                    F::from_canonical_usize(index_verifier_data),
                );
                root_inputs
                    .set_proof_with_pis_target(&self.root.proof_with_pis[table], &shrunk_proof);
            }

            check_abort_signal(abort_signal.clone())?;
        }

        root_inputs.set_verifier_data_target(
            &self.root.cyclic_vk,
            &self.segment_aggregation.circuit.verifier_only,
        );

        set_public_value_targets(
            &mut root_inputs,
            &self.root.public_values,
            &all_proof.public_values,
        )
        .map_err(|_| {
            anyhow::Error::msg("Invalid conversion when setting public values targets.")
        })?;

<<<<<<< HEAD
        root_inputs.set_bool_target(self.root.use_keccak_tables, all_proof.use_keccak_tables);
=======
        // TODO(sdeng): Set to false when this segment contains no Keccak operations.
        root_inputs.set_bool_target(self.root.use_keccak_tables, true);
>>>>>>> 36ace10e

        let root_proof = self.root.circuit.prove(root_inputs)?;

        Ok(ProverOutputData {
            is_dummy: false,
            proof_with_pis: root_proof,
            public_values: all_proof.public_values,
        })
    }

    /// Returns a proof for each segment that is part of a full transaction
    /// proof.
    pub fn prove_all_segments(
        &self,
        all_stark: &AllStark<F, D>,
        config: &StarkConfig,
        generation_inputs: GenerationInputs<F>,
        max_cpu_len_log: usize,
        timing: &mut TimingTree,
        abort_signal: Option<Arc<AtomicBool>>,
    ) -> anyhow::Result<Vec<ProverOutputData<F, C, D>>> {
        features_check(&generation_inputs.clone().trim());

        let segment_iterator =
            SegmentDataIterator::<F>::new(&generation_inputs, Some(max_cpu_len_log));

        let mut proofs = vec![];

        for segment_run in segment_iterator {
            let (_, mut next_data) =
                segment_run.map_err(|e: SegmentError| anyhow::format_err!(e))?;
            let proof = self.prove_segment(
                all_stark,
                config,
                generation_inputs.trim(),
                &mut next_data,
                timing,
                abort_signal.clone(),
            )?;
            proofs.push(proof);
        }

        // Since aggregations require at least two segment proofs, add a dummy proof if
        // there is only one proof.
        if proofs.len() == 1 {
            let mut first_proof = proofs[0].clone();
            first_proof.is_dummy = true;
            proofs.push(first_proof);
        }

        Ok(proofs)
    }

    /// From an initial set of STARK proofs passed with their associated
    /// recursive table circuits, generate a recursive transaction proof.
    /// It is aimed at being used when preprocessed table circuits have not been
    /// loaded to memory.
    ///
    /// **Note**:
    /// The type of the `table_circuits` passed as arguments is
    /// `&[(RecursiveCircuitsForTableSize<F, C, D>, u8); NUM_TABLES]`. In
    /// particular, for each STARK proof contained within the `AllProof`
    /// object provided to this method, we need to pass a tuple
    /// of [`RecursiveCircuitsForTableSize<F, C, D>`] and a [`u8`]. The former
    /// is the recursive chain corresponding to the initial degree size of
    /// the associated STARK proof. The latter is the index of this degree
    /// in the range that was originally passed when constructing the entire
    /// prover state.
    ///
    /// # Usage
    ///
    /// ```ignore
    /// // Load a prover state without its recursive table circuits.
    /// let gate_serializer = DefaultGateSerializer;
    /// let generator_serializer = DefaultGeneratorSerializer::<C, D>::new();
    /// let initial_ranges = [16..25, 10..20, 12..25, 14..25, 9..20, 12..20, 17..30];
    /// let prover_state = AllRecursiveCircuits::<F, C, D>::new(
    ///     &all_stark,
    ///     &initial_ranges,
    ///     &config,
    /// );
    ///
    /// // Generate a proof from the provided inputs.
    /// let stark_proof = prove::<F, C, D>(&all_stark, &config, inputs, &mut timing, abort_signal).unwrap();
    ///
    /// // Read the degrees of the internal STARK proofs.
    /// // Indices to be passed along the recursive tables
    /// // can be easily recovered as `initial_ranges[i]` - `degrees[i]`.
    /// let degrees = proof.degree_bits(&config);
    ///
    /// // Retrieve the corresponding recursive table circuits for each table with the corresponding degree.
    /// let table_circuits = { ... };
    ///
    /// // Finally shrink the STARK proof.
    /// let (proof, public_values) = prove_segment_after_initial_stark(
    ///     &all_stark,
    ///     &config,
    ///     &stark_proof,
    ///     &table_circuits,
    ///     &mut timing,
    ///     abort_signal,
    /// ).unwrap();
    /// ```
    pub fn prove_segment_after_initial_stark(
        &self,
        all_proof: AllProof<F, C, D>,
        table_circuits: &[(RecursiveCircuitsForTableSize<F, C, D>, u8); NUM_TABLES],
        abort_signal: Option<Arc<AtomicBool>>,
    ) -> anyhow::Result<(ProofWithPublicInputs<F, C, D>, PublicValues<F>)> {
        let mut root_inputs = PartialWitness::new();

        for table in 0..NUM_TABLES {
            let (table_circuit, index_verifier_data) = &table_circuits[table];
            if KECCAK_TABLES_INDICES.contains(&table) && !all_proof.use_keccak_tables {
                root_inputs.set_target(
                    self.root.index_verifier_data[table],
                    F::from_canonical_u8(*index_verifier_data),
                );
                let common_date = &table_circuit
                    .shrinking_wrappers
                    .last()
                    .expect("")
                    .circuit
                    .common;
                let dummy_circuit: CircuitData<F, C, D> = dummy_circuit(common_date);
                let dummy_pis = HashMap::new();
                let dummy_proof = dummy_proof(&dummy_circuit, dummy_pis)
                    .expect("Unable to generate dummy proofs");
                root_inputs
                    .set_proof_with_pis_target(&self.root.proof_with_pis[table], &dummy_proof);
            } else {
                let stark_proof = &all_proof.multi_proof.stark_proofs[table];

                let shrunk_proof =
                    table_circuit.shrink(stark_proof, &all_proof.multi_proof.ctl_challenges)?;
                root_inputs.set_target(
                    self.root.index_verifier_data[table],
                    F::from_canonical_u8(*index_verifier_data),
                );
                root_inputs
                    .set_proof_with_pis_target(&self.root.proof_with_pis[table], &shrunk_proof);
            }

            check_abort_signal(abort_signal.clone())?;
        }

        root_inputs.set_verifier_data_target(
            &self.root.cyclic_vk,
            &self.segment_aggregation.circuit.verifier_only,
        );

        set_public_value_targets(
            &mut root_inputs,
            &self.root.public_values,
            &all_proof.public_values,
        )
        .map_err(|_| {
            anyhow::Error::msg("Invalid conversion when setting public values targets.")
        })?;

<<<<<<< HEAD
        root_inputs.set_bool_target(self.root.use_keccak_tables, all_proof.use_keccak_tables);
=======
        // TODO(sdeng): Set to false when this segment contains no Keccak operations.
        root_inputs.set_bool_target(self.root.use_keccak_tables, true);
>>>>>>> 36ace10e

        let root_proof = self.root.circuit.prove(root_inputs)?;

        Ok((root_proof, all_proof.public_values))
    }

    pub fn verify_root(&self, agg_proof: ProofWithPublicInputs<F, C, D>) -> anyhow::Result<()> {
        self.root.circuit.verify(agg_proof)
    }

    /// Create an aggregation proof, combining two contiguous proofs into a
    /// single one. The combined proofs are segment proofs: they are proofs
    /// of some parts of one execution.
    ///
    /// While regular root proofs can only assert validity of a
    /// single segment of a transaction, segment aggregation proofs
    /// can cover an arbitrary range, up to an entire transaction.
    ///
    /// # Arguments
    ///
    /// - `lhs_is_agg`: a boolean indicating whether the left child proof is an
    ///   aggregation proof or a regular segment proof.
    /// - `lhs_proof`: the left child prover output data.
    /// - `rhs_is_agg`: a boolean indicating whether the right child proof is an
    ///   aggregation proof or a regular transaction proof.
    /// - `rhs_proof`: the right child prover output data.
    ///
    /// # Outputs
    ///
    /// This method outputs a [`ProverOutputData<F, C, D>`]. Only the proof with
    /// public inputs is necessary for a verifier to assert correctness of
    /// the computation, but the public values and `is_dummy` are output for the
    /// prover convenience, as these are necessary during proof aggregation.
    pub fn prove_segment_aggregation(
        &self,
        lhs_is_agg: bool,
        lhs_prover_output: &ProverOutputData<F, C, D>,
        rhs_is_agg: bool,
        rhs_prover_output: &ProverOutputData<F, C, D>,
    ) -> anyhow::Result<ProverOutputData<F, C, D>> {
        let mut agg_inputs = PartialWitness::new();

        let lhs_proof = &lhs_prover_output.proof_with_pis;
        let rhs_proof = &rhs_prover_output.proof_with_pis;
        let rhs_is_dummy = rhs_prover_output.is_dummy;
        Self::set_dummy_if_necessary(
            &self.segment_aggregation.lhs,
            lhs_is_agg,
            &self.segment_aggregation.circuit,
            &mut agg_inputs,
            lhs_proof,
        );

        // If rhs is dummy, the rhs proof is also set to be the lhs.
        let real_rhs_proof = if rhs_is_dummy { lhs_proof } else { rhs_proof };

        Self::set_dummy_if_necessary_with_dummy(
            &self.segment_aggregation.rhs,
            rhs_is_agg,
            rhs_is_dummy,
            &self.segment_aggregation.circuit,
            &mut agg_inputs,
            real_rhs_proof,
        );

        agg_inputs.set_verifier_data_target(
            &self.segment_aggregation.cyclic_vk,
            &self.segment_aggregation.circuit.verifier_only,
        );

        // Aggregates both `PublicValues` from the provided proofs into a single one.

        let lhs_public_values = &lhs_prover_output.public_values;
        let rhs_public_values = &rhs_prover_output.public_values;

        let real_public_values = if rhs_is_dummy {
            lhs_public_values.clone()
        } else {
            rhs_public_values.clone()
        };

        let agg_public_values = PublicValues {
            trie_roots_before: lhs_public_values.trie_roots_before.clone(),
            trie_roots_after: real_public_values.trie_roots_after,
            burn_addr: lhs_public_values.burn_addr,
            extra_block_data: ExtraBlockData {
                checkpoint_state_trie_root: lhs_public_values
                    .extra_block_data
                    .checkpoint_state_trie_root,
                checkpoint_consolidated_hash: lhs_public_values
                    .extra_block_data
                    .checkpoint_consolidated_hash,
                txn_number_before: lhs_public_values.extra_block_data.txn_number_before,
                txn_number_after: real_public_values.extra_block_data.txn_number_after,
                gas_used_before: lhs_public_values.extra_block_data.gas_used_before,
                gas_used_after: real_public_values.extra_block_data.gas_used_after,
            },
            block_metadata: real_public_values.block_metadata,
            block_hashes: real_public_values.block_hashes,
            registers_before: lhs_public_values.registers_before.clone(),
            registers_after: real_public_values.registers_after,
            mem_before: lhs_public_values.mem_before.clone(),
            mem_after: real_public_values.mem_after,
        };

        set_public_value_targets(
            &mut agg_inputs,
            &self.segment_aggregation.public_values,
            &agg_public_values,
        )
        .map_err(|_| {
            anyhow::Error::msg("Invalid conversion when setting public values targets.")
        })?;

        let aggregation_proof = self.segment_aggregation.circuit.prove(agg_inputs)?;
        let agg_output = ProverOutputData {
            is_dummy: false,
            proof_with_pis: aggregation_proof,
            public_values: agg_public_values,
        };
        Ok(agg_output)
    }

    pub fn verify_segment_aggregation(
        &self,
        agg_proof: &ProofWithPublicInputs<F, C, D>,
    ) -> anyhow::Result<()> {
        self.segment_aggregation.circuit.verify(agg_proof.clone())?;
        check_cyclic_proof_verifier_data(
            agg_proof,
            &self.segment_aggregation.circuit.verifier_only,
            &self.segment_aggregation.circuit.common,
        )
    }

    /// Creates a final transaction proof, once all segments of a given
    /// transaction have been combined into a single aggregation proof.
    ///
    /// Transaction proofs can either be generated as a standalone, or combined
    /// with a previous transaction proof to assert validity of a range of
    /// transactions.
    ///
    /// # Arguments
    ///
    /// - `opt_parent_txn_proof`: an optional parent transaction proof. Passing
    ///   one will generate a proof of validity for both the transaction range
    ///   covered by the previous proof and the current transaction.
    /// - `agg_proof`: the final aggregation proof containing all segments
    ///   within the current transaction.
    /// - `public_values`: the public values associated to the aggregation
    ///   proof.
    ///
    /// # Outputs
    ///
    /// This method outputs a tuple of [`ProofWithPublicInputs<F, C, D>`] and
    /// its [`PublicValues`]. Only the proof with public inputs is necessary
    /// for a verifier to assert correctness of the computation.
    pub fn prove_transaction_aggregation(
        &self,
        lhs_is_agg: bool,
        lhs_proof: &ProofWithPublicInputs<F, C, D>,
        lhs_public_values: PublicValues<F>,
        rhs_is_agg: bool,
        rhs_proof: &ProofWithPublicInputs<F, C, D>,
        rhs_public_values: PublicValues<F>,
    ) -> anyhow::Result<(ProofWithPublicInputs<F, C, D>, PublicValues<F>)> {
        let mut txn_inputs = PartialWitness::new();

        Self::set_dummy_if_necessary(
            &self.txn_aggregation.lhs,
            lhs_is_agg,
            &self.txn_aggregation.circuit,
            &mut txn_inputs,
            lhs_proof,
        );

        Self::set_dummy_if_necessary(
            &self.txn_aggregation.rhs,
            rhs_is_agg,
            &self.txn_aggregation.circuit,
            &mut txn_inputs,
            rhs_proof,
        );

        txn_inputs.set_verifier_data_target(
            &self.txn_aggregation.cyclic_vk,
            &self.txn_aggregation.circuit.verifier_only,
        );

        let txn_public_values = PublicValues {
            trie_roots_before: lhs_public_values.trie_roots_before,
            extra_block_data: ExtraBlockData {
                txn_number_before: lhs_public_values.extra_block_data.txn_number_before,
                gas_used_before: lhs_public_values.extra_block_data.gas_used_before,
                ..rhs_public_values.extra_block_data
            },
            ..rhs_public_values
        };

        set_public_value_targets(
            &mut txn_inputs,
            &self.txn_aggregation.public_values,
            &txn_public_values,
        )
        .map_err(|_| {
            anyhow::Error::msg("Invalid conversion when setting public values targets.")
        })?;

        let txn_proof = self.txn_aggregation.circuit.prove(txn_inputs)?;
        Ok((txn_proof, txn_public_values))
    }

    pub fn verify_txn_aggregation(
        &self,
        txn_proof: &ProofWithPublicInputs<F, C, D>,
    ) -> anyhow::Result<()> {
        self.txn_aggregation.circuit.verify(txn_proof.clone())?;
        check_cyclic_proof_verifier_data(
            txn_proof,
            &self.txn_aggregation.circuit.verifier_only,
            &self.txn_aggregation.circuit.common,
        )
    }

    /// If the proof is not an aggregation, we set the cyclic vk to a dummy
    /// value, so that it corresponds to the aggregation cyclic vk. If the proof
    /// is dummy, we set `is_dummy` to `true`. Note that only the rhs can be
    /// dummy.
    fn set_dummy_if_necessary_with_dummy(
        agg_child: &AggregationChildWithDummyTarget<D>,
        is_agg: bool,
        is_dummy: bool,
        circuit: &CircuitData<F, C, D>,
        agg_inputs: &mut PartialWitness<F>,
        proof: &ProofWithPublicInputs<F, C, D>,
    ) {
        agg_inputs.set_bool_target(agg_child.is_agg, is_agg);
        agg_inputs.set_bool_target(agg_child.is_dummy, is_dummy);
        if is_agg {
            agg_inputs.set_proof_with_pis_target(&agg_child.agg_proof, proof);
        } else {
            Self::set_dummy_proof_with_cyclic_vk_pis(
                circuit,
                agg_inputs,
                &agg_child.agg_proof,
                proof,
            );
        }
        agg_inputs.set_proof_with_pis_target(&agg_child.real_proof, proof);
    }

    /// Create a final block proof, once all transactions of a given block have
    /// been combined into a single aggregation proof.
    ///
    /// Block proofs can either be generated as standalone, or combined with a
    /// previous block proof to assert validity of a range of blocks.
    ///
    /// # Arguments
    ///
    /// - `opt_parent_block_proof`: an optional parent block proof. Passing one
    ///   will generate a proof of validity for both the block range covered by
    ///   the previous proof and the current block.
    /// - `agg_root_proof`: the final aggregation proof containing all
    ///   transactions within the current block.
    /// - `public_values`: the public values associated to the aggregation
    ///   proof.
    ///
    /// # Outputs
    ///
    /// This method outputs a tuple of [`ProofWithPublicInputs<F, C, D>`] and
    /// its [`PublicValues`]. Only the proof with public inputs is necessary
    /// for a verifier to assert correctness of the computation.
    pub fn prove_block(
        &self,
        opt_parent_block_proof: Option<&ProofWithPublicInputs<F, C, D>>,
        agg_root_proof: &ProofWithPublicInputs<F, C, D>,
        public_values: PublicValues<F>,
    ) -> anyhow::Result<(ProofWithPublicInputs<F, C, D>, PublicValues<F>)> {
        let mut block_inputs = PartialWitness::new();

        block_inputs.set_bool_target(
            self.block.has_parent_block,
            opt_parent_block_proof.is_some(),
        );
        if let Some(parent_block_proof) = opt_parent_block_proof {
            block_inputs
                .set_proof_with_pis_target(&self.block.parent_block_proof, parent_block_proof);
        } else {
            if public_values.trie_roots_before.state_root
                != public_values.extra_block_data.checkpoint_state_trie_root
            {
                return Err(anyhow::Error::msg(format!(
                    "Inconsistent pre-state for first block {:?} with checkpoint state {:?}.",
                    public_values.trie_roots_before.state_root,
                    public_values.extra_block_data.checkpoint_state_trie_root,
                )));
            }

            // Initialize some public inputs for correct connection between the checkpoint
            // block and the current one.
            let mut nonzero_pis = HashMap::new();

            // Initialize the checkpoint block roots before, and state root after.
            let state_trie_root_before_keys = 0..TARGET_HASH_SIZE;
            for (key, &value) in state_trie_root_before_keys
                .zip_eq(&h256_limbs::<F>(public_values.trie_roots_before.state_root))
            {
                nonzero_pis.insert(key, value);
            }
            let txn_trie_root_before_keys = TARGET_HASH_SIZE..TARGET_HASH_SIZE * 2;
            for (key, &value) in txn_trie_root_before_keys.clone().zip_eq(&h256_limbs::<F>(
                public_values.trie_roots_before.transactions_root,
            )) {
                nonzero_pis.insert(key, value);
            }
            let receipts_trie_root_before_keys = TARGET_HASH_SIZE * 2..TARGET_HASH_SIZE * 3;
            for (key, &value) in receipts_trie_root_before_keys
                .clone()
                .zip_eq(&h256_limbs::<F>(
                    public_values.trie_roots_before.receipts_root,
                ))
            {
                nonzero_pis.insert(key, value);
            }
            let state_trie_root_after_keys =
                TrieRootsTarget::SIZE..TrieRootsTarget::SIZE + TARGET_HASH_SIZE;
            for (key, &value) in state_trie_root_after_keys
                .zip_eq(&h256_limbs::<F>(public_values.trie_roots_before.state_root))
            {
                nonzero_pis.insert(key, value);
            }

            let burn_addr_offset = match cfg!(feature = "cdk_erigon") {
                true => BurnAddrTarget::get_size(),
                false => 0,
            };

            #[cfg(feature = "cdk_erigon")]
            {
                let burn_addr_keys =
                    TrieRootsTarget::SIZE * 2..TrieRootsTarget::SIZE * 2 + burn_addr_offset;
                for (key, &value) in burn_addr_keys.zip_eq(&crate::util::u256_limbs(
                    public_values
                        .burn_addr
                        .expect("We should have a burn addr when cdk_erigon is activated"),
                )) {
                    nonzero_pis.insert(key, value);
                }
            }
            // Initialize the checkpoint state root extra data.
            let checkpoint_state_trie_keys = burn_addr_offset
                + TrieRootsTarget::SIZE * 2
                + BlockMetadataTarget::SIZE
                + BlockHashesTarget::SIZE
                ..burn_addr_offset
                    + TrieRootsTarget::SIZE * 2
                    + BlockMetadataTarget::SIZE
                    + BlockHashesTarget::SIZE
                    + 8;
            for (key, &value) in checkpoint_state_trie_keys.zip_eq(&h256_limbs::<F>(
                public_values.extra_block_data.checkpoint_state_trie_root,
            )) {
                nonzero_pis.insert(key, value);
            }

            // Initialize checkpoint block hashes.
            // These will be all zeros the initial genesis checkpoint.
            let block_hashes_keys =
                burn_addr_offset + TrieRootsTarget::SIZE * 2 + BlockMetadataTarget::SIZE
                    ..burn_addr_offset
                        + TrieRootsTarget::SIZE * 2
                        + BlockMetadataTarget::SIZE
                        + BlockHashesTarget::SIZE
                        - 16;
            for i in 0..public_values.block_hashes.prev_hashes.len() - 1 {
                let targets = h256_limbs::<F>(public_values.block_hashes.prev_hashes[i]);
                for j in 0..8 {
                    nonzero_pis.insert(block_hashes_keys.start + 8 * (i + 1) + j, targets[j]);
                }
            }

            let block_hashes_current_start = burn_addr_offset
                + TrieRootsTarget::SIZE * 2
                + BlockMetadataTarget::SIZE
                + BlockHashesTarget::SIZE
                - 8;
            let cur_targets = h256_limbs::<F>(public_values.block_hashes.prev_hashes[255]);
            for i in 0..8 {
                nonzero_pis.insert(block_hashes_current_start + i, cur_targets[i]);
            }

            // Initialize the checkpoint block number.
            // Subtraction would result in an invalid proof for genesis, but we shouldn't
            // try proving this block anyway.
            let block_number_key = burn_addr_offset + TrieRootsTarget::SIZE * 2 + 6;
            nonzero_pis.insert(
                block_number_key,
                F::from_canonical_u64(public_values.block_metadata.block_number.low_u64() - 1),
            );

            block_inputs.set_proof_with_pis_target(
                &self.block.parent_block_proof,
                &cyclic_base_proof(
                    &self.block.circuit.common,
                    &self.block.circuit.verifier_only,
                    nonzero_pis,
                ),
            );
        }

        block_inputs.set_proof_with_pis_target(&self.block.agg_root_proof, agg_root_proof);

        block_inputs
            .set_verifier_data_target(&self.block.cyclic_vk, &self.block.circuit.verifier_only);

        // This is basically identical to this block public values, apart from the
        // `trie_roots_before` that may come from the previous proof, if any.
        let block_public_values = PublicValues {
            trie_roots_before: opt_parent_block_proof
                .map(|p| TrieRoots::from_public_inputs(&p.public_inputs[0..TrieRootsTarget::SIZE]))
                .unwrap_or(public_values.trie_roots_before),
            ..public_values
        };

        set_public_value_targets(
            &mut block_inputs,
            &self.block.public_values,
            &block_public_values,
        )
        .map_err(|_| {
            anyhow::Error::msg("Invalid conversion when setting public values targets.")
        })?;

        let block_proof = self.block.circuit.prove(block_inputs)?;
        Ok((block_proof, block_public_values))
    }

    pub fn verify_block(&self, block_proof: &ProofWithPublicInputs<F, C, D>) -> anyhow::Result<()> {
        self.block.circuit.verify(block_proof.clone())?;
        check_cyclic_proof_verifier_data(
            block_proof,
            &self.block.circuit.verifier_only,
            &self.block.circuit.common,
        )
    }

    /// Wrap a block proof, representing one or an aggregation of contiguous
    /// blocks, for easier aggregation with other chains' proofs.
    ///
    /// # Arguments
    ///
    /// - `block_proof`: the final block proof of a chain to be wrapped.
    /// - `public_values`: the public values associated to the aggregation
    ///   proof.
    ///
    /// # Outputs
    ///
    /// This method outputs a tuple of [`ProofWithPublicInputs<F, C, D>`] and
    /// associated [`FinalPublicValues`]. Only the proof with public inputs is
    /// necessary for a verifier to assert correctness of the computation.
    #[allow(clippy::type_complexity)]
    pub fn prove_block_wrapper(
        &self,
        block_proof: &ProofWithPublicInputs<F, C, D>,
        public_values: PublicValues<F>,
    ) -> anyhow::Result<(
        ProofWithPublicInputs<F, C, D>,
        FinalPublicValues<F, C::InnerHasher>,
    )> {
        let mut block_wrapper_inputs = PartialWitness::new();

        block_wrapper_inputs
            .set_proof_with_pis_target(&self.block_wrapper.parent_block_proof, block_proof);

        block_wrapper_inputs.set_verifier_data_target(
            &self.block_wrapper.cyclic_vk, // dummy
            &self.block_wrapper.circuit.verifier_only,
        );

        let final_pvs = public_values.into();
        set_final_public_value_targets(
            &mut block_wrapper_inputs,
            &self.block_wrapper.public_values,
            &final_pvs,
        )
        .map_err(|_| {
            anyhow::Error::msg("Invalid conversion when setting public values targets.")
        })?;

        let block_proof = self.block_wrapper.circuit.prove(block_wrapper_inputs)?;

        Ok((block_proof, final_pvs))
    }

    pub fn verify_block_wrapper(
        &self,
        wrapped_block_proof: &ProofWithPublicInputs<F, C, D>,
    ) -> anyhow::Result<()> {
        self.block_wrapper
            .circuit
            .verify(wrapped_block_proof.clone())
    }

    /// Aggregates two proofs in manner similar to [`prove_aggregation`].
    ///
    /// # Arguments
    ///
    /// - `lhs`: a proof of either a block or previous aggregation.
    /// - `lhs_is_agg`: specify which case `lhs` was.
    /// - `rhs`: a proof of either a block or previous aggregation.
    /// - `rhs_is_agg`: specify which case `rhs` was.
    ///
    /// # Outputs
    ///
    /// Returns a [`ProofWithPublicInputs<F, C, D>`].
    pub fn prove_two_to_one_block(
        &self,
        lhs: &ProofWithPublicInputs<F, C, D>,
        lhs_is_agg: bool,
        rhs: &ProofWithPublicInputs<F, C, D>,
        rhs_is_agg: bool,
    ) -> anyhow::Result<ProofWithPublicInputs<F, C, D>> {
        let mut witness = PartialWitness::new();

        Self::set_dummy_if_necessary(
            &self.two_to_one_block.lhs,
            lhs_is_agg,
            &self.two_to_one_block.circuit,
            &mut witness,
            lhs,
        );

        Self::set_dummy_if_necessary(
            &self.two_to_one_block.rhs,
            rhs_is_agg,
            &self.two_to_one_block.circuit,
            &mut witness,
            rhs,
        );

        witness.set_verifier_data_target(
            &self.two_to_one_block.cyclic_vk,
            &self.two_to_one_block.circuit.verifier_only,
        );

        let proof = self.two_to_one_block.circuit.prove(witness)?;
        Ok(proof)
    }

    /// Verifies an existing block aggregation proof.
    ///
    /// # Arguments
    ///
    /// - `proof`: The proof generated with `prove_two_to_one_block`.
    ///
    /// # Outputs
    ///
    /// Returns whether the proof was valid or not.
    pub fn verify_two_to_one_block(
        &self,
        proof: &ProofWithPublicInputs<F, C, D>,
    ) -> anyhow::Result<()> {
        self.two_to_one_block.circuit.verify(proof.clone())?;
        let verifier_data = &self.two_to_one_block.circuit.verifier_data();
        check_cyclic_proof_verifier_data(proof, &verifier_data.verifier_only, &verifier_data.common)
    }

    /// Creates dummy public inputs with correct verifier key at the end. Used
    /// by [`set_dummy_if_necessary`]. It cyclic vk to the aggregation circuit
    /// values, so that both aggregation and non-aggregation parts of the child
    /// share the same vk. This is possible because only the aggregation inner
    /// circuit is checked against its vk.
    fn set_dummy_proof_with_cyclic_vk_pis(
        circuit_agg: &CircuitData<F, C, D>,
        witness: &mut PartialWitness<F>,
        agg_proof_with_pis: &ProofWithPublicInputsTarget<D>,
        base_proof_with_pis: &ProofWithPublicInputs<F, C, D>,
    ) {
        let ProofWithPublicInputs {
            proof: base_proof,
            public_inputs: _,
        } = base_proof_with_pis;
        let ProofWithPublicInputsTarget {
            proof: agg_proof_targets,
            public_inputs: agg_pi_targets,
        } = agg_proof_with_pis;

        // The proof remains the same.
        witness.set_proof_target(agg_proof_targets, base_proof);

        let cyclic_verifying_data = &circuit_agg.verifier_only;
        let mut cyclic_vk = cyclic_verifying_data.circuit_digest.to_vec();
        cyclic_vk.append(&mut cyclic_verifying_data.constants_sigmas_cap.flatten());

        let mut dummy_pis = vec![F::ZERO; circuit_agg.common.num_public_inputs - cyclic_vk.len()];
        dummy_pis.append(&mut cyclic_vk);

        // Set dummy public inputs.
        for (&pi_t, pi) in agg_pi_targets.iter().zip_eq(dummy_pis) {
            witness.set_target(pi_t, pi);
        }
    }

    /// If the [`AggregationChild`] is a base proof and not an aggregation
    /// proof, we need to manually set the public inputs vector of the otherwise
    /// inert `agg_proof`, so that they correspond to the `cyclic_vk` of the
    /// aggregation circuit. The cyclic prover expects to find the `cyclic_vk`
    /// targets in the very end of the public inputs vector, and so it does not
    /// matter what the preceding values are.
    fn set_dummy_if_necessary(
        agg_child: &AggregationChildTarget<D>,
        is_agg: bool,
        circuit: &CircuitData<F, C, D>,
        agg_inputs: &mut PartialWitness<F>,
        proof: &ProofWithPublicInputs<F, C, D>,
    ) {
        agg_inputs.set_bool_target(agg_child.is_agg, is_agg);
        if is_agg {
            agg_inputs.set_proof_with_pis_target(&agg_child.agg_proof, proof);
        } else {
            Self::set_dummy_proof_with_cyclic_vk_pis(
                circuit,
                agg_inputs,
                &agg_child.agg_proof,
                proof,
            );
        }
        agg_inputs.set_proof_with_pis_target(&agg_child.base_proof, proof);
    }
}
/// A map between initial degree sizes and their associated shrinking recursion
/// circuits.
#[derive(Eq, PartialEq, Debug)]
pub struct RecursiveCircuitsForTable<F, C, const D: usize>
where
    F: RichField + Extendable<D>,
    C: GenericConfig<D, F = F>,
    C::Hasher: AlgebraicHasher<F>,
{
    /// A map from `log_2(height)` to a chain of shrinking recursion circuits
    /// starting at that height.
    pub by_stark_size: BTreeMap<usize, RecursiveCircuitsForTableSize<F, C, D>>,
}

impl<F, C, const D: usize> RecursiveCircuitsForTable<F, C, D>
where
    F: RichField + Extendable<D>,
    C: GenericConfig<D, F = F>,
    C::Hasher: AlgebraicHasher<F>,
{
    fn to_buffer(
        &self,
        buffer: &mut Vec<u8>,
        gate_serializer: &dyn GateSerializer<F, D>,
        generator_serializer: &dyn WitnessGeneratorSerializer<F, D>,
    ) -> IoResult<()> {
        buffer.write_usize(self.by_stark_size.len())?;
        for (&size, table) in &self.by_stark_size {
            buffer.write_usize(size)?;
            table.to_buffer(buffer, gate_serializer, generator_serializer)?;
        }
        Ok(())
    }

    fn from_buffer(
        buffer: &mut Buffer,
        gate_serializer: &dyn GateSerializer<F, D>,
        generator_serializer: &dyn WitnessGeneratorSerializer<F, D>,
    ) -> IoResult<Self> {
        let length = buffer.read_usize()?;
        let mut by_stark_size = BTreeMap::new();
        for _ in 0..length {
            let key = buffer.read_usize()?;
            let table = RecursiveCircuitsForTableSize::from_buffer(
                buffer,
                gate_serializer,
                generator_serializer,
            )?;
            by_stark_size.insert(key, table);
        }
        Ok(Self { by_stark_size })
    }

    fn new<S: Stark<F, D>>(
        table: Table,
        stark: &S,
        degree_bits_range: Range<usize>,
        all_ctls: &[CrossTableLookup<F>],
        stark_config: &StarkConfig,
    ) -> Self {
        let by_stark_size = degree_bits_range
            .map(|degree_bits| {
                (
                    degree_bits,
                    RecursiveCircuitsForTableSize::new::<S>(
                        table,
                        stark,
                        degree_bits,
                        all_ctls,
                        stark_config,
                    ),
                )
            })
            .collect();
        Self { by_stark_size }
    }

    /// For each initial `degree_bits`, get the final circuit at the end of that
    /// shrinking chain. Each of these final circuits should have degree
    /// `THRESHOLD_DEGREE_BITS`.
    fn final_circuits(&self) -> Vec<&CircuitData<F, C, D>> {
        self.by_stark_size
            .values()
            .map(|chain| {
                chain
                    .shrinking_wrappers
                    .last()
                    .map(|wrapper| &wrapper.circuit)
                    .unwrap_or(&chain.initial_wrapper.circuit)
            })
            .collect()
    }
}

/// A chain of shrinking wrapper circuits, ending with a final circuit with
/// `degree_bits` `THRESHOLD_DEGREE_BITS`.
#[derive(Eq, PartialEq, Debug)]
pub struct RecursiveCircuitsForTableSize<F, C, const D: usize>
where
    F: RichField + Extendable<D>,
    C: GenericConfig<D, F = F>,
    C::Hasher: AlgebraicHasher<F>,
{
    initial_wrapper: StarkWrapperCircuit<F, C, D>,
    shrinking_wrappers: Vec<PlonkWrapperCircuit<F, C, D>>,
}

impl<F, C, const D: usize> RecursiveCircuitsForTableSize<F, C, D>
where
    F: RichField + Extendable<D>,
    C: GenericConfig<D, F = F>,
    C::Hasher: AlgebraicHasher<F>,
{
    pub fn to_buffer(
        &self,
        buffer: &mut Vec<u8>,
        gate_serializer: &dyn GateSerializer<F, D>,
        generator_serializer: &dyn WitnessGeneratorSerializer<F, D>,
    ) -> IoResult<()> {
        buffer.write_usize(self.shrinking_wrappers.len())?;
        if !self.shrinking_wrappers.is_empty() {
            buffer.write_common_circuit_data(
                &self.shrinking_wrappers[0].circuit.common,
                gate_serializer,
            )?;
        }
        for wrapper in &self.shrinking_wrappers {
            buffer.write_prover_only_circuit_data(
                &wrapper.circuit.prover_only,
                generator_serializer,
                &wrapper.circuit.common,
            )?;
            buffer.write_verifier_only_circuit_data(&wrapper.circuit.verifier_only)?;
            buffer.write_target_proof_with_public_inputs(&wrapper.proof_with_pis_target)?;
        }
        self.initial_wrapper
            .to_buffer(buffer, gate_serializer, generator_serializer)?;
        Ok(())
    }

    pub fn from_buffer(
        buffer: &mut Buffer,
        gate_serializer: &dyn GateSerializer<F, D>,
        generator_serializer: &dyn WitnessGeneratorSerializer<F, D>,
    ) -> IoResult<Self> {
        let length = buffer.read_usize()?;
        let mut shrinking_wrappers = Vec::with_capacity(length);
        if length != 0 {
            let common = buffer.read_common_circuit_data(gate_serializer)?;

            for _ in 0..length {
                let prover_only =
                    buffer.read_prover_only_circuit_data(generator_serializer, &common)?;
                let verifier_only = buffer.read_verifier_only_circuit_data()?;
                let proof_with_pis_target = buffer.read_target_proof_with_public_inputs()?;
                shrinking_wrappers.push(PlonkWrapperCircuit {
                    circuit: CircuitData {
                        common: common.clone(),
                        prover_only,
                        verifier_only,
                    },
                    proof_with_pis_target,
                })
            }
        };

        let initial_wrapper =
            StarkWrapperCircuit::from_buffer(buffer, gate_serializer, generator_serializer)?;

        Ok(Self {
            initial_wrapper,
            shrinking_wrappers,
        })
    }

    fn new<S: Stark<F, D>>(
        table: Table,
        stark: &S,
        degree_bits: usize,
        all_ctls: &[CrossTableLookup<F>],
        stark_config: &StarkConfig,
    ) -> Self {
        let initial_wrapper = recursive_stark_circuit(
            table,
            stark,
            degree_bits,
            all_ctls,
            stark_config,
            &shrinking_config(),
            THRESHOLD_DEGREE_BITS,
        );
        let mut shrinking_wrappers = vec![];

        // Shrinking recursion loop.
        loop {
            let last = shrinking_wrappers
                .last()
                .map(|wrapper: &PlonkWrapperCircuit<F, C, D>| &wrapper.circuit)
                .unwrap_or(&initial_wrapper.circuit);
            let last_degree_bits = last.common.degree_bits();
            assert!(last_degree_bits >= THRESHOLD_DEGREE_BITS);
            if last_degree_bits == THRESHOLD_DEGREE_BITS {
                break;
            }

            let mut builder = CircuitBuilder::new(shrinking_config());
            let proof_with_pis_target = builder.add_virtual_proof_with_pis(&last.common);
            let last_vk = builder.constant_verifier_data(&last.verifier_only);
            builder.verify_proof::<C>(&proof_with_pis_target, &last_vk, &last.common);
            builder.register_public_inputs(&proof_with_pis_target.public_inputs); // carry PIs forward
            add_common_recursion_gates(&mut builder);
            let circuit = builder.build::<C>();

            assert!(
                circuit.common.degree_bits() < last_degree_bits,
                "Couldn't shrink to expected recursion threshold of 2^{}; stalled at 2^{}",
                THRESHOLD_DEGREE_BITS,
                circuit.common.degree_bits()
            );
            shrinking_wrappers.push(PlonkWrapperCircuit {
                circuit,
                proof_with_pis_target,
            });
        }

        Self {
            initial_wrapper,
            shrinking_wrappers,
        }
    }

    pub fn shrink(
        &self,
        stark_proof_with_metadata: &StarkProofWithMetadata<F, C, D>,
        ctl_challenges: &GrandProductChallengeSet<F>,
    ) -> anyhow::Result<ProofWithPublicInputs<F, C, D>> {
        let mut proof = self
            .initial_wrapper
            .prove(stark_proof_with_metadata, ctl_challenges)?;
        for wrapper_circuit in &self.shrinking_wrappers {
            proof = wrapper_circuit.prove(&proof)?;
        }
        Ok(proof)
    }
}

/// Our usual recursion threshold is 2^12 gates, but for these shrinking
/// circuits, we use a few more gates for a constant inner VK and for public
/// inputs. This pushes us over the threshold to 2^13. As long as we're at 2^13
/// gates, we might as well use a narrower witness.
fn shrinking_config() -> CircuitConfig {
    CircuitConfig {
        num_routed_wires: 40,
        ..CircuitConfig::standard_recursion_config()
    }
}

/// Extracts the two-to-one block aggregation hash from a public inputs slice.
///
/// # Arguments
///
/// - `public_inputs`: A slice of public inputs originating from the aggregation
///   case of a two-to-one block proof. This slice must consist of a hash,
///   either of public values, or of two concatenated hashes. The hash must
///   start at offset zero of the slice and is typically followed by padding and
///   then a verifier key. It is an error to call this on a slice for a base
///   proof.
///
/// # Outputs
///
/// - A slice containing exactly the hash.
pub fn extract_two_to_one_block_hash<T>(public_inputs: &[T]) -> &[T; NUM_HASH_OUT_ELTS] {
    const PV_HASH_INDEX_START: usize = 0;
    const PV_HASH_INDEX_END: usize = PV_HASH_INDEX_START + NUM_HASH_OUT_ELTS;
    public_inputs[PV_HASH_INDEX_START..PV_HASH_INDEX_END]
        .try_into()
        .expect("Public inputs vector was malformed.")
}

/// Extracts the two-to-one block aggregation public values of the block from
/// a public inputs slice.
///
/// # Arguments
///
/// - `public_inputs`: A slice of public inputs originating from the base case
///   of a two-to-one block proof. This slice must consist exactly of public
///   values starting at offset zero and is typically followed by a verifier
///   key. It is an error to call this function on a slice for an aggregation
///   proof.
///
/// # Outputs
///
/// - A slice containing exactly the final public values.
pub fn extract_block_final_public_values<T>(
    public_inputs: &[T],
) -> &[T; FinalPublicValuesTarget::SIZE] {
    const PV_INDEX_START: usize = 0;
    const PV_INDEX_END: usize = PV_INDEX_START + FinalPublicValuesTarget::SIZE;
    public_inputs[PV_INDEX_START..PV_INDEX_END]
        .try_into()
        .expect("Public inputs vector was malformed.")
}

/// Computes the length added to the public inputs vector by
/// [`CircuitBuilder::add_verifier_data_public_inputs`].
pub const fn verification_key_len<F, C, const D: usize>(circuit: &CircuitData<F, C, D>) -> usize
where
    F: RichField + Extendable<D>,
    C: GenericConfig<D, F = F>,
    C::Hasher: AlgebraicHasher<F>,
{
    circuit.verifier_only.circuit_digest.elements.len()
        + (1 << circuit.common.config.fri_config.cap_height) * NUM_HASH_OUT_ELTS
}

#[cfg(test)]
mod tests {
    use plonky2::field::goldilocks_field::GoldilocksField;
    use plonky2::plonk::config::PoseidonGoldilocksConfig;
    use plonky2::timed;

    use super::*;
    use crate::testing_utils::{dummy_payload, init_logger};

    type F = GoldilocksField;
    const D: usize = 2;
    type C = PoseidonGoldilocksConfig;

    #[test]
    #[ignore]
    fn test_segment_proof_generation_without_keccak() -> anyhow::Result<()> {
        let timing = &mut TimingTree::new("Segment Proof Generation", log::Level::Info);
        init_logger();

        let all_stark = AllStark::<F, D>::default();
        let config = StarkConfig::standard_fast_config();

        let all_circuits = timed!(
            timing,
            log::Level::Info,
            "Create all recursive circuits",
            AllRecursiveCircuits::<F, C, D>::new(
                &all_stark,
                &[16..17, 8..9, 9..10, 4..9, 8..9, 4..7, 17..18, 17..18, 7..18],
                &config,
            )
        );

        // Generate a dummy payload for testing
        let dummy_payload = timed!(
            timing,
            log::Level::Info,
            "Generate dummy payload",
            dummy_payload(100, true)?
        );

        let max_cpu_len_log = 9;
        let segment_iterator = SegmentDataIterator::<F>::new(&dummy_payload, Some(max_cpu_len_log));

        let mut proofs_without_keccak = vec![];

        let skip_proofs_before_index = 3;
        for (i, segment_run) in segment_iterator.enumerate() {
            if i < skip_proofs_before_index {
                continue;
            }

            // Process and prove segment
            let (_, mut segment_data) =
                segment_run.map_err(|e: SegmentError| anyhow::format_err!(e))?;
            let segment_proof = timed!(
                timing,
                log::Level::Info,
                "Prove segment",
                all_circuits.prove_segment(
                    &all_stark,
                    &config,
                    dummy_payload.trim(),
                    &mut segment_data,
                    timing,
                    None,
                )?
            );

            proofs_without_keccak.push(segment_proof);
            break; // Process only one proof
        }

        // Verify the generated segment proof
        timed!(
            timing,
            log::Level::Info,
            "Verify segment proof",
            all_circuits.verify_root(proofs_without_keccak[0].proof_with_pis.clone())?
        );

        // Print timing details
        timing.print();

        Ok(())
    }
}<|MERGE_RESOLUTION|>--- conflicted
+++ resolved
@@ -867,25 +867,6 @@
         let mut prev_state = pis[0].challenger_state_after.as_ref().to_vec();
         let state_len = prev_state.len();
         for i in 1..NUM_TABLES {
-<<<<<<< HEAD
-            for (&before, &after) in zip_eq(
-                pis[i].challenger_state_before.as_ref(),
-                pis[i - 1].challenger_state_after.as_ref(),
-            ) {
-                builder.connect(before, after);
-            }
-            if KECCAK_TABLES_INDICES.contains(&i) {
-                // Ensure that the challenger state remains consistent before and after Keccak
-                // tables.
-                for (&before, &after) in zip_eq(
-                    pis[i].challenger_state_before.as_ref(),
-                    pis[i].challenger_state_after.as_ref(),
-                ) {
-                    let state_difference = builder.sub(before, after);
-                    let challenger_state_check =
-                        builder.mul(skip_keccak_tables.target, state_difference);
-                    builder.assert_zero(challenger_state_check);
-=======
             let current_state_before = pis[i].challenger_state_before.as_ref();
             let current_state_after = pis[i].challenger_state_after.as_ref();
             for j in 0..state_len {
@@ -902,7 +883,6 @@
                 } else {
                     builder.connect(prev_state[j], current_state_before[j]);
                     prev_state[j] = current_state_after[j];
->>>>>>> 36ace10e
                 }
             }
         }
@@ -1979,12 +1959,7 @@
             anyhow::Error::msg("Invalid conversion when setting public values targets.")
         })?;
 
-<<<<<<< HEAD
         root_inputs.set_bool_target(self.root.use_keccak_tables, all_proof.use_keccak_tables);
-=======
-        // TODO(sdeng): Set to false when this segment contains no Keccak operations.
-        root_inputs.set_bool_target(self.root.use_keccak_tables, true);
->>>>>>> 36ace10e
 
         let root_proof = self.root.circuit.prove(root_inputs)?;
 
@@ -2145,12 +2120,7 @@
             anyhow::Error::msg("Invalid conversion when setting public values targets.")
         })?;
 
-<<<<<<< HEAD
         root_inputs.set_bool_target(self.root.use_keccak_tables, all_proof.use_keccak_tables);
-=======
-        // TODO(sdeng): Set to false when this segment contains no Keccak operations.
-        root_inputs.set_bool_target(self.root.use_keccak_tables, true);
->>>>>>> 36ace10e
 
         let root_proof = self.root.circuit.prove(root_inputs)?;
 
