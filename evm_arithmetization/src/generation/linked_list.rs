--- conflicted
+++ resolved
@@ -9,37 +9,6 @@
 pub const STORAGE_LINKED_LIST_NODE_SIZE: usize = 5;
 pub const STATE_LINKED_LIST_NODE_SIZE: usize = 4;
 
-<<<<<<< HEAD
-pub(crate) trait LinkedListType {}
-#[derive(Clone)]
-/// A linked list that starts from the first node after the special node and
-/// iterates forever.
-pub(crate) struct Cyclic;
-#[derive(Clone)]
-/// A linked list that starts from the special node and iterates until the last
-/// node.
-pub(crate) struct Bounded;
-impl LinkedListType for Cyclic {}
-impl LinkedListType for Bounded {}
-
-pub(crate) type AccountsLinkedList<'a> = LinkedList<'a, ACCOUNTS_LINKED_LIST_NODE_SIZE>;
-pub(crate) type StorageLinkedList<'a> = LinkedList<'a, STORAGE_LINKED_LIST_NODE_SIZE>;
-pub(crate) type StateLinkedList<'a> = LinkedList<'a, STATE_LINKED_LIST_NODE_SIZE>;
-
-// A linked list implemented using a vector `access_list_mem`.
-// In this representation, the values of nodes are stored in the range
-// `access_list_mem[i..i + node_size - 1]`, and `access_list_mem[i + node_size -
-// 1]` holds the address of the next node, where i = node_size * j.
-#[derive(Clone)]
-pub(crate) struct LinkedList<'a, const N: usize, T = Cyclic>
-where
-    T: LinkedListType,
-{
-    mem: &'a [Option<U256>],
-    offset: usize,
-    pos: usize,
-    _marker: PhantomData<T>,
-=======
 pub const DUMMYHEAD: (U256, U256) = (U256::MAX, U256::zero());
 
 // Provides quick access to pointers that reference the memory location
@@ -54,7 +23,6 @@
     /// account_key is the (hashed) key of an account, slot_key is the slot
     /// key, and ptr is the respective node address in memory.
     pub(crate) storage: BTreeMap<(U256, U256), usize>,
->>>>>>> fa1e2f91
 }
 
 pub(crate) fn empty_list_mem<const N: usize>(offset: usize) -> [Option<U256>; N] {
