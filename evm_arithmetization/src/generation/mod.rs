--- conflicted
+++ resolved
@@ -11,6 +11,7 @@
 use plonky2::timed;
 use plonky2::util::timing::TimingTree;
 use serde::{Deserialize, Serialize};
+use smt_trie::smt::hash_serialize_u256;
 use starky::config::StarkConfig;
 use GlobalMetadata::{
     ReceiptTrieRootDigestAfter, ReceiptTrieRootDigestBefore, StateTrieRootDigestAfter,
@@ -34,16 +35,8 @@
 pub(crate) mod state;
 mod trie_extractor;
 
-<<<<<<< HEAD
-use plonky2::field::types::PrimeField64;
-use smt_trie::smt::{hash_serialize, hash_serialize_u256};
-
-use self::mpt::{load_all_mpts, TrieRootPtrs};
-use crate::witness::util::{mem_write_log, stack_peek};
-=======
 use self::state::State;
 use crate::witness::util::mem_write_log;
->>>>>>> ed8d982e
 
 /// Inputs needed for trace generation.
 #[derive(Clone, Debug, Deserialize, Serialize, Default)]
@@ -221,13 +214,12 @@
 
 pub(crate) fn debug_inputs(inputs: &GenerationInputs) {
     log::debug!("Input signed_txn: {:?}", &inputs.signed_txn);
-    log::debug!("Input state_trie: {:?}", &inputs.tries.state_trie);
+    log::debug!("Input state_trie: {:?}", &inputs.tries.state_smt);
     log::debug!(
         "Input transactions_trie: {:?}",
         &inputs.tries.transactions_trie
     );
     log::debug!("Input receipts_trie: {:?}", &inputs.tries.receipts_trie);
-    log::debug!("Input storage_tries: {:?}", &inputs.tries.storage_tries);
     log::debug!("Input contract_code: {:?}", &inputs.contract_code);
 }
 
@@ -294,11 +286,7 @@
     Ok((tables, public_values))
 }
 
-<<<<<<< HEAD
 fn simulate_cpu<F: RichField>(state: &mut GenerationState<F>) -> anyhow::Result<()> {
-    let halt_pc = KERNEL.global_labels["halt"];
-=======
-fn simulate_cpu<F: Field>(state: &mut GenerationState<F>) -> anyhow::Result<()> {
     state.run_cpu()?;
 
     let pc = state.registers.program_counter;
@@ -310,7 +298,6 @@
     row.is_kernel_mode = F::ONE;
     row.gas = F::from_canonical_u64(state.registers.gas_used);
     row.stack_len = F::from_canonical_usize(state.registers.stack_len);
->>>>>>> ed8d982e
 
     loop {
         // Padding to a power of 2.
