--- conflicted
+++ resolved
@@ -98,11 +98,7 @@
     /// hashes.
     pub block_hashes: BlockHashes,
 
-<<<<<<< HEAD
-    /// The the global exit root along with the l1blockhash to write to the GER
-=======
     /// The global exit root along with the l1blockhash to write to the GER
->>>>>>> 7f7ce75c
     /// manager.
     ///
     /// This is specific to `cdk-erigon`.
