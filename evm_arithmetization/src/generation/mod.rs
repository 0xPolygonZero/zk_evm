use std::collections::{BTreeSet, HashMap};

use anyhow::{anyhow, Error};
use ethereum_types::{Address, BigEndianHash, H256, U256};
use mpt_trie::partial_trie::{HashedPartialTrie, PartialTrie};
use plonky2::field::extension::Extendable;
use plonky2::field::polynomial::PolynomialValues;
use plonky2::field::types::Field;
use plonky2::hash::hash_types::RichField;
use plonky2::timed;
use plonky2::util::timing::TimingTree;
use serde::{Deserialize, Serialize};
use starky::config::StarkConfig;
use GlobalMetadata::{
    ReceiptTrieRootDigestAfter, ReceiptTrieRootDigestBefore, StateTrieRootDigestAfter,
    StateTrieRootDigestBefore, TransactionTrieRootDigestAfter, TransactionTrieRootDigestBefore,
};

use crate::all_stark::{AllStark, NUM_TABLES};
use crate::cpu::columns::CpuColumnsView;
use crate::cpu::kernel::aggregator::KERNEL;
use crate::cpu::kernel::assembler::Kernel;
use crate::cpu::kernel::constants::context_metadata::ContextMetadata;
use crate::cpu::kernel::constants::global_metadata::GlobalMetadata;
use crate::cpu::kernel::interpreter::{self, Interpreter, InterpreterMemOpKind};
use crate::generation::state::GenerationState;
use crate::generation::trie_extractor::{get_receipt_trie, get_state_trie, get_txn_trie};
use crate::memory::segments::Segment;
use crate::proof::{
    BlockHashes, BlockMetadata, ExtraBlockData, MemCap, PublicValues, RegistersData, TrieRoots,
};
use crate::prover::{check_abort_signal, get_mem_after_value_from_row};
use crate::util::{h2u, u256_to_u8, u256_to_usize};
<<<<<<< HEAD
use crate::witness::errors::{ProgramError, ProverInputError};
use crate::witness::memory::{MemoryAddress, MemoryChannel, MemoryOp, MemoryState};
use crate::witness::state::RegistersState;
use crate::witness::traces::Traces;
use crate::witness::transition::{final_exception, transition};
=======
use crate::witness::memory::{MemoryAddress, MemoryChannel, MemoryOp, MemoryOpKind};
use crate::witness::state::RegistersState;
use crate::witness::transition::transition;
>>>>>>> 300e2875

pub mod mpt;
pub(crate) mod prover_input;
pub(crate) mod rlp;
pub(crate) mod state;
mod trie_extractor;

<<<<<<< HEAD
use self::mpt::{load_all_mpts, TrieRootPtrs};
use crate::witness::util::{mem_write_log, mem_write_log_timestamp_zero, stack_peek};

pub const NUM_EXTRA_CYCLES_AFTER: usize = 78;
/// Memory values used to initialize `MemBefore`.
pub type MemBeforeValues = Vec<(MemoryAddress, U256)>;
=======
use self::state::GenerationStateCheckpoint;
use crate::witness::util::{mem_write_log, stack_peek};
>>>>>>> 300e2875

/// Inputs needed for trace generation.
#[derive(Clone, Debug, Deserialize, Serialize, Default)]
pub struct GenerationInputs {
    /// The index of the transaction being proven within its block.
    pub txn_number_before: U256,
    /// The cumulative gas used through the execution of all transactions prior
    /// the current one.
    pub gas_used_before: U256,
    /// The cumulative gas used after the execution of the current transaction.
    /// The exact gas used by the current transaction is `gas_used_after` -
    /// `gas_used_before`.
    pub gas_used_after: U256,

    /// A None would yield an empty proof, otherwise this contains the encoding
    /// of a transaction.
    pub signed_txn: Option<Vec<u8>>,
    /// Withdrawal pairs `(addr, amount)`. At the end of the txs, `amount` is
    /// added to `addr`'s balance. See EIP-4895.
    pub withdrawals: Vec<(Address, U256)>,
    pub tries: TrieInputs,
    /// Expected trie roots after the transactions are executed.
    pub trie_roots_after: TrieRoots,

    /// State trie root of the checkpoint block.
    /// This could always be the genesis block of the chain, but it allows a
    /// prover to continue proving blocks from certain checkpoint heights
    /// without requiring proofs for blocks past this checkpoint.
    pub checkpoint_state_trie_root: H256,

    /// Mapping between smart contract code hashes and the contract byte code.
    /// All account smart contracts that are invoked will have an entry present.
    pub contract_code: HashMap<H256, Vec<u8>>,

    /// Information contained in the block header.
    pub block_metadata: BlockMetadata,

    /// The hash of the current block, and a list of the 256 previous block
    /// hashes.
    pub block_hashes: BlockHashes,
}

#[derive(Clone, Debug, Deserialize, Serialize, Default)]
pub struct TrieInputs {
    /// A partial version of the state trie prior to these transactions. It
    /// should include all nodes that will be accessed by these
    /// transactions.
    pub state_trie: HashedPartialTrie,

    /// A partial version of the transaction trie prior to these transactions.
    /// It should include all nodes that will be accessed by these
    /// transactions.
    pub transactions_trie: HashedPartialTrie,

    /// A partial version of the receipt trie prior to these transactions. It
    /// should include all nodes that will be accessed by these
    /// transactions.
    pub receipts_trie: HashedPartialTrie,

    /// A partial version of each storage trie prior to these transactions. It
    /// should include all storage tries, and nodes therein, that will be
    /// accessed by these transactions.
    pub storage_tries: Vec<(H256, HashedPartialTrie)>,
}

pub(crate) struct SegmentData<F: RichField> {
    pub(crate) max_cpu_len: usize,
    pub(crate) starting_state: GenerationState<F>,
    pub(crate) memory_before: Vec<(MemoryAddress, U256)>,
    pub(crate) registers_before: RegistersData,
    pub(crate) registers_after: RegistersData,
}

fn apply_metadata_and_tries_memops<F: RichField + Extendable<D>, const D: usize>(
    state: &mut GenerationState<F>,
    inputs: &GenerationInputs,
    registers_before: &RegistersData,
    registers_after: &RegistersData,
) {
    let metadata = &inputs.block_metadata;
    let tries = &inputs.tries;
    let trie_roots_after = &inputs.trie_roots_after;
    let fields = [
        (
            GlobalMetadata::BlockBeneficiary,
            U256::from_big_endian(&metadata.block_beneficiary.0),
        ),
        (GlobalMetadata::BlockTimestamp, metadata.block_timestamp),
        (GlobalMetadata::BlockNumber, metadata.block_number),
        (GlobalMetadata::BlockDifficulty, metadata.block_difficulty),
        (
            GlobalMetadata::BlockRandom,
            metadata.block_random.into_uint(),
        ),
        (GlobalMetadata::BlockGasLimit, metadata.block_gaslimit),
        (GlobalMetadata::BlockChainId, metadata.block_chain_id),
        (GlobalMetadata::BlockBaseFee, metadata.block_base_fee),
        (
            GlobalMetadata::BlockCurrentHash,
            h2u(inputs.block_hashes.cur_hash),
        ),
        (GlobalMetadata::BlockGasUsed, metadata.block_gas_used),
        (GlobalMetadata::BlockGasUsedBefore, inputs.gas_used_before),
        (GlobalMetadata::BlockGasUsedAfter, inputs.gas_used_after),
        (GlobalMetadata::TxnNumberBefore, inputs.txn_number_before),
        (
            GlobalMetadata::TxnNumberAfter,
            inputs.txn_number_before + if inputs.signed_txn.is_some() { 1 } else { 0 },
        ),
        (
            GlobalMetadata::StateTrieRootDigestBefore,
            h2u(tries.state_trie.hash()),
        ),
        (
            GlobalMetadata::TransactionTrieRootDigestBefore,
            h2u(tries.transactions_trie.hash()),
        ),
        (
            GlobalMetadata::ReceiptTrieRootDigestBefore,
            h2u(tries.receipts_trie.hash()),
        ),
        (
            GlobalMetadata::StateTrieRootDigestAfter,
            h2u(trie_roots_after.state_root),
        ),
        (
            GlobalMetadata::TransactionTrieRootDigestAfter,
            h2u(trie_roots_after.transactions_root),
        ),
        (
            GlobalMetadata::ReceiptTrieRootDigestAfter,
            h2u(trie_roots_after.receipts_root),
        ),
        (GlobalMetadata::KernelHash, h2u(KERNEL.code_hash)),
        (GlobalMetadata::KernelLen, KERNEL.code.len().into()),
    ];

    let channel = MemoryChannel::GeneralPurpose(0);
    let mut ops = fields
        .map(|(field, val)| {
            mem_write_log(
                channel,
                // These fields are already scaled by their segment, and are in context 0 (kernel).
                MemoryAddress::new_bundle(U256::from(field as usize)).unwrap(),
                state,
                val,
            )
        })
        .to_vec();

    // Write the block's final block bloom filter.
    ops.extend((0..8).map(|i| {
        mem_write_log(
            channel,
            MemoryAddress::new(0, Segment::GlobalBlockBloom, i),
            state,
            metadata.block_bloom[i],
        )
    }));

    // Write previous block hashes.
    ops.extend(
        (0..256)
            .map(|i| {
                mem_write_log(
                    channel,
                    MemoryAddress::new(0, Segment::BlockHashes, i),
                    state,
                    h2u(inputs.block_hashes.prev_hashes[i]),
                )
            })
            .collect::<Vec<_>>(),
    );

    // Write initial registers.
    let registers_before = [
        registers_before.program_counter,
        registers_before.is_kernel,
        registers_before.stack_len,
        registers_before.stack_top,
        registers_before.context,
        registers_before.gas_used,
    ];
    ops.extend((0..registers_before.len()).map(|i| {
        mem_write_log(
            channel,
            MemoryAddress::new(0, Segment::RegistersStates, i),
            state,
            registers_before[i],
        )
    }));

    let length = registers_before.len();

    // Write final registers.
    let registers_after = [
        registers_after.program_counter,
        registers_after.is_kernel,
        registers_after.stack_len,
        registers_after.stack_top,
        registers_after.context,
        registers_after.gas_used,
    ];
    ops.extend((0..registers_before.len()).map(|i| {
        mem_write_log(
            channel,
            MemoryAddress::new(0, Segment::RegistersStates, length + i),
            state,
            registers_after[i],
        )
    }));

    state.memory.apply_ops(&ops);
    state.traces.memory_ops.extend(ops);
}

pub(crate) fn generate_traces<F: RichField + Extendable<D>, const D: usize>(
    all_stark: &AllStark<F, D>,
    inputs: GenerationInputs,
    config: &StarkConfig,
    segment_data: SegmentData<F>,
    timing: &mut TimingTree,
) -> anyhow::Result<(
    [Vec<PolynomialValues<F>>; NUM_TABLES],
    PublicValues,
    Vec<Vec<F>>,
)> {
    // Initialize the state with the state at the end of the
    // previous segment execution, if any.

    let SegmentData {
        max_cpu_len,
        starting_state: mut state,
        memory_before,
        registers_before,
        registers_after,
    } = segment_data;

    for &(address, val) in &memory_before {
        state.memory.set(address, val);
    }

    apply_metadata_and_tries_memops(&mut state, &inputs, &registers_before, &registers_after);

    let cpu_res = timed!(
        timing,
        "simulate CPU",
        simulate_cpu(&mut state, max_cpu_len)
    );
    let final_registers = if let Ok(res) = cpu_res {
        res
    } else {
        // Retrieve previous PC (before jumping to KernelPanic), to see if we reached
        // `hash_final_tries`. We will output debugging information on the final
        // tries only if we got a root mismatch.
        let previous_pc = state
            .traces
            .cpu
            .last()
            .expect("We should have CPU rows")
            .program_counter
            .to_canonical_u64() as usize;

        if KERNEL.offset_name(previous_pc).contains("hash_final_tries") {
            let state_trie_ptr = u256_to_usize(
                state
                    .memory
                    .read_global_metadata(GlobalMetadata::StateTrieRoot),
            )
            .map_err(|_| anyhow!("State trie pointer is too large to fit in a usize."))?;
            log::debug!(
                "Computed state trie: {:?}",
                get_state_trie::<HashedPartialTrie>(&state.memory, state_trie_ptr)
            );

            let txn_trie_ptr = u256_to_usize(
                state
                    .memory
                    .read_global_metadata(GlobalMetadata::TransactionTrieRoot),
            )
            .map_err(|_| anyhow!("Transactions trie pointer is too large to fit in a usize."))?;
            log::debug!(
                "Computed transactions trie: {:?}",
                get_txn_trie::<HashedPartialTrie>(&state.memory, txn_trie_ptr)
            );

            let receipt_trie_ptr = u256_to_usize(
                state
                    .memory
                    .read_global_metadata(GlobalMetadata::ReceiptTrieRoot),
            )
            .map_err(|_| anyhow!("Receipts trie pointer is too large to fit in a usize."))?;
            log::debug!(
                "Computed receipts trie: {:?}",
                get_receipt_trie::<HashedPartialTrie>(&state.memory, receipt_trie_ptr)
            );
        }

        cpu_res?;
        RegistersState::default()
    };

    log::info!(
        "Trace lengths (before padding): {:?}",
        state.traces.get_lengths()
    );

    let read_metadata = |field| state.memory.read_global_metadata(field);
    let trie_roots_before = TrieRoots {
        state_root: H256::from_uint(&read_metadata(StateTrieRootDigestBefore)),
        transactions_root: H256::from_uint(&read_metadata(TransactionTrieRootDigestBefore)),
        receipts_root: H256::from_uint(&read_metadata(ReceiptTrieRootDigestBefore)),
    };
    let trie_roots_after = TrieRoots {
        state_root: H256::from_uint(&read_metadata(StateTrieRootDigestAfter)),
        transactions_root: H256::from_uint(&read_metadata(TransactionTrieRootDigestAfter)),
        receipts_root: H256::from_uint(&read_metadata(ReceiptTrieRootDigestAfter)),
    };

    let gas_used_after = read_metadata(GlobalMetadata::BlockGasUsedAfter);
    let txn_number_after = read_metadata(GlobalMetadata::TxnNumberAfter);

    let extra_block_data = ExtraBlockData {
        checkpoint_state_trie_root: inputs.checkpoint_state_trie_root,
        txn_number_before: inputs.txn_number_before,
        txn_number_after,
        gas_used_before: inputs.gas_used_before,
        gas_used_after,
    };

    // `mem_before` and `mem_after` are intialized with an empty cap.
    // But they are set to the caps of `MemBefore` and `MemAfter`
    // respectively while proving.
    let public_values = PublicValues {
        trie_roots_before,
        trie_roots_after,
        block_metadata: inputs.block_metadata,
        block_hashes: inputs.block_hashes,
        extra_block_data,
        registers_before,
        registers_after,
        mem_before: MemCap { mem_cap: vec![] },
        mem_after: MemCap { mem_cap: vec![] },
    };

    let (tables, final_values) = timed!(
        timing,
        "convert trace data to tables",
        state
            .traces
            .into_tables(all_stark, &memory_before, config, timing)
    );
    Ok((tables, public_values, final_values))
}

<<<<<<< HEAD
fn simulate_cpu<F: Field>(
    state: &mut GenerationState<F>,
    max_cpu_len: usize,
) -> anyhow::Result<RegistersState> {
    let halt_pc = KERNEL.global_labels["halt"];
    let halt_final_pc = KERNEL.global_labels["halt_final"];
    let mut final_registers = RegistersState::default();
    let mut running = true;
    loop {
        // If we've reached the kernel's halt routine, and our trace length is a power
        // of 2, stop.
        let pc = state.registers.program_counter;
        let halt = state.registers.is_kernel && pc == halt_pc;
        // If the maximum trace length (minus some cycles for running `exc_stop`) is
        // reached, or if we reached the halt routine, raise the stop exception.
        if running && (halt || state.traces.clock() == max_cpu_len - NUM_EXTRA_CYCLES_AFTER) {
            running = false;
            final_registers = state.registers;
            // If `stack_len` is 0, `stack_top` still contains a residual value.
            if final_registers.stack_len == 0 {
                final_registers.stack_top = 0.into();
            }
            final_exception(state)?;
        }
        let halt_final = pc == halt_final_pc;
        if halt_final {
            log::info!("CPU halted after {} cycles", state.traces.clock());
            log::info!(
                "halt label at {}, halt_final label at {}",
                halt_pc,
                halt_final_pc
            );

            // Padding
            let mut row = CpuColumnsView::<F>::default();
            row.clock = F::from_canonical_usize(state.traces.clock());
            row.context = F::from_canonical_usize(state.registers.context);
            row.program_counter = F::from_canonical_usize(pc);
            row.is_kernel_mode = F::ONE;
            row.gas = F::from_canonical_u64(state.registers.gas_used);
            row.stack_len = F::from_canonical_usize(state.registers.stack_len);

            loop {
                state.traces.push_cpu(row);
                row.clock += F::ONE;
                if (state.traces.clock() - 1).is_power_of_two() {
                    break;
=======
/// A State is either an `Interpreter` (used for tests and jumpdest analysis) or
/// a `GenerationState`.
pub(crate) enum State<'a, F: Field> {
    Generation(&'a mut GenerationState<F>),
    Interpreter(&'a mut Interpreter<F>),
}

impl<'a, F: Field> State<'a, F> {
    /// Returns a `State`'s `Checkpoint`.
    pub(crate) fn checkpoint(&mut self) -> GenerationStateCheckpoint {
        match self {
            Self::Generation(state) => state.checkpoint(),
            Self::Interpreter(interpreter) => interpreter.checkpoint(),
        }
    }

    /// Increments the `gas_used` register by a value `n`.
    pub(crate) fn incr_gas(&mut self, n: u64) {
        match self {
            Self::Generation(state) => state.registers.gas_used += n,
            Self::Interpreter(interpreter) => interpreter.generation_state.registers.gas_used += n,
        }
    }

    /// Increments the `program_counter` register by a value `n`.
    pub(crate) fn incr_pc(&mut self, n: usize) {
        match self {
            Self::Generation(state) => state.registers.program_counter += n,
            Self::Interpreter(interpreter) => {
                interpreter.generation_state.registers.program_counter += n
            }
        }
    }

    /// Returns a `State`'s registers.
    pub(crate) fn get_registers(&self) -> RegistersState {
        match self {
            Self::Generation(state) => state.registers,
            Self::Interpreter(interpreter) => interpreter.generation_state.registers,
        }
    }

    /// Returns a `State`'s mutable registers.
    pub(crate) fn get_mut_registers(&mut self) -> &mut RegistersState {
        match self {
            Self::Generation(state) => &mut state.registers,
            Self::Interpreter(interpreter) => &mut interpreter.generation_state.registers,
        }
    }

    /// Returns the value stored at address `address` in a `State`.
    pub(crate) fn get_from_memory(&mut self, address: MemoryAddress) -> U256 {
        match self {
            Self::Generation(state) => state.memory.get(address, false, &HashMap::default()),
            Self::Interpreter(interpreter) => interpreter.generation_state.memory.get(
                address,
                true,
                &interpreter.preinitialized_segments,
            ),
        }
    }

    /// Returns a mutable `GenerationState` from a `State`.
    pub(crate) fn get_mut_generation_state(&mut self) -> &mut GenerationState<F> {
        match self {
            Self::Generation(state) => state,
            Self::Interpreter(interpreter) => &mut interpreter.generation_state,
        }
    }

    /// Returns true if a `State` is a `GenerationState` and false otherwise.
    pub(crate) fn is_generation_state(&mut self) -> bool {
        match self {
            Self::Generation(state) => true,
            Self::Interpreter(interpreter) => false,
        }
    }

    /// Increments the clock of an `Interpreter`'s clock.
    pub(crate) fn incr_interpreter_clock(&mut self) {
        match self {
            Self::Generation(state) => {}
            Self::Interpreter(interpreter) => interpreter.clock += 1,
        }
    }

    /// Returns the value of a `State`'s clock.
    pub(crate) fn get_clock(&mut self) -> usize {
        match self {
            Self::Generation(state) => state.traces.clock(),
            Self::Interpreter(interpreter) => interpreter.clock,
        }
    }

    /// Rolls back a `State`.
    pub(crate) fn rollback(&mut self, checkpoint: GenerationStateCheckpoint) {
        match self {
            Self::Generation(state) => state.rollback(checkpoint),
            Self::Interpreter(interpreter) => interpreter.generation_state.rollback(checkpoint),
        }
    }

    /// Returns a `State`'s stack.
    pub(crate) fn get_stack(&mut self) -> Vec<U256> {
        match self {
            Self::Generation(state) => state.stack(),
            Self::Interpreter(interpreter) => interpreter.stack(),
        }
    }

    fn get_context(&mut self) -> usize {
        match self {
            Self::Generation(state) => state.registers.context,
            Self::Interpreter(interpreter) => interpreter.context(),
        }
    }

    fn get_halt_context(&mut self) -> Option<usize> {
        match self {
            Self::Generation(state) => None,
            Self::Interpreter(interpreter) => interpreter.halt_context,
        }
    }

    /// Returns the content of a the `KernelGeneral` segment of a `State`.
    pub(crate) fn mem_get_kernel_content(&self) -> Vec<Option<U256>> {
        match self {
            Self::Generation(state) => state.memory.contexts[0].segments
                [Segment::KernelGeneral.unscale()]
            .content
            .clone(),
            Self::Interpreter(interpreter) => interpreter.generation_state.memory.contexts[0]
                .segments[Segment::KernelGeneral.unscale()]
            .content
            .clone(),
        }
    }

    /// Applies a `State`'s operations since a checkpoint.
    pub(crate) fn apply_ops(&mut self, checkpoint: GenerationStateCheckpoint) {
        match self {
            Self::Generation(state) => state
                .memory
                .apply_ops(state.traces.mem_ops_since(checkpoint.traces)),
            Self::Interpreter(interpreter) => {
                // An interpreter `checkpoint()` clears all operations before the checkpoint.
                interpreter.apply_memops();
            }
        }
    }
}

/// Simulates a CPU. It only generates the traces if the `State` is a
/// `GenerationState`. Otherwise, it simply simulates all ooperations.
pub(crate) fn run_cpu<F: Field>(
    any_state: &mut State<F>,
    is_generation: bool,
) -> anyhow::Result<()> {
    let halt_offsets = match any_state {
        State::Generation(state) => vec![KERNEL.global_labels["halt"]],
        State::Interpreter(interpreter) => interpreter.halt_offsets.clone(),
    };

    loop {
        // If we've reached the kernel's halt routine.
        let registers = any_state.get_registers();
        let pc = registers.program_counter;

        let halt = registers.is_kernel && halt_offsets.contains(&pc);

        if halt {
            if let Some(halt_context) = any_state.get_halt_context() {
                if registers.context == halt_context {
                    // Only happens during jumpdest analysis.
                    return Ok(());
                }
            } else {
                if is_generation {
                    log::info!("CPU halted after {} cycles", any_state.get_clock());
>>>>>>> 300e2875
                }
                return Ok(());
            }
        }

<<<<<<< HEAD
            log::info!("CPU trace padded to {} cycles", state.traces.clock() - 1);

            return Ok(final_registers);
        }
=======
        transition(any_state)?;
        any_state.incr_interpreter_clock();
    }

    Ok(())
}

fn simulate_cpu<F: Field>(state: &mut GenerationState<F>) -> anyhow::Result<()> {
    run_cpu(&mut State::Generation(state), true)?;

    let pc = state.registers.program_counter;
    // Padding
    let mut row = CpuColumnsView::<F>::default();
    row.clock = F::from_canonical_usize(state.traces.clock());
    row.context = F::from_canonical_usize(state.registers.context);
    row.program_counter = F::from_canonical_usize(pc);
    row.is_kernel_mode = F::ONE;
    row.gas = F::from_canonical_u64(state.registers.gas_used);
    row.stack_len = F::from_canonical_usize(state.registers.stack_len);
>>>>>>> 300e2875

    loop {
        // If our trace length is a power of 2, stop.
        state.traces.push_cpu(row);
        row.clock += F::ONE;
        if state.traces.clock().is_power_of_two() {
            break;
        }
    }
<<<<<<< HEAD
    Ok(final_registers)
=======

    log::info!("CPU trace padded to {} cycles", state.traces.clock());

    Ok(())
>>>>>>> 300e2875
}<|MERGE_RESOLUTION|>--- conflicted
+++ resolved
@@ -31,17 +31,11 @@
 };
 use crate::prover::{check_abort_signal, get_mem_after_value_from_row};
 use crate::util::{h2u, u256_to_u8, u256_to_usize};
-<<<<<<< HEAD
 use crate::witness::errors::{ProgramError, ProverInputError};
-use crate::witness::memory::{MemoryAddress, MemoryChannel, MemoryOp, MemoryState};
+use crate::witness::memory::{MemoryAddress, MemoryChannel, MemoryOp, MemoryOpKind, MemoryState};
 use crate::witness::state::RegistersState;
 use crate::witness::traces::Traces;
 use crate::witness::transition::{final_exception, transition};
-=======
-use crate::witness::memory::{MemoryAddress, MemoryChannel, MemoryOp, MemoryOpKind};
-use crate::witness::state::RegistersState;
-use crate::witness::transition::transition;
->>>>>>> 300e2875
 
 pub mod mpt;
 pub(crate) mod prover_input;
@@ -49,17 +43,13 @@
 pub(crate) mod state;
 mod trie_extractor;
 
-<<<<<<< HEAD
 use self::mpt::{load_all_mpts, TrieRootPtrs};
+use self::state::GenerationStateCheckpoint;
 use crate::witness::util::{mem_write_log, mem_write_log_timestamp_zero, stack_peek};
 
 pub const NUM_EXTRA_CYCLES_AFTER: usize = 78;
 /// Memory values used to initialize `MemBefore`.
 pub type MemBeforeValues = Vec<(MemoryAddress, U256)>;
-=======
-use self::state::GenerationStateCheckpoint;
-use crate::witness::util::{mem_write_log, stack_peek};
->>>>>>> 300e2875
 
 /// Inputs needed for trace generation.
 #[derive(Clone, Debug, Deserialize, Serialize, Default)]
@@ -309,7 +299,7 @@
         "simulate CPU",
         simulate_cpu(&mut state, max_cpu_len)
     );
-    let final_registers = if let Ok(res) = cpu_res {
+    let (final_registers, mem_after) = if let Ok(res) = cpu_res {
         res
     } else {
         // Retrieve previous PC (before jumping to KernelPanic), to see if we reached
@@ -359,7 +349,7 @@
         }
 
         cpu_res?;
-        RegistersState::default()
+        (RegistersState::default(), None)
     };
 
     log::info!(
@@ -415,55 +405,6 @@
     Ok((tables, public_values, final_values))
 }
 
-<<<<<<< HEAD
-fn simulate_cpu<F: Field>(
-    state: &mut GenerationState<F>,
-    max_cpu_len: usize,
-) -> anyhow::Result<RegistersState> {
-    let halt_pc = KERNEL.global_labels["halt"];
-    let halt_final_pc = KERNEL.global_labels["halt_final"];
-    let mut final_registers = RegistersState::default();
-    let mut running = true;
-    loop {
-        // If we've reached the kernel's halt routine, and our trace length is a power
-        // of 2, stop.
-        let pc = state.registers.program_counter;
-        let halt = state.registers.is_kernel && pc == halt_pc;
-        // If the maximum trace length (minus some cycles for running `exc_stop`) is
-        // reached, or if we reached the halt routine, raise the stop exception.
-        if running && (halt || state.traces.clock() == max_cpu_len - NUM_EXTRA_CYCLES_AFTER) {
-            running = false;
-            final_registers = state.registers;
-            // If `stack_len` is 0, `stack_top` still contains a residual value.
-            if final_registers.stack_len == 0 {
-                final_registers.stack_top = 0.into();
-            }
-            final_exception(state)?;
-        }
-        let halt_final = pc == halt_final_pc;
-        if halt_final {
-            log::info!("CPU halted after {} cycles", state.traces.clock());
-            log::info!(
-                "halt label at {}, halt_final label at {}",
-                halt_pc,
-                halt_final_pc
-            );
-
-            // Padding
-            let mut row = CpuColumnsView::<F>::default();
-            row.clock = F::from_canonical_usize(state.traces.clock());
-            row.context = F::from_canonical_usize(state.registers.context);
-            row.program_counter = F::from_canonical_usize(pc);
-            row.is_kernel_mode = F::ONE;
-            row.gas = F::from_canonical_u64(state.registers.gas_used);
-            row.stack_len = F::from_canonical_usize(state.registers.stack_len);
-
-            loop {
-                state.traces.push_cpu(row);
-                row.clock += F::ONE;
-                if (state.traces.clock() - 1).is_power_of_two() {
-                    break;
-=======
 /// A State is either an `Interpreter` (used for tests and jumpdest analysis) or
 /// a `GenerationState`.
 pub(crate) enum State<'a, F: Field> {
@@ -616,54 +557,107 @@
     }
 }
 
+fn update_interpreter_final_registers<F: Field>(
+    any_state: &mut State<F>,
+    final_registers: RegistersState,
+) {
+    match any_state {
+        State::Generation(state) => {}
+        State::Interpreter(interpreter) => {
+            let registers_after = [
+                final_registers.program_counter.into(),
+                (final_registers.is_kernel as usize).into(),
+                final_registers.stack_len.into(),
+                final_registers.stack_top,
+                final_registers.context.into(),
+                final_registers.gas_used.into(),
+            ];
+
+            let length = registers_after.len();
+            let registers_after_fields = (0..length)
+                .map(|i| {
+                    (
+                        MemoryAddress::new(0, Segment::RegistersStates, length + i),
+                        registers_after[i],
+                    )
+                })
+                .collect::<Vec<_>>();
+            interpreter.set_memory_multi_addresses(&registers_after_fields);
+        }
+    }
+}
+
 /// Simulates a CPU. It only generates the traces if the `State` is a
 /// `GenerationState`. Otherwise, it simply simulates all ooperations.
 pub(crate) fn run_cpu<F: Field>(
     any_state: &mut State<F>,
     is_generation: bool,
-) -> anyhow::Result<()> {
-    let halt_offsets = match any_state {
-        State::Generation(state) => vec![KERNEL.global_labels["halt"]],
-        State::Interpreter(interpreter) => interpreter.halt_offsets.clone(),
+    max_cpu_len: Option<usize>,
+) -> anyhow::Result<(RegistersState, Option<MemoryState>)> {
+    let (is_generation, halt_offsets) = match any_state {
+        State::Generation(state) => (true, vec![KERNEL.global_labels["halt_final"]]),
+        State::Interpreter(interpreter) => (false, interpreter.halt_offsets.clone()),
     };
 
+    let halt_pc = KERNEL.global_labels["halt"];
+    let halt_final_pc = KERNEL.global_labels["halt_final"];
+    let mut final_registers = RegistersState::default();
+    let mut final_mem = any_state.get_mut_generation_state().memory.clone();
+    let mut running = true;
+
     loop {
-        // If we've reached the kernel's halt routine.
+        // If we've reached the kernel's halt routine, and our trace length is a power
+        // of 2, stop.
         let registers = any_state.get_registers();
         let pc = registers.program_counter;
 
-        let halt = registers.is_kernel && halt_offsets.contains(&pc);
-
-        if halt {
-            if let Some(halt_context) = any_state.get_halt_context() {
-                if registers.context == halt_context {
-                    // Only happens during jumpdest analysis.
-                    return Ok(());
+        let halt_final = registers.is_kernel && halt_offsets.contains(&pc);
+        if running
+            && (registers.is_kernel && pc == KERNEL.global_labels["halt"]
+                || (max_cpu_len.is_some()
+                    && any_state.get_clock() == max_cpu_len.unwrap() - NUM_EXTRA_CYCLES_AFTER))
+        {
+            running = false;
+            final_registers = registers;
+
+            // If `stack_len` is 0, `stack_top` still contains a residual value.
+            if final_registers.stack_len == 0 {
+                final_registers.stack_top = 0.into();
+            }
+            // If we are in the interpreter, we need to set the final register values.
+            update_interpreter_final_registers(any_state, final_registers);
+            final_exception(any_state, is_generation)?;
+        }
+
+        let opt_halt_context = any_state.get_halt_context();
+        if registers.is_kernel && halt_final {
+            if let Some(halt_context) = opt_halt_context {
+                if any_state.get_context() == halt_context {
+                    // Only happens during jumpdest analysis, we don't care about the output.
+                    return Ok((final_registers, Some(final_mem)));
                 }
             } else {
-                if is_generation {
-                    log::info!("CPU halted after {} cycles", any_state.get_clock());
->>>>>>> 300e2875
-                }
-                return Ok(());
+                let final_mem = match any_state {
+                    State::Generation(state) => None,
+                    State::Interpreter(interpreter) => {
+                        Some(interpreter.generation_state.memory.clone())
+                    }
+                };
+                return Ok((final_registers, final_mem));
             }
         }
 
-<<<<<<< HEAD
-            log::info!("CPU trace padded to {} cycles", state.traces.clock() - 1);
-
-            return Ok(final_registers);
-        }
-=======
         transition(any_state)?;
         any_state.incr_interpreter_clock();
     }
-
-    Ok(())
-}
-
-fn simulate_cpu<F: Field>(state: &mut GenerationState<F>) -> anyhow::Result<()> {
-    run_cpu(&mut State::Generation(state), true)?;
+}
+
+fn simulate_cpu<F: Field>(
+    state: &mut GenerationState<F>,
+    max_cpu_len: usize,
+) -> anyhow::Result<(RegistersState, Option<MemoryState>)> {
+    let (final_registers, mem_after) =
+        run_cpu(&mut State::Generation(state), true, Some(max_cpu_len))?;
 
     let pc = state.registers.program_counter;
     // Padding
@@ -674,22 +668,17 @@
     row.is_kernel_mode = F::ONE;
     row.gas = F::from_canonical_u64(state.registers.gas_used);
     row.stack_len = F::from_canonical_usize(state.registers.stack_len);
->>>>>>> 300e2875
 
     loop {
         // If our trace length is a power of 2, stop.
         state.traces.push_cpu(row);
         row.clock += F::ONE;
-        if state.traces.clock().is_power_of_two() {
+        if (state.traces.clock() - 1).is_power_of_two() {
             break;
         }
     }
-<<<<<<< HEAD
-    Ok(final_registers)
-=======
-
-    log::info!("CPU trace padded to {} cycles", state.traces.clock());
-
-    Ok(())
->>>>>>> 300e2875
+
+    log::info!("CPU trace padded to {} cycles", state.traces.clock() - 1);
+
+    Ok((final_registers, mem_after))
 }