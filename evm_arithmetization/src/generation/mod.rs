use std::collections::HashMap;

use anyhow::anyhow;
use ethereum_types::{Address, BigEndianHash, H256, U256};
use log::log_enabled;
use mpt_trie::partial_trie::{HashedPartialTrie, PartialTrie};
use plonky2::field::extension::Extendable;
use plonky2::field::polynomial::PolynomialValues;
use plonky2::field::types::Field;
use plonky2::hash::hash_types::RichField;
use plonky2::timed;
use plonky2::util::timing::TimingTree;
use serde::{Deserialize, Serialize};
use smt_trie::smt::hash_serialize_u256;
use starky::config::StarkConfig;
use GlobalMetadata::{
    ReceiptTrieRootDigestAfter, ReceiptTrieRootDigestBefore, StateTrieRootDigestAfter,
    StateTrieRootDigestBefore, TransactionTrieRootDigestAfter, TransactionTrieRootDigestBefore,
};

use crate::all_stark::{AllStark, NUM_TABLES};
use crate::cpu::columns::CpuColumnsView;
use crate::cpu::kernel::aggregator::KERNEL;
use crate::cpu::kernel::constants::global_metadata::GlobalMetadata;
use crate::generation::state::GenerationState;
use crate::generation::trie_extractor::{get_receipt_trie, get_state_trie, get_txn_trie};
use crate::memory::segments::Segment;
use crate::proof::{BlockHashes, BlockMetadata, ExtraBlockData, PublicValues, TrieRoots};
use crate::util::{h2u, u256_to_usize};
use crate::witness::memory::{MemoryAddress, MemoryChannel};

pub mod mpt;
pub(crate) mod prover_input;
pub(crate) mod rlp;
pub(crate) mod state;
mod trie_extractor;

<<<<<<< HEAD
use plonky2::field::types::PrimeField64;
use smt_trie::smt::{hash_serialize, hash_serialize_u256};

use self::mpt::{load_all_mpts, TrieRootPtrs};
use crate::witness::util::{mem_write_log, stack_peek};
=======
use self::state::State;
use crate::witness::util::mem_write_log;
>>>>>>> 57545d55

/// Inputs needed for trace generation.
#[derive(Clone, Debug, Deserialize, Serialize, Default)]
pub struct GenerationInputs {
    /// The index of the transaction being proven within its block.
    pub txn_number_before: U256,
    /// The cumulative gas used through the execution of all transactions prior
    /// the current one.
    pub gas_used_before: U256,
    /// The cumulative gas used after the execution of the current transaction.
    /// The exact gas used by the current transaction is `gas_used_after` -
    /// `gas_used_before`.
    pub gas_used_after: U256,

    /// A None would yield an empty proof, otherwise this contains the encoding
    /// of a transaction.
    pub signed_txn: Option<Vec<u8>>,
    /// Withdrawal pairs `(addr, amount)`. At the end of the txs, `amount` is
    /// added to `addr`'s balance. See EIP-4895.
    pub withdrawals: Vec<(Address, U256)>,
    pub tries: TrieInputs,
    /// Expected trie roots after the transactions are executed.
    pub trie_roots_after: TrieRoots,

    /// State trie root of the checkpoint block.
    /// This could always be the genesis block of the chain, but it allows a
    /// prover to continue proving blocks from certain checkpoint heights
    /// without requiring proofs for blocks past this checkpoint.
    pub checkpoint_state_trie_root: H256,

    /// Mapping between smart contract code hashes and the contract byte code.
    /// All account smart contracts that are invoked will have an entry present.
    pub contract_code: HashMap<U256, Vec<u8>>,

    /// Information contained in the block header.
    pub block_metadata: BlockMetadata,

    /// The hash of the current block, and a list of the 256 previous block
    /// hashes.
    pub block_hashes: BlockHashes,
}

#[derive(Clone, Debug, Deserialize, Serialize)]
pub struct TrieInputs {
    /// A serialized partial version of the state SMT prior to these
    /// transactions. It should include all nodes that will be accessed by
    /// these transactions.
    pub state_smt: Vec<U256>,

    /// A partial version of the transaction trie prior to these transactions.
    /// It should include all nodes that will be accessed by these
    /// transactions.
    pub transactions_trie: HashedPartialTrie,

    /// A partial version of the receipt trie prior to these transactions. It
    /// should include all nodes that will be accessed by these
    /// transactions.
    pub receipts_trie: HashedPartialTrie,
}

impl Default for TrieInputs {
    fn default() -> Self {
        Self {
            // First 2 zeros are for the default empty node.
            // The next 2 are for the current empty state trie root.
            state_smt: vec![U256::zero(); 4],
            transactions_trie: Default::default(),
            receipts_trie: Default::default(),
        }
    }
}

fn apply_metadata_and_tries_memops<F: RichField + Extendable<D>, const D: usize>(
    state: &mut GenerationState<F>,
    inputs: &GenerationInputs,
) {
    let metadata = &inputs.block_metadata;
    let tries = &inputs.tries;
    let trie_roots_after = &inputs.trie_roots_after;
    let fields = [
        (
            GlobalMetadata::BlockBeneficiary,
            U256::from_big_endian(&metadata.block_beneficiary.0),
        ),
        (GlobalMetadata::BlockTimestamp, metadata.block_timestamp),
        (GlobalMetadata::BlockNumber, metadata.block_number),
        (GlobalMetadata::BlockDifficulty, metadata.block_difficulty),
        (
            GlobalMetadata::BlockRandom,
            metadata.block_random.into_uint(),
        ),
        (GlobalMetadata::BlockGasLimit, metadata.block_gaslimit),
        (GlobalMetadata::BlockChainId, metadata.block_chain_id),
        (GlobalMetadata::BlockBaseFee, metadata.block_base_fee),
        (
            GlobalMetadata::BlockCurrentHash,
            h2u(inputs.block_hashes.cur_hash),
        ),
        (GlobalMetadata::BlockGasUsed, metadata.block_gas_used),
        (GlobalMetadata::BlockGasUsedBefore, inputs.gas_used_before),
        (GlobalMetadata::BlockGasUsedAfter, inputs.gas_used_after),
        (GlobalMetadata::TxnNumberBefore, inputs.txn_number_before),
        (
            GlobalMetadata::TxnNumberAfter,
            inputs.txn_number_before + if inputs.signed_txn.is_some() { 1 } else { 0 },
        ),
        (
            GlobalMetadata::StateTrieRootDigestBefore,
            hash_serialize_u256(&tries.state_smt),
        ),
        (
            GlobalMetadata::TransactionTrieRootDigestBefore,
            h2u(tries.transactions_trie.hash()),
        ),
        (
            GlobalMetadata::ReceiptTrieRootDigestBefore,
            h2u(tries.receipts_trie.hash()),
        ),
        (
            GlobalMetadata::StateTrieRootDigestAfter,
            h2u(trie_roots_after.state_root),
        ),
        (
            GlobalMetadata::TransactionTrieRootDigestAfter,
            h2u(trie_roots_after.transactions_root),
        ),
        (
            GlobalMetadata::ReceiptTrieRootDigestAfter,
            h2u(trie_roots_after.receipts_root),
        ),
        (GlobalMetadata::KernelHash, h2u(KERNEL.code_hash)),
        (GlobalMetadata::KernelLen, KERNEL.code.len().into()),
    ];

    let channel = MemoryChannel::GeneralPurpose(0);
    let mut ops = fields
        .map(|(field, val)| {
            mem_write_log(
                channel,
                // These fields are already scaled by their segment, and are in context 0 (kernel).
                MemoryAddress::new_bundle(U256::from(field as usize)).unwrap(),
                state,
                val,
            )
        })
        .to_vec();

    // Write the block's final block bloom filter.
    ops.extend((0..8).map(|i| {
        mem_write_log(
            channel,
            MemoryAddress::new(0, Segment::GlobalBlockBloom, i),
            state,
            metadata.block_bloom[i],
        )
    }));

    // Write previous block hashes.
    ops.extend(
        (0..256)
            .map(|i| {
                mem_write_log(
                    channel,
                    MemoryAddress::new(0, Segment::BlockHashes, i),
                    state,
                    h2u(inputs.block_hashes.prev_hashes[i]),
                )
            })
            .collect::<Vec<_>>(),
    );

    state.memory.apply_ops(&ops);
    state.traces.memory_ops.extend(ops);
}

pub(crate) fn debug_inputs(inputs: &GenerationInputs) {
    log::debug!("Input signed_txn: {:?}", &inputs.signed_txn);
    log::debug!("Input state_trie: {:?}", &inputs.tries.state_smt);
    log::debug!(
        "Input transactions_trie: {:?}",
        &inputs.tries.transactions_trie
    );
    log::debug!("Input receipts_trie: {:?}", &inputs.tries.receipts_trie);
    log::debug!("Input contract_code: {:?}", &inputs.contract_code);
}

pub fn generate_traces<F: RichField + Extendable<D>, const D: usize>(
    all_stark: &AllStark<F, D>,
    inputs: GenerationInputs,
    config: &StarkConfig,
    timing: &mut TimingTree,
) -> anyhow::Result<([Vec<PolynomialValues<F>>; NUM_TABLES], PublicValues)> {
    debug_inputs(&inputs);
    let mut state = GenerationState::<F>::new(inputs.clone(), &KERNEL.code)
        .map_err(|err| anyhow!("Failed to parse all the initial prover inputs: {:?}", err))?;

    apply_metadata_and_tries_memops(&mut state, &inputs);

    let cpu_res = timed!(timing, "simulate CPU", simulate_cpu(&mut state));
    if cpu_res.is_err() {
        output_debug_tries(&state);

        cpu_res?;
    }

    log::info!(
        "Trace lengths (before padding): {:?}",
        state.traces.get_lengths()
    );

    let read_metadata = |field| state.memory.read_global_metadata(field);
    let trie_roots_before = TrieRoots {
        state_root: H256::from_uint(&read_metadata(StateTrieRootDigestBefore)),
        transactions_root: H256::from_uint(&read_metadata(TransactionTrieRootDigestBefore)),
        receipts_root: H256::from_uint(&read_metadata(ReceiptTrieRootDigestBefore)),
    };
    let trie_roots_after = TrieRoots {
        state_root: H256::from_uint(&read_metadata(StateTrieRootDigestAfter)),
        transactions_root: H256::from_uint(&read_metadata(TransactionTrieRootDigestAfter)),
        receipts_root: H256::from_uint(&read_metadata(ReceiptTrieRootDigestAfter)),
    };

    let gas_used_after = read_metadata(GlobalMetadata::BlockGasUsedAfter);
    let txn_number_after = read_metadata(GlobalMetadata::TxnNumberAfter);

    let extra_block_data = ExtraBlockData {
        checkpoint_state_trie_root: inputs.checkpoint_state_trie_root,
        txn_number_before: inputs.txn_number_before,
        txn_number_after,
        gas_used_before: inputs.gas_used_before,
        gas_used_after,
    };

    let public_values = PublicValues {
        trie_roots_before,
        trie_roots_after,
        block_metadata: inputs.block_metadata,
        block_hashes: inputs.block_hashes,
        extra_block_data,
    };

    let tables = timed!(
        timing,
        "convert trace data to tables",
        state.traces.into_tables(all_stark, config, timing)
    );
    Ok((tables, public_values))
}

fn simulate_cpu<F: RichField>(state: &mut GenerationState<F>) -> anyhow::Result<()> {
<<<<<<< HEAD
    let halt_pc = KERNEL.global_labels["halt"];
=======
    state.run_cpu()?;

    let pc = state.registers.program_counter;
    // Setting the values of padding rows.
    let mut row = CpuColumnsView::<F>::default();
    row.clock = F::from_canonical_usize(state.traces.clock());
    row.context = F::from_canonical_usize(state.registers.context);
    row.program_counter = F::from_canonical_usize(pc);
    row.is_kernel_mode = F::ONE;
    row.gas = F::from_canonical_u64(state.registers.gas_used);
    row.stack_len = F::from_canonical_usize(state.registers.stack_len);
>>>>>>> 57545d55

    loop {
        // Padding to a power of 2.
        state.push_cpu(row);
        row.clock += F::ONE;
        if state.traces.clock().is_power_of_two() {
            break;
        }
    }

    log::info!("CPU trace padded to {} cycles", state.traces.clock());

    Ok(())
}

/// Outputs the tries that have been obtained post transaction execution, as
/// they are represented in the prover's memory.
/// This will do nothing if the CPU execution failed outside of the final trie
/// root checks.
pub(crate) fn output_debug_tries<F: RichField>(state: &GenerationState<F>) -> anyhow::Result<()> {
    if !log_enabled!(log::Level::Debug) {
        return Ok(());
    }

    // Retrieve previous PC (before jumping to KernelPanic), to see if we reached
    // `perform_final_checks`. We will output debugging information on the final
    // tries only if we got a root mismatch.
    let previous_pc = state.get_registers().program_counter;

    let label = KERNEL.offset_name(previous_pc);

    if label.contains("check_state_trie")
        || label.contains("check_txn_trie")
        || label.contains("check_receipt_trie")
    {
        let state_trie_ptr = u256_to_usize(
            state
                .memory
                .read_global_metadata(GlobalMetadata::StateTrieRoot),
        )
        .map_err(|_| anyhow!("State trie pointer is too large to fit in a usize."))?;
        log::debug!(
            "Computed state trie: {:?}",
            get_state_trie::<HashedPartialTrie>(&state.memory, state_trie_ptr)
        );

        let txn_trie_ptr = u256_to_usize(
            state
                .memory
                .read_global_metadata(GlobalMetadata::TransactionTrieRoot),
        )
        .map_err(|_| anyhow!("Transactions trie pointer is too large to fit in a usize."))?;
        log::debug!(
            "Computed transactions trie: {:?}",
            get_txn_trie::<HashedPartialTrie>(&state.memory, txn_trie_ptr)
        );

        let receipt_trie_ptr = u256_to_usize(
            state
                .memory
                .read_global_metadata(GlobalMetadata::ReceiptTrieRoot),
        )
        .map_err(|_| anyhow!("Receipts trie pointer is too large to fit in a usize."))?;
        log::debug!(
            "Computed receipts trie: {:?}",
            get_receipt_trie::<HashedPartialTrie>(&state.memory, receipt_trie_ptr)
        );
    }

    Ok(())
}<|MERGE_RESOLUTION|>--- conflicted
+++ resolved
@@ -35,16 +35,13 @@
 pub(crate) mod state;
 mod trie_extractor;
 
-<<<<<<< HEAD
 use plonky2::field::types::PrimeField64;
 use smt_trie::smt::{hash_serialize, hash_serialize_u256};
 
 use self::mpt::{load_all_mpts, TrieRootPtrs};
-use crate::witness::util::{mem_write_log, stack_peek};
-=======
 use self::state::State;
 use crate::witness::util::mem_write_log;
->>>>>>> 57545d55
+use crate::witness::util::{mem_write_log, stack_peek};
 
 /// Inputs needed for trace generation.
 #[derive(Clone, Debug, Deserialize, Serialize, Default)]
@@ -295,9 +292,6 @@
 }
 
 fn simulate_cpu<F: RichField>(state: &mut GenerationState<F>) -> anyhow::Result<()> {
-<<<<<<< HEAD
-    let halt_pc = KERNEL.global_labels["halt"];
-=======
     state.run_cpu()?;
 
     let pc = state.registers.program_counter;
@@ -309,7 +303,6 @@
     row.is_kernel_mode = F::ONE;
     row.gas = F::from_canonical_u64(state.registers.gas_used);
     row.stack_len = F::from_canonical_usize(state.registers.stack_len);
->>>>>>> 57545d55
 
     loop {
         // Padding to a power of 2.
