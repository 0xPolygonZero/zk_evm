use std::collections::HashMap;
use std::fmt::Display;

use anyhow::anyhow;
use ethereum_types::{Address, BigEndianHash, H256, U256};
use keccak_hash::keccak;
<<<<<<< HEAD
use log::log_enabled;
use mpt_trie::partial_trie::{HashedPartialTrie, Node, PartialTrie};
=======
use log::error;
use mpt_trie::partial_trie::{HashedPartialTrie, PartialTrie};
>>>>>>> 18e5bd43
use plonky2::field::extension::Extendable;
use plonky2::field::polynomial::PolynomialValues;
use plonky2::hash::hash_types::{RichField, NUM_HASH_OUT_ELTS};
use plonky2::timed;
use plonky2::util::timing::TimingTree;
use segments::GenerationSegmentData;
use serde::{Deserialize, Serialize};
use smt_trie::db::MemoryDb;
use smt_trie::smt::{hash_serialize_u256, Smt};
use starky::config::StarkConfig;
use GlobalMetadata::{
    ReceiptTrieRootDigestAfter, ReceiptTrieRootDigestBefore, StateTrieRootDigestAfter,
    StateTrieRootDigestBefore, TransactionTrieRootDigestAfter, TransactionTrieRootDigestBefore,
};

use crate::all_stark::{AllStark, NUM_TABLES};
use crate::cpu::columns::CpuColumnsView;
use crate::cpu::kernel::aggregator::KERNEL;
use crate::cpu::kernel::constants::global_metadata::GlobalMetadata;
use crate::generation::state::{GenerationState, State};
use crate::generation::trie_extractor::{get_receipt_trie, get_state_trie, get_txn_trie};
use crate::memory::segments::{Segment, PREINITIALIZED_SEGMENTS_INDICES};
use crate::proof::{
    BlockHashes, BlockMetadata, ExtraBlockData, MemCap, PublicValues, RegistersData, TrieRoots,
};
use crate::util::{h2u, u256_to_usize};
use crate::witness::memory::{MemoryAddress, MemoryChannel, MemoryState};
use crate::witness::state::RegistersState;

pub(crate) mod linked_list;
pub mod mpt;
pub(crate) mod prover_input;
pub(crate) mod rlp;
pub(crate) mod segments;
pub(crate) mod state;
pub(crate) mod trie_extractor;

use crate::witness::util::mem_write_log;

/// Number of cycles to go after having reached the halting state. It is
/// equal to the number of cycles in `exc_stop` + 1.
pub const NUM_EXTRA_CYCLES_AFTER: usize = 82;
/// Number of cycles to go before starting the execution: it is the number of
/// cycles in `init`.
pub const NUM_EXTRA_CYCLES_BEFORE: usize = 64;
/// Memory values used to initialize `MemBefore`.
pub type MemBeforeValues = Vec<(MemoryAddress, U256)>;

<<<<<<< HEAD
#[derive(Clone, Debug, Deserialize, Serialize)]
pub enum InputStateTrie {
    Type1(HashedPartialTrie),
    Type2(Vec<U256>),
}

impl Default for InputStateTrie {
    fn default() -> Self {
        if cfg!(feature = "cdk_erigon") {
            // First 2 zeros are for the default empty node.
            // The next 2 are for the current empty state trie root.
            Self::Type2(vec![U256::zero(); 4])
        } else {
            Self::Type1(HashedPartialTrie::default())
        }
    }
}

impl InputStateTrie {
    pub(crate) fn hash(&self) -> H256 {
        match self {
            Self::Type1(mpt) => mpt.hash(),
            Self::Type2(v) => H256::from_uint(&hash_serialize_u256(v)),
        }
=======
#[derive(Debug, Serialize, Deserialize)]
pub struct ErrorWithTries<E = anyhow::Error> {
    pub inner: E,
    pub tries: Option<DebugOutputTries>,
}
impl<E: Display> Display for ErrorWithTries<E> {
    fn fmt(&self, f: &mut std::fmt::Formatter<'_>) -> std::fmt::Result {
        self.inner.fmt(f)
    }
}

impl<E: std::error::Error> std::error::Error for ErrorWithTries<E> {
    fn source(&self) -> Option<&(dyn std::error::Error + 'static)> {
        self.inner.source()
    }
}

impl<E> ErrorWithTries<E> {
    pub fn new(inner: E, tries: Option<DebugOutputTries>) -> Self {
        Self { inner, tries }
>>>>>>> 18e5bd43
    }
}

/// Inputs needed for trace generation.
#[derive(Clone, Debug, Deserialize, Serialize, Default)]
#[serde(bound = "")]
pub struct GenerationInputs<F: RichField> {
    /// The index of the transaction being proven within its block.
    pub txn_number_before: U256,
    /// The cumulative gas used through the execution of all transactions prior
    /// the current one.
    pub gas_used_before: U256,
    /// The cumulative gas used after the execution of the current transaction.
    /// The exact gas used by the current transaction is `gas_used_after` -
    /// `gas_used_before`.
    pub gas_used_after: U256,

    /// A batch of individually RLP-encoded transactions, which may be empty for
    /// dummy payloads.
    pub signed_txns: Vec<Vec<u8>>,
    /// Target address for the base fee to be 'burnt', if there is one. If
    /// `None`, then the base fee is directly burnt.
    ///
    /// Note: this is only used  when feature `cdk_erigon` is activated.
    pub burn_addr: Option<Address>,
    /// Withdrawal pairs `(addr, amount)`. At the end of the txs, `amount` is
    /// added to `addr`'s balance. See EIP-4895.
    pub withdrawals: Vec<(Address, U256)>,

    pub tries: TrieInputs,
    /// Expected trie roots after the transactions are executed.
    pub trie_roots_after: TrieRoots,

    /// State trie root of the checkpoint block.
    /// This could always be the genesis block of the chain, but it allows a
    /// prover to continue proving blocks from certain checkpoint heights
    /// without requiring proofs for blocks past this checkpoint.
    pub checkpoint_state_trie_root: H256,

    /// Consolidated previous block hashes, at the checkpoint block.
    pub checkpoint_consolidated_hash: [F; NUM_HASH_OUT_ELTS],

    /// Mapping between smart contract code hashes and the contract byte code.
    /// All account smart contracts that are invoked will have an entry present.
    pub contract_code: HashMap<H256, Vec<u8>>,

    /// Information contained in the block header.
    pub block_metadata: BlockMetadata,

    /// The hash of the current block, and a list of the 256 previous block
    /// hashes.
    pub block_hashes: BlockHashes,

    /// The global exit root along with the l1blockhash to write to the GER
    /// manager.
    ///
    /// This is specific to `cdk-erigon`.
    pub ger_data: Option<(H256, H256)>,
}

/// A lighter version of [`GenerationInputs`], which have been trimmed
/// post pre-initialization processing.
#[derive(Clone, Debug, Deserialize, Serialize, Default)]
#[serde(bound = "")]
pub struct TrimmedGenerationInputs<F: RichField> {
    pub trimmed_tries: TrimmedTrieInputs,
    /// The index of the first transaction in this payload being proven within
    /// its block.
    pub txn_number_before: U256,
    /// The cumulative gas used through the execution of all transactions prior
    /// the current ones.
    pub gas_used_before: U256,
    /// The cumulative gas used after the execution of the current batch of
    /// transactions. The exact gas used by the current batch of transactions
    /// is `gas_used_after` - `gas_used_before`.
    pub gas_used_after: U256,

    /// The list of txn hashes contained in this batch.
    pub txn_hashes: Vec<H256>,

    /// Expected trie roots before these transactions are executed.
    pub trie_roots_before: TrieRoots,
    /// Expected trie roots after these transactions are executed.
    pub trie_roots_after: TrieRoots,

    /// State trie root of the checkpoint block.
    /// This could always be the genesis block of the chain, but it allows a
    /// prover to continue proving blocks from certain checkpoint heights
    /// without requiring proofs for blocks past this checkpoint.
    pub checkpoint_state_trie_root: H256,

    /// Consolidated previous block hashes, at the checkpoint block.
    pub checkpoint_consolidated_hash: [F; NUM_HASH_OUT_ELTS],

    /// Mapping between smart contract code hashes and the contract byte code.
    /// All account smart contracts that are invoked will have an entry present.
    pub contract_code: HashMap<H256, Vec<u8>>,

    /// Information contained in the block header.
    pub block_metadata: BlockMetadata,

    /// Address where the burnt fees are stored. Only used if the `cfg_erigon`
    /// feature is activated.
    pub burn_addr: Option<Address>,

    /// The hash of the current block, and a list of the 256 previous block
    /// hashes.
    pub block_hashes: BlockHashes,
}

#[derive(Clone, Debug, Deserialize, Serialize)]
pub struct TrieInputs {
    /// A partial version of the state trie prior to these transactions. It
    /// should include all nodes that will be accessed by these
    /// transactions.
    pub state_trie: InputStateTrie,

    /// A partial version of the transaction trie prior to these transactions.
    /// It should include all nodes that will be accessed by these
    /// transactions.
    pub transactions_trie: HashedPartialTrie,

    /// A partial version of the receipt trie prior to these transactions. It
    /// should include all nodes that will be accessed by these
    /// transactions.
    pub receipts_trie: HashedPartialTrie,

    /// A partial version of each storage trie prior to these transactions. It
    /// should include all storage tries, and nodes therein, that will be
    /// accessed by these transactions.
    pub storage_tries: Option<Vec<(H256, HashedPartialTrie)>>,
}

impl Default for TrieInputs {
    fn default() -> Self {
        if cfg!(feature = "cdk_erigon") {
            Self {
                state_trie: InputStateTrie::default(),
                transactions_trie: Default::default(),
                receipts_trie: Default::default(),
                storage_tries: None,
            }
        } else {
            Self {
                state_trie: InputStateTrie::default(),
                transactions_trie: HashedPartialTrie::from(Node::Empty),
                receipts_trie: HashedPartialTrie::from(Node::Empty),
                storage_tries: Some(vec![]),
            }
        }
    }
}

#[derive(Clone, Debug, Deserialize, Serialize, Default)]
pub struct TrimmedTrieInputs {
    /// A partial version of the state trie prior to these transactions. It
    /// should include all nodes that will be accessed by these
    /// transactions.
    pub state_trie: InputStateTrie,
    /// A partial version of each storage trie prior to these transactions. It
    /// should include all storage tries, and nodes therein, that will be
    /// accessed by these transactions.
    pub storage_tries: Option<Vec<(H256, HashedPartialTrie)>>,
}

impl TrieInputs {
    pub(crate) fn trim(&self) -> TrimmedTrieInputs {
        TrimmedTrieInputs {
            state_trie: self.state_trie.clone(),
            storage_tries: self.storage_tries.clone(),
        }
    }
}
impl<F: RichField> GenerationInputs<F> {
    /// Outputs a trimmed version of the `GenerationInputs`, that do not contain
    /// the fields that have already been processed during pre-initialization,
    /// namely: the input tries, the signed transaction, and the withdrawals.
    pub(crate) fn trim(&self) -> TrimmedGenerationInputs<F> {
        let txn_hashes = self
            .signed_txns
            .iter()
            .map(|tx_bytes| keccak(&tx_bytes[..]))
            .collect();

        TrimmedGenerationInputs {
            trimmed_tries: self.tries.trim(),

            txn_number_before: self.txn_number_before,
            gas_used_before: self.gas_used_before,
            gas_used_after: self.gas_used_after,
            txn_hashes,
            trie_roots_before: TrieRoots {
                state_root: self.tries.state_trie.hash(),
                transactions_root: self.tries.transactions_trie.hash(),
                receipts_root: self.tries.receipts_trie.hash(),
            },
            trie_roots_after: self.trie_roots_after.clone(),
            checkpoint_state_trie_root: self.checkpoint_state_trie_root,
            checkpoint_consolidated_hash: self.checkpoint_consolidated_hash,
            contract_code: self.contract_code.clone(),
            burn_addr: self.burn_addr,
            block_metadata: self.block_metadata.clone(),
            block_hashes: self.block_hashes.clone(),
        }
    }
}

/// Post transaction execution tries retrieved from the prover's memory.
/// Used primarily for error debugging in case of a failed execution.
#[derive(Clone, Debug, Deserialize, Serialize)]
pub struct DebugOutputTries {
    pub state_trie: HashedPartialTrie,
    pub transaction_trie: HashedPartialTrie,
    pub receipt_trie: HashedPartialTrie,
}

fn apply_metadata_and_tries_memops<F: RichField + Extendable<D>, const D: usize>(
    state: &mut GenerationState<F>,
    inputs: &TrimmedGenerationInputs<F>,
    registers_before: &RegistersData,
    registers_after: &RegistersData,
) {
    let metadata = &inputs.block_metadata;
    let trie_roots_after = &inputs.trie_roots_after;
    let fields = [
        (
            GlobalMetadata::BlockBeneficiary,
            U256::from_big_endian(&metadata.block_beneficiary.0),
        ),
        (GlobalMetadata::BlockTimestamp, metadata.block_timestamp),
        (GlobalMetadata::BlockNumber, metadata.block_number),
        (GlobalMetadata::BlockDifficulty, metadata.block_difficulty),
        (
            GlobalMetadata::BlockRandom,
            metadata.block_random.into_uint(),
        ),
        (GlobalMetadata::BlockGasLimit, metadata.block_gaslimit),
        (GlobalMetadata::BlockChainId, metadata.block_chain_id),
        (GlobalMetadata::BlockBaseFee, metadata.block_base_fee),
        (
            GlobalMetadata::BlockCurrentHash,
            h2u(inputs.block_hashes.cur_hash),
        ),
        (GlobalMetadata::BlockGasUsed, metadata.block_gas_used),
        #[cfg(feature = "eth_mainnet")]
        (
            GlobalMetadata::BlockBlobGasUsed,
            metadata.block_blob_gas_used,
        ),
        #[cfg(feature = "eth_mainnet")]
        (
            GlobalMetadata::BlockExcessBlobGas,
            metadata.block_excess_blob_gas,
        ),
        #[cfg(feature = "eth_mainnet")]
        (
            GlobalMetadata::ParentBeaconBlockRoot,
            h2u(metadata.parent_beacon_block_root),
        ),
        (GlobalMetadata::BlockGasUsedBefore, inputs.gas_used_before),
        (GlobalMetadata::BlockGasUsedAfter, inputs.gas_used_after),
        (GlobalMetadata::TxnNumberBefore, inputs.txn_number_before),
        (
            GlobalMetadata::TxnNumberAfter,
            inputs.txn_number_before + inputs.txn_hashes.len(),
        ),
        (
            GlobalMetadata::StateTrieRootDigestBefore,
            h2u(inputs.trie_roots_before.state_root),
        ),
        (
            GlobalMetadata::TransactionTrieRootDigestBefore,
            h2u(inputs.trie_roots_before.transactions_root),
        ),
        (
            GlobalMetadata::ReceiptTrieRootDigestBefore,
            h2u(inputs.trie_roots_before.receipts_root),
        ),
        (
            GlobalMetadata::StateTrieRootDigestAfter,
            h2u(trie_roots_after.state_root),
        ),
        (
            GlobalMetadata::TransactionTrieRootDigestAfter,
            h2u(trie_roots_after.transactions_root),
        ),
        (
            GlobalMetadata::ReceiptTrieRootDigestAfter,
            h2u(trie_roots_after.receipts_root),
        ),
        (GlobalMetadata::KernelHash, h2u(KERNEL.code_hash)),
        (GlobalMetadata::KernelLen, KERNEL.code.len().into()),
        #[cfg(feature = "cdk_erigon")]
        (
            GlobalMetadata::BurnAddr,
            inputs
                .burn_addr
                .map_or_else(U256::max_value, |addr| U256::from_big_endian(&addr.0)),
        ),
    ];

    let channel = MemoryChannel::GeneralPurpose(0);
    let mut ops = fields
        .map(|(field, val)| {
            mem_write_log(
                channel,
                // These fields are already scaled by their segment, and are in context 0 (kernel).
                MemoryAddress::new_bundle(U256::from(field as usize)).unwrap(),
                state,
                val,
            )
        })
        .to_vec();

    // Write the block's final block bloom filter.
    ops.extend((0..8).map(|i| {
        mem_write_log(
            channel,
            MemoryAddress::new(0, Segment::GlobalBlockBloom, i),
            state,
            metadata.block_bloom[i],
        )
    }));

    // Write previous block hashes.
    ops.extend(
        (0..256)
            .map(|i| {
                mem_write_log(
                    channel,
                    MemoryAddress::new(0, Segment::BlockHashes, i),
                    state,
                    h2u(inputs.block_hashes.prev_hashes[i]),
                )
            })
            .collect::<Vec<_>>(),
    );

    // Write initial registers.
    let registers_before = [
        registers_before.program_counter,
        registers_before.is_kernel,
        registers_before.stack_len,
        registers_before.stack_top,
        registers_before.context,
        registers_before.gas_used,
    ];
    ops.extend((0..registers_before.len()).map(|i| {
        mem_write_log(
            channel,
            MemoryAddress::new(0, Segment::RegistersStates, i),
            state,
            registers_before[i],
        )
    }));

    let length = registers_before.len();

    // Write final registers.
    let registers_after = [
        registers_after.program_counter,
        registers_after.is_kernel,
        registers_after.stack_len,
        registers_after.stack_top,
        registers_after.context,
        registers_after.gas_used,
    ];
    ops.extend((0..registers_before.len()).map(|i| {
        mem_write_log(
            channel,
            MemoryAddress::new(0, Segment::RegistersStates, length + i),
            state,
            registers_after[i],
        )
    }));

    state.memory.apply_ops(&ops);
    state.traces.memory_ops.extend(ops);
}

pub(crate) fn debug_inputs<F: RichField>(inputs: &GenerationInputs<F>) {
    log::debug!("Input signed_txns: {:?}", &inputs.signed_txns);
    log::debug!("Input state trie: {:?}", &inputs.tries.state_trie);
    log::debug!(
        "Input transactions_trie: {:?}",
        &inputs.tries.transactions_trie
    );
    log::debug!("Input receipts_trie: {:?}", &inputs.tries.receipts_trie);
    #[cfg(not(feature = "cdk_erigon"))]
    log::debug!("Input storage_tries: {:?}", &inputs.tries.storage_tries);
    log::debug!("Input contract_code: {:?}", &inputs.contract_code);
}

fn initialize_kernel_code_and_shift_table(memory: &mut MemoryState) {
    let mut code_addr = MemoryAddress::new(0, Segment::Code, 0);
    for &byte in &KERNEL.code {
        memory.set(code_addr, U256::from(byte));
        code_addr.increment();
    }

    let mut shift_addr = MemoryAddress::new(0, Segment::ShiftTable, 0);
    let mut shift_val = U256::one();
    for _ in 0..256 {
        memory.set(shift_addr, shift_val);
        shift_addr.increment();
        shift_val <<= 1;
    }
}

/// Returns the memory addresses and values that should comprise the state at
/// the start of the segment's execution.
/// Ignores zero values in non-preinitialized segments.
fn get_all_memory_address_and_values(memory_before: &MemoryState) -> Vec<(MemoryAddress, U256)> {
    let mut res = vec![];
    for (ctx_idx, ctx) in memory_before.contexts.iter().enumerate() {
        for (segment_idx, segment) in ctx.segments.iter().enumerate() {
            for (virt, value) in segment.content.iter().enumerate() {
                if let &Some(val) = value {
                    // We skip zero values in non-preinitialized segments.
                    if !val.is_zero() || PREINITIALIZED_SEGMENTS_INDICES.contains(&segment_idx) {
                        res.push((
                            MemoryAddress {
                                context: ctx_idx,
                                segment: segment_idx,
                                virt,
                            },
                            val,
                        ));
                    }
                }
            }
        }
    }
    res
}

type TablesWithPVsAndFinalMem<F> = ([Vec<PolynomialValues<F>>; NUM_TABLES], PublicValues<F>);

pub fn generate_traces<F: RichField + Extendable<D>, const D: usize>(
    all_stark: &AllStark<F, D>,
    inputs: &TrimmedGenerationInputs<F>,
    config: &StarkConfig,
    segment_data: &mut GenerationSegmentData,
    timing: &mut TimingTree,
) -> anyhow::Result<TablesWithPVsAndFinalMem<F>> {
    let mut state = GenerationState::<F>::new_with_segment_data(inputs, segment_data)
        .map_err(|err| anyhow!("Failed to parse all the initial prover inputs: {:?}", err))?;

    initialize_kernel_code_and_shift_table(&mut segment_data.memory);

    // Retrieve initial memory addresses and values.
    let actual_mem_before = get_all_memory_address_and_values(&segment_data.memory);

    // Initialize the state with the one at the end of the
    // previous segment execution, if any.
    let GenerationSegmentData {
        max_cpu_len_log,
        registers_before,
        registers_after,
        ..
    } = segment_data;

    for &(address, val) in &actual_mem_before {
        state.memory.set(address, val);
    }

    let registers_before: RegistersData = RegistersData::from(*registers_before);
    let registers_after: RegistersData = RegistersData::from(*registers_after);
    apply_metadata_and_tries_memops(&mut state, inputs, &registers_before, &registers_after);

    let cpu_res = timed!(
        timing,
        "simulate CPU",
        simulate_cpu(&mut state, *max_cpu_len_log)
    );

    cpu_res?;

    let trace_lengths = state.traces.get_lengths();

    let read_metadata = |field| state.memory.read_global_metadata(field);
    let trie_roots_before = TrieRoots {
        state_root: H256::from_uint(&read_metadata(StateTrieRootDigestBefore)),
        transactions_root: H256::from_uint(&read_metadata(TransactionTrieRootDigestBefore)),
        receipts_root: H256::from_uint(&read_metadata(ReceiptTrieRootDigestBefore)),
    };
    let trie_roots_after = TrieRoots {
        state_root: H256::from_uint(&read_metadata(StateTrieRootDigestAfter)),
        transactions_root: H256::from_uint(&read_metadata(TransactionTrieRootDigestAfter)),
        receipts_root: H256::from_uint(&read_metadata(ReceiptTrieRootDigestAfter)),
    };

    let gas_used_after = read_metadata(GlobalMetadata::BlockGasUsedAfter);
    let txn_number_after = read_metadata(GlobalMetadata::TxnNumberAfter);

    let extra_block_data = ExtraBlockData {
        checkpoint_state_trie_root: inputs.checkpoint_state_trie_root,
        checkpoint_consolidated_hash: inputs.checkpoint_consolidated_hash,
        txn_number_before: inputs.txn_number_before,
        txn_number_after,
        gas_used_before: inputs.gas_used_before,
        gas_used_after,
    };

    let burn_addr = match cfg!(feature = "cdk_erigon") {
        true => {
            if let Some(burn_addr) = inputs.burn_addr {
                Some(U256::from_big_endian(&burn_addr.0))
            } else {
                Some(U256::MAX)
            }
        }
        false => None,
    };

    // `mem_before` and `mem_after` are initialized with an empty cap.
    // They will be set to the caps of `MemBefore` and `MemAfter`
    // respectively, while proving.
    let public_values = PublicValues {
        trie_roots_before,
        trie_roots_after,
        burn_addr,
        block_metadata: inputs.block_metadata.clone(),
        block_hashes: inputs.block_hashes.clone(),
        extra_block_data,
        registers_before,
        registers_after,
        mem_before: MemCap::default(),
        mem_after: MemCap::default(),
    };

    let tables = timed!(
        timing,
        "convert trace data to tables",
        state.traces.into_tables(
            all_stark,
            &actual_mem_before,
            state.stale_contexts,
            trace_lengths,
            config,
            timing
        )
    );
    Ok((tables, public_values))
}

fn simulate_cpu<F: RichField>(
    state: &mut GenerationState<F>,
    max_cpu_len_log: Option<usize>,
) -> anyhow::Result<(RegistersState, Option<MemoryState>)> {
    let (final_registers, mem_after) = state.run_cpu(max_cpu_len_log)?;

    let pc = state.registers.program_counter;
    // Setting the values of padding rows.
    let mut row = CpuColumnsView::<F>::default();
    row.clock = F::from_canonical_usize(state.traces.clock() + 1);
    row.context = F::from_canonical_usize(state.registers.context);
    row.program_counter = F::from_canonical_usize(pc);
    row.is_kernel_mode = F::ONE;
    row.gas = F::from_canonical_u64(state.registers.gas_used);
    row.stack_len = F::from_canonical_usize(state.registers.stack_len);

    loop {
        // Padding to a power of 2.
        state.push_cpu(row);
        row.clock += F::ONE;
        if state.traces.clock().is_power_of_two() {
            break;
        }
    }

    log::info!("CPU trace padded to {} cycles", state.traces.clock());

    Ok((final_registers, mem_after))
}

/// Collects the tries that have been obtained post transaction execution, as
/// they are represented in the prover's memory.
pub(crate) fn collect_debug_tries<F: RichField>(
    state: &GenerationState<F>,
) -> Option<DebugOutputTries> {
    let state_trie_ptr = u256_to_usize(
        state
            .memory
            .read_global_metadata(GlobalMetadata::StateTrieRoot),
    )
    .inspect_err(|e| error!("failed to retrieve state trie pointer: {e:?}"))
    .ok()?;

    let state_trie = get_state_trie::<HashedPartialTrie>(&state.memory, state_trie_ptr)
        .inspect_err(|e| error!("unable to retrieve state trie for debugging purposes: {e:?}"))
        .ok()?;

    let txn_trie_ptr = u256_to_usize(
        state
            .memory
            .read_global_metadata(GlobalMetadata::TransactionTrieRoot),
    )
    .inspect_err(|e| error!("failed to retrieve transactions trie pointer: {e:?}"))
    .ok()?;
    let transaction_trie = get_txn_trie::<HashedPartialTrie>(&state.memory, txn_trie_ptr)
        .inspect_err(|e| {
            error!("unable to retrieve transaction trie for debugging purposes: {e:?}",)
        })
        .ok()?;

    let receipt_trie_ptr = u256_to_usize(
        state
            .memory
            .read_global_metadata(GlobalMetadata::ReceiptTrieRoot),
    )
    .inspect_err(|e| error!("failed to retrieve receipts trie pointer: {e:?}"))
    .ok()?;
    let receipt_trie = get_receipt_trie::<HashedPartialTrie>(&state.memory, receipt_trie_ptr)
        .inspect_err(|e| error!("unable to retrieve receipt trie for debugging purposes: {e:?}"))
        .ok()?;

    Some(DebugOutputTries {
        state_trie,
        transaction_trie,
        receipt_trie,
    })
}<|MERGE_RESOLUTION|>--- conflicted
+++ resolved
@@ -4,13 +4,8 @@
 use anyhow::anyhow;
 use ethereum_types::{Address, BigEndianHash, H256, U256};
 use keccak_hash::keccak;
-<<<<<<< HEAD
-use log::log_enabled;
-use mpt_trie::partial_trie::{HashedPartialTrie, Node, PartialTrie};
-=======
 use log::error;
 use mpt_trie::partial_trie::{HashedPartialTrie, PartialTrie};
->>>>>>> 18e5bd43
 use plonky2::field::extension::Extendable;
 use plonky2::field::polynomial::PolynomialValues;
 use plonky2::hash::hash_types::{RichField, NUM_HASH_OUT_ELTS};
@@ -59,7 +54,6 @@
 /// Memory values used to initialize `MemBefore`.
 pub type MemBeforeValues = Vec<(MemoryAddress, U256)>;
 
-<<<<<<< HEAD
 #[derive(Clone, Debug, Deserialize, Serialize)]
 pub enum InputStateTrie {
     Type1(HashedPartialTrie),
@@ -84,7 +78,9 @@
             Self::Type1(mpt) => mpt.hash(),
             Self::Type2(v) => H256::from_uint(&hash_serialize_u256(v)),
         }
-=======
+    }
+}
+
 #[derive(Debug, Serialize, Deserialize)]
 pub struct ErrorWithTries<E = anyhow::Error> {
     pub inner: E,
@@ -105,7 +101,6 @@
 impl<E> ErrorWithTries<E> {
     pub fn new(inner: E, tries: Option<DebugOutputTries>) -> Self {
         Self { inner, tries }
->>>>>>> 18e5bd43
     }
 }
 
