use std::collections::HashMap;

use anyhow::anyhow;
use ethereum_types::{Address, BigEndianHash, H256, U256};
use log::log_enabled;
use mpt_trie::partial_trie::{HashedPartialTrie, PartialTrie};
use plonky2::field::extension::Extendable;
use plonky2::field::polynomial::PolynomialValues;
use plonky2::field::types::Field;
use plonky2::hash::hash_types::RichField;
use plonky2::timed;
use plonky2::util::timing::TimingTree;
use serde::{Deserialize, Serialize};
use starky::config::StarkConfig;
use GlobalMetadata::{
    ReceiptTrieRootDigestAfter, ReceiptTrieRootDigestBefore, StateTrieRootDigestAfter,
    StateTrieRootDigestBefore, TransactionTrieRootDigestAfter, TransactionTrieRootDigestBefore,
};

use crate::all_stark::{AllStark, NUM_TABLES};
use crate::cpu::columns::CpuColumnsView;
use crate::cpu::kernel::aggregator::KERNEL;
use crate::cpu::kernel::constants::global_metadata::GlobalMetadata;
use crate::generation::state::{GenerationState, State};
use crate::generation::trie_extractor::{get_receipt_trie, get_state_trie, get_txn_trie};
use crate::memory::segments::Segment;
use crate::proof::{
    BlockHashes, BlockMetadata, ExtraBlockData, MemCap, PublicValues, RegistersData, TrieRoots,
};
use crate::prover::GenerationSegmentData;
use crate::util::{h2u, u256_to_usize};
use crate::witness::memory::{MemoryAddress, MemoryChannel, MemoryState};
use crate::witness::state::RegistersState;

pub(crate) mod linked_list;
pub mod mpt;
pub(crate) mod prover_input;
pub(crate) mod rlp;
pub(crate) mod state;
pub(crate) mod trie_extractor;

use crate::witness::util::mem_write_log;

/// Number of cycles to go after having reached the halting state. It is
/// equal to the number of cycles in `exc_stop` + 1.
pub const NUM_EXTRA_CYCLES_AFTER: usize = 81;
/// Number of cycles to go before starting the execution: it is the number of
/// cycles in `init`.
pub const NUM_EXTRA_CYCLES_BEFORE: usize = 64;
/// Memory values used to initialize `MemBefore`.
pub type MemBeforeValues = Vec<(MemoryAddress, U256)>;

/// Inputs needed for trace generation.
#[derive(Clone, Debug, Deserialize, Serialize, Default)]
pub struct GenerationInputs {
    /// The index of the transaction being proven within its block.
    pub txn_number_before: U256,
    /// The cumulative gas used through the execution of all transactions prior
    /// the current one.
    pub gas_used_before: U256,
    /// The cumulative gas used after the execution of the current transaction.
    /// The exact gas used by the current transaction is `gas_used_after` -
    /// `gas_used_before`.
    pub gas_used_after: U256,

    /// A None would yield an empty proof, otherwise this contains the encoding
    /// of a transaction.
    pub signed_txns: Vec<Vec<u8>>,
    /// Withdrawal pairs `(addr, amount)`. At the end of the txs, `amount` is
    /// added to `addr`'s balance. See EIP-4895.
    pub withdrawals: Vec<(Address, U256)>,
    pub tries: TrieInputs,
    /// Expected trie roots after the transactions are executed.
    pub trie_roots_after: TrieRoots,

    /// State trie root of the checkpoint block.
    /// This could always be the genesis block of the chain, but it allows a
    /// prover to continue proving blocks from certain checkpoint heights
    /// without requiring proofs for blocks past this checkpoint.
    pub checkpoint_state_trie_root: H256,

    /// Mapping between smart contract code hashes and the contract byte code.
    /// All account smart contracts that are invoked will have an entry present.
    pub contract_code: HashMap<H256, Vec<u8>>,

    /// Information contained in the block header.
    pub block_metadata: BlockMetadata,

    /// The hash of the current block, and a list of the 256 previous block
    /// hashes.
    pub block_hashes: BlockHashes,
}

/// A lighter version of [`GenerationInputs`], which have been trimmed
/// post pre-initialization processing.
#[derive(Clone, Debug, Deserialize, Serialize, Default)]
pub(crate) struct TrimmedGenerationInputs {
    /// The index of the transaction being proven within its block.
    pub(crate) txn_number_before: U256,
    /// The cumulative gas used through the execution of all transactions prior
    /// the current one.
    pub(crate) gas_used_before: U256,
    /// The cumulative gas used after the execution of the current transaction.
    /// The exact gas used by the current transaction is `gas_used_after` -
    /// `gas_used_before`.
    pub(crate) gas_used_after: U256,

    /// Indicates whether there is an actual transaction or a dummy payload.
    pub(crate) txns_len: usize,

    /// Expected trie roots after the transactions are executed.
    pub(crate) trie_roots_after: TrieRoots,

    /// State trie root of the checkpoint block.
    /// This could always be the genesis block of the chain, but it allows a
    /// prover to continue proving blocks from certain checkpoint heights
    /// without requiring proofs for blocks past this checkpoint.
    pub(crate) checkpoint_state_trie_root: H256,

    /// Mapping between smart contract code hashes and the contract byte code.
    /// All account smart contracts that are invoked will have an entry present.
    pub(crate) contract_code: HashMap<H256, Vec<u8>>,

    /// Information contained in the block header.
    pub(crate) block_metadata: BlockMetadata,

    /// The hash of the current block, and a list of the 256 previous block
    /// hashes.
    pub(crate) block_hashes: BlockHashes,
}

#[derive(Clone, Debug, Deserialize, Serialize, Default)]
pub struct TrieInputs {
    /// A partial version of the state trie prior to these transactions. It
    /// should include all nodes that will be accessed by these
    /// transactions.
    pub state_trie: HashedPartialTrie,

    /// A partial version of the transaction trie prior to these transactions.
    /// It should include all nodes that will be accessed by these
    /// transactions.
    pub transactions_trie: HashedPartialTrie,

    /// A partial version of the receipt trie prior to these transactions. It
    /// should include all nodes that will be accessed by these
    /// transactions.
    pub receipts_trie: HashedPartialTrie,

    /// A partial version of each storage trie prior to these transactions. It
    /// should include all storage tries, and nodes therein, that will be
    /// accessed by these transactions.
    pub storage_tries: Vec<(H256, HashedPartialTrie)>,
}

impl GenerationInputs {
    /// Outputs a trimmed version of the `GenerationInputs`, that do not contain
    /// the fields that have already been processed during pre-initialization,
    /// namely: the input tries, the signed transaction, and the withdrawals.
    pub(crate) fn trim(&self) -> TrimmedGenerationInputs {
        TrimmedGenerationInputs {
            txn_number_before: self.txn_number_before,
            gas_used_before: self.gas_used_before,
            gas_used_after: self.gas_used_after,
            txns_len: self.signed_txns.len(),
            trie_roots_after: self.trie_roots_after.clone(),
            checkpoint_state_trie_root: self.checkpoint_state_trie_root,
            contract_code: self.contract_code.clone(),
            block_metadata: self.block_metadata.clone(),
            block_hashes: self.block_hashes.clone(),
        }
    }
}

fn apply_metadata_and_tries_memops<F: RichField + Extendable<D>, const D: usize>(
    state: &mut GenerationState<F>,
    inputs: &GenerationInputs,
    registers_before: &RegistersData,
    registers_after: &RegistersData,
) {
    let metadata = &inputs.block_metadata;
    let tries = &inputs.tries;
    let trie_roots_after = &inputs.trie_roots_after;
    let fields = [
        (
            GlobalMetadata::BlockBeneficiary,
            U256::from_big_endian(&metadata.block_beneficiary.0),
        ),
        (GlobalMetadata::BlockTimestamp, metadata.block_timestamp),
        (GlobalMetadata::BlockNumber, metadata.block_number),
        (GlobalMetadata::BlockDifficulty, metadata.block_difficulty),
        (
            GlobalMetadata::BlockRandom,
            metadata.block_random.into_uint(),
        ),
        (GlobalMetadata::BlockGasLimit, metadata.block_gaslimit),
        (GlobalMetadata::BlockChainId, metadata.block_chain_id),
        (GlobalMetadata::BlockBaseFee, metadata.block_base_fee),
        (
            GlobalMetadata::BlockCurrentHash,
            h2u(inputs.block_hashes.cur_hash),
        ),
        (GlobalMetadata::BlockGasUsed, metadata.block_gas_used),
        (GlobalMetadata::BlockGasUsedBefore, inputs.gas_used_before),
        (GlobalMetadata::BlockGasUsedAfter, inputs.gas_used_after),
        (GlobalMetadata::TxnNumberBefore, inputs.txn_number_before),
        (
            GlobalMetadata::TxnNumberAfter,
            inputs.txn_number_before + inputs.signed_txns.len(),
        ),
        (
            GlobalMetadata::StateTrieRootDigestBefore,
            h2u(tries.state_trie.hash()),
        ),
        (
            GlobalMetadata::TransactionTrieRootDigestBefore,
            h2u(tries.transactions_trie.hash()),
        ),
        (
            GlobalMetadata::ReceiptTrieRootDigestBefore,
            h2u(tries.receipts_trie.hash()),
        ),
        (
            GlobalMetadata::StateTrieRootDigestAfter,
            h2u(trie_roots_after.state_root),
        ),
        (
            GlobalMetadata::TransactionTrieRootDigestAfter,
            h2u(trie_roots_after.transactions_root),
        ),
        (
            GlobalMetadata::ReceiptTrieRootDigestAfter,
            h2u(trie_roots_after.receipts_root),
        ),
        (GlobalMetadata::KernelHash, h2u(KERNEL.code_hash)),
        (GlobalMetadata::KernelLen, KERNEL.code.len().into()),
    ];

    let channel = MemoryChannel::GeneralPurpose(0);
    let mut ops = fields
        .map(|(field, val)| {
            mem_write_log(
                channel,
                // These fields are already scaled by their segment, and are in context 0 (kernel).
                MemoryAddress::new_bundle(U256::from(field as usize)).unwrap(),
                state,
                val,
            )
        })
        .to_vec();

    // Write the block's final block bloom filter.
    ops.extend((0..8).map(|i| {
        mem_write_log(
            channel,
            MemoryAddress::new(0, Segment::GlobalBlockBloom, i),
            state,
            metadata.block_bloom[i],
        )
    }));

    // Write previous block hashes.
    ops.extend(
        (0..256)
            .map(|i| {
                mem_write_log(
                    channel,
                    MemoryAddress::new(0, Segment::BlockHashes, i),
                    state,
                    h2u(inputs.block_hashes.prev_hashes[i]),
                )
            })
            .collect::<Vec<_>>(),
    );

    // Write initial registers.
    let registers_before = [
        registers_before.program_counter,
        registers_before.is_kernel,
        registers_before.stack_len,
        registers_before.stack_top,
        registers_before.context,
        registers_before.gas_used,
    ];
    ops.extend((0..registers_before.len()).map(|i| {
        mem_write_log(
            channel,
            MemoryAddress::new(0, Segment::RegistersStates, i),
            state,
            registers_before[i],
        )
    }));

    let length = registers_before.len();

    // Write final registers.
    let registers_after = [
        registers_after.program_counter,
        registers_after.is_kernel,
        registers_after.stack_len,
        registers_after.stack_top,
        registers_after.context,
        registers_after.gas_used,
    ];
    ops.extend((0..registers_before.len()).map(|i| {
        mem_write_log(
            channel,
            MemoryAddress::new(0, Segment::RegistersStates, length + i),
            state,
            registers_after[i],
        )
    }));

    state.memory.apply_ops(&ops);
    state.traces.memory_ops.extend(ops);
}

pub(crate) fn debug_inputs(inputs: &GenerationInputs) {
    log::debug!("Input signed_txns: {:?}", &inputs.signed_txns);
    log::debug!("Input state_trie: {:?}", &inputs.tries.state_trie);
    log::debug!(
        "Input transactions_trie: {:?}",
        &inputs.tries.transactions_trie
    );
    log::debug!("Input receipts_trie: {:?}", &inputs.tries.receipts_trie);
    log::debug!("Input storage_tries: {:?}", &inputs.tries.storage_tries);
    log::debug!("Input contract_code: {:?}", &inputs.contract_code);
}

fn initialize_kernel_code_and_shift_table(memory: &mut MemoryState) {
    let mut code_addr = MemoryAddress::new(0, Segment::Code, 0);
    for &byte in &KERNEL.code {
        memory.set(code_addr, U256::from(byte));
        code_addr.increment();
    }

    let mut shift_addr = MemoryAddress::new(0, Segment::ShiftTable, 0);
    let mut shift_val = U256::one();
    for _ in 0..256 {
        memory.set(shift_addr, shift_val);
        shift_addr.increment();
        shift_val <<= 1;
    }
}

/// Returns the memory addresses and values that should comprise the state at
/// the start of the segment's execution.
fn get_all_memory_address_and_values(memory_before: &MemoryState) -> Vec<(MemoryAddress, U256)> {
    let mut res = vec![];
    for (ctx_idx, ctx) in memory_before.contexts.iter().enumerate() {
        for (segment_idx, segment) in ctx.segments.iter().enumerate() {
            for (virt, value) in segment.content.iter().enumerate() {
                if let &Some(val) = value {
                    res.push((
                        MemoryAddress {
                            context: ctx_idx,
                            segment: segment_idx,
                            virt,
                        },
                        val,
                    ));
                }
            }
        }
    }
    res
}

type TablesWithPVsAndFinalMem<F> = ([Vec<PolynomialValues<F>>; NUM_TABLES], PublicValues);
pub fn generate_traces<F: RichField + Extendable<D>, const D: usize>(
    all_stark: &AllStark<F, D>,
    inputs: &GenerationInputs,
    config: &StarkConfig,
    segment_data: &mut GenerationSegmentData,
    timing: &mut TimingTree,
) -> anyhow::Result<TablesWithPVsAndFinalMem<F>> {
    debug_inputs(inputs);

    let mut state = GenerationState::<F>::new(inputs, &KERNEL.code)
        .map_err(|err| anyhow!("Failed to parse all the initial prover inputs: {:?}", err))?;

    state.set_segment_data(segment_data);

    initialize_kernel_code_and_shift_table(&mut segment_data.memory);

<<<<<<< HEAD
    log::info!(
        "Trace lengths (before padding): {:?}",
        state.traces.get_lengths()
    );
    let final_state_trie: HashedPartialTrie = get_state_trie(
        &state.memory,
        u256_to_usize(
            state
                .memory
                .read_global_metadata(GlobalMetadata::StateTrieRoot),
        )
        .unwrap(),
    )
    .unwrap();
    log::debug!("Final state trie: {:?}", final_state_trie);
    log::debug!("Final state trie hash: {:?}", final_state_trie.hash());
    log::debug!(
        "Final accounts linked list: {:?}",
        state.get_accounts_linked_list()
    );
    log::debug!(
        "Final storage linked list: {:?}",
        state.get_storage_linked_list()
    );
=======
    // Retrieve initial memory addresses and values.
    let actual_mem_before = get_all_memory_address_and_values(&segment_data.memory);

    // Initialize the state with the one at the end of the
    // previous segment execution, if any.
    let GenerationSegmentData {
        is_dummy,
        segment_index,
        max_cpu_len_log,
        memory,
        registers_before,
        registers_after,
        extra_data,
    } = segment_data;

    for &(address, val) in &actual_mem_before {
        state.memory.set(address, val);
    }
>>>>>>> e59e2822

    let registers_before: RegistersData = RegistersData::from(*registers_before);
    let registers_after: RegistersData = RegistersData::from(*registers_after);
    apply_metadata_and_tries_memops(&mut state, inputs, &registers_before, &registers_after);

    let cpu_res = timed!(
        timing,
        "simulate CPU",
        simulate_cpu(&mut state, *max_cpu_len_log, *is_dummy)
    );
    if cpu_res.is_err() {
        output_debug_tries(&state)?;
        cpu_res?;
    };

    let trace_lengths = state.traces.get_lengths();

    let read_metadata = |field| state.memory.read_global_metadata(field);
    let trie_roots_before = TrieRoots {
        state_root: H256::from_uint(&read_metadata(StateTrieRootDigestBefore)),
        transactions_root: H256::from_uint(&read_metadata(TransactionTrieRootDigestBefore)),
        receipts_root: H256::from_uint(&read_metadata(ReceiptTrieRootDigestBefore)),
    };
    let trie_roots_after = TrieRoots {
        state_root: H256::from_uint(&read_metadata(StateTrieRootDigestAfter)),
        transactions_root: H256::from_uint(&read_metadata(TransactionTrieRootDigestAfter)),
        receipts_root: H256::from_uint(&read_metadata(ReceiptTrieRootDigestAfter)),
    };

    let gas_used_after = read_metadata(GlobalMetadata::BlockGasUsedAfter);
    let txn_number_after = read_metadata(GlobalMetadata::TxnNumberAfter);

    let extra_block_data = ExtraBlockData {
        checkpoint_state_trie_root: inputs.checkpoint_state_trie_root,
        txn_number_before: inputs.txn_number_before,
        txn_number_after,
        gas_used_before: inputs.gas_used_before,
        gas_used_after,
    };

    // `mem_before` and `mem_after` are initialized with an empty cap.
    // They will be set to the caps of `MemBefore` and `MemAfter`
    // respectively, while proving.
    let public_values = PublicValues {
        trie_roots_before,
        trie_roots_after,
        block_metadata: inputs.block_metadata.clone(),
        block_hashes: inputs.block_hashes.clone(),
        extra_block_data,
        registers_before,
        registers_after,
        mem_before: MemCap::default(),
        mem_after: MemCap::default(),
    };

    let tables = timed!(
        timing,
        "convert trace data to tables",
        state.traces.into_tables(
            all_stark,
            &actual_mem_before,
            state.stale_contexts,
            trace_lengths,
            config,
            timing
        )
    );
    Ok((tables, public_values))
}

fn simulate_cpu<F: Field>(
    state: &mut GenerationState<F>,
    max_cpu_len_log: Option<usize>,
    is_dummy: bool,
) -> anyhow::Result<(RegistersState, Option<MemoryState>)> {
    let (final_registers, mem_after) = state.run_cpu(max_cpu_len_log)?;

    let pc = state.registers.program_counter;
    // Setting the values of padding rows.
    let mut row = CpuColumnsView::<F>::default();
    row.clock = F::from_canonical_usize(state.traces.clock() + 1);
    row.context = F::from_canonical_usize(state.registers.context);
    row.program_counter = F::from_canonical_usize(pc);
    row.is_kernel_mode = F::ONE;
    row.gas = F::from_canonical_u64(state.registers.gas_used);
    row.stack_len = F::from_canonical_usize(state.registers.stack_len);

    loop {
        // Padding to a power of 2.
        state.push_cpu(row);
        row.clock += F::ONE;
        if state.traces.clock().is_power_of_two() {
            break;
        }
    }

    log::info!("CPU trace padded to {} cycles", state.traces.clock());

    Ok((final_registers, mem_after))
}

/// Outputs the tries that have been obtained post transaction execution, as
/// they are represented in the prover's memory.
/// This will do nothing if the CPU execution failed outside of the final trie
/// root checks.
pub(crate) fn output_debug_tries<F: RichField>(state: &GenerationState<F>) -> anyhow::Result<()> {
    if !log_enabled!(log::Level::Debug) {
        return Ok(());
    }

    // Retrieve previous PC (before jumping to KernelPanic), to see if we reached
    // `perform_final_checks`. We will output debugging information on the final
    // tries only if we got a root mismatch.
    let previous_pc = state.get_registers().program_counter;

    let label = KERNEL.offset_name(previous_pc);

    if label.contains("check_state_trie")
        || label.contains("check_txn_trie")
        || label.contains("check_receipt_trie")
    {
        let state_trie_ptr = u256_to_usize(
            state
                .memory
                .read_global_metadata(GlobalMetadata::StateTrieRoot),
        )
        .map_err(|_| anyhow!("State trie pointer is too large to fit in a usize."))?;
        log::debug!(
            "Computed state trie: {:?}",
            get_state_trie::<HashedPartialTrie>(&state.memory, state_trie_ptr)
        );

        let txn_trie_ptr = u256_to_usize(
            state
                .memory
                .read_global_metadata(GlobalMetadata::TransactionTrieRoot),
        )
        .map_err(|_| anyhow!("Transactions trie pointer is too large to fit in a usize."))?;
        log::debug!(
            "Computed transactions trie: {:?}",
            get_txn_trie::<HashedPartialTrie>(&state.memory, txn_trie_ptr)
        );

        let receipt_trie_ptr = u256_to_usize(
            state
                .memory
                .read_global_metadata(GlobalMetadata::ReceiptTrieRoot),
        )
        .map_err(|_| anyhow!("Receipts trie pointer is too large to fit in a usize."))?;
        log::debug!(
            "Computed receipts trie: {:?}",
            get_receipt_trie::<HashedPartialTrie>(&state.memory, receipt_trie_ptr)
        );
    }

    Ok(())
}<|MERGE_RESOLUTION|>--- conflicted
+++ resolved
@@ -95,6 +95,7 @@
 /// post pre-initialization processing.
 #[derive(Clone, Debug, Deserialize, Serialize, Default)]
 pub(crate) struct TrimmedGenerationInputs {
+    pub(crate) trimmed_tries: TrimmedTrieInputs,
     /// The index of the transaction being proven within its block.
     pub(crate) txn_number_before: U256,
     /// The cumulative gas used through the execution of all transactions prior
@@ -152,12 +153,33 @@
     pub storage_tries: Vec<(H256, HashedPartialTrie)>,
 }
 
+#[derive(Clone, Debug, Deserialize, Serialize, Default)]
+pub struct TrimmedTrieInputs {
+    /// A partial version of the state trie prior to these transactions. It
+    /// should include all nodes that will be accessed by these
+    /// transactions.
+    pub state_trie: HashedPartialTrie,
+    /// A partial version of each storage trie prior to these transactions. It
+    /// should include all storage tries, and nodes therein, that will be
+    /// accessed by these transactions.
+    pub storage_tries: Vec<(H256, HashedPartialTrie)>,
+}
+
+impl TrieInputs {
+    pub(crate) fn trim(&self) -> TrimmedTrieInputs {
+        TrimmedTrieInputs {
+            state_trie: self.state_trie.clone(),
+            storage_tries: self.storage_tries.clone(),
+        }
+    }
+}
 impl GenerationInputs {
     /// Outputs a trimmed version of the `GenerationInputs`, that do not contain
     /// the fields that have already been processed during pre-initialization,
     /// namely: the input tries, the signed transaction, and the withdrawals.
     pub(crate) fn trim(&self) -> TrimmedGenerationInputs {
         TrimmedGenerationInputs {
+            trimmed_tries: self.tries.trim(),
             txn_number_before: self.txn_number_before,
             gas_used_before: self.gas_used_before,
             gas_used_after: self.gas_used_after,
@@ -382,32 +404,6 @@
 
     initialize_kernel_code_and_shift_table(&mut segment_data.memory);
 
-<<<<<<< HEAD
-    log::info!(
-        "Trace lengths (before padding): {:?}",
-        state.traces.get_lengths()
-    );
-    let final_state_trie: HashedPartialTrie = get_state_trie(
-        &state.memory,
-        u256_to_usize(
-            state
-                .memory
-                .read_global_metadata(GlobalMetadata::StateTrieRoot),
-        )
-        .unwrap(),
-    )
-    .unwrap();
-    log::debug!("Final state trie: {:?}", final_state_trie);
-    log::debug!("Final state trie hash: {:?}", final_state_trie.hash());
-    log::debug!(
-        "Final accounts linked list: {:?}",
-        state.get_accounts_linked_list()
-    );
-    log::debug!(
-        "Final storage linked list: {:?}",
-        state.get_storage_linked_list()
-    );
-=======
     // Retrieve initial memory addresses and values.
     let actual_mem_before = get_all_memory_address_and_values(&segment_data.memory);
 
@@ -426,7 +422,6 @@
     for &(address, val) in &actual_mem_before {
         state.memory.set(address, val);
     }
->>>>>>> e59e2822
 
     let registers_before: RegistersData = RegistersData::from(*registers_before);
     let registers_after: RegistersData = RegistersData::from(*registers_after);
