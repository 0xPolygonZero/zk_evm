use std::collections::HashMap;

use anyhow::anyhow;
use ethereum_types::{Address, BigEndianHash, H256, U256};
use keccak_hash::keccak;
use log::log_enabled;
use mpt_trie::partial_trie::{HashedPartialTrie, PartialTrie};
use plonky2::field::extension::Extendable;
use plonky2::field::polynomial::PolynomialValues;
use plonky2::field::types::Field;
use plonky2::hash::hash_types::RichField;
use plonky2::timed;
use plonky2::util::timing::TimingTree;
use serde::{Deserialize, Serialize};
use starky::config::StarkConfig;
use GlobalMetadata::{
    ReceiptTrieRootDigestAfter, ReceiptTrieRootDigestBefore, StateTrieRootDigestAfter,
    StateTrieRootDigestBefore, TransactionTrieRootDigestAfter, TransactionTrieRootDigestBefore,
};

use crate::all_stark::{AllStark, NUM_TABLES};
use crate::cpu::columns::CpuColumnsView;
use crate::cpu::kernel::aggregator::KERNEL;
use crate::cpu::kernel::constants::global_metadata::GlobalMetadata;
use crate::generation::state::{GenerationState, State};
use crate::generation::trie_extractor::{get_receipt_trie, get_state_trie, get_txn_trie};
use crate::memory::segments::Segment;
use crate::proof::{
    BlockHashes, BlockMetadata, ExtraBlockData, MemCap, PublicValues, RegistersData, TrieRoots,
};
use crate::prover::GenerationSegmentData;
use crate::util::{h2u, u256_to_usize};
use crate::witness::memory::{MemoryAddress, MemoryChannel, MemoryState};
use crate::witness::state::RegistersState;

pub(crate) mod linked_list;
pub mod mpt;
pub(crate) mod prover_input;
pub(crate) mod rlp;
pub(crate) mod state;
pub(crate) mod trie_extractor;

use crate::witness::util::mem_write_log;

/// Number of cycles to go after having reached the halting state. It is
/// equal to the number of cycles in `exc_stop` + 1.
pub const NUM_EXTRA_CYCLES_AFTER: usize = 81;
/// Number of cycles to go before starting the execution: it is the number of
/// cycles in `init`.
pub const NUM_EXTRA_CYCLES_BEFORE: usize = 64;
/// Memory values used to initialize `MemBefore`.
pub type MemBeforeValues = Vec<(MemoryAddress, U256)>;

/// Inputs needed for trace generation.
#[derive(Clone, Debug, Deserialize, Serialize, Default)]
pub struct GenerationInputs {
    /// The index of the transaction being proven within its block.
    pub txn_number_before: U256,
    /// The cumulative gas used through the execution of all transactions prior
    /// the current one.
    pub gas_used_before: U256,
    /// The cumulative gas used after the execution of the current transaction.
    /// The exact gas used by the current transaction is `gas_used_after` -
    /// `gas_used_before`.
    pub gas_used_after: U256,

    /// A None would yield an empty proof, otherwise this contains the encoding
    /// of a transaction.
    pub signed_txns: Vec<Vec<u8>>,
    /// Withdrawal pairs `(addr, amount)`. At the end of the txs, `amount` is
    /// added to `addr`'s balance. See EIP-4895.
    pub withdrawals: Vec<(Address, U256)>,
    pub tries: TrieInputs,
    /// Expected trie roots after the transactions are executed.
    pub trie_roots_after: TrieRoots,

    /// State trie root of the checkpoint block.
    /// This could always be the genesis block of the chain, but it allows a
    /// prover to continue proving blocks from certain checkpoint heights
    /// without requiring proofs for blocks past this checkpoint.
    pub checkpoint_state_trie_root: H256,

    /// Mapping between smart contract code hashes and the contract byte code.
    /// All account smart contracts that are invoked will have an entry present.
    pub contract_code: HashMap<H256, Vec<u8>>,

    /// Information contained in the block header.
    pub block_metadata: BlockMetadata,

    /// The hash of the current block, and a list of the 256 previous block
    /// hashes.
    pub block_hashes: BlockHashes,
}

/// A lighter version of [`GenerationInputs`], which have been trimmed
/// post pre-initialization processing.
#[derive(Clone, Debug, Deserialize, Serialize, Default)]
<<<<<<< HEAD
pub(crate) struct TrimmedGenerationInputs {
    pub(crate) trimmed_tries: TrimmedTrieInputs,
    /// The index of the transaction being proven within its block.
    pub(crate) txn_number_before: U256,
=======
pub struct TrimmedGenerationInputs {
    pub trimmed_tries: TrimmedTrieInputs,
    /// The index of the first transaction in this payload being proven within
    /// its block.
    pub txn_number_before: U256,
>>>>>>> b0cda172
    /// The cumulative gas used through the execution of all transactions prior
    /// the current ones.
    pub gas_used_before: U256,
    /// The cumulative gas used after the execution of the current batch of
    /// transactions. The exact gas used by the current batch of transactions
    /// is `gas_used_after` - `gas_used_before`.
    pub gas_used_after: U256,

    /// The list of txn hashes contained in this batch.
    pub txn_hashes: Vec<H256>,

    /// Expected trie roots before these transactions are executed.
    pub trie_roots_before: TrieRoots,
    /// Expected trie roots after these transactions are executed.
    pub trie_roots_after: TrieRoots,

    /// State trie root of the checkpoint block.
    /// This could always be the genesis block of the chain, but it allows a
    /// prover to continue proving blocks from certain checkpoint heights
    /// without requiring proofs for blocks past this checkpoint.
    pub checkpoint_state_trie_root: H256,

    /// Mapping between smart contract code hashes and the contract byte code.
    /// All account smart contracts that are invoked will have an entry present.
    pub contract_code: HashMap<H256, Vec<u8>>,

    /// Information contained in the block header.
    pub block_metadata: BlockMetadata,

    /// The hash of the current block, and a list of the 256 previous block
    /// hashes.
    pub block_hashes: BlockHashes,
}

#[derive(Clone, Debug, Deserialize, Serialize, Default)]
pub struct TrieInputs {
    /// A partial version of the state trie prior to these transactions. It
    /// should include all nodes that will be accessed by these
    /// transactions.
    pub state_trie: HashedPartialTrie,

    /// A partial version of the transaction trie prior to these transactions.
    /// It should include all nodes that will be accessed by these
    /// transactions.
    pub transactions_trie: HashedPartialTrie,

    /// A partial version of the receipt trie prior to these transactions. It
    /// should include all nodes that will be accessed by these
    /// transactions.
    pub receipts_trie: HashedPartialTrie,

    /// A partial version of each storage trie prior to these transactions. It
    /// should include all storage tries, and nodes therein, that will be
    /// accessed by these transactions.
    pub storage_tries: Vec<(H256, HashedPartialTrie)>,
}

#[derive(Clone, Debug, Deserialize, Serialize, Default)]
pub struct TrimmedTrieInputs {
    /// A partial version of the state trie prior to these transactions. It
    /// should include all nodes that will be accessed by these
    /// transactions.
    pub state_trie: HashedPartialTrie,
    /// A partial version of each storage trie prior to these transactions. It
    /// should include all storage tries, and nodes therein, that will be
    /// accessed by these transactions.
    pub storage_tries: Vec<(H256, HashedPartialTrie)>,
}

impl TrieInputs {
    pub(crate) fn trim(&self) -> TrimmedTrieInputs {
        TrimmedTrieInputs {
            state_trie: self.state_trie.clone(),
            storage_tries: self.storage_tries.clone(),
        }
    }
}
impl GenerationInputs {
    /// Outputs a trimmed version of the `GenerationInputs`, that do not contain
    /// the fields that have already been processed during pre-initialization,
    /// namely: the input tries, the signed transaction, and the withdrawals.
    pub(crate) fn trim(&self) -> TrimmedGenerationInputs {
        let txn_hashes = self
            .signed_txns
            .iter()
            .map(|tx_bytes| keccak(&tx_bytes[..]))
            .collect();

        TrimmedGenerationInputs {
            trimmed_tries: self.tries.trim(),
            txn_number_before: self.txn_number_before,
            gas_used_before: self.gas_used_before,
            gas_used_after: self.gas_used_after,
            txn_hashes,
            trie_roots_before: TrieRoots {
                state_root: self.tries.state_trie.hash(),
                transactions_root: self.tries.transactions_trie.hash(),
                receipts_root: self.tries.receipts_trie.hash(),
            },
            trie_roots_after: self.trie_roots_after.clone(),
            checkpoint_state_trie_root: self.checkpoint_state_trie_root,
            contract_code: self.contract_code.clone(),
            block_metadata: self.block_metadata.clone(),
            block_hashes: self.block_hashes.clone(),
        }
    }
}

fn apply_metadata_and_tries_memops<F: RichField + Extendable<D>, const D: usize>(
    state: &mut GenerationState<F>,
    inputs: &TrimmedGenerationInputs,
    registers_before: &RegistersData,
    registers_after: &RegistersData,
) {
    let metadata = &inputs.block_metadata;
    let trie_roots_after = &inputs.trie_roots_after;
    let fields = [
        (
            GlobalMetadata::BlockBeneficiary,
            U256::from_big_endian(&metadata.block_beneficiary.0),
        ),
        (GlobalMetadata::BlockTimestamp, metadata.block_timestamp),
        (GlobalMetadata::BlockNumber, metadata.block_number),
        (GlobalMetadata::BlockDifficulty, metadata.block_difficulty),
        (
            GlobalMetadata::BlockRandom,
            metadata.block_random.into_uint(),
        ),
        (GlobalMetadata::BlockGasLimit, metadata.block_gaslimit),
        (GlobalMetadata::BlockChainId, metadata.block_chain_id),
        (GlobalMetadata::BlockBaseFee, metadata.block_base_fee),
        (
            GlobalMetadata::BlockCurrentHash,
            h2u(inputs.block_hashes.cur_hash),
        ),
        (GlobalMetadata::BlockGasUsed, metadata.block_gas_used),
        (GlobalMetadata::BlockGasUsedBefore, inputs.gas_used_before),
        (GlobalMetadata::BlockGasUsedAfter, inputs.gas_used_after),
        (GlobalMetadata::TxnNumberBefore, inputs.txn_number_before),
        (
            GlobalMetadata::TxnNumberAfter,
            inputs.txn_number_before + inputs.txn_hashes.len(),
        ),
        (
            GlobalMetadata::StateTrieRootDigestBefore,
            h2u(inputs.trie_roots_before.state_root),
        ),
        (
            GlobalMetadata::TransactionTrieRootDigestBefore,
            h2u(inputs.trie_roots_before.transactions_root),
        ),
        (
            GlobalMetadata::ReceiptTrieRootDigestBefore,
            h2u(inputs.trie_roots_before.receipts_root),
        ),
        (
            GlobalMetadata::StateTrieRootDigestAfter,
            h2u(trie_roots_after.state_root),
        ),
        (
            GlobalMetadata::TransactionTrieRootDigestAfter,
            h2u(trie_roots_after.transactions_root),
        ),
        (
            GlobalMetadata::ReceiptTrieRootDigestAfter,
            h2u(trie_roots_after.receipts_root),
        ),
        (GlobalMetadata::KernelHash, h2u(KERNEL.code_hash)),
        (GlobalMetadata::KernelLen, KERNEL.code.len().into()),
    ];

    let channel = MemoryChannel::GeneralPurpose(0);
    let mut ops = fields
        .map(|(field, val)| {
            mem_write_log(
                channel,
                // These fields are already scaled by their segment, and are in context 0 (kernel).
                MemoryAddress::new_bundle(U256::from(field as usize)).unwrap(),
                state,
                val,
            )
        })
        .to_vec();

    // Write the block's final block bloom filter.
    ops.extend((0..8).map(|i| {
        mem_write_log(
            channel,
            MemoryAddress::new(0, Segment::GlobalBlockBloom, i),
            state,
            metadata.block_bloom[i],
        )
    }));

    // Write previous block hashes.
    ops.extend(
        (0..256)
            .map(|i| {
                mem_write_log(
                    channel,
                    MemoryAddress::new(0, Segment::BlockHashes, i),
                    state,
                    h2u(inputs.block_hashes.prev_hashes[i]),
                )
            })
            .collect::<Vec<_>>(),
    );

    // Write initial registers.
    let registers_before = [
        registers_before.program_counter,
        registers_before.is_kernel,
        registers_before.stack_len,
        registers_before.stack_top,
        registers_before.context,
        registers_before.gas_used,
    ];
    ops.extend((0..registers_before.len()).map(|i| {
        mem_write_log(
            channel,
            MemoryAddress::new(0, Segment::RegistersStates, i),
            state,
            registers_before[i],
        )
    }));

    let length = registers_before.len();

    // Write final registers.
    let registers_after = [
        registers_after.program_counter,
        registers_after.is_kernel,
        registers_after.stack_len,
        registers_after.stack_top,
        registers_after.context,
        registers_after.gas_used,
    ];
    ops.extend((0..registers_before.len()).map(|i| {
        mem_write_log(
            channel,
            MemoryAddress::new(0, Segment::RegistersStates, length + i),
            state,
            registers_after[i],
        )
    }));

    state.memory.apply_ops(&ops);
    state.traces.memory_ops.extend(ops);
}

pub(crate) fn debug_inputs(inputs: &GenerationInputs) {
    log::debug!("Input signed_txns: {:?}", &inputs.signed_txns);
    log::debug!("Input state_trie: {:?}", &inputs.tries.state_trie);
    log::debug!(
        "Input transactions_trie: {:?}",
        &inputs.tries.transactions_trie
    );
    log::debug!("Input receipts_trie: {:?}", &inputs.tries.receipts_trie);
    log::debug!("Input storage_tries: {:?}", &inputs.tries.storage_tries);
    log::debug!("Input contract_code: {:?}", &inputs.contract_code);
}

fn initialize_kernel_code_and_shift_table(memory: &mut MemoryState) {
    let mut code_addr = MemoryAddress::new(0, Segment::Code, 0);
    for &byte in &KERNEL.code {
        memory.set(code_addr, U256::from(byte));
        code_addr.increment();
    }

    let mut shift_addr = MemoryAddress::new(0, Segment::ShiftTable, 0);
    let mut shift_val = U256::one();
    for _ in 0..256 {
        memory.set(shift_addr, shift_val);
        shift_addr.increment();
        shift_val <<= 1;
    }
}

/// Returns the memory addresses and values that should comprise the state at
/// the start of the segment's execution.
fn get_all_memory_address_and_values(memory_before: &MemoryState) -> Vec<(MemoryAddress, U256)> {
    let mut res = vec![];
    for (ctx_idx, ctx) in memory_before.contexts.iter().enumerate() {
        for (segment_idx, segment) in ctx.segments.iter().enumerate() {
            for (virt, value) in segment.content.iter().enumerate() {
                if let &Some(val) = value {
                    res.push((
                        MemoryAddress {
                            context: ctx_idx,
                            segment: segment_idx,
                            virt,
                        },
                        val,
                    ));
                }
            }
        }
    }
    res
}

type TablesWithPVsAndFinalMem<F> = ([Vec<PolynomialValues<F>>; NUM_TABLES], PublicValues);
pub fn generate_traces<F: RichField + Extendable<D>, const D: usize>(
    all_stark: &AllStark<F, D>,
    inputs: &TrimmedGenerationInputs,
    config: &StarkConfig,
    segment_data: &mut GenerationSegmentData,
    timing: &mut TimingTree,
) -> anyhow::Result<TablesWithPVsAndFinalMem<F>> {
    let mut state = GenerationState::<F>::new_with_segment_data(inputs, segment_data)
        .map_err(|err| anyhow!("Failed to parse all the initial prover inputs: {:?}", err))?;

    initialize_kernel_code_and_shift_table(&mut segment_data.memory);

    // Retrieve initial memory addresses and values.
    let actual_mem_before = get_all_memory_address_and_values(&segment_data.memory);

    // Initialize the state with the one at the end of the
    // previous segment execution, if any.
    let GenerationSegmentData {
<<<<<<< HEAD
        is_dummy,
        set_preinit,
        segment_index,
=======
>>>>>>> b0cda172
        max_cpu_len_log,
        registers_before,
        registers_after,
        ..
    } = segment_data;

    if segment_data.set_preinit {
        state.memory.preinitialized_segments = segment_data.memory.preinitialized_segments.clone();
    }

    for &(address, val) in &actual_mem_before {
        state.memory.set(address, val);
    }

    let registers_before: RegistersData = RegistersData::from(*registers_before);
    let registers_after: RegistersData = RegistersData::from(*registers_after);
    apply_metadata_and_tries_memops(&mut state, inputs, &registers_before, &registers_after);

    let cpu_res = timed!(
        timing,
        "simulate CPU",
        simulate_cpu(&mut state, *max_cpu_len_log)
    );
    if cpu_res.is_err() {
        output_debug_tries(&state)?;
        cpu_res?;
    };

    let trace_lengths = state.traces.get_lengths();

    let read_metadata = |field| state.memory.read_global_metadata(field);
    let trie_roots_before = TrieRoots {
        state_root: H256::from_uint(&read_metadata(StateTrieRootDigestBefore)),
        transactions_root: H256::from_uint(&read_metadata(TransactionTrieRootDigestBefore)),
        receipts_root: H256::from_uint(&read_metadata(ReceiptTrieRootDigestBefore)),
    };
    let trie_roots_after = TrieRoots {
        state_root: H256::from_uint(&read_metadata(StateTrieRootDigestAfter)),
        transactions_root: H256::from_uint(&read_metadata(TransactionTrieRootDigestAfter)),
        receipts_root: H256::from_uint(&read_metadata(ReceiptTrieRootDigestAfter)),
    };

    let gas_used_after = read_metadata(GlobalMetadata::BlockGasUsedAfter);
    let txn_number_after = read_metadata(GlobalMetadata::TxnNumberAfter);

    let extra_block_data = ExtraBlockData {
        checkpoint_state_trie_root: inputs.checkpoint_state_trie_root,
        txn_number_before: inputs.txn_number_before,
        txn_number_after,
        gas_used_before: inputs.gas_used_before,
        gas_used_after,
    };

    // `mem_before` and `mem_after` are initialized with an empty cap.
    // They will be set to the caps of `MemBefore` and `MemAfter`
    // respectively, while proving.
    let public_values = PublicValues {
        trie_roots_before,
        trie_roots_after,
        block_metadata: inputs.block_metadata.clone(),
        block_hashes: inputs.block_hashes.clone(),
        extra_block_data,
        registers_before,
        registers_after,
        mem_before: MemCap::default(),
        mem_after: MemCap::default(),
    };

    let tables = timed!(
        timing,
        "convert trace data to tables",
        state.traces.into_tables(
            all_stark,
            &actual_mem_before,
            state.stale_contexts,
            trace_lengths,
            config,
            timing
        )
    );
    Ok((tables, public_values))
}

fn simulate_cpu<F: Field>(
    state: &mut GenerationState<F>,
    max_cpu_len_log: Option<usize>,
) -> anyhow::Result<(RegistersState, Option<MemoryState>)> {
    let (final_registers, mem_after) = state.run_cpu(max_cpu_len_log)?;

    let pc = state.registers.program_counter;
    // Setting the values of padding rows.
    let mut row = CpuColumnsView::<F>::default();
    row.clock = F::from_canonical_usize(state.traces.clock() + 1);
    row.context = F::from_canonical_usize(state.registers.context);
    row.program_counter = F::from_canonical_usize(pc);
    row.is_kernel_mode = F::ONE;
    row.gas = F::from_canonical_u64(state.registers.gas_used);
    row.stack_len = F::from_canonical_usize(state.registers.stack_len);

    loop {
        // Padding to a power of 2.
        state.push_cpu(row);
        row.clock += F::ONE;
        if state.traces.clock().is_power_of_two() {
            break;
        }
    }

    log::info!("CPU trace padded to {} cycles", state.traces.clock());

    Ok((final_registers, mem_after))
}

/// Outputs the tries that have been obtained post transaction execution, as
/// they are represented in the prover's memory.
/// This will do nothing if the CPU execution failed outside of the final trie
/// root checks.
pub(crate) fn output_debug_tries<F: RichField>(state: &GenerationState<F>) -> anyhow::Result<()> {
    if !log_enabled!(log::Level::Debug) {
        return Ok(());
    }

    // Retrieve previous PC (before jumping to KernelPanic), to see if we reached
    // `perform_final_checks`. We will output debugging information on the final
    // tries only if we got a root mismatch.
    let previous_pc = state.get_registers().program_counter;

    let label = KERNEL.offset_name(previous_pc);

    if label.contains("check_state_trie")
        || label.contains("check_txn_trie")
        || label.contains("check_receipt_trie")
    {
        let state_trie_ptr = u256_to_usize(
            state
                .memory
                .read_global_metadata(GlobalMetadata::StateTrieRoot),
        )
        .map_err(|_| anyhow!("State trie pointer is too large to fit in a usize."))?;
        log::debug!(
            "Computed state trie: {:?}",
            get_state_trie::<HashedPartialTrie>(&state.memory, state_trie_ptr)
        );

        let txn_trie_ptr = u256_to_usize(
            state
                .memory
                .read_global_metadata(GlobalMetadata::TransactionTrieRoot),
        )
        .map_err(|_| anyhow!("Transactions trie pointer is too large to fit in a usize."))?;
        log::debug!(
            "Computed transactions trie: {:?}",
            get_txn_trie::<HashedPartialTrie>(&state.memory, txn_trie_ptr)
        );

        let receipt_trie_ptr = u256_to_usize(
            state
                .memory
                .read_global_metadata(GlobalMetadata::ReceiptTrieRoot),
        )
        .map_err(|_| anyhow!("Receipts trie pointer is too large to fit in a usize."))?;
        log::debug!(
            "Computed receipts trie: {:?}",
            get_receipt_trie::<HashedPartialTrie>(&state.memory, receipt_trie_ptr)
        );
    }

    Ok(())
}<|MERGE_RESOLUTION|>--- conflicted
+++ resolved
@@ -95,18 +95,11 @@
 /// A lighter version of [`GenerationInputs`], which have been trimmed
 /// post pre-initialization processing.
 #[derive(Clone, Debug, Deserialize, Serialize, Default)]
-<<<<<<< HEAD
-pub(crate) struct TrimmedGenerationInputs {
-    pub(crate) trimmed_tries: TrimmedTrieInputs,
-    /// The index of the transaction being proven within its block.
-    pub(crate) txn_number_before: U256,
-=======
 pub struct TrimmedGenerationInputs {
     pub trimmed_tries: TrimmedTrieInputs,
     /// The index of the first transaction in this payload being proven within
     /// its block.
     pub txn_number_before: U256,
->>>>>>> b0cda172
     /// The cumulative gas used through the execution of all transactions prior
     /// the current ones.
     pub gas_used_before: U256,
@@ -427,21 +420,11 @@
     // Initialize the state with the one at the end of the
     // previous segment execution, if any.
     let GenerationSegmentData {
-<<<<<<< HEAD
-        is_dummy,
-        set_preinit,
-        segment_index,
-=======
->>>>>>> b0cda172
         max_cpu_len_log,
         registers_before,
         registers_after,
         ..
     } = segment_data;
-
-    if segment_data.set_preinit {
-        state.memory.preinitialized_segments = segment_data.memory.preinitialized_segments.clone();
-    }
 
     for &(address, val) in &actual_mem_before {
         state.memory.set(address, val);
