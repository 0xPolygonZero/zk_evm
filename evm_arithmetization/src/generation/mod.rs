use std::collections::HashMap;

use anyhow::anyhow;
use ethereum_types::{Address, BigEndianHash, H256, U256};
use log::log_enabled;
use mpt_trie::partial_trie::{HashedPartialTrie, PartialTrie};
use plonky2::field::extension::Extendable;
use plonky2::field::polynomial::PolynomialValues;
use plonky2::field::types::Field;
use plonky2::hash::hash_types::RichField;
use plonky2::timed;
use plonky2::util::timing::TimingTree;
use serde::{Deserialize, Serialize};
use starky::config::StarkConfig;
use GlobalMetadata::{
    ReceiptTrieRootDigestAfter, ReceiptTrieRootDigestBefore, StateTrieRootDigestAfter,
    StateTrieRootDigestBefore, TransactionTrieRootDigestAfter, TransactionTrieRootDigestBefore,
};

use crate::all_stark::{AllStark, NUM_TABLES};
use crate::cpu::columns::CpuColumnsView;
use crate::cpu::kernel::aggregator::KERNEL;
use crate::cpu::kernel::assembler::Kernel;
use crate::cpu::kernel::constants::context_metadata::ContextMetadata;
use crate::cpu::kernel::constants::global_metadata::GlobalMetadata;
use crate::generation::state::{GenerationState, State};
use crate::generation::trie_extractor::{get_receipt_trie, get_state_trie, get_txn_trie};
use crate::memory::segments::Segment;
use crate::proof::{
    BlockHashes, BlockMetadata, ExtraBlockData, MemCap, PublicValues, RegistersData, TrieRoots,
};
use crate::prover::{check_abort_signal, get_mem_after_value_from_row};
use crate::util::{h2u, u256_to_usize};
use crate::witness::errors::{ProgramError, ProverInputError};
use crate::witness::memory::{MemoryAddress, MemoryChannel, MemoryState};
use crate::witness::state::RegistersState;
use crate::witness::traces::Traces;

pub mod mpt;
pub(crate) mod prover_input;
pub(crate) mod rlp;
pub(crate) mod state;
mod trie_extractor;

use self::mpt::{load_all_mpts, TrieRootPtrs};
use crate::witness::util::{mem_write_log, mem_write_log_timestamp_zero};

/// Number of cycles to go after having reached the halting state. It is
/// equal to the number of cycles in `exc_stop` + 1.
pub const NUM_EXTRA_CYCLES_AFTER: usize = 81;
/// Memory values used to initialize `MemBefore`.
pub type MemBeforeValues = Vec<(MemoryAddress, U256)>;

/// Inputs needed for trace generation.
#[derive(Clone, Debug, Deserialize, Serialize, Default)]
pub struct GenerationInputs {
    /// The index of the transaction being proven within its block.
    pub txn_number_before: U256,
    /// The cumulative gas used through the execution of all transactions prior
    /// the current one.
    pub gas_used_before: U256,
    /// The cumulative gas used after the execution of the current transaction.
    /// The exact gas used by the current transaction is `gas_used_after` -
    /// `gas_used_before`.
    pub gas_used_after: U256,

    /// A None would yield an empty proof, otherwise this contains the encoding
    /// of a transaction.
    pub signed_txn: Option<Vec<u8>>,
    /// Withdrawal pairs `(addr, amount)`. At the end of the txs, `amount` is
    /// added to `addr`'s balance. See EIP-4895.
    pub withdrawals: Vec<(Address, U256)>,
    pub tries: TrieInputs,
    /// Expected trie roots after the transactions are executed.
    pub trie_roots_after: TrieRoots,

    /// State trie root of the checkpoint block.
    /// This could always be the genesis block of the chain, but it allows a
    /// prover to continue proving blocks from certain checkpoint heights
    /// without requiring proofs for blocks past this checkpoint.
    pub checkpoint_state_trie_root: H256,

    /// Mapping between smart contract code hashes and the contract byte code.
    /// All account smart contracts that are invoked will have an entry present.
    pub contract_code: HashMap<H256, Vec<u8>>,

    /// Information contained in the block header.
    pub block_metadata: BlockMetadata,

    /// The hash of the current block, and a list of the 256 previous block
    /// hashes.
    pub block_hashes: BlockHashes,
}

/// A lighter version of [`GenerationInputs`], which have been trimmed
/// post pre-initialization processing.
#[derive(Clone, Debug, Deserialize, Serialize, Default)]
pub(crate) struct TrimmedGenerationInputs {
    /// The index of the transaction being proven within its block.
    pub(crate) txn_number_before: U256,
    /// The cumulative gas used through the execution of all transactions prior
    /// the current one.
    pub(crate) gas_used_before: U256,
    /// The cumulative gas used after the execution of the current transaction.
    /// The exact gas used by the current transaction is `gas_used_after` -
    /// `gas_used_before`.
    pub(crate) gas_used_after: U256,

    /// Indicates whether there is an actual transaction or a dummy payload.
    pub(crate) has_txn: bool,

    /// Expected trie roots after the transactions are executed.
    pub(crate) trie_roots_after: TrieRoots,

    /// State trie root of the checkpoint block.
    /// This could always be the genesis block of the chain, but it allows a
    /// prover to continue proving blocks from certain checkpoint heights
    /// without requiring proofs for blocks past this checkpoint.
    pub(crate) checkpoint_state_trie_root: H256,

    /// Mapping between smart contract code hashes and the contract byte code.
    /// All account smart contracts that are invoked will have an entry present.
    pub(crate) contract_code: HashMap<H256, Vec<u8>>,

    /// Information contained in the block header.
    pub(crate) block_metadata: BlockMetadata,

    /// The hash of the current block, and a list of the 256 previous block
    /// hashes.
    pub(crate) block_hashes: BlockHashes,
}

#[derive(Clone, Debug, Deserialize, Serialize, Default)]
pub struct TrieInputs {
    /// A partial version of the state trie prior to these transactions. It
    /// should include all nodes that will be accessed by these
    /// transactions.
    pub state_trie: HashedPartialTrie,

    /// A partial version of the transaction trie prior to these transactions.
    /// It should include all nodes that will be accessed by these
    /// transactions.
    pub transactions_trie: HashedPartialTrie,

    /// A partial version of the receipt trie prior to these transactions. It
    /// should include all nodes that will be accessed by these
    /// transactions.
    pub receipts_trie: HashedPartialTrie,

    /// A partial version of each storage trie prior to these transactions. It
    /// should include all storage tries, and nodes therein, that will be
    /// accessed by these transactions.
    pub storage_tries: Vec<(H256, HashedPartialTrie)>,
}

pub struct SegmentData<F: RichField> {
    pub max_cpu_len_log: usize,
    pub starting_state: GenerationState<F>,
    pub memory_before: Vec<(MemoryAddress, U256)>,
    pub registers_before: RegistersData,
    pub registers_after: RegistersData,
}

impl GenerationInputs {
    /// Outputs a trimmed version of the `GenerationInputs`, that do not contain
    /// the fields that have already been processed during pre-initialization,
    /// namely: the input tries, the signed transaction, and the withdrawals.
    pub(crate) fn trim(&self) -> TrimmedGenerationInputs {
        TrimmedGenerationInputs {
            txn_number_before: self.txn_number_before,
            gas_used_before: self.gas_used_before,
            gas_used_after: self.gas_used_after,
            has_txn: self.signed_txn.is_some(),
            trie_roots_after: self.trie_roots_after.clone(),
            checkpoint_state_trie_root: self.checkpoint_state_trie_root,
            contract_code: self.contract_code.clone(),
            block_metadata: self.block_metadata.clone(),
            block_hashes: self.block_hashes.clone(),
        }
    }
}

fn apply_metadata_and_tries_memops<F: RichField + Extendable<D>, const D: usize>(
    state: &mut GenerationState<F>,
    inputs: &GenerationInputs,
    registers_before: &RegistersData,
    registers_after: &RegistersData,
) {
    let metadata = &inputs.block_metadata;
    let tries = &inputs.tries;
    let trie_roots_after = &inputs.trie_roots_after;
    let fields = [
        (
            GlobalMetadata::BlockBeneficiary,
            U256::from_big_endian(&metadata.block_beneficiary.0),
        ),
        (GlobalMetadata::BlockTimestamp, metadata.block_timestamp),
        (GlobalMetadata::BlockNumber, metadata.block_number),
        (GlobalMetadata::BlockDifficulty, metadata.block_difficulty),
        (
            GlobalMetadata::BlockRandom,
            metadata.block_random.into_uint(),
        ),
        (GlobalMetadata::BlockGasLimit, metadata.block_gaslimit),
        (GlobalMetadata::BlockChainId, metadata.block_chain_id),
        (GlobalMetadata::BlockBaseFee, metadata.block_base_fee),
        (
            GlobalMetadata::BlockCurrentHash,
            h2u(inputs.block_hashes.cur_hash),
        ),
        (GlobalMetadata::BlockGasUsed, metadata.block_gas_used),
        (GlobalMetadata::BlockGasUsedBefore, inputs.gas_used_before),
        (GlobalMetadata::BlockGasUsedAfter, inputs.gas_used_after),
        (GlobalMetadata::TxnNumberBefore, inputs.txn_number_before),
        (
            GlobalMetadata::TxnNumberAfter,
            inputs.txn_number_before + if inputs.signed_txn.is_some() { 1 } else { 0 },
        ),
        (
            GlobalMetadata::StateTrieRootDigestBefore,
            h2u(tries.state_trie.hash()),
        ),
        (
            GlobalMetadata::TransactionTrieRootDigestBefore,
            h2u(tries.transactions_trie.hash()),
        ),
        (
            GlobalMetadata::ReceiptTrieRootDigestBefore,
            h2u(tries.receipts_trie.hash()),
        ),
        (
            GlobalMetadata::StateTrieRootDigestAfter,
            h2u(trie_roots_after.state_root),
        ),
        (
            GlobalMetadata::TransactionTrieRootDigestAfter,
            h2u(trie_roots_after.transactions_root),
        ),
        (
            GlobalMetadata::ReceiptTrieRootDigestAfter,
            h2u(trie_roots_after.receipts_root),
        ),
        (GlobalMetadata::KernelHash, h2u(KERNEL.code_hash)),
        (GlobalMetadata::KernelLen, KERNEL.code.len().into()),
    ];

    let channel = MemoryChannel::GeneralPurpose(0);
    let mut ops = fields
        .map(|(field, val)| {
            mem_write_log(
                channel,
                // These fields are already scaled by their segment, and are in context 0 (kernel).
                MemoryAddress::new_bundle(U256::from(field as usize)).unwrap(),
                state,
                val,
            )
        })
        .to_vec();

    // Write the block's final block bloom filter.
    ops.extend((0..8).map(|i| {
        mem_write_log(
            channel,
            MemoryAddress::new(0, Segment::GlobalBlockBloom, i),
            state,
            metadata.block_bloom[i],
        )
    }));

    // Write previous block hashes.
    ops.extend(
        (0..256)
            .map(|i| {
                mem_write_log(
                    channel,
                    MemoryAddress::new(0, Segment::BlockHashes, i),
                    state,
                    h2u(inputs.block_hashes.prev_hashes[i]),
                )
            })
            .collect::<Vec<_>>(),
    );

    // Write initial registers.
    let registers_before = [
        registers_before.program_counter,
        registers_before.is_kernel,
        registers_before.stack_len,
        registers_before.stack_top,
        registers_before.context,
        registers_before.gas_used,
    ];
    ops.extend((0..registers_before.len()).map(|i| {
        mem_write_log(
            channel,
            MemoryAddress::new(0, Segment::RegistersStates, i),
            state,
            registers_before[i],
        )
    }));

    let length = registers_before.len();

    // Write final registers.
    let registers_after = [
        registers_after.program_counter,
        registers_after.is_kernel,
        registers_after.stack_len,
        registers_after.stack_top,
        registers_after.context,
        registers_after.gas_used,
    ];
    ops.extend((0..registers_before.len()).map(|i| {
        mem_write_log(
            channel,
            MemoryAddress::new(0, Segment::RegistersStates, length + i),
            state,
            registers_after[i],
        )
    }));

    state.memory.apply_ops(&ops);
    state.traces.memory_ops.extend(ops);
}

<<<<<<< HEAD
type TablesWithPVsAndFinalMem<F> = (
    [Vec<PolynomialValues<F>>; NUM_TABLES],
    PublicValues,
    Vec<Vec<F>>,
);
=======
pub(crate) fn debug_inputs(inputs: &GenerationInputs) {
    log::debug!("Input signed_txn: {:?}", &inputs.signed_txn);
    log::debug!("Input state_trie: {:?}", &inputs.tries.state_trie);
    log::debug!(
        "Input transactions_trie: {:?}",
        &inputs.tries.transactions_trie
    );
    log::debug!("Input receipts_trie: {:?}", &inputs.tries.receipts_trie);
    log::debug!("Input storage_tries: {:?}", &inputs.tries.storage_tries);
    log::debug!("Input contract_code: {:?}", &inputs.contract_code);
}

>>>>>>> 845c52a7
pub fn generate_traces<F: RichField + Extendable<D>, const D: usize>(
    all_stark: &AllStark<F, D>,
    inputs: GenerationInputs,
    config: &StarkConfig,
    segment_data: SegmentData<F>,
    timing: &mut TimingTree,
<<<<<<< HEAD
) -> anyhow::Result<TablesWithPVsAndFinalMem<F>> {
    // Initialize the state with the one at the end of the
    // previous segment execution, if any.

    let SegmentData {
        max_cpu_len_log,
        starting_state: mut state,
        memory_before,
        registers_before,
        registers_after,
    } = segment_data;

    for &(address, val) in &memory_before {
        state.memory.set(address, val);
    }
=======
) -> anyhow::Result<([Vec<PolynomialValues<F>>; NUM_TABLES], PublicValues)> {
    debug_inputs(&inputs);
    let mut state = GenerationState::<F>::new(inputs.clone(), &KERNEL.code)
        .map_err(|err| anyhow!("Failed to parse all the initial prover inputs: {:?}", err))?;
>>>>>>> 845c52a7

    apply_metadata_and_tries_memops(&mut state, &inputs, &registers_before, &registers_after);

<<<<<<< HEAD
    let cpu_res = timed!(
        timing,
        "simulate CPU",
        simulate_cpu(&mut state, max_cpu_len_log)
    );
    let (final_registers, mem_after) = if let Ok(res) = cpu_res {
        res
    } else {
        // Retrieve previous PC (before jumping to KernelPanic), to see if we reached
        // `hash_final_tries`. We will output debugging information on the final
        // tries only if we got a root mismatch.
        let previous_pc = state
            .traces
            .cpu
            .last()
            .expect("We should have CPU rows")
            .program_counter
            .to_canonical_u64() as usize;

        if KERNEL.offset_name(previous_pc).contains("hash_final_tries") {
            let state_trie_ptr = u256_to_usize(
                state
                    .memory
                    .read_global_metadata(GlobalMetadata::StateTrieRoot),
            )
            .map_err(|_| anyhow!("State trie pointer is too large to fit in a usize."))?;
            log::debug!(
                "Computed state trie: {:?}",
                get_state_trie::<HashedPartialTrie>(&state.memory, state_trie_ptr)
            );

            let txn_trie_ptr = u256_to_usize(
                state
                    .memory
                    .read_global_metadata(GlobalMetadata::TransactionTrieRoot),
            )
            .map_err(|_| anyhow!("Transactions trie pointer is too large to fit in a usize."))?;
            log::debug!(
                "Computed transactions trie: {:?}",
                get_txn_trie::<HashedPartialTrie>(&state.memory, txn_trie_ptr)
            );

            let receipt_trie_ptr = u256_to_usize(
                state
                    .memory
                    .read_global_metadata(GlobalMetadata::ReceiptTrieRoot),
            )
            .map_err(|_| anyhow!("Receipts trie pointer is too large to fit in a usize."))?;
            log::debug!(
                "Computed receipts trie: {:?}",
                get_receipt_trie::<HashedPartialTrie>(&state.memory, receipt_trie_ptr)
            );
        }
=======
    let cpu_res = timed!(timing, "simulate CPU", simulate_cpu(&mut state));
    if cpu_res.is_err() {
        output_debug_tries(&state);
>>>>>>> 845c52a7

        cpu_res?;
        (RegistersState::default(), None)
    };

    log::info!(
        "Trace lengths (before padding): {:?}",
        state.traces.get_lengths()
    );

    let read_metadata = |field| state.memory.read_global_metadata(field);
    let trie_roots_before = TrieRoots {
        state_root: H256::from_uint(&read_metadata(StateTrieRootDigestBefore)),
        transactions_root: H256::from_uint(&read_metadata(TransactionTrieRootDigestBefore)),
        receipts_root: H256::from_uint(&read_metadata(ReceiptTrieRootDigestBefore)),
    };
    let trie_roots_after = TrieRoots {
        state_root: H256::from_uint(&read_metadata(StateTrieRootDigestAfter)),
        transactions_root: H256::from_uint(&read_metadata(TransactionTrieRootDigestAfter)),
        receipts_root: H256::from_uint(&read_metadata(ReceiptTrieRootDigestAfter)),
    };

    let gas_used_after = read_metadata(GlobalMetadata::BlockGasUsedAfter);
    let txn_number_after = read_metadata(GlobalMetadata::TxnNumberAfter);

    let extra_block_data = ExtraBlockData {
        checkpoint_state_trie_root: inputs.checkpoint_state_trie_root,
        txn_number_before: inputs.txn_number_before,
        txn_number_after,
        gas_used_before: inputs.gas_used_before,
        gas_used_after,
    };

    // `mem_before` and `mem_after` are initialized with an empty cap.
    // They will be set to the caps of `MemBefore` and `MemAfter`
    // respectively, while proving.
    let public_values = PublicValues {
        trie_roots_before,
        trie_roots_after,
        block_metadata: inputs.block_metadata,
        block_hashes: inputs.block_hashes,
        extra_block_data,
        registers_before,
        registers_after,
        mem_before: MemCap::default(),
        mem_after: MemCap::default(),
    };

    let (tables, final_values) = timed!(
        timing,
        "convert trace data to tables",
        state
            .traces
            .into_tables(all_stark, &memory_before, config, timing)
    );
    Ok((tables, public_values, final_values))
}

fn simulate_cpu<F: Field>(
    state: &mut GenerationState<F>,
    max_cpu_len_log: usize,
) -> anyhow::Result<(RegistersState, Option<MemoryState>)> {
    let (final_registers, mem_after) = state.run_cpu(Some(max_cpu_len_log))?;

    let pc = state.registers.program_counter;
    // Setting the values of padding rows.
    let mut row = CpuColumnsView::<F>::default();
    row.clock = F::from_canonical_usize(state.traces.clock() + 1);
    row.context = F::from_canonical_usize(state.registers.context);
    row.program_counter = F::from_canonical_usize(pc);
    row.is_kernel_mode = F::ONE;
    row.gas = F::from_canonical_u64(state.registers.gas_used);
    row.stack_len = F::from_canonical_usize(state.registers.stack_len);

    loop {
        // Padding to a power of 2.
        state.push_cpu(row);
        row.clock += F::ONE;
        if state.traces.clock().is_power_of_two() {
            break;
        }
    }

    log::info!("CPU trace padded to {} cycles", state.traces.clock());

<<<<<<< HEAD
    Ok((final_registers, mem_after))
=======
    Ok(())
}

/// Outputs the tries that have been obtained post transaction execution, as
/// they are represented in the prover's memory.
/// This will do nothing if the CPU execution failed outside of the final trie
/// root checks.
pub(crate) fn output_debug_tries<F: RichField>(state: &GenerationState<F>) -> anyhow::Result<()> {
    if !log_enabled!(log::Level::Debug) {
        return Ok(());
    }

    // Retrieve previous PC (before jumping to KernelPanic), to see if we reached
    // `perform_final_checks`. We will output debugging information on the final
    // tries only if we got a root mismatch.
    let previous_pc = state.get_registers().program_counter;

    let label = KERNEL.offset_name(previous_pc);

    if label.contains("check_state_trie")
        || label.contains("check_txn_trie")
        || label.contains("check_receipt_trie")
    {
        let state_trie_ptr = u256_to_usize(
            state
                .memory
                .read_global_metadata(GlobalMetadata::StateTrieRoot),
        )
        .map_err(|_| anyhow!("State trie pointer is too large to fit in a usize."))?;
        log::debug!(
            "Computed state trie: {:?}",
            get_state_trie::<HashedPartialTrie>(&state.memory, state_trie_ptr)
        );

        let txn_trie_ptr = u256_to_usize(
            state
                .memory
                .read_global_metadata(GlobalMetadata::TransactionTrieRoot),
        )
        .map_err(|_| anyhow!("Transactions trie pointer is too large to fit in a usize."))?;
        log::debug!(
            "Computed transactions trie: {:?}",
            get_txn_trie::<HashedPartialTrie>(&state.memory, txn_trie_ptr)
        );

        let receipt_trie_ptr = u256_to_usize(
            state
                .memory
                .read_global_metadata(GlobalMetadata::ReceiptTrieRoot),
        )
        .map_err(|_| anyhow!("Receipts trie pointer is too large to fit in a usize."))?;
        log::debug!(
            "Computed receipts trie: {:?}",
            get_receipt_trie::<HashedPartialTrie>(&state.memory, receipt_trie_ptr)
        );
    }

    Ok(())
>>>>>>> 845c52a7
}<|MERGE_RESOLUTION|>--- conflicted
+++ resolved
@@ -323,13 +323,6 @@
     state.traces.memory_ops.extend(ops);
 }
 
-<<<<<<< HEAD
-type TablesWithPVsAndFinalMem<F> = (
-    [Vec<PolynomialValues<F>>; NUM_TABLES],
-    PublicValues,
-    Vec<Vec<F>>,
-);
-=======
 pub(crate) fn debug_inputs(inputs: &GenerationInputs) {
     log::debug!("Input signed_txn: {:?}", &inputs.signed_txn);
     log::debug!("Input state_trie: {:?}", &inputs.tries.state_trie);
@@ -342,15 +335,20 @@
     log::debug!("Input contract_code: {:?}", &inputs.contract_code);
 }
 
->>>>>>> 845c52a7
+type TablesWithPVsAndFinalMem<F> = (
+    [Vec<PolynomialValues<F>>; NUM_TABLES],
+    PublicValues,
+    Vec<Vec<F>>,
+);
 pub fn generate_traces<F: RichField + Extendable<D>, const D: usize>(
     all_stark: &AllStark<F, D>,
     inputs: GenerationInputs,
     config: &StarkConfig,
     segment_data: SegmentData<F>,
     timing: &mut TimingTree,
-<<<<<<< HEAD
 ) -> anyhow::Result<TablesWithPVsAndFinalMem<F>> {
+    debug_inputs(&inputs);
+
     // Initialize the state with the one at the end of the
     // previous segment execution, if any.
 
@@ -365,16 +363,9 @@
     for &(address, val) in &memory_before {
         state.memory.set(address, val);
     }
-=======
-) -> anyhow::Result<([Vec<PolynomialValues<F>>; NUM_TABLES], PublicValues)> {
-    debug_inputs(&inputs);
-    let mut state = GenerationState::<F>::new(inputs.clone(), &KERNEL.code)
-        .map_err(|err| anyhow!("Failed to parse all the initial prover inputs: {:?}", err))?;
->>>>>>> 845c52a7
 
     apply_metadata_and_tries_memops(&mut state, &inputs, &registers_before, &registers_after);
 
-<<<<<<< HEAD
     let cpu_res = timed!(
         timing,
         "simulate CPU",
@@ -383,56 +374,7 @@
     let (final_registers, mem_after) = if let Ok(res) = cpu_res {
         res
     } else {
-        // Retrieve previous PC (before jumping to KernelPanic), to see if we reached
-        // `hash_final_tries`. We will output debugging information on the final
-        // tries only if we got a root mismatch.
-        let previous_pc = state
-            .traces
-            .cpu
-            .last()
-            .expect("We should have CPU rows")
-            .program_counter
-            .to_canonical_u64() as usize;
-
-        if KERNEL.offset_name(previous_pc).contains("hash_final_tries") {
-            let state_trie_ptr = u256_to_usize(
-                state
-                    .memory
-                    .read_global_metadata(GlobalMetadata::StateTrieRoot),
-            )
-            .map_err(|_| anyhow!("State trie pointer is too large to fit in a usize."))?;
-            log::debug!(
-                "Computed state trie: {:?}",
-                get_state_trie::<HashedPartialTrie>(&state.memory, state_trie_ptr)
-            );
-
-            let txn_trie_ptr = u256_to_usize(
-                state
-                    .memory
-                    .read_global_metadata(GlobalMetadata::TransactionTrieRoot),
-            )
-            .map_err(|_| anyhow!("Transactions trie pointer is too large to fit in a usize."))?;
-            log::debug!(
-                "Computed transactions trie: {:?}",
-                get_txn_trie::<HashedPartialTrie>(&state.memory, txn_trie_ptr)
-            );
-
-            let receipt_trie_ptr = u256_to_usize(
-                state
-                    .memory
-                    .read_global_metadata(GlobalMetadata::ReceiptTrieRoot),
-            )
-            .map_err(|_| anyhow!("Receipts trie pointer is too large to fit in a usize."))?;
-            log::debug!(
-                "Computed receipts trie: {:?}",
-                get_receipt_trie::<HashedPartialTrie>(&state.memory, receipt_trie_ptr)
-            );
-        }
-=======
-    let cpu_res = timed!(timing, "simulate CPU", simulate_cpu(&mut state));
-    if cpu_res.is_err() {
         output_debug_tries(&state);
->>>>>>> 845c52a7
 
         cpu_res?;
         (RegistersState::default(), None)
@@ -518,10 +460,7 @@
 
     log::info!("CPU trace padded to {} cycles", state.traces.clock());
 
-<<<<<<< HEAD
     Ok((final_registers, mem_after))
-=======
-    Ok(())
 }
 
 /// Outputs the tries that have been obtained post transaction execution, as
@@ -579,5 +518,4 @@
     }
 
     Ok(())
->>>>>>> 845c52a7
 }