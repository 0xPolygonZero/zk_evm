use core::mem::transmute;
use core::ops::Neg;
use std::collections::{BTreeSet, HashMap};
use std::str::FromStr;

use anyhow::{bail, Error, Result};
use ethereum_types::{BigEndianHash, H256, U256, U512};
use itertools::Itertools;
use num_bigint::BigUint;
use plonky2::hash::hash_types::RichField;
use serde::{Deserialize, Serialize};

use super::linked_list::{
    LinkedList, ACCOUNTS_LINKED_LIST_NODE_SIZE, STORAGE_LINKED_LIST_NODE_SIZE,
};
use super::mpt::load_state_mpt;
use crate::cpu::kernel::cancun_constants::KZG_VERSIONED_HASH;
use crate::cpu::kernel::constants::cancun_constants::{
    BLOB_BASE_FEE_UPDATE_FRACTION, G2_TRUSTED_SETUP_POINT, MIN_BASE_FEE_PER_BLOB_GAS,
    POINT_EVALUATION_PRECOMPILE_RETURN_VALUE,
};
use crate::cpu::kernel::constants::context_metadata::ContextMetadata;
use crate::cpu::kernel::interpreter::simulate_cpu_and_get_user_jumps;
use crate::curve_pairings::{bls381, CurveAff, CyclicGroup};
use crate::extension_tower::{FieldExt, Fp12, Fp2, BLS381, BLS_BASE, BLS_SCALAR, BN254, BN_BASE};
use crate::generation::prover_input::EvmField::{
    Bls381Base, Bls381Scalar, Bn254Base, Bn254Scalar, Secp256k1Base, Secp256k1Scalar,
};
use crate::generation::prover_input::FieldOp::{Inverse, Sqrt};
use crate::generation::state::GenerationState;
use crate::generation::GlobalMetadata;
use crate::memory::segments::Segment;
use crate::memory::segments::Segment::BnPairing;
use crate::util::{biguint_to_mem_vec, mem_vec_to_biguint, sha2, u256_to_u8, u256_to_usize};
use crate::witness::errors::ProverInputError::*;
use crate::witness::errors::{ProgramError, ProverInputError};
use crate::witness::memory::MemoryAddress;
use crate::witness::operation::CONTEXT_SCALING_FACTOR;
use crate::witness::util::{current_context_peek, stack_peek};

/// Prover input function represented as a scoped function name.
/// Example: `PROVER_INPUT(ff::bn254_base::inverse)` is represented as
/// `ProverInputFn([ff, bn254_base, inverse])`.
#[derive(PartialEq, Eq, Debug, Clone, Serialize, Deserialize)]
pub struct ProverInputFn(Vec<String>);

pub const ADDRESSES_ACCESS_LIST_LEN: usize = 2;
pub const STORAGE_KEYS_ACCESS_LIST_LEN: usize = 4;

impl From<Vec<String>> for ProverInputFn {
    fn from(v: Vec<String>) -> Self {
        Self(v)
    }
}

impl<F: RichField> GenerationState<F> {
    pub(crate) fn prover_input(&mut self, input_fn: &ProverInputFn) -> Result<U256, ProgramError> {
        match input_fn.0[0].as_str() {
            "end_of_txns" => self.run_end_of_txns(),
            "trie_ptr" => self.run_trie_ptr(input_fn),
            "ff" => self.run_ff(input_fn),
            "sf" => self.run_sf(input_fn),
            "ffe" => self.run_ffe(input_fn),
            "rlp" => self.run_rlp(),
            "blobbasefee" => self.run_blobbasefee(),
            "current_hash" => self.run_current_hash(),
            "account_code" => self.run_account_code(),
            "bignum_modmul" => self.run_bignum_modmul(),
            "withdrawal" => self.run_withdrawal(),
            "num_bits" => self.run_num_bits(),
            "jumpdest_table" => self.run_jumpdest_table(input_fn),
            "access_lists" => self.run_access_lists(input_fn),
            "linked_list" => self.run_linked_list(input_fn),
            "ger" => self.run_global_exit_root(),
            "kzg_point_eval" => self.run_kzg_point_eval(),
            "kzg_point_eval_2" => self.run_kzg_point_eval_2(),
            _ => Err(ProgramError::ProverInputError(InvalidFunction)),
        }
    }

    fn run_end_of_txns(&mut self) -> Result<U256, ProgramError> {
        // Reset the jumpdest table before the next transaction.
        self.jumpdest_table = None;
        let end = self.next_txn_index == self.inputs.txn_hashes.len();
        if end {
            Ok(U256::one())
        } else {
            self.next_txn_index += 1;
            Ok(U256::zero())
        }
    }

    fn run_trie_ptr(&mut self, input_fn: &ProverInputFn) -> Result<U256, ProgramError> {
        let trie = input_fn.0[1].as_str();
        match trie {
<<<<<<< HEAD
            "initial_state" => self
=======
            "state" => self
>>>>>>> 3ef67fdb
                .trie_root_ptrs
                .state_root_ptr
                .map_or_else(
                    || {
                        let mut new_content = self.memory.get_preinit_memory(Segment::TrieData);

                        let n = load_state_mpt(&self.inputs.trimmed_tries, &mut new_content)?;

                        self.memory.insert_preinitialized_segment(
                            Segment::TrieData,
                            crate::witness::memory::MemorySegmentState {
                                content: new_content,
                            },
                        );
                        Ok(n)
                    },
                    Ok,
                )
                .map(U256::from),
            "txn" => Ok(U256::from(self.trie_root_ptrs.txn_root_ptr)),
            "receipt" => Ok(U256::from(self.trie_root_ptrs.receipt_root_ptr)),
            "trie_data_size" => Ok(self
                .memory
                .preinitialized_segments
                .get(&Segment::TrieData)
                .unwrap_or(&crate::witness::memory::MemorySegmentState { content: vec![] })
                .content
                .len()
                .max(
                    self.memory.contexts[0].segments[Segment::TrieData.unscale()]
                        .content
                        .len(),
                )
                .into()),

            _ => Err(ProgramError::ProverInputError(InvalidInput)),
        }
    }

    /// Finite field operations.
    fn run_ff(&self, input_fn: &ProverInputFn) -> Result<U256, ProgramError> {
        let field = EvmField::from_str(input_fn.0[1].as_str())
            .map_err(|_| ProgramError::ProverInputError(InvalidFunction))?;
        let op = FieldOp::from_str(input_fn.0[2].as_str())
            .map_err(|_| ProgramError::ProverInputError(InvalidFunction))?;
        let x = stack_peek(self, 0)?;
        field.op(op, x)
    }

    /// Special finite field operations.
    fn run_sf(&self, input_fn: &ProverInputFn) -> Result<U256, ProgramError> {
        let field = EvmField::from_str(input_fn.0[1].as_str())
            .map_err(|_| ProgramError::ProverInputError(InvalidFunction))?;
        let inputs: [U256; 4] = match field {
            Bls381Base => (0..4)
                .map(|i| stack_peek(self, i))
                .collect::<Result<Vec<U256>, _>>()?
                .try_into()
                .unwrap(),
            _ => todo!(),
        };
        let res = match input_fn.0[2].as_str() {
            "add_lo" => field.add_lo(inputs),
            "add_hi" => field.add_hi(inputs),
            "mul_lo" => field.mul_lo(inputs),
            "mul_hi" => field.mul_hi(inputs),
            "sub_lo" => field.sub_lo(inputs),
            "sub_hi" => field.sub_hi(inputs),
            _ => return Err(ProgramError::ProverInputError(InvalidFunction)),
        };

        Ok(res)
    }

    /// Finite field extension operations.
    fn run_ffe(&self, input_fn: &ProverInputFn) -> Result<U256, ProgramError> {
        let field = EvmField::from_str(input_fn.0[1].as_str())
            .map_err(|_| ProgramError::ProverInputError(InvalidFunction))?;
        let n = input_fn.0[2]
            .as_str()
            .split('_')
            .nth(1)
            .unwrap()
            .parse::<usize>()
            .unwrap();
        let ptr = stack_peek(self, 11 - n).map(u256_to_usize)??;

        let f: [U256; 12] = match field {
            Bn254Base => std::array::from_fn(|i| current_context_peek(self, BnPairing, ptr + i)),
            _ => todo!(),
        };
        Ok(field.field_extension_inverse(n, f))
    }

    /// RLP data.
    fn run_rlp(&mut self) -> Result<U256, ProgramError> {
        self.rlp_prover_inputs
            .pop()
            .ok_or(ProgramError::ProverInputError(OutOfRlpData))
    }

    fn run_blobbasefee(&mut self) -> Result<U256, ProgramError> {
        let excess_blob_gas = self.inputs.block_metadata.block_excess_blob_gas;
        Ok(fake_exponential(
            MIN_BASE_FEE_PER_BLOB_GAS,
            excess_blob_gas,
            BLOB_BASE_FEE_UPDATE_FRACTION,
        ))
    }

    fn run_current_hash(&mut self) -> Result<U256, ProgramError> {
        Ok(U256::from_big_endian(&self.inputs.block_hashes.cur_hash.0))
    }

    /// Account code loading.
    /// Initializes the code segment of the given context with the code
    /// corresponding to the provided hash.
    /// Returns the length of the code.
    fn run_account_code(&mut self) -> Result<U256, ProgramError> {
        // stack: codehash, ctx, ...
        let codehash = stack_peek(self, 0)?;
        let context = stack_peek(self, 1)? >> CONTEXT_SCALING_FACTOR;
        let context = u256_to_usize(context)?;
        let mut address = MemoryAddress::new(context, Segment::Code, 0);
        let code = self
            .inputs
            .contract_code
            .get(&H256::from_uint(&codehash))
            .ok_or(ProgramError::ProverInputError(CodeHashNotFound))?;
        for &byte in code {
            self.memory.set(address, byte.into());
            address.increment();
        }
        Ok(code.len().into())
    }

    // Bignum modular multiplication.
    // On the first call, calculates the remainder and quotient of the given inputs.
    // These are stored, as limbs, in self.bignum_modmul_result_limbs.
    // Subsequent calls return one limb at a time, in order (first remainder and
    // then quotient).
    fn run_bignum_modmul(&mut self) -> Result<U256, ProgramError> {
        if self.bignum_modmul_result_limbs.is_empty() {
            let len = stack_peek(self, 2).map(u256_to_usize)??;
            let a_start_loc = stack_peek(self, 3).map(u256_to_usize)??;
            let b_start_loc = stack_peek(self, 4).map(u256_to_usize)??;
            let m_start_loc = stack_peek(self, 5).map(u256_to_usize)??;

            let (remainder, quotient) =
                self.bignum_modmul(len, a_start_loc, b_start_loc, m_start_loc);

            self.bignum_modmul_result_limbs = remainder
                .iter()
                .cloned()
                .pad_using(len, |_| 0.into())
                .chain(quotient.iter().cloned().pad_using(2 * len, |_| 0.into()))
                .collect();
            self.bignum_modmul_result_limbs.reverse();
        }

        self.bignum_modmul_result_limbs
            .pop()
            .ok_or(ProgramError::ProverInputError(InvalidInput))
    }

    fn bignum_modmul(
        &mut self,
        len: usize,
        a_start_loc: usize,
        b_start_loc: usize,
        m_start_loc: usize,
    ) -> (Vec<U256>, Vec<U256>) {
        let n = self.memory.contexts.len();
        let a = &self.memory.contexts[n - 1].segments[Segment::KernelGeneral.unscale()].content()
            [a_start_loc..a_start_loc + len];
        let b = &self.memory.contexts[n - 1].segments[Segment::KernelGeneral.unscale()].content()
            [b_start_loc..b_start_loc + len];
        let m = &self.memory.contexts[n - 1].segments[Segment::KernelGeneral.unscale()].content()
            [m_start_loc..m_start_loc + len];

        let a_biguint = mem_vec_to_biguint(a);
        let b_biguint = mem_vec_to_biguint(b);
        let m_biguint = mem_vec_to_biguint(m);

        let prod = a_biguint * b_biguint;
        let quo = if m_biguint == BigUint::default() {
            BigUint::default()
        } else {
            &prod / &m_biguint
        };
        let rem = prod - m_biguint * &quo;

        (biguint_to_mem_vec(rem), biguint_to_mem_vec(quo))
    }

    /// Withdrawal data.
    fn run_withdrawal(&mut self) -> Result<U256, ProgramError> {
        self.withdrawal_prover_inputs
            .pop()
            .ok_or(ProgramError::ProverInputError(OutOfWithdrawalData))
    }

    /// Return the number of bits of the top of the stack or an error if
    /// the top of the stack is zero or empty.
    fn run_num_bits(&mut self) -> Result<U256, ProgramError> {
        let value = stack_peek(self, 0)?;
        if value.is_zero() {
            Err(ProgramError::ProverInputError(NumBitsError))
        } else {
            let num_bits = value.bits();
            Ok(num_bits.into())
        }
    }

    /// Generate either the next used jump address, the proof for the last
    /// jump address, or a non-jumpdest proof.
    fn run_jumpdest_table(&mut self, input_fn: &ProverInputFn) -> Result<U256, ProgramError> {
        match input_fn.0[1].as_str() {
            "next_address" => self.run_next_jumpdest_table_address(),
            "next_proof" => self.run_next_jumpdest_table_proof(),
            "non_jumpdest_proof" => self.run_next_non_jumpdest_proof(),
            _ => Err(ProgramError::ProverInputError(InvalidInput)),
        }
    }

    /// Generates either the next used jump address or the proof for the last
    /// jump address.
    fn run_access_lists(&mut self, input_fn: &ProverInputFn) -> Result<U256, ProgramError> {
        match input_fn.0[1].as_str() {
            "address_insert" => self.run_next_addresses_insert(),
            "storage_insert" => self.run_next_storage_insert(),
            "address_remove" => self.run_next_addresses_remove(),
            "storage_remove" => self.run_next_storage_remove(),
            _ => Err(ProgramError::ProverInputError(InvalidInput)),
        }
    }

    /// Generates either the next used jump address or the proof for the last
    /// jump address.
    fn run_linked_list(&mut self, input_fn: &ProverInputFn) -> Result<U256, ProgramError> {
        match input_fn.0[1].as_str() {
            "insert_account" | "search_account" => self.run_next_insert_account(input_fn),
            "remove_account" => self.run_next_remove_account(),
            "insert_slot" | "search_slot" => self.run_next_insert_slot(input_fn),
            "remove_slot" => self.run_next_remove_slot(),
            "remove_address_slots" => self.run_next_remove_address_slots(),
            _ => Err(ProgramError::ProverInputError(InvalidInput)),
        }
    }

    fn run_global_exit_root(&mut self) -> Result<U256, ProgramError> {
        self.ger_prover_inputs
            .pop()
            .ok_or(ProgramError::ProverInputError(OutOfGerData))
    }

    /// Returns the next used jump address.
    fn run_next_jumpdest_table_address(&mut self) -> Result<U256, ProgramError> {
        let context = u256_to_usize(stack_peek(self, 0)? >> CONTEXT_SCALING_FACTOR)?;

        if self.jumpdest_table.is_none() {
            self.generate_jumpdest_table()?;
        }

        let Some(jumpdest_table) = &mut self.jumpdest_table else {
            return Err(ProgramError::ProverInputError(
                ProverInputError::InvalidJumpdestSimulation,
            ));
        };

        if let Some(ctx_jumpdest_table) = jumpdest_table.get_mut(&context)
            && let Some(next_jumpdest_address) = ctx_jumpdest_table.pop()
        {
            Ok((next_jumpdest_address + 1).into())
        } else {
            jumpdest_table.remove(&context);
            Ok(U256::zero())
        }
    }

    /// Returns the proof for the last jump address.
    fn run_next_jumpdest_table_proof(&mut self) -> Result<U256, ProgramError> {
        let context = u256_to_usize(stack_peek(self, 1)? >> CONTEXT_SCALING_FACTOR)?;
        let Some(jumpdest_table) = &mut self.jumpdest_table else {
            return Err(ProgramError::ProverInputError(
                ProverInputError::InvalidJumpdestSimulation,
            ));
        };

        if let Some(ctx_jumpdest_table) = jumpdest_table.get_mut(&context)
            && let Some(next_jumpdest_proof) = ctx_jumpdest_table.pop()
        {
            Ok(next_jumpdest_proof.into())
        } else {
            Err(ProgramError::ProverInputError(
                ProverInputError::InvalidJumpdestSimulation,
            ))
        }
    }

    /// Returns a non-jumpdest proof for the address on the top of the stack. A
    /// non-jumpdest proof is the closest address to the address on the top of
    /// the stack, if the closest address is >= 32, or zero otherwise.
    fn run_next_non_jumpdest_proof(&self) -> Result<U256, ProgramError> {
        let code = self.get_current_code()?;
        let address = u256_to_usize(stack_peek(self, 0)?)?;
        let closest_opcode_addr = get_closest_opcode_address(&code, address);
        Ok(if closest_opcode_addr < 32 {
            U256::zero()
        } else {
            closest_opcode_addr.into()
        })
    }

    /// Returns a pointer to an element in the list whose value is such that
    /// `value <= addr < next_value` and `addr` is the top of the stack.
    fn run_next_addresses_insert(&self) -> Result<U256, ProgramError> {
        let addr = stack_peek(self, 0)?;
        if let Some((([_, ptr], _), _)) = self
            .get_addresses_access_list()?
            .zip(self.get_addresses_access_list()?.skip(1))
            .zip(self.get_addresses_access_list()?.skip(2))
            .find(|&((_, [prev_addr, _]), [next_addr, _])| {
                (prev_addr <= addr || prev_addr == U256::MAX) && addr < next_addr
            })
        {
            Ok(ptr / U256::from(2))
        } else {
            Ok((Segment::AccessedAddresses as usize).into())
        }
    }

    /// Returns a pointer to an element in the list whose value is such that
    /// `value < addr == next_value` and addr is the top of the stack.
    /// If the element is not in the list, it loops forever
    fn run_next_addresses_remove(&self) -> Result<U256, ProgramError> {
        let addr = stack_peek(self, 0)?;
        if let Some(([_, ptr], _)) = self
            .get_addresses_access_list()?
            .zip(self.get_addresses_access_list()?.skip(2))
            .find(|&(_, [next_addr, _])| next_addr == addr)
        {
            Ok(ptr / U256::from(2))
        } else {
            Ok((Segment::AccessedAddresses as usize).into())
        }
    }

    /// Returns a pointer to the predecessor of the top of the stack in the
    /// accessed storage keys list.
    fn run_next_storage_insert(&self) -> Result<U256, ProgramError> {
        let addr = stack_peek(self, 0)?;
        let key = stack_peek(self, 1)?;
        if let Some((([.., ptr], _), _)) = self
            .get_storage_keys_access_list()?
            .zip(self.get_storage_keys_access_list()?.skip(1))
            .zip(self.get_storage_keys_access_list()?.skip(2))
            .find(
                |&((_, [prev_addr, prev_key, ..]), [next_addr, next_key, ..])| {
                    let prev_is_less_or_equal = (prev_addr < addr || prev_addr == U256::MAX)
                        || (prev_addr == addr && prev_key <= key);
                    let next_is_strictly_larger =
                        next_addr > addr || (next_addr == addr && next_key > key);
                    prev_is_less_or_equal && next_is_strictly_larger
                },
            )
        {
            Ok(ptr / U256::from(4))
        } else {
            Ok((Segment::AccessedStorageKeys as usize).into())
        }
    }

    /// Returns a pointer to the predecessor of the top of the stack in the
    /// accessed storage keys list.
    fn run_next_storage_remove(&self) -> Result<U256, ProgramError> {
        let addr = stack_peek(self, 0)?;
        let key = stack_peek(self, 1)?;
        if let Some(([.., ptr], _)) = self
            .get_storage_keys_access_list()?
            .zip(self.get_storage_keys_access_list()?.skip(2))
            .find(|&(_, [next_addr, next_key, ..])| (next_addr == addr && next_key == key))
        {
            Ok(ptr / U256::from(4))
        } else {
            Ok((Segment::AccessedStorageKeys as usize).into())
        }
    }

    /// Returns a pointer to a node in the list such that
    /// `node[0] <= addr < next_node[0]` and `addr` is the top of the stack.
    fn run_next_insert_account(&mut self, input_fn: &ProverInputFn) -> Result<U256, ProgramError> {
        let addr = stack_peek(self, 0)?;

        let (&pred_addr, &pred_ptr) = self
            .accounts_pointers
            .range(..=addr)
            .next_back()
            .unwrap_or((&U256::MAX, &(Segment::AccountsLinkedList as usize)));

        if pred_addr != addr && input_fn.0[1].as_str() == "insert_account" {
            self.accounts_pointers.insert(
                addr,
                u256_to_usize(
                    self.memory
                        .read_global_metadata(GlobalMetadata::AccountsLinkedListNextAvailable),
                )?,
            );
        }

        Ok(U256::from(pred_ptr / ACCOUNTS_LINKED_LIST_NODE_SIZE))
    }

    /// Returns an unscaled pointer to a node in the list such that
    /// `node[0] <= addr < next_node[0]`, or  node[0] == addr and `node[1] <=
    /// key < next_node[1]`, where `addr` and `key` are the elements at the top
    /// of the stack.
    fn run_next_insert_slot(&mut self, input_fn: &ProverInputFn) -> Result<U256, ProgramError> {
        let addr = stack_peek(self, 0)?;
        let key = stack_peek(self, 1)?;

        let (&(pred_addr, pred_slot_key), &pred_ptr) = self
            .storage_pointers
            .range(..=(addr, key))
            .next_back()
            .unwrap_or((
                &(U256::MAX, U256::zero()),
                &(Segment::StorageLinkedList as usize),
            ));
        if (pred_addr != addr || pred_slot_key != key) && input_fn.0[1] == "insert_slot" {
            self.storage_pointers.insert(
                (addr, key),
                u256_to_usize(
                    self.memory
                        .read_global_metadata(GlobalMetadata::StorageLinkedListNextAvailable),
                )?,
            );
        }
        Ok(U256::from(
            (pred_ptr - Segment::StorageLinkedList as usize) / STORAGE_LINKED_LIST_NODE_SIZE,
        ))
    }

    /// Returns a pointer `ptr` to a node of the form [..] -> [next_addr, ..]
    /// list such that `next_addr = addr` and `addr` is the top of the stack.
    /// If the element is not in the list, loops forever.
    fn run_next_remove_account(&mut self) -> Result<U256, ProgramError> {
        let addr = stack_peek(self, 0)?;

        let (_, &ptr) = self
            .accounts_pointers
            .range(..addr)
            .next_back()
            .unwrap_or((&U256::MAX, &(Segment::AccountsLinkedList as usize)));
        self.accounts_pointers
            .remove(&addr)
            .ok_or(ProgramError::ProverInputError(InvalidInput))?;

        Ok(U256::from(ptr / ACCOUNTS_LINKED_LIST_NODE_SIZE))
    }

    /// Returns a pointer `ptr` to a node = `[next_addr, next_key]` in the list
    /// such that `next_addr == addr` and `next_key == key`,
    /// and `addr, key` are the elements at the top of the stack.
    /// If the element is not in the list, loops forever.
    fn run_next_remove_slot(&mut self) -> Result<U256, ProgramError> {
        let addr = stack_peek(self, 0)?;
        let key = stack_peek(self, 1)?;

        let (_, &ptr) = self
            .storage_pointers
            .range(..(addr, key))
            .next_back()
            .unwrap_or((
                &(U256::MAX, U256::zero()),
                &(Segment::StorageLinkedList as usize),
            ));
        self.storage_pointers
            .remove(&(addr, key))
            .ok_or(ProgramError::ProverInputError(InvalidInput))?;

        Ok(U256::from(ptr - Segment::StorageLinkedList as usize) / STORAGE_LINKED_LIST_NODE_SIZE)
    }

    /// Returns a pointer `ptr` to a storage node in the storage linked list.
    /// The node's next element = `[next_addr, next_key]` is such that
    /// `next_addr = addr`, if such an element exists, or such that
    /// `next_addr = @U256_MAX`. This is used to determine the first storage
    /// node for the account at `addr`. `addr` is the element at the top of the
    /// stack.
    fn run_next_remove_address_slots(&mut self) -> Result<U256, ProgramError> {
        let addr = stack_peek(self, 0)?;

        let (_, &pred_ptr) = self
            .storage_pointers
            .range(..(addr, U256::zero()))
            .next_back()
            .unwrap_or((
                &(U256::MAX, U256::zero()),
                &(Segment::StorageLinkedList as usize),
            ));

        Ok(U256::from(
            (pred_ptr - Segment::StorageLinkedList as usize) / STORAGE_LINKED_LIST_NODE_SIZE,
        ))
    }

    /// Returns the first part of the KZG precompile output.
    fn run_kzg_point_eval(&mut self) -> Result<U256, ProgramError> {
        let versioned_hash = stack_peek(self, 0)?;
        let z = stack_peek(self, 1)?;
        let y = stack_peek(self, 2)?;
        let comm_hi = stack_peek(self, 3)?;
        let comm_lo = stack_peek(self, 4)?;
        let proof_hi = stack_peek(self, 5)?;
        let proof_lo = stack_peek(self, 6)?;

        // Validate scalars
        if z > BLS_SCALAR || y > BLS_SCALAR {
            return Ok(U256::zero());
        }

        let mut comm_bytes = [0u8; 48];
        comm_lo.to_big_endian(&mut comm_bytes[16..48]); // only actually 16 bytes
        if comm_bytes[16..32] != [0; 16] {
            // Commitments must fit in 48 bytes.
            return Ok(U256::zero());
        }
        comm_hi.to_big_endian(&mut comm_bytes[0..32]);

        let mut proof_bytes = [0u8; 48];
        proof_lo.to_big_endian(&mut proof_bytes[16..48]); // only actually 16 bytes
        if proof_bytes[16..32] != [0; 16] {
            // Proofs must fit in 48 bytes.
            return Ok(U256::zero());
        }
        proof_hi.to_big_endian(&mut proof_bytes[0..32]);

        let mut expected_versioned_hash = sha2(comm_bytes.to_vec());

        const KZG_HASH_MASK: U256 = U256([
            0xffffffffffffffff,
            0xffffffffffffffff,
            0xffffffffffffffff,
            0x00ffffffffffffff,
        ]);
        expected_versioned_hash &= KZG_HASH_MASK; // erase most significant byte
        expected_versioned_hash |= U256::from(KZG_VERSIONED_HASH) << 248; // append 1

        if versioned_hash != expected_versioned_hash {
            return Ok(U256::zero());
        }

        self.verify_kzg_proof(&comm_bytes, z, y, &proof_bytes)
    }

    /// Returns the second part of the KZG precompile output.
    ///
    /// The POINT_EVALUATION_PRECOMPILE returns a 64-byte value.
    /// Because EVM words only fit in 32 bytes, we need to push
    /// the following word separately.
    fn run_kzg_point_eval_2(&mut self) -> Result<U256, ProgramError> {
        let prev_value = stack_peek(self, 0)?;

        // `run_kzg_point_eval_1` should return 0 upon failure, which should be caught
        // in the Kernel. Ending up here should hence not happen.
        if prev_value != U256::from_big_endian(&POINT_EVALUATION_PRECOMPILE_RETURN_VALUE[1]) {
            return Err(ProgramError::ProverInputError(
                ProverInputError::KzgEvalFailure(
                    "run_kzg_point_eval_1 should have output the expected return value at this point"
                        .to_string(),
                ),
            ));
        }

        Ok(U256::from_big_endian(
            &POINT_EVALUATION_PRECOMPILE_RETURN_VALUE[0],
        ))
    }

    /// Verifies a KZG proof, i.e. that the commitment opens to y at z.
    ///
    /// Returns `0` upon failure of one of the checks, or `BLS_MODULUS` upon
    /// success.
    fn verify_kzg_proof(
        &self,
        comm_bytes: &[u8; 48],
        z: U256,
        y: U256,
        proof_bytes: &[u8; 48],
    ) -> Result<U256, ProgramError> {
        let comm = if let Ok(c) = bls381::g1_from_bytes(comm_bytes) {
            c
        } else {
            return Ok(U256::zero());
        };

        let proof = if let Ok(p) = bls381::g1_from_bytes(proof_bytes) {
            p
        } else {
            return Ok(U256::zero());
        };

        // TODO: use some WNAF method if performance becomes critical
        let mut z_bytes = [0u8; 32];
        z.to_big_endian(&mut z_bytes);
        let mut acc = CurveAff::<Fp2<BLS381>>::unit();
        for byte in z_bytes.into_iter() {
            acc = acc * 256_i32;
            acc = acc + (CurveAff::<Fp2<BLS381>>::GENERATOR * byte as i32);
        }
        let minus_z_g2 = -acc;

        let mut y_bytes = [0u8; 32];
        y.to_big_endian(&mut y_bytes);
        let mut acc = CurveAff::<BLS381>::unit();
        for byte in y_bytes {
            acc = acc * 256_i32;
            acc = acc + (CurveAff::<BLS381>::GENERATOR * byte as i32);
        }
        let comm_minus_y = comm + (acc.neg());

        let x = CurveAff::<Fp2<BLS381>> {
            x: Fp2::<BLS381> {
                re: BLS381 {
                    val: U512::from_big_endian(&G2_TRUSTED_SETUP_POINT[0]),
                },
                im: BLS381 {
                    val: U512::from_big_endian(&G2_TRUSTED_SETUP_POINT[1]),
                },
            },
            y: Fp2::<BLS381> {
                re: BLS381 {
                    val: U512::from_big_endian(&G2_TRUSTED_SETUP_POINT[2]),
                },
                im: BLS381 {
                    val: U512::from_big_endian(&G2_TRUSTED_SETUP_POINT[3]),
                },
            },
        };
        let x_minus_z = x + minus_z_g2;

        // TODO: If this ends up being implemented in the Kernel directly, we should
        // really not have to go through the final exponentiation twice.
        if bls381::ate_optim(comm_minus_y, -CurveAff::<Fp2<BLS381>>::GENERATOR)
            * bls381::ate_optim(proof, x_minus_z)
            != Fp12::<BLS381>::UNIT
        {
            Ok(U256::zero())
        } else {
            Ok(U256::from_big_endian(
                &POINT_EVALUATION_PRECOMPILE_RETURN_VALUE[1],
            ))
        }
    }
}

impl<F: RichField> GenerationState<F> {
    /// Simulate the user's code and store all the jump addresses with their
    /// respective contexts.
    fn generate_jumpdest_table(&mut self) -> Result<(), ProgramError> {
        // Simulate the user's code and (unnecessarily) part of the kernel code,
        // skipping the validate table call
        self.jumpdest_table = simulate_cpu_and_get_user_jumps("terminate_common", self);

        Ok(())
    }

    /// Given a HashMap containing the contexts and the jumpdest addresses,
    /// compute their respective proofs, by calling
    /// `get_proofs_and_jumpdests`
    pub(crate) fn set_jumpdest_analysis_inputs(
        &mut self,
        jumpdest_table: HashMap<usize, BTreeSet<usize>>,
    ) {
        self.jumpdest_table = Some(HashMap::from_iter(jumpdest_table.into_iter().map(
            |(ctx, jumpdest_table)| {
                let code = self.get_code(ctx).unwrap();
                if let Some(&largest_address) = jumpdest_table.last() {
                    let proofs = get_proofs_and_jumpdests(&code, largest_address, jumpdest_table);
                    (ctx, proofs)
                } else {
                    (ctx, vec![])
                }
            },
        )));
    }

    pub(crate) fn get_current_code(&self) -> Result<Vec<u8>, ProgramError> {
        self.get_code(self.registers.context)
    }

    fn get_code(&self, context: usize) -> Result<Vec<u8>, ProgramError> {
        let code_len = self.get_code_len(context)?;
        let code = (0..code_len)
            .map(|i| {
                u256_to_u8(
                    self.memory
                        .get_with_init(MemoryAddress::new(context, Segment::Code, i)),
                )
            })
            .collect::<Result<Vec<u8>, _>>()?;
        Ok(code)
    }

    fn get_code_len(&self, context: usize) -> Result<usize, ProgramError> {
        let code_len = u256_to_usize(self.memory.get_with_init(MemoryAddress::new(
            context,
            Segment::ContextMetadata,
            ContextMetadata::CodeSize.unscale(),
        )))?;
        Ok(code_len)
    }

    pub(crate) fn set_jumpdest_bits(&mut self, code: &[u8]) {
        const JUMPDEST_OPCODE: u8 = 0x5b;
        for (pos, opcode) in CodeIterator::new(code) {
            if opcode == JUMPDEST_OPCODE {
                self.memory.set(
                    MemoryAddress::new(self.registers.context, Segment::JumpdestBits, pos),
                    U256::one(),
                );
            }
        }
    }

    pub(crate) fn get_addresses_access_list(
        &self,
    ) -> Result<LinkedList<ADDRESSES_ACCESS_LIST_LEN>, ProgramError> {
        // `GlobalMetadata::AccessedAddressesLen` stores the value of the next available
        // virtual address in the segment. In order to get the length we need
        // to substract `Segment::AccessedAddresses` as usize.
        LinkedList::from_mem_and_segment(
            &self.memory.contexts[0].segments[Segment::AccessedAddresses.unscale()].content,
            Segment::AccessedAddresses,
        )
    }

    pub(crate) fn get_storage_keys_access_list(
        &self,
    ) -> Result<LinkedList<STORAGE_KEYS_ACCESS_LIST_LEN>, ProgramError> {
        // GlobalMetadata::AccessedStorageKeysLen stores the value of the next available
        // virtual address in the segment. In order to get the length we need
        // to substract `Segment::AccessedStorageKeys` as usize.
        LinkedList::from_mem_and_segment(
            &self.memory.contexts[0].segments[Segment::AccessedStorageKeys.unscale()].content,
            Segment::AccessedStorageKeys,
        )
    }
}

/// For all address in `jumpdest_table` smaller than `largest_address`,
/// this function searches for a proof. A proof is the closest address
/// for which none of the previous 32 bytes in the code (including opcodes
/// and pushed bytes) is a PUSHXX and the address is in its range. It returns
/// a vector of even size containing proofs followed by their addresses.
fn get_proofs_and_jumpdests(
    code: &[u8],
    largest_address: usize,
    jumpdest_table: std::collections::BTreeSet<usize>,
) -> Vec<usize> {
    const PUSH1_OPCODE: u8 = 0x60;
    const PUSH32_OPCODE: u8 = 0x7f;
    let (proofs, _) = CodeIterator::until(code, largest_address + 1).fold(
        (vec![], 0),
        |(mut proofs, last_proof), (addr, _opcode)| {
            let has_prefix = if let Some(prefix_start) = addr.checked_sub(32) {
                code[prefix_start..addr]
                    .iter()
                    .rev()
                    .zip(0..32)
                    .all(|(&byte, i)| byte > PUSH32_OPCODE || byte < PUSH1_OPCODE + i)
            } else {
                false
            };
            let last_proof = if has_prefix { addr - 32 } else { last_proof };
            if jumpdest_table.contains(&addr) {
                // Push the proof
                proofs.push(last_proof);
                // Push the address
                proofs.push(addr);
            }
            (proofs, last_proof)
        },
    );
    proofs
}

/// Return the largest prev_addr in `code` such that `code[pred_addr]` is an
/// opcode (and not the argument of some PUSHXX) and pred_addr <= address
fn get_closest_opcode_address(code: &[u8], address: usize) -> usize {
    let (prev_addr, _) = CodeIterator::until(code, address + 1)
        .last()
        .unwrap_or((0, 0));
    prev_addr
}

/// An iterator over the EVM code contained in `code`, which skips the bytes
/// that are the arguments of a PUSHXX opcode.
struct CodeIterator<'a> {
    code: &'a [u8],
    pos: usize,
    end: usize,
}

impl<'a> CodeIterator<'a> {
    const fn new(code: &'a [u8]) -> Self {
        CodeIterator {
            end: code.len(),
            code,
            pos: 0,
        }
    }
    fn until(code: &'a [u8], end: usize) -> Self {
        CodeIterator {
            end: std::cmp::min(code.len(), end),
            code,
            pos: 0,
        }
    }
}

impl<'a> Iterator for CodeIterator<'a> {
    type Item = (usize, u8);

    fn next(&mut self) -> Option<Self::Item> {
        const PUSH1_OPCODE: u8 = 0x60;
        const PUSH32_OPCODE: u8 = 0x7f;
        let CodeIterator { code, pos, end } = self;
        if *pos >= *end {
            return None;
        }
        let opcode = code[*pos];
        let old_pos = *pos;
        *pos += if (PUSH1_OPCODE..=PUSH32_OPCODE).contains(&opcode) {
            (opcode - PUSH1_OPCODE + 2).into()
        } else {
            1
        };
        Some((old_pos, opcode))
    }
}

enum EvmField {
    Bls381Base,
    Bls381Scalar,
    Bn254Base,
    Bn254Scalar,
    Secp256k1Base,
    Secp256k1Scalar,
}

enum FieldOp {
    Inverse,
    Sqrt,
}

impl FromStr for EvmField {
    type Err = Error;

    fn from_str(s: &str) -> Result<Self, Self::Err> {
        Ok(match s {
            "bls381_base" => Bls381Base,
            "bls381_scalar" => Bls381Scalar,
            "bn254_base" => Bn254Base,
            "bn254_scalar" => Bn254Scalar,
            "secp256k1_base" => Secp256k1Base,
            "secp256k1_scalar" => Secp256k1Scalar,
            _ => bail!("Unrecognized field."),
        })
    }
}

impl FromStr for FieldOp {
    type Err = Error;

    fn from_str(s: &str) -> Result<Self, Self::Err> {
        Ok(match s {
            "inverse" => Inverse,
            "sqrt" => Sqrt,
            _ => bail!("Unrecognized field operation."),
        })
    }
}

impl EvmField {
    fn order(&self) -> U512 {
        match self {
            EvmField::Bls381Base => BLS_BASE,
            EvmField::Bls381Scalar => BLS_SCALAR.into(),
            EvmField::Bn254Base => BN_BASE.into(),
            EvmField::Bn254Scalar => todo!(),
            EvmField::Secp256k1Base => {
                U256::from_str("0xfffffffffffffffffffffffffffffffffffffffffffffffffffffffefffffc2f")
                    .unwrap()
                    .into()
            }
            EvmField::Secp256k1Scalar => {
                U256::from_str("0xfffffffffffffffffffffffffffffffebaaedce6af48a03bbfd25e8cd0364141")
                    .unwrap()
                    .into()
            }
        }
    }

    fn op(&self, op: FieldOp, x: U256) -> Result<U256, ProgramError> {
        match op {
            FieldOp::Inverse => self.inverse(x),
            FieldOp::Sqrt => self.sqrt(x),
        }
    }

    fn inverse(&self, x: U256) -> Result<U256, ProgramError> {
        let n = U256::try_from(self.order())
            .map_err(|_| ProgramError::ProverInputError(Unimplemented))?;
        if x >= n {
            return Err(ProgramError::ProverInputError(InvalidInput));
        };
        modexp(x, n - 2, n)
    }

    fn sqrt(&self, x: U256) -> Result<U256, ProgramError> {
        let n = U256::try_from(self.order())
            .map_err(|_| ProgramError::ProverInputError(Unimplemented))?;
        if x >= n {
            return Err(ProgramError::ProverInputError(InvalidInput));
        };
        let (q, r) = (n + 1).div_mod(4.into());

        if !r.is_zero() {
            return Err(ProgramError::ProverInputError(InvalidInput));
        };

        // Only naive sqrt implementation for now. If needed implement Tonelli-Shanks
        modexp(x, q, n)
    }

    fn add_lo(&self, inputs: [U256; 4]) -> U256 {
        let [y1, x0, x1, y0] = inputs;
        let x = U512::from(x0) + (U512::from(x1) << 256);
        let y = U512::from(y0) + (U512::from(y1) << 256);
        let z = BLS381 { val: x } + BLS381 { val: y };
        z.lo()
    }

    fn add_hi(&self, inputs: [U256; 4]) -> U256 {
        let [x0, x1, y0, y1] = inputs;
        let x = U512::from(x0) + (U512::from(x1) << 256);
        let y = U512::from(y0) + (U512::from(y1) << 256);
        let z = BLS381 { val: x } + BLS381 { val: y };
        z.hi()
    }

    fn mul_lo(&self, inputs: [U256; 4]) -> U256 {
        let [y1, x0, x1, y0] = inputs;
        let x = U512::from(x0) + (U512::from(x1) << 256);
        let y = U512::from(y0) + (U512::from(y1) << 256);
        let z = BLS381 { val: x } * BLS381 { val: y };
        z.lo()
    }

    fn mul_hi(&self, inputs: [U256; 4]) -> U256 {
        let [x0, x1, y0, y1] = inputs;
        let x = U512::from(x0) + (U512::from(x1) << 256);
        let y = U512::from(y0) + (U512::from(y1) << 256);
        let z = BLS381 { val: x } * BLS381 { val: y };
        z.hi()
    }

    fn sub_lo(&self, inputs: [U256; 4]) -> U256 {
        let [y1, x0, x1, y0] = inputs;
        let x = U512::from(x0) + (U512::from(x1) << 256);
        let y = U512::from(y0) + (U512::from(y1) << 256);
        let z = BLS381 { val: x } - BLS381 { val: y };
        z.lo()
    }

    fn sub_hi(&self, inputs: [U256; 4]) -> U256 {
        let [x0, x1, y0, y1] = inputs;
        let x = U512::from(x0) + (U512::from(x1) << 256);
        let y = U512::from(y0) + (U512::from(y1) << 256);
        let z = BLS381 { val: x } - BLS381 { val: y };
        z.hi()
    }

    fn field_extension_inverse(&self, n: usize, f: [U256; 12]) -> U256 {
        let f: Fp12<BN254> = unsafe { transmute(f) };
        let f_inv: [U256; 12] = unsafe { transmute(f.inv()) };
        f_inv[n]
    }
}

fn modexp(x: U256, e: U256, n: U256) -> Result<U256, ProgramError> {
    let mut current = x;
    let mut product = U256::one();

    for j in 0..256 {
        if e.bit(j) {
            product = U256::try_from(product.full_mul(current) % n)
                .map_err(|_| ProgramError::ProverInputError(InvalidInput))?;
        }
        current = U256::try_from(current.full_mul(current) % n)
            .map_err(|_| ProgramError::ProverInputError(InvalidInput))?;
    }

    Ok(product)
}

/// See EIP-4844: <https://eips.ethereum.org/EIPS/eip-4844#helpers>.
fn fake_exponential(factor: U256, numerator: U256, denominator: U256) -> U256 {
    if factor.is_zero() || numerator.is_zero() {
        return factor;
    }

    let mut i = 1;
    let mut output = U256::zero();
    let mut numerator_accum = factor * denominator;
    while !numerator_accum.is_zero() {
        output += numerator_accum;
        numerator_accum = (numerator_accum * numerator) / (denominator * i);
        i += 1;
    }

    output / denominator
}<|MERGE_RESOLUTION|>--- conflicted
+++ resolved
@@ -93,11 +93,7 @@
     fn run_trie_ptr(&mut self, input_fn: &ProverInputFn) -> Result<U256, ProgramError> {
         let trie = input_fn.0[1].as_str();
         match trie {
-<<<<<<< HEAD
             "initial_state" => self
-=======
-            "state" => self
->>>>>>> 3ef67fdb
                 .trie_root_ptrs
                 .state_root_ptr
                 .map_or_else(
