use core::mem::transmute;
use core::ops::Neg;
use std::collections::{BTreeSet, HashMap};
use std::str::FromStr;

use anyhow::{bail, Error, Result};
#[cfg(feature = "eth_mainnet")]
use ethereum_types::{BigEndianHash, H256};
use ethereum_types::{U256, U512};
use itertools::Itertools;
use num_bigint::BigUint;
use plonky2::hash::hash_types::RichField;
use serde::{Deserialize, Serialize};

#[cfg(test)]
use super::linked_list::testing::{LinkedList, ADDRESSES_ACCESS_LIST_LEN};
#[cfg(feature = "eth_mainnet")]
use super::linked_list::STORAGE_LINKED_LIST_NODE_SIZE;
use super::linked_list::{AccessLinkedListsPtrs, ACCOUNTS_LINKED_LIST_NODE_SIZE, DUMMYHEAD};
#[cfg(feature = "eth_mainnet")]
use super::mpt::load_state_mpt;
use crate::cpu::kernel::cancun_constants::KZG_VERSIONED_HASH;
use crate::cpu::kernel::constants::cancun_constants::{
    BLOB_BASE_FEE_UPDATE_FRACTION, G2_TRUSTED_SETUP_POINT, MIN_BASE_FEE_PER_BLOB_GAS,
    POINT_EVALUATION_PRECOMPILE_RETURN_VALUE,
};
use crate::cpu::kernel::constants::context_metadata::ContextMetadata;
use crate::cpu::kernel::interpreter::simulate_cpu_and_get_user_jumps;
use crate::curve_pairings::{bls381, CurveAff, CyclicGroup};
use crate::extension_tower::{FieldExt, Fp12, Fp2, BLS381, BLS_BASE, BLS_SCALAR, BN254, BN_BASE};
use crate::generation::prover_input::EvmField::{
    Bls381Base, Bls381Scalar, Bn254Base, Bn254Scalar, Secp256k1Base, Secp256k1Scalar,
};
use crate::generation::prover_input::FieldOp::{Inverse, Sqrt};
use crate::generation::state::GenerationState;
use crate::generation::GlobalMetadata;
use crate::memory::segments::Segment;
use crate::memory::segments::Segment::BnPairing;
use crate::util::{biguint_to_mem_vec, mem_vec_to_biguint, sha2, u256_to_u8, u256_to_usize};
use crate::witness::errors::ProverInputError::*;
use crate::witness::errors::{ProgramError, ProverInputError};
use crate::witness::memory::MemoryAddress;
use crate::witness::operation::CONTEXT_SCALING_FACTOR;
use crate::witness::util::{current_context_peek, stack_peek};

/// Prover input function represented as a scoped function name.
/// Example: `PROVER_INPUT(ff::bn254_base::inverse)` is represented as
/// `ProverInputFn([ff, bn254_base, inverse])`.
#[derive(PartialEq, Eq, Debug, Clone, Serialize, Deserialize)]
pub struct ProverInputFn(Vec<String>);

impl From<Vec<String>> for ProverInputFn {
    fn from(v: Vec<String>) -> Self {
        Self(v)
    }
}

impl<F: RichField> GenerationState<F> {
    pub(crate) fn prover_input(&mut self, input_fn: &ProverInputFn) -> Result<U256, ProgramError> {
        match input_fn.0[0].as_str() {
            "end_of_txns" => self.run_end_of_txns(),
            "trie_ptr" => self.run_trie_ptr(input_fn),
            "ff" => self.run_ff(input_fn),
            "sf" => self.run_sf(input_fn),
            "ffe" => self.run_ffe(input_fn),
            "rlp" => self.run_rlp(),
            "blobbasefee" => self.run_blobbasefee(),
            "current_hash" => self.run_current_hash(),
            "account_code" => self.run_account_code(),
            "bignum_modmul" => self.run_bignum_modmul(),
            "withdrawal" => self.run_withdrawal(),
            "num_bits" => self.run_num_bits(),
            "jumpdest_table" => self.run_jumpdest_table(input_fn),
            "access_lists" => self.run_access_lists(input_fn),
            "linked_list" => self.run_linked_list(input_fn),
            "ger" => self.run_global_exit_root(),
            "kzg_point_eval" => self.run_kzg_point_eval(),
            "kzg_point_eval_2" => self.run_kzg_point_eval_2(),
            _ => Err(ProgramError::ProverInputError(InvalidFunction)),
        }
    }

    fn run_end_of_txns(&mut self) -> Result<U256, ProgramError> {
        // Reset the jumpdest table before the next transaction.
        self.jumpdest_table = None;
        let end = self.next_txn_index == self.inputs.txn_hashes.len();
        if end {
            Ok(U256::one())
        } else {
            self.next_txn_index += 1;
            Ok(U256::zero())
        }
    }

    fn run_trie_ptr(&mut self, input_fn: &ProverInputFn) -> Result<U256, ProgramError> {
        let trie = input_fn.0[1].as_str();
        match trie {
            "initial_state" => self
                .trie_root_ptrs
                .state_root_ptr
                .map_or_else(
                    || {
                        let mut new_content = self.memory.get_preinit_memory(Segment::TrieData);
                        let mut n = Err(ProgramError::ProverInputError(
                            ProverInputError::InvalidInput,
                        ));
                        #[cfg(feature = "eth_mainnet")]
                        {
                            n = load_state_mpt(&self.inputs.trimmed_tries, &mut new_content);

                            self.memory.insert_preinitialized_segment(
                                Segment::TrieData,
                                crate::witness::memory::MemorySegmentState {
                                    content: new_content,
                                },
                            );
                        }
                        #[cfg(feature = "cdk_erigon")]
                        {
                            n = Ok(new_content.len());
                            let mut smt_data = self
                                .inputs
                                .trimmed_tries
                                .state_trie
                                .to_vec_skip_empty_node_and_add_offset(new_content.len());
                            log::debug!("smt bef = {:?}", smt_data);
                            if smt_data.len() == 2 {
                                smt_data.extend([U256::zero(); 2]);
                            }
                            log::debug!("initial smt = {:?}", smt_data);
                            log::debug!("smt len = {:?}", smt_data.len());
                            let smt_data = smt_data.into_iter().map(|x| Some(x));
                            new_content.extend(smt_data);
                            self.memory.insert_preinitialized_segment(
                                Segment::TrieData,
                                crate::witness::memory::MemorySegmentState {
                                    content: new_content,
                                },
                            );
                        }
                        n
                    },
                    Ok,
                )
                .map(U256::from),
            "txn" => Ok(U256::from(self.trie_root_ptrs.txn_root_ptr)),
            "receipt" => Ok(U256::from(self.trie_root_ptrs.receipt_root_ptr)),
            "trie_data_size" => {
                println!(
                    "length {}",
                    self.memory
                        .preinitialized_segments
                        .get(&Segment::TrieData)
                        .unwrap_or(&crate::witness::memory::MemorySegmentState { content: vec![] })
                        .content
                        .len()
                        .max(
                            self.memory.contexts[0].segments[Segment::TrieData.unscale()]
                                .content
                                .len(),
                        )
                );
                Ok(self
                    .memory
                    .preinitialized_segments
                    .get(&Segment::TrieData)
                    .unwrap_or(&crate::witness::memory::MemorySegmentState { content: vec![] })
                    .content
                    .len()
                    .max(
                        self.memory.contexts[0].segments[Segment::TrieData.unscale()]
                            .content
                            .len(),
                    )
                    .into())
            }

            _ => Err(ProgramError::ProverInputError(InvalidInput)),
        }
    }

    /// Finite field operations.
    fn run_ff(&self, input_fn: &ProverInputFn) -> Result<U256, ProgramError> {
        let field = EvmField::from_str(input_fn.0[1].as_str())
            .map_err(|_| ProgramError::ProverInputError(InvalidFunction))?;
        let op = FieldOp::from_str(input_fn.0[2].as_str())
            .map_err(|_| ProgramError::ProverInputError(InvalidFunction))?;
        let x = stack_peek(self, 0)?;
        field.op(op, x)
    }

    /// Special finite field operations.
    fn run_sf(&self, input_fn: &ProverInputFn) -> Result<U256, ProgramError> {
        let field = EvmField::from_str(input_fn.0[1].as_str())
            .map_err(|_| ProgramError::ProverInputError(InvalidFunction))?;
        let inputs: [U256; 4] = match field {
            Bls381Base => (0..4)
                .map(|i| stack_peek(self, i))
                .collect::<Result<Vec<U256>, _>>()?
                .try_into()
                .unwrap(),
            _ => todo!(),
        };
        let res = match input_fn.0[2].as_str() {
            "add_lo" => field.add_lo(inputs),
            "add_hi" => field.add_hi(inputs),
            "mul_lo" => field.mul_lo(inputs),
            "mul_hi" => field.mul_hi(inputs),
            "sub_lo" => field.sub_lo(inputs),
            "sub_hi" => field.sub_hi(inputs),
            _ => return Err(ProgramError::ProverInputError(InvalidFunction)),
        };

        Ok(res)
    }

    /// Finite field extension operations.
    fn run_ffe(&self, input_fn: &ProverInputFn) -> Result<U256, ProgramError> {
        let field = EvmField::from_str(input_fn.0[1].as_str())
            .map_err(|_| ProgramError::ProverInputError(InvalidFunction))?;
        let n = input_fn.0[2]
            .as_str()
            .split('_')
            .nth(1)
            .unwrap()
            .parse::<usize>()
            .unwrap();
        let ptr = stack_peek(self, 11 - n).map(u256_to_usize)??;

        let f: [U256; 12] = match field {
            Bn254Base => std::array::from_fn(|i| current_context_peek(self, BnPairing, ptr + i)),
            _ => todo!(),
        };
        Ok(field.field_extension_inverse(n, f))
    }

    /// RLP data.
    fn run_rlp(&mut self) -> Result<U256, ProgramError> {
        self.rlp_prover_inputs
            .pop()
            .ok_or(ProgramError::ProverInputError(OutOfRlpData))
    }

    fn run_blobbasefee(&mut self) -> Result<U256, ProgramError> {
        let excess_blob_gas = self.inputs.block_metadata.block_excess_blob_gas;
        Ok(fake_exponential(
            MIN_BASE_FEE_PER_BLOB_GAS,
            excess_blob_gas,
            BLOB_BASE_FEE_UPDATE_FRACTION,
        ))
    }

    fn run_current_hash(&mut self) -> Result<U256, ProgramError> {
        Ok(U256::from_big_endian(&self.inputs.block_hashes.cur_hash.0))
    }

    /// Account code loading.
    /// Initializes the code segment of the given context with the code
    /// corresponding to the provided hash.
    /// Returns the length of the code.
    #[cfg(feature = "eth_mainnet")]
    fn run_account_code(&mut self) -> Result<U256, ProgramError> {
        // stack: codehash, ctx, ...
        let codehash = stack_peek(self, 0)?;
        let context = stack_peek(self, 1)? >> CONTEXT_SCALING_FACTOR;
        let context = u256_to_usize(context)?;
        let mut address = MemoryAddress::new(context, Segment::Code, 0);
        let code = self
            .inputs
            .contract_code
            .get(&H256::from_uint(&codehash))
            .ok_or(ProgramError::ProverInputError(CodeHashNotFound))?;
        for &byte in code {
            self.memory.set(address, byte.into());
            address.increment();
        }
        Ok(code.len().into())
    }
    #[cfg(feature = "cdk_erigon")]
    fn run_account_code(&mut self) -> Result<U256, ProgramError> {
        // stack: codehash, ctx, ...
        let codehash = stack_peek(self, 0)?;
        let context = stack_peek(self, 1)? >> CONTEXT_SCALING_FACTOR;
        let context = u256_to_usize(context)?;
        let mut address = MemoryAddress::new(context, Segment::Code, 0);
        let code = self
            .inputs
            .contract_code
            .get(&codehash)
            .ok_or(ProgramError::ProverInputError(CodeHashNotFound))?;
        let code_len = code.len();

        for &byte in code {
            self.memory.set(address, byte.into());
            address.increment();
        }

        // Padding
        self.memory.set(address, 1.into());
        let mut len = code_len + 1;
        len = 56 * ((len + 55) / 56);
        let last_byte_addr = MemoryAddress::new(context, Segment::Code, len - 1);
        let mut last_byte = u256_to_usize(self.memory.get_with_init(last_byte_addr))?;
        last_byte |= 0x80;
        self.memory.set(last_byte_addr, last_byte.into());

        Ok(len.into())
    }

    // Bignum modular multiplication.
    // On the first call, calculates the remainder and quotient of the given inputs.
    // These are stored, as limbs, in self.bignum_modmul_result_limbs.
    // Subsequent calls return one limb at a time, in order (first remainder and
    // then quotient).
    fn run_bignum_modmul(&mut self) -> Result<U256, ProgramError> {
        if self.bignum_modmul_result_limbs.is_empty() {
            let len = stack_peek(self, 2).map(u256_to_usize)??;
            let a_start_loc = stack_peek(self, 3).map(u256_to_usize)??;
            let b_start_loc = stack_peek(self, 4).map(u256_to_usize)??;
            let m_start_loc = stack_peek(self, 5).map(u256_to_usize)??;

            let (remainder, quotient) =
                self.bignum_modmul(len, a_start_loc, b_start_loc, m_start_loc);

            self.bignum_modmul_result_limbs = remainder
                .iter()
                .cloned()
                .pad_using(len, |_| 0.into())
                .chain(quotient.iter().cloned().pad_using(2 * len, |_| 0.into()))
                .collect();
            self.bignum_modmul_result_limbs.reverse();
        }

        self.bignum_modmul_result_limbs
            .pop()
            .ok_or(ProgramError::ProverInputError(InvalidInput))
    }

    fn bignum_modmul(
        &mut self,
        len: usize,
        a_start_loc: usize,
        b_start_loc: usize,
        m_start_loc: usize,
    ) -> (Vec<U256>, Vec<U256>) {
        let n = self.memory.contexts.len();
        let a = &self.memory.contexts[n - 1].segments[Segment::KernelGeneral.unscale()].content()
            [a_start_loc..a_start_loc + len];
        let b = &self.memory.contexts[n - 1].segments[Segment::KernelGeneral.unscale()].content()
            [b_start_loc..b_start_loc + len];
        let m = &self.memory.contexts[n - 1].segments[Segment::KernelGeneral.unscale()].content()
            [m_start_loc..m_start_loc + len];

        let a_biguint = mem_vec_to_biguint(a);
        let b_biguint = mem_vec_to_biguint(b);
        let m_biguint = mem_vec_to_biguint(m);

        let prod = a_biguint * b_biguint;
        let quo = if m_biguint == BigUint::default() {
            BigUint::default()
        } else {
            &prod / &m_biguint
        };
        let rem = prod - m_biguint * &quo;

        (biguint_to_mem_vec(rem), biguint_to_mem_vec(quo))
    }

    /// Withdrawal data.
    fn run_withdrawal(&mut self) -> Result<U256, ProgramError> {
        self.withdrawal_prover_inputs
            .pop()
            .ok_or(ProgramError::ProverInputError(OutOfWithdrawalData))
    }

    /// Return the number of bits of the top of the stack or an error if
    /// the top of the stack is zero or empty.
    fn run_num_bits(&mut self) -> Result<U256, ProgramError> {
        let value = stack_peek(self, 0)?;
        if value.is_zero() {
            Err(ProgramError::ProverInputError(NumBitsError))
        } else {
            let num_bits = value.bits();
            Ok(num_bits.into())
        }
    }

    /// Generate either the next used jump address, the proof for the last
    /// jump address, or a non-jumpdest proof.
    fn run_jumpdest_table(&mut self, input_fn: &ProverInputFn) -> Result<U256, ProgramError> {
        match input_fn.0[1].as_str() {
            "next_address" => self.run_next_jumpdest_table_address(),
            "next_proof" => self.run_next_jumpdest_table_proof(),
            "non_jumpdest_proof" => self.run_next_non_jumpdest_proof(),
            _ => Err(ProgramError::ProverInputError(InvalidInput)),
        }
    }

    /// Generates either the next used jump address or the proof for the last
    /// jump address.
    fn run_access_lists(&mut self, input_fn: &ProverInputFn) -> Result<U256, ProgramError> {
        match input_fn.0[1].as_str() {
            "address_insert" => self.run_next_addresses_insert(),
            "storage_insert" => self.run_next_storage_insert(),
            "address_remove" => self.run_next_addresses_remove(),
            "storage_remove" => self.run_next_storage_remove(),
            "reset" => self.run_reset(),
            _ => Err(ProgramError::ProverInputError(InvalidInput)),
        }
    }

    /// Generates either the next used jump address or the proof for the last
    /// jump address.
    #[cfg(feature = "eth_mainnet")]
    fn run_linked_list(&mut self, input_fn: &ProverInputFn) -> Result<U256, ProgramError> {
        match input_fn.0[1].as_str() {
            "insert_account" | "search_account" => self.run_next_insert_account(input_fn),

            "remove_account" => self.run_next_remove_account(),
            "insert_slot" | "search_slot" => self.run_next_insert_slot(input_fn),
            "remove_slot" => self.run_next_remove_slot(),
            "remove_address_slots" => self.run_next_remove_address_slots(),
            _ => Err(ProgramError::ProverInputError(InvalidInput)),
        }
    }

    /// Generates either the next used jump address or the proof for the last
    /// jump address.
    #[cfg(feature = "cdk_erigon")]
    fn run_linked_list(&mut self, input_fn: &ProverInputFn) -> Result<U256, ProgramError> {
        #[cfg(test)]
        {
            use crate::cpu::kernel::tests::mpt::linked_list::StateLinkedList;

            let mem = self.memory.get_preinit_memory(Segment::AccountsLinkedList);

            log::debug!(
                "state ll = {:?}",
                StateLinkedList::from_mem_and_segment(&mem, Segment::AccountsLinkedList)
            );
            log::debug!("state btree = {:#?}", self.inputs.trimmed_tries.state_trie);
            log::debug!(
                "input state popopo = {}",
                self.inputs.trimmed_tries.state_trie
            );
        }

        match input_fn.0[1].as_str() {
            "insert_state" | "search_state" => self.run_next_insert_state(input_fn),
            "remove_state" => self.run_next_remove_state(),
            _ => Err(ProgramError::ProverInputError(InvalidInput)),
        }
    }

    fn run_global_exit_root(&mut self) -> Result<U256, ProgramError> {
        self.ger_prover_inputs
            .pop()
            .ok_or(ProgramError::ProverInputError(OutOfGerData))
    }

    /// Returns the next used jump address.
    fn run_next_jumpdest_table_address(&mut self) -> Result<U256, ProgramError> {
        let context = u256_to_usize(stack_peek(self, 0)? >> CONTEXT_SCALING_FACTOR)?;

        if self.jumpdest_table.is_none() {
            self.generate_jumpdest_table()?;
        }

        let Some(jumpdest_table) = &mut self.jumpdest_table else {
            return Err(ProgramError::ProverInputError(
                ProverInputError::InvalidJumpdestSimulation,
            ));
        };

        if let Some(ctx_jumpdest_table) = jumpdest_table.get_mut(&context)
            && let Some(next_jumpdest_address) = ctx_jumpdest_table.pop()
        {
            Ok((next_jumpdest_address + 1).into())
        } else {
            jumpdest_table.remove(&context);
            Ok(U256::zero())
        }
    }

    /// Returns the proof for the last jump address.
    fn run_next_jumpdest_table_proof(&mut self) -> Result<U256, ProgramError> {
        let context = u256_to_usize(stack_peek(self, 1)? >> CONTEXT_SCALING_FACTOR)?;
        let Some(jumpdest_table) = &mut self.jumpdest_table else {
            return Err(ProgramError::ProverInputError(
                ProverInputError::InvalidJumpdestSimulation,
            ));
        };

        if let Some(ctx_jumpdest_table) = jumpdest_table.get_mut(&context)
            && let Some(next_jumpdest_proof) = ctx_jumpdest_table.pop()
        {
            Ok(next_jumpdest_proof.into())
        } else {
            Err(ProgramError::ProverInputError(
                ProverInputError::InvalidJumpdestSimulation,
            ))
        }
    }

    /// Returns a non-jumpdest proof for the address on the top of the stack. A
    /// non-jumpdest proof is the closest address to the address on the top of
    /// the stack, if the closest address is >= 32, or zero otherwise.
    fn run_next_non_jumpdest_proof(&self) -> Result<U256, ProgramError> {
        let code = self.get_current_code()?;
        let address = u256_to_usize(stack_peek(self, 0)?)?;
        let closest_opcode_addr = get_closest_opcode_address(&code, address);
        Ok(if closest_opcode_addr < 32 {
            U256::zero()
        } else {
            closest_opcode_addr.into()
        })
    }

    /// Returns a pointer to an element in the list whose value is such that
    /// `value <= addr < next_value` and `addr` is the top of the stack.
    fn run_next_addresses_insert(&mut self) -> Result<U256, ProgramError> {
        let addr = stack_peek(self, 0)?;

        let (&pred_addr, &ptr) = self
            .access_lists_ptrs
            .accounts_pointers
            .range(..=addr)
            .next_back()
            .unwrap_or((&U256::MAX, &(Segment::AccessedAddresses as usize)));

        if pred_addr != addr {
            self.access_lists_ptrs.accounts_pointers.insert(
                addr,
                u256_to_usize(
                    self.memory
                        .read_global_metadata(GlobalMetadata::AccessedAddressesLen),
                )?,
            );
        }
        Ok(U256::from(ptr / 2))
    }

    /// Returns a pointer to an element in the list whose value is such that
    /// `value < addr == next_value` and addr is the top of the stack.
    /// If the element is not in the list, it loops forever
    fn run_next_addresses_remove(&mut self) -> Result<U256, ProgramError> {
        let addr = stack_peek(self, 0)?;

        let (_, &ptr) = self
            .access_lists_ptrs
            .accounts_pointers
            .range(..addr)
            .next_back()
            .unwrap_or((&U256::MAX, &(Segment::AccessedAddresses as usize)));
        self.access_lists_ptrs
            .accounts_pointers
            .remove(&addr)
            .ok_or(ProgramError::ProverInputError(InvalidInput))?;

        Ok(U256::from(ptr / 2))
    }

    /// Returns a pointer to the predecessor of the top of the stack in the
    /// accessed storage keys list.
    fn run_next_storage_insert(&mut self) -> Result<U256, ProgramError> {
        let addr = stack_peek(self, 0)?;
        let key = stack_peek(self, 1)?;

        let (&(pred_addr, pred_slot_key), &ptr) = self
            .access_lists_ptrs
            .storage_pointers
            .range(..=(addr, key))
            .next_back()
            .unwrap_or((&DUMMYHEAD, &(Segment::AccessedStorageKeys as usize)));
        if pred_addr != addr || pred_slot_key != key {
            self.access_lists_ptrs.storage_pointers.insert(
                (addr, key),
                u256_to_usize(
                    self.memory
                        .read_global_metadata(GlobalMetadata::AccessedStorageKeysLen),
                )?,
            );
        }
        Ok(U256::from(ptr / 4))
    }

    /// Returns a pointer to the predecessor of the top of the stack in the
    /// accessed storage keys list.
    fn run_next_storage_remove(&mut self) -> Result<U256, ProgramError> {
        let addr = stack_peek(self, 0)?;
        let key = stack_peek(self, 1)?;

        let (_, &ptr) = self
            .access_lists_ptrs
            .storage_pointers
            .range(..(addr, key))
            .next_back()
            .unwrap_or((&DUMMYHEAD, &(Segment::AccessedStorageKeys as usize)));
        self.access_lists_ptrs
            .storage_pointers
            .remove(&(addr, key))
            .ok_or(ProgramError::ProverInputError(InvalidInput))?;

        Ok(U256::from(ptr / 4))
    }

    fn run_reset(&mut self) -> Result<U256, ProgramError> {
        self.access_lists_ptrs = AccessLinkedListsPtrs::default();
        Ok(U256::zero())
    }

    /// Returns a pointer to a node in the list such that
    /// `node[0] <= addr < next_node[0]` and `addr` is the top of the stack.
    #[cfg(feature = "eth_mainnet")]
    fn run_next_insert_account(&mut self, input_fn: &ProverInputFn) -> Result<U256, ProgramError> {
        let addr = stack_peek(self, 0)?;
        let (&pred_addr, &pred_ptr) = self
            .state_pointers
            .accounts_pointers
            .range(..=addr)
            .next_back()
            .unwrap_or((&U256::MAX, &(Segment::AccountsLinkedList as usize)));

        if pred_addr != addr && input_fn.0[1].as_str() == "insert_account" {
            self.state_pointers.accounts_pointers.insert(
                addr,
                u256_to_usize(
                    self.memory
                        .read_global_metadata(GlobalMetadata::AccountsLinkedListNextAvailable),
                )?,
            );
        }
        Ok(U256::from(pred_ptr / ACCOUNTS_LINKED_LIST_NODE_SIZE))
    }

    /// Returns a pointer to a node in the list such that
    /// `node[0] <= key < next_node[0]` and `key` is the top of the stack.
    #[cfg(feature = "cdk_erigon")]
    fn run_next_insert_state(&mut self, input_fn: &ProverInputFn) -> Result<U256, ProgramError> {
        let key = stack_peek(self, 0)?;
        let (&pred_key, &pred_ptr) = self
            .state_pointers
            .state
            .range(..=key)
            .next_back()
            .unwrap_or((&U256::MAX, &(Segment::AccountsLinkedList as usize)));

        if pred_key != key && input_fn.0[1].as_str() == "insert_state" {
            self.state_pointers.state.insert(
                key,
                u256_to_usize(
                    self.memory
                        .read_global_metadata(GlobalMetadata::AccountsLinkedListNextAvailable),
                )?,
            );
        }
        Ok(U256::from(pred_ptr / ACCOUNTS_LINKED_LIST_NODE_SIZE))
    }

    /// Returns an unscaled pointer to a node in the list such that
    /// `node[0] <= addr < next_node[0]`, or  node[0] == addr and `node[1] <=
    /// key < next_node[1]`, where `addr` and `key` are the elements at the top
    /// of the stack.
    #[cfg(feature = "eth_mainnet")]
    fn run_next_insert_slot(&mut self, input_fn: &ProverInputFn) -> Result<U256, ProgramError> {
        let addr = stack_peek(self, 0)?;
        let key = stack_peek(self, 1)?;

        let (&(pred_addr, pred_slot_key), &pred_ptr) = self
            .state_pointers
            .storage_pointers
            .range(..=(addr, key))
            .next_back()
            .unwrap_or((&DUMMYHEAD, &(Segment::StorageLinkedList as usize)));
        if (pred_addr != addr || pred_slot_key != key) && input_fn.0[1] == "insert_slot" {
            self.state_pointers.storage_pointers.insert(
                (addr, key),
                u256_to_usize(
                    self.memory
                        .read_global_metadata(GlobalMetadata::StorageLinkedListNextAvailable),
                )?,
            );
        }
        Ok(U256::from(
            (pred_ptr - Segment::StorageLinkedList as usize) / STORAGE_LINKED_LIST_NODE_SIZE,
        ))
    }

    /// Returns a pointer `ptr` to a node of the form [..] -> [next_addr, ..]
    /// such that `next_addr = addr` and `addr` is the top of the stack.
    /// If the element is not in the list, returns an error.
    #[cfg(feature = "eth_mainnet")]
    fn run_next_remove_account(&mut self) -> Result<U256, ProgramError> {
        let addr = stack_peek(self, 0)?;

        let (_, &ptr) = self
            .state_pointers
            .accounts_pointers
            .range(..addr)
            .next_back()
            .unwrap_or((&U256::MAX, &(Segment::AccountsLinkedList as usize)));
        self.state_pointers
            .accounts_pointers
            .remove(&addr)
            .ok_or(ProgramError::ProverInputError(InvalidInput))?;

        Ok(U256::from(ptr / ACCOUNTS_LINKED_LIST_NODE_SIZE))
    }

    /// Returns a pointer `ptr` to a node of the form [..] -> [next_key, ..]
    /// such that `next_key = addr` and `key` is the top of the stack.
    /// If the element is not in the list, returns an error.
    #[cfg(feature = "cdk_erigon")]
    fn run_next_remove_state(&mut self) -> Result<U256, ProgramError> {
        let addr = stack_peek(self, 0)?;

        log::debug!(
            "los que viene antes: = {:?}",
            self.state_pointers.state.range(..addr).next_back()
        );

        let (_, &ptr) = self
            .state_pointers
            .state
            .range(..addr)
            .next_back()
            .unwrap_or((&U256::MAX, &(Segment::AccountsLinkedList as usize)));
        self.state_pointers
<<<<<<< HEAD
            .remove(&addr);
=======
            .state
            .remove(&addr)
            .ok_or(ProgramError::ProverInputError(InvalidInput))?;
>>>>>>> 7e269d10

        Ok(U256::from(ptr / ACCOUNTS_LINKED_LIST_NODE_SIZE))
    }

    /// Returns a pointer `ptr` to a node = `[next_addr, next_key]` in the list
    /// such that `next_addr == addr` and `next_key == key`,
    /// and `addr, key` are the elements at the top of the stack.
    /// If the element is not in the list, loops forever.
    #[cfg(feature = "eth_mainnet")]
    fn run_next_remove_slot(&mut self) -> Result<U256, ProgramError> {
        let addr = stack_peek(self, 0)?;
        let key = stack_peek(self, 1)?;

        let (_, &ptr) = self
            .state_pointers
            .storage_pointers
            .range(..(addr, key))
            .next_back()
            .unwrap_or((&DUMMYHEAD, &(Segment::StorageLinkedList as usize)));
        self.state_pointers
            .storage_pointers
            .remove(&(addr, key))
            .ok_or(ProgramError::ProverInputError(InvalidInput))?;

        Ok(U256::from(ptr - Segment::StorageLinkedList as usize) / STORAGE_LINKED_LIST_NODE_SIZE)
    }

    /// Returns a pointer `ptr` to a storage node in the storage linked list.
    /// The node's next element = `[next_addr, next_key]` is such that
    /// `next_addr = addr`, if such an element exists, or such that
    /// `next_addr = @U256_MAX`. This is used to determine the first storage
    /// node for the account at `addr`. `addr` is the element at the top of the
    /// stack.
    #[cfg(feature = "eth_mainnet")]
    fn run_next_remove_address_slots(&mut self) -> Result<U256, ProgramError> {
        let addr = stack_peek(self, 0)?;

        let (_, &pred_ptr) = self
            .state_pointers
            .storage_pointers
            .range(..(addr, U256::zero()))
            .next_back()
            .unwrap_or((&DUMMYHEAD, &(Segment::StorageLinkedList as usize)));

        Ok(U256::from(
            (pred_ptr - Segment::StorageLinkedList as usize) / STORAGE_LINKED_LIST_NODE_SIZE,
        ))
    }
    // TODO: We're missing a cdk_erigon counterpart for
    // `run_next_remove_address_slots`

    #[cfg(test)]
    pub(crate) fn get_addresses_access_list(
        &self,
    ) -> Result<LinkedList<ADDRESSES_ACCESS_LIST_LEN>, ProgramError> {
        // `GlobalMetadata::AccessedAddressesLen` stores the value of the next available
        // virtual address in the segment. In order to get the length we need
        // to substract `Segment::AccessedAddresses` as usize.
        LinkedList::from_mem_and_segment(
            &self.memory.contexts[0].segments[Segment::AccessedAddresses.unscale()].content,
            Segment::AccessedAddresses,
        )
    }

    /// Returns the first part of the KZG precompile output.
    fn run_kzg_point_eval(&mut self) -> Result<U256, ProgramError> {
        let versioned_hash = stack_peek(self, 0)?;
        let z = stack_peek(self, 1)?;
        let y = stack_peek(self, 2)?;
        let comm_hi = stack_peek(self, 3)?;
        let comm_lo = stack_peek(self, 4)?;
        let proof_hi = stack_peek(self, 5)?;
        let proof_lo = stack_peek(self, 6)?;

        // Validate scalars
        if z > BLS_SCALAR || y > BLS_SCALAR {
            return Ok(U256::zero());
        }

        let mut comm_bytes = [0u8; 48];
        comm_lo.to_big_endian(&mut comm_bytes[16..48]); // only actually 16 bytes
        if comm_bytes[16..32] != [0; 16] {
            // Commitments must fit in 48 bytes.
            return Ok(U256::zero());
        }
        comm_hi.to_big_endian(&mut comm_bytes[0..32]);

        let mut proof_bytes = [0u8; 48];
        proof_lo.to_big_endian(&mut proof_bytes[16..48]); // only actually 16 bytes
        if proof_bytes[16..32] != [0; 16] {
            // Proofs must fit in 48 bytes.
            return Ok(U256::zero());
        }
        proof_hi.to_big_endian(&mut proof_bytes[0..32]);

        let mut expected_versioned_hash = sha2(comm_bytes.to_vec());

        const KZG_HASH_MASK: U256 = U256([
            0xffffffffffffffff,
            0xffffffffffffffff,
            0xffffffffffffffff,
            0x00ffffffffffffff,
        ]);
        expected_versioned_hash &= KZG_HASH_MASK; // erase most significant byte
        expected_versioned_hash |= U256::from(KZG_VERSIONED_HASH) << 248; // append 1

        if versioned_hash != expected_versioned_hash {
            return Ok(U256::zero());
        }

        self.verify_kzg_proof(&comm_bytes, z, y, &proof_bytes)
    }

    /// Returns the second part of the KZG precompile output.
    ///
    /// The POINT_EVALUATION_PRECOMPILE returns a 64-byte value.
    /// Because EVM words only fit in 32 bytes, we need to push
    /// the following word separately.
    fn run_kzg_point_eval_2(&mut self) -> Result<U256, ProgramError> {
        let prev_value = stack_peek(self, 0)?;

        // `run_kzg_point_eval_1` should return 0 upon failure, which should be caught
        // in the Kernel. Ending up here should hence not happen.
        if prev_value != U256::from_big_endian(&POINT_EVALUATION_PRECOMPILE_RETURN_VALUE[1]) {
            return Err(ProgramError::ProverInputError(
                ProverInputError::KzgEvalFailure(
                    "run_kzg_point_eval_1 should have output the expected return value at this point"
                        .to_string(),
                ),
            ));
        }

        Ok(U256::from_big_endian(
            &POINT_EVALUATION_PRECOMPILE_RETURN_VALUE[0],
        ))
    }

    /// Verifies a KZG proof, i.e. that the commitment opens to y at z.
    ///
    /// Returns `0` upon failure of one of the checks, or `BLS_MODULUS` upon
    /// success.
    fn verify_kzg_proof(
        &self,
        comm_bytes: &[u8; 48],
        z: U256,
        y: U256,
        proof_bytes: &[u8; 48],
    ) -> Result<U256, ProgramError> {
        let comm = if let Ok(c) = bls381::g1_from_bytes(comm_bytes) {
            c
        } else {
            return Ok(U256::zero());
        };

        let proof = if let Ok(p) = bls381::g1_from_bytes(proof_bytes) {
            p
        } else {
            return Ok(U256::zero());
        };

        // TODO: use some WNAF method if performance becomes critical
        let mut z_bytes = [0u8; 32];
        z.to_big_endian(&mut z_bytes);
        let mut acc = CurveAff::<Fp2<BLS381>>::unit();
        for byte in z_bytes.into_iter() {
            acc = acc * 256_i32;
            acc = acc + (CurveAff::<Fp2<BLS381>>::GENERATOR * byte as i32);
        }
        let minus_z_g2 = -acc;

        let mut y_bytes = [0u8; 32];
        y.to_big_endian(&mut y_bytes);
        let mut acc = CurveAff::<BLS381>::unit();
        for byte in y_bytes {
            acc = acc * 256_i32;
            acc = acc + (CurveAff::<BLS381>::GENERATOR * byte as i32);
        }
        let comm_minus_y = comm + (acc.neg());

        let x = CurveAff::<Fp2<BLS381>> {
            x: Fp2::<BLS381> {
                re: BLS381 {
                    val: U512::from_big_endian(&G2_TRUSTED_SETUP_POINT[0]),
                },
                im: BLS381 {
                    val: U512::from_big_endian(&G2_TRUSTED_SETUP_POINT[1]),
                },
            },
            y: Fp2::<BLS381> {
                re: BLS381 {
                    val: U512::from_big_endian(&G2_TRUSTED_SETUP_POINT[2]),
                },
                im: BLS381 {
                    val: U512::from_big_endian(&G2_TRUSTED_SETUP_POINT[3]),
                },
            },
        };
        let x_minus_z = x + minus_z_g2;

        // TODO: If this ends up being implemented in the Kernel directly, we should
        // really not have to go through the final exponentiation twice.
        if bls381::ate_optim(comm_minus_y, -CurveAff::<Fp2<BLS381>>::GENERATOR)
            * bls381::ate_optim(proof, x_minus_z)
            != Fp12::<BLS381>::UNIT
        {
            Ok(U256::zero())
        } else {
            Ok(U256::from_big_endian(
                &POINT_EVALUATION_PRECOMPILE_RETURN_VALUE[1],
            ))
        }
    }
}

impl<F: RichField> GenerationState<F> {
    /// Simulate the user's code and store all the jump addresses with their
    /// respective contexts.
    fn generate_jumpdest_table(&mut self) -> Result<(), ProgramError> {
        // Simulate the user's code and (unnecessarily) part of the kernel code,
        // skipping the validate table call
        self.jumpdest_table = simulate_cpu_and_get_user_jumps("terminate_common", self);

        Ok(())
    }

    /// Given a HashMap containing the contexts and the jumpdest addresses,
    /// compute their respective proofs, by calling
    /// `get_proofs_and_jumpdests`
    pub(crate) fn set_jumpdest_analysis_inputs(
        &mut self,
        jumpdest_table: HashMap<usize, BTreeSet<usize>>,
    ) {
        self.jumpdest_table = Some(HashMap::from_iter(jumpdest_table.into_iter().map(
            |(ctx, jumpdest_table)| {
                let code = self.get_code(ctx).unwrap();
                if let Some(&largest_address) = jumpdest_table.last() {
                    let proofs = get_proofs_and_jumpdests(&code, largest_address, jumpdest_table);
                    (ctx, proofs)
                } else {
                    (ctx, vec![])
                }
            },
        )));
    }

    pub(crate) fn get_current_code(&self) -> Result<Vec<u8>, ProgramError> {
        self.get_code(self.registers.context)
    }

    fn get_code(&self, context: usize) -> Result<Vec<u8>, ProgramError> {
        let code_len = self.get_code_len(context)?;
        let code = (0..code_len)
            .map(|i| {
                u256_to_u8(
                    self.memory
                        .get_with_init(MemoryAddress::new(context, Segment::Code, i)),
                )
            })
            .collect::<Result<Vec<u8>, _>>()?;
        Ok(code)
    }

    fn get_code_len(&self, context: usize) -> Result<usize, ProgramError> {
        let code_len = u256_to_usize(self.memory.get_with_init(MemoryAddress::new(
            context,
            Segment::ContextMetadata,
            ContextMetadata::CodeSize.unscale(),
        )))?;
        Ok(code_len)
    }

    pub(crate) fn set_jumpdest_bits(&mut self, code: &[u8]) {
        const JUMPDEST_OPCODE: u8 = 0x5b;
        for (pos, opcode) in CodeIterator::new(code) {
            if opcode == JUMPDEST_OPCODE {
                self.memory.set(
                    MemoryAddress::new(self.registers.context, Segment::JumpdestBits, pos),
                    U256::one(),
                );
            }
        }
    }
}

/// For all address in `jumpdest_table` smaller than `largest_address`,
/// this function searches for a proof. A proof is the closest address
/// for which none of the previous 32 bytes in the code (including opcodes
/// and pushed bytes) is a PUSHXX and the address is in its range. It returns
/// a vector of even size containing proofs followed by their addresses.
fn get_proofs_and_jumpdests(
    code: &[u8],
    largest_address: usize,
    jumpdest_table: std::collections::BTreeSet<usize>,
) -> Vec<usize> {
    const PUSH1_OPCODE: u8 = 0x60;
    const PUSH32_OPCODE: u8 = 0x7f;
    let (proofs, _) = CodeIterator::until(code, largest_address + 1).fold(
        (vec![], 0),
        |(mut proofs, last_proof), (addr, _opcode)| {
            let has_prefix = if let Some(prefix_start) = addr.checked_sub(32) {
                code[prefix_start..addr]
                    .iter()
                    .rev()
                    .zip(0..32)
                    .all(|(&byte, i)| byte > PUSH32_OPCODE || byte < PUSH1_OPCODE + i)
            } else {
                false
            };
            let last_proof = if has_prefix { addr - 32 } else { last_proof };
            if jumpdest_table.contains(&addr) {
                // Push the proof
                proofs.push(last_proof);
                // Push the address
                proofs.push(addr);
            }
            (proofs, last_proof)
        },
    );
    proofs
}

/// Return the largest prev_addr in `code` such that `code[pred_addr]` is an
/// opcode (and not the argument of some PUSHXX) and pred_addr <= address
fn get_closest_opcode_address(code: &[u8], address: usize) -> usize {
    let (prev_addr, _) = CodeIterator::until(code, address + 1)
        .last()
        .unwrap_or((0, 0));
    prev_addr
}

/// An iterator over the EVM code contained in `code`, which skips the bytes
/// that are the arguments of a PUSHXX opcode.
struct CodeIterator<'a> {
    code: &'a [u8],
    pos: usize,
    end: usize,
}

impl<'a> CodeIterator<'a> {
    const fn new(code: &'a [u8]) -> Self {
        CodeIterator {
            end: code.len(),
            code,
            pos: 0,
        }
    }
    fn until(code: &'a [u8], end: usize) -> Self {
        CodeIterator {
            end: std::cmp::min(code.len(), end),
            code,
            pos: 0,
        }
    }
}

impl<'a> Iterator for CodeIterator<'a> {
    type Item = (usize, u8);

    fn next(&mut self) -> Option<Self::Item> {
        const PUSH1_OPCODE: u8 = 0x60;
        const PUSH32_OPCODE: u8 = 0x7f;
        let CodeIterator { code, pos, end } = self;
        if *pos >= *end {
            return None;
        }
        let opcode = code[*pos];
        let old_pos = *pos;
        *pos += if (PUSH1_OPCODE..=PUSH32_OPCODE).contains(&opcode) {
            (opcode - PUSH1_OPCODE + 2).into()
        } else {
            1
        };
        Some((old_pos, opcode))
    }
}

enum EvmField {
    Bls381Base,
    Bls381Scalar,
    Bn254Base,
    Bn254Scalar,
    Secp256k1Base,
    Secp256k1Scalar,
}

enum FieldOp {
    Inverse,
    Sqrt,
}

impl FromStr for EvmField {
    type Err = Error;

    fn from_str(s: &str) -> Result<Self, Self::Err> {
        Ok(match s {
            "bls381_base" => Bls381Base,
            "bls381_scalar" => Bls381Scalar,
            "bn254_base" => Bn254Base,
            "bn254_scalar" => Bn254Scalar,
            "secp256k1_base" => Secp256k1Base,
            "secp256k1_scalar" => Secp256k1Scalar,
            _ => bail!("Unrecognized field."),
        })
    }
}

impl FromStr for FieldOp {
    type Err = Error;

    fn from_str(s: &str) -> Result<Self, Self::Err> {
        Ok(match s {
            "inverse" => Inverse,
            "sqrt" => Sqrt,
            _ => bail!("Unrecognized field operation."),
        })
    }
}

impl EvmField {
    fn order(&self) -> U512 {
        match self {
            EvmField::Bls381Base => BLS_BASE,
            EvmField::Bls381Scalar => BLS_SCALAR.into(),
            EvmField::Bn254Base => BN_BASE.into(),
            EvmField::Bn254Scalar => todo!(),
            EvmField::Secp256k1Base => {
                U256::from_str("0xfffffffffffffffffffffffffffffffffffffffffffffffffffffffefffffc2f")
                    .unwrap()
                    .into()
            }
            EvmField::Secp256k1Scalar => {
                U256::from_str("0xfffffffffffffffffffffffffffffffebaaedce6af48a03bbfd25e8cd0364141")
                    .unwrap()
                    .into()
            }
        }
    }

    fn op(&self, op: FieldOp, x: U256) -> Result<U256, ProgramError> {
        match op {
            FieldOp::Inverse => self.inverse(x),
            FieldOp::Sqrt => self.sqrt(x),
        }
    }

    fn inverse(&self, x: U256) -> Result<U256, ProgramError> {
        let n = U256::try_from(self.order())
            .map_err(|_| ProgramError::ProverInputError(Unimplemented))?;
        if x >= n {
            return Err(ProgramError::ProverInputError(InvalidInput));
        };
        modexp(x, n - 2, n)
    }

    fn sqrt(&self, x: U256) -> Result<U256, ProgramError> {
        let n = U256::try_from(self.order())
            .map_err(|_| ProgramError::ProverInputError(Unimplemented))?;
        if x >= n {
            return Err(ProgramError::ProverInputError(InvalidInput));
        };
        let (q, r) = (n + 1).div_mod(4.into());

        if !r.is_zero() {
            return Err(ProgramError::ProverInputError(InvalidInput));
        };

        // Only naive sqrt implementation for now. If needed implement Tonelli-Shanks
        modexp(x, q, n)
    }

    fn add_lo(&self, inputs: [U256; 4]) -> U256 {
        let [y1, x0, x1, y0] = inputs;
        let x = U512::from(x0) + (U512::from(x1) << 256);
        let y = U512::from(y0) + (U512::from(y1) << 256);
        let z = BLS381 { val: x } + BLS381 { val: y };
        z.lo()
    }

    fn add_hi(&self, inputs: [U256; 4]) -> U256 {
        let [x0, x1, y0, y1] = inputs;
        let x = U512::from(x0) + (U512::from(x1) << 256);
        let y = U512::from(y0) + (U512::from(y1) << 256);
        let z = BLS381 { val: x } + BLS381 { val: y };
        z.hi()
    }

    fn mul_lo(&self, inputs: [U256; 4]) -> U256 {
        let [y1, x0, x1, y0] = inputs;
        let x = U512::from(x0) + (U512::from(x1) << 256);
        let y = U512::from(y0) + (U512::from(y1) << 256);
        let z = BLS381 { val: x } * BLS381 { val: y };
        z.lo()
    }

    fn mul_hi(&self, inputs: [U256; 4]) -> U256 {
        let [x0, x1, y0, y1] = inputs;
        let x = U512::from(x0) + (U512::from(x1) << 256);
        let y = U512::from(y0) + (U512::from(y1) << 256);
        let z = BLS381 { val: x } * BLS381 { val: y };
        z.hi()
    }

    fn sub_lo(&self, inputs: [U256; 4]) -> U256 {
        let [y1, x0, x1, y0] = inputs;
        let x = U512::from(x0) + (U512::from(x1) << 256);
        let y = U512::from(y0) + (U512::from(y1) << 256);
        let z = BLS381 { val: x } - BLS381 { val: y };
        z.lo()
    }

    fn sub_hi(&self, inputs: [U256; 4]) -> U256 {
        let [x0, x1, y0, y1] = inputs;
        let x = U512::from(x0) + (U512::from(x1) << 256);
        let y = U512::from(y0) + (U512::from(y1) << 256);
        let z = BLS381 { val: x } - BLS381 { val: y };
        z.hi()
    }

    fn field_extension_inverse(&self, n: usize, f: [U256; 12]) -> U256 {
        let f: Fp12<BN254> = unsafe { transmute(f) };
        let f_inv: [U256; 12] = unsafe { transmute(f.inv()) };
        f_inv[n]
    }
}

fn modexp(x: U256, e: U256, n: U256) -> Result<U256, ProgramError> {
    let mut current = x;
    let mut product = U256::one();

    for j in 0..256 {
        if e.bit(j) {
            product = U256::try_from(product.full_mul(current) % n)
                .map_err(|_| ProgramError::ProverInputError(InvalidInput))?;
        }
        current = U256::try_from(current.full_mul(current) % n)
            .map_err(|_| ProgramError::ProverInputError(InvalidInput))?;
    }

    Ok(product)
}

/// See EIP-4844: <https://eips.ethereum.org/EIPS/eip-4844#helpers>.
fn fake_exponential(factor: U256, numerator: U256, denominator: U256) -> U256 {
    if factor.is_zero() || numerator.is_zero() {
        return factor;
    }

    let mut i = 1;
    let mut output = U256::zero();
    let mut numerator_accum = factor * denominator;
    while !numerator_accum.is_zero() {
        output += numerator_accum;
        numerator_accum = (numerator_accum * numerator) / (denominator * i);
        i += 1;
    }

    output / denominator
}<|MERGE_RESOLUTION|>--- conflicted
+++ resolved
@@ -726,13 +726,8 @@
             .next_back()
             .unwrap_or((&U256::MAX, &(Segment::AccountsLinkedList as usize)));
         self.state_pointers
-<<<<<<< HEAD
+            .state
             .remove(&addr);
-=======
-            .state
-            .remove(&addr)
-            .ok_or(ProgramError::ProverInputError(InvalidInput))?;
->>>>>>> 7e269d10
 
         Ok(U256::from(ptr / ACCOUNTS_LINKED_LIST_NODE_SIZE))
     }
