--- conflicted
+++ resolved
@@ -86,25 +86,6 @@
     fn run_trie_ptr(&mut self, input_fn: &ProverInputFn) -> Result<U256, ProgramError> {
         let trie = input_fn.0[1].as_str();
         match trie {
-<<<<<<< HEAD
-            "state" => match self.trie_root_ptrs.state_root_ptr {
-                Some(state_root_ptr) => Ok(state_root_ptr),
-                None => {
-                    let mut new_content = self.memory.get_preinit_memory(Segment::TrieData);
-
-                    let n = load_state_mpt(&self.inputs.trimmed_tries, &mut new_content)?;
-
-                    self.memory.insert_preinitialized_segment(
-                        Segment::TrieData,
-                        crate::witness::memory::MemorySegmentState {
-                            content: new_content,
-                        },
-                    );
-                    Ok(n)
-                }
-            }
-            .map(U256::from),
-=======
             "state" => self
                 .trie_root_ptrs
                 .state_root_ptr
@@ -126,7 +107,6 @@
                     Ok,
                 )
                 .map(U256::from),
->>>>>>> 5edb9696
             "txn" => Ok(U256::from(self.trie_root_ptrs.txn_root_ptr)),
             "receipt" => Ok(U256::from(self.trie_root_ptrs.receipt_root_ptr)),
             "trie_data_size" => Ok(self
