use std::collections::HashMap;
use std::mem::size_of;

use anyhow::{anyhow, bail};
use ethereum_types::{Address, BigEndianHash, H160, H256, U256};
use itertools::Itertools;
use keccak_hash::keccak;
use log::Level;
use plonky2::field::types::Field;

use super::mpt::{load_all_mpts, TrieRootPtrs};
use super::{TrieInputs, TrimmedGenerationInputs, NUM_EXTRA_CYCLES_AFTER};
use crate::byte_packing::byte_packing_stark::BytePackingOp;
use crate::cpu::kernel::aggregator::KERNEL;
use crate::cpu::kernel::constants::context_metadata::ContextMetadata;
use crate::cpu::stack::MAX_USER_STACK_SIZE;
use crate::generation::rlp::all_rlp_prover_inputs_reversed;
use crate::generation::CpuColumnsView;
use crate::generation::GenerationInputs;
use crate::keccak_sponge::columns::KECCAK_WIDTH_BYTES;
use crate::keccak_sponge::keccak_sponge_stark::KeccakSpongeOp;
use crate::memory::segments::Segment;
use crate::prover::GenerationSegmentData;
use crate::util::u256_to_usize;
use crate::witness::errors::ProgramError;
use crate::witness::memory::MemoryChannel::GeneralPurpose;
<<<<<<< HEAD
use crate::witness::memory::{MemoryAddress, MemoryContextState, MemoryOp, MemoryState};
use crate::witness::memory::{MemoryOpKind, MemorySegmentState};
=======
use crate::witness::memory::MemoryOpKind;
use crate::witness::memory::{MemoryAddress, MemoryContextState, MemoryOp, MemoryState};
>>>>>>> d22bde29
use crate::witness::operation::{generate_exception, Operation};
use crate::witness::state::RegistersState;
use crate::witness::traces::{TraceCheckpoint, Traces};
use crate::witness::transition::{
    decode, fill_op_flag, get_op_special_length, might_overflow_op, read_code_memory, Transition,
};
use crate::witness::util::{fill_channel_with_value, stack_peek};
use crate::{arithmetic, keccak, logic};

/// A State is either an `Interpreter` (used for tests and jumpdest analysis) or
/// a `GenerationState`.
pub(crate) trait State<F: Field> {
    /// Returns a `State`'s latest `Checkpoint`.
    fn checkpoint(&mut self) -> GenerationStateCheckpoint;

    /// Increments the `gas_used` register by a value `n`.
    fn incr_gas(&mut self, n: u64);

    /// Increments the `program_counter` register by a value `n`.
    fn incr_pc(&mut self, n: usize);

    /// Returns a `RegistersState`.
    fn get_registers(&self) -> RegistersState;

    /// Returns a reference to this `State`s `GenerationState`.
    fn get_generation_state(&self) -> &GenerationState<F>;

    /// Returns a mutable reference to the `State`'s registers.
    fn get_mut_registers(&mut self) -> &mut RegistersState;

    /// Returns the value stored at address `address` in a `State`, or 0 if the
    /// memory is unset at this position.
    fn get_from_memory(&mut self, address: MemoryAddress) -> U256;

    /// Returns a mutable reference to a `State`'s `GenerationState`.
    fn get_mut_generation_state(&mut self) -> &mut GenerationState<F>;

    /// Returns the value of a `State`'s clock.
    fn get_clock(&self) -> usize;

    /// Rolls back a `State`.
    fn rollback(&mut self, checkpoint: GenerationStateCheckpoint);

    /// Returns a `State`'s stack.
    fn get_stack(&self) -> Vec<U256>;

    /// Returns the current context.
    fn get_context(&self) -> usize;

    /// Checks whether we have reached the maximal cpu length.
    fn at_end_segment(&self, opt_max_cpu_len_log: Option<usize>) -> bool {
        if let Some(max_cpu_len_log) = opt_max_cpu_len_log {
            self.get_clock() == (1 << max_cpu_len_log) - NUM_EXTRA_CYCLES_AFTER
        } else {
            false
        }
    }

    /// Checks whether we have reached the `halt` label in kernel mode.
    fn at_halt(&self) -> bool {
<<<<<<< HEAD
        let registers = self.get_registers();
        registers.is_kernel && registers.program_counter == KERNEL.global_labels["halt"]
=======
        let halt = KERNEL.global_labels["halt"];
        let halt_final = KERNEL.global_labels["halt_final"];
        let registers = self.get_registers();
        registers.is_kernel
            && (registers.program_counter == halt || registers.program_counter == halt_final)
>>>>>>> d22bde29
    }

    /// Returns the context in which the jumpdest analysis should end.
    fn get_halt_context(&self) -> Option<usize> {
        None
    }

    fn push_cpu(&mut self, val: CpuColumnsView<F>) {
        self.get_mut_generation_state().traces.cpu.push(val);
    }

    fn push_logic(&mut self, op: logic::Operation) {
        self.get_mut_generation_state().traces.logic_ops.push(op);
    }

    fn push_arithmetic(&mut self, op: arithmetic::Operation) {
        self.get_mut_generation_state()
            .traces
            .arithmetic_ops
            .push(op);
    }

    fn push_memory(&mut self, op: MemoryOp) {
        self.get_mut_generation_state().traces.memory_ops.push(op);
    }

    fn push_byte_packing(&mut self, op: BytePackingOp) {
        self.get_mut_generation_state()
            .traces
            .byte_packing_ops
            .push(op);
    }

    fn push_keccak(&mut self, input: [u64; keccak::keccak_stark::NUM_INPUTS], clock: usize) {
        self.get_mut_generation_state()
            .traces
            .keccak_inputs
            .push((input, clock));
    }

    fn push_keccak_bytes(&mut self, input: [u8; KECCAK_WIDTH_BYTES], clock: usize) {
        let chunks = input
            .chunks(size_of::<u64>())
            .map(|chunk| u64::from_le_bytes(chunk.try_into().unwrap()))
            .collect_vec()
            .try_into()
            .unwrap();
        self.push_keccak(chunks, clock);
    }

    fn push_keccak_sponge(&mut self, op: KeccakSpongeOp) {
        self.get_mut_generation_state()
            .traces
            .keccak_sponge_ops
            .push(op);
    }

    /// Returns the content of a the `KernelGeneral` segment of a `State`.
    fn mem_get_kernel_content(&self) -> Vec<Option<U256>>;

    /// Applies a `State`'s operations since a checkpoint.
    fn apply_ops(&mut self, checkpoint: GenerationStateCheckpoint);

    /// Return the offsets at which execution must halt
    fn get_halt_offsets(&self) -> Vec<usize>;

<<<<<<< HEAD
    /// Inserts a preinitialized segment, given as a [Segment],
    /// into the `preinitialized_segments` memory field.
    fn insert_preinitialized_segment(&mut self, segment: Segment, values: MemorySegmentState);

    fn is_preinitialized_segment(&self, segment: usize) -> bool;

    fn update_interpreter_final_registers(&mut self, final_registers: RegistersState) {}
=======
    fn update_interpreter_final_registers(&mut self, _final_registers: RegistersState) {}
>>>>>>> d22bde29

    fn get_full_memory(&self) -> Option<MemoryState> {
        None
    }

    /// Simulates the CPU. It only generates the traces if the `State` is a
    /// `GenerationState`.
    fn run_cpu(
        &mut self,
        max_cpu_len_log: Option<usize>,
    ) -> anyhow::Result<(RegistersState, Option<MemoryState>)>
    where
        Self: Transition<F>,
    {
        let halt_offsets = self.get_halt_offsets();

<<<<<<< HEAD
        let halt_pc = KERNEL.global_labels["halt"];
        let halt_final_pc = KERNEL.global_labels["halt_final"];
        let mut final_registers = RegistersState::default();
        let mut final_mem = self.get_mut_generation_state().memory.clone();
=======
        let mut final_registers = RegistersState::default();
        let final_mem = self.get_generation_state().memory.clone();
>>>>>>> d22bde29
        let mut running = true;
        let mut final_clock = 0;
        loop {
            let registers = self.get_registers();
            let pc = registers.program_counter;

            let halt_final = registers.is_kernel && halt_offsets.contains(&pc);
            if running && (self.at_halt() || self.at_end_segment(max_cpu_len_log)) {
                running = false;
                final_registers = registers;
<<<<<<< HEAD

                // If `stack_len` is 0, `stack_top` still contains a residual value.
                if final_registers.stack_len == 0 {
                    final_registers.stack_top = 0.into();
                }
                // If we are in the interpreter, we need to set the final register values.
                self.update_interpreter_final_registers(final_registers);
                final_clock = self.get_clock();
                self.final_exception()?;
            }

=======

                // If `stack_len` is 0, `stack_top` still contains a residual value.
                if final_registers.stack_len == 0 {
                    final_registers.stack_top = 0.into();
                }
                // If we are in the interpreter, we need to set the final register values.
                self.update_interpreter_final_registers(final_registers);
                final_clock = self.get_clock();
                self.final_exception()?;
            }

>>>>>>> d22bde29
            let opt_halt_context = self.get_halt_context();
            if registers.is_kernel && halt_final {
                if let Some(halt_context) = opt_halt_context {
                    if self.get_context() == halt_context {
                        // Only happens during jumpdest analysis, we don't care about the output.
                        return Ok((final_registers, Some(final_mem)));
                    }
                } else {
                    if !running {
                        assert_eq!(self.get_clock() - final_clock, NUM_EXTRA_CYCLES_AFTER - 1);
                    }
                    let final_mem = if let Some(mut mem) = self.get_full_memory() {
                        // Clear memory we will not use again.
                        for &ctx in &self.get_generation_state().stale_contexts {
                            mem.contexts[ctx] = MemoryContextState::default();
                        }
                        Some(mem)
                    } else {
                        None
                    };
                    #[cfg(not(test))]
                    self.log_info(format!("CPU halted after {} cycles", self.get_clock()));
                    return Ok((final_registers, final_mem));
                }
            }

            self.transition()?;
        }
    }

    fn handle_error(&mut self, err: ProgramError) -> anyhow::Result<()>
    where
        Self: Transition<F>,
        Self: Sized,
    {
        let exc_code: u8 = match err {
            ProgramError::OutOfGas => 0,
            ProgramError::InvalidOpcode => 1,
            ProgramError::StackUnderflow => 2,
            ProgramError::InvalidJumpDestination => 3,
            ProgramError::InvalidJumpiDestination => 4,
            ProgramError::StackOverflow => 5,
            _ => bail!("TODO: figure out what to do with this..."),
        };

        let checkpoint = self.checkpoint();

        let (row, _) = self.base_row();
        generate_exception(exc_code, self, row)
            .map_err(|e| anyhow!("Exception handling failed with error: {:?}", e))?;

        self.apply_ops(checkpoint);

        Ok(())
    }

    fn transition(&mut self) -> anyhow::Result<()>
    where
        Self: Transition<F>,
        Self: Sized,
    {
        let checkpoint = self.checkpoint();
        let result = self.try_perform_instruction();

        match result {
            Ok(op) => {
                self.apply_ops(checkpoint);

                if might_overflow_op(op) {
                    self.get_mut_registers().check_overflow = true;
                }
                Ok(())
            }
            Err(e) => {
                if self.get_registers().is_kernel {
                    let offset_name = KERNEL.offset_name(self.get_registers().program_counter);
                    bail!(
                        "{:?} in kernel at pc={}, stack={:?}, memory={:?}",
                        e,
                        offset_name,
                        self.get_stack(),
                        self.mem_get_kernel_content()
                            .iter()
                            .map(|c| c.unwrap_or_default())
                            .collect_vec(),
                    );
                }
                self.rollback(checkpoint);
                self.handle_error(e)
            }
        }
    }

    fn try_perform_instruction(&mut self) -> Result<Operation, ProgramError>;

    /// Row that has the correct values for system registers and the code
    /// channel, but is otherwise blank. It fulfills the constraints that
    /// are common to successful operations and the exception operation. It
    /// also returns the opcode
    fn base_row(&mut self) -> (CpuColumnsView<F>, u8) {
        let generation_state = self.get_mut_generation_state();
        let mut row: CpuColumnsView<F> = CpuColumnsView::default();
        row.clock = F::from_canonical_usize(generation_state.traces.clock() + 1);
        row.context = F::from_canonical_usize(generation_state.registers.context);
        row.program_counter = F::from_canonical_usize(generation_state.registers.program_counter);
        row.is_kernel_mode = F::from_bool(generation_state.registers.is_kernel);
        row.gas = F::from_canonical_u64(generation_state.registers.gas_used);
        row.stack_len = F::from_canonical_usize(generation_state.registers.stack_len);
        fill_channel_with_value(&mut row, 0, generation_state.registers.stack_top);

        let opcode = read_code_memory(generation_state, &mut row);
        (row, opcode)
    }

    /// Logs `msg` in `debug` mode, in the interpreter.
<<<<<<< HEAD
    fn log_debug(&self, msg: String) {}
=======
    fn log_debug(&self, _msg: String) {}
>>>>>>> d22bde29

    /// Logs `msg` in `info` mode, in the interpreter.
    fn log_info(&self, msg: String) {
        log::info!("{}", msg);
    }

    /// Logs `msg` at `level`, during witness generation.
<<<<<<< HEAD
    fn log_log(&self, level: Level, msg: String) {}
=======
    fn log_log(&self, _level: Level, _msg: String) {}
>>>>>>> d22bde29
}

#[derive(Debug)]
pub struct GenerationState<F: Field> {
    pub(crate) inputs: TrimmedGenerationInputs,
    pub(crate) registers: RegistersState,
    pub(crate) memory: MemoryState,
    pub(crate) traces: Traces<F>,

    /// Memory used by stale contexts can be pruned so proving segments can be
    /// smaller.
    pub(crate) stale_contexts: Vec<usize>,

    /// Prover inputs containing RLP data, in reverse order so that the next
    /// input can be obtained via `pop()`.
    pub(crate) rlp_prover_inputs: Vec<U256>,

    pub(crate) withdrawal_prover_inputs: Vec<U256>,

    /// The state trie only stores state keys, which are hashes of addresses,
    /// but sometimes it is useful to see the actual addresses for
    /// debugging. Here we store the mapping for all known addresses.
    pub(crate) state_key_to_address: HashMap<H256, Address>,

    /// Prover inputs containing the result of a MODMUL operation, in
    /// little-endian order (so that inputs are obtained in big-endian order
    /// via `pop()`). Contains both the remainder and the quotient, in that
    /// order.
    pub(crate) bignum_modmul_result_limbs: Vec<U256>,

    /// Pointers, within the `TrieData` segment, of the three MPTs.
    pub(crate) trie_root_ptrs: TrieRootPtrs,

    /// A hash map where the key is a context in the user's code and the value
    /// is the set of jump destinations with its corresponding "proof". A
    /// "proof" for a jump destination is either 0 or an address i > 32 in
    /// the code (not necessarily pointing to an opcode) such that for every
    /// j in [i, i+32] it holds that code[j] < 0x7f - j + i.
    pub(crate) jumpdest_table: Option<HashMap<usize, Vec<usize>>>,
}

impl<F: Field> GenerationState<F> {
    fn preinitialize_mpts(&mut self, trie_inputs: &TrieInputs) -> TrieRootPtrs {
        let (trie_roots_ptrs, trie_data) =
            load_all_mpts(trie_inputs).expect("Invalid MPT data for preinitialization");

        self.memory.contexts[0].segments[Segment::TrieData.unscale()].content =
            trie_data.iter().map(|&val| Some(val)).collect();

        trie_roots_ptrs
    }
    pub(crate) fn new(inputs: &GenerationInputs, kernel_code: &[u8]) -> Result<Self, ProgramError> {
        let rlp_prover_inputs =
            all_rlp_prover_inputs_reversed(inputs.signed_txn.as_ref().unwrap_or(&vec![]));
        let withdrawal_prover_inputs = all_withdrawals_prover_inputs_reversed(&inputs.withdrawals);
        let bignum_modmul_result_limbs = Vec::new();

        let mut state = Self {
            inputs: inputs.trim(),
            registers: Default::default(),
            memory: MemoryState::new(kernel_code),
            traces: Traces::default(),
            stale_contexts: Vec::new(),
            rlp_prover_inputs,
            withdrawal_prover_inputs,
            state_key_to_address: HashMap::new(),
            bignum_modmul_result_limbs,
            trie_root_ptrs: TrieRootPtrs {
                state_root_ptr: 0,
                txn_root_ptr: 0,
                receipt_root_ptr: 0,
            },
            jumpdest_table: None,
        };
        let trie_root_ptrs = state.preinitialize_mpts(&inputs.tries);

        state.trie_root_ptrs = trie_root_ptrs;
        Ok(state)
    }

    /// Updates `program_counter`, and potentially adds some extra handling if
    /// we're jumping to a special location.
    pub(crate) fn jump_to(&mut self, dst: usize) -> Result<(), ProgramError> {
        self.registers.program_counter = dst;
        if dst == KERNEL.global_labels["observe_new_address"] {
            let tip_u256 = stack_peek(self, 0)?;
            let tip_h256 = H256::from_uint(&tip_u256);
            let tip_h160 = H160::from(tip_h256);
            self.observe_address(tip_h160);
        } else if dst == KERNEL.global_labels["observe_new_contract"] {
            let tip_u256 = stack_peek(self, 0)?;
            let tip_h256 = H256::from_uint(&tip_u256);
            self.observe_contract(tip_h256)?;
        }

        Ok(())
    }

    /// Observe the given address, so that we will be able to recognize the
    /// associated state key. This is just for debugging purposes.
    pub(crate) fn observe_address(&mut self, address: Address) {
        let state_key = keccak(address.0);
        self.state_key_to_address.insert(state_key, address);
    }

    /// Observe the given code hash and store the associated code.
    /// When called, the code corresponding to `codehash` should be stored in
    /// the return data.
    pub(crate) fn observe_contract(&mut self, codehash: H256) -> Result<(), ProgramError> {
        if self.inputs.contract_code.contains_key(&codehash) {
            return Ok(()); // Return early if the code hash has already been
                           // observed.
        }

        let ctx = self.registers.context;
        let returndata_offset = ContextMetadata::ReturndataSize.unscale();
        let returndata_size_addr =
            MemoryAddress::new(ctx, Segment::ContextMetadata, returndata_offset);
        let returndata_size = u256_to_usize(self.memory.get_with_init(returndata_size_addr))?;
        let code = self.memory.contexts[ctx].segments[Segment::Returndata.unscale()].content
            [..returndata_size]
            .iter()
            .map(|x| x.unwrap_or_default().low_u32() as u8)
            .collect::<Vec<_>>();
        debug_assert_eq!(keccak(&code), codehash);

        self.inputs.contract_code.insert(codehash, code);

        Ok(())
    }

    pub(crate) fn rollback(&mut self, checkpoint: GenerationStateCheckpoint) {
        self.registers = checkpoint.registers;
        self.traces.rollback(checkpoint.traces);
    }

    pub(crate) fn stack(&self) -> Vec<U256> {
        const MAX_TO_SHOW: usize = 10;
        (0..self.registers.stack_len.min(MAX_TO_SHOW))
            .map(|i| stack_peek(self, i).unwrap())
            .collect()
    }

    /// Clones everything but the traces.
    pub(crate) fn soft_clone(&self) -> GenerationState<F> {
        Self {
            inputs: self.inputs.clone(), // inputs have already been trimmed here
            registers: self.registers,
            memory: self.memory.clone(),
            traces: Traces::default(),
            stale_contexts: Vec::new(),
            rlp_prover_inputs: self.rlp_prover_inputs.clone(),
            state_key_to_address: self.state_key_to_address.clone(),
            bignum_modmul_result_limbs: self.bignum_modmul_result_limbs.clone(),
            withdrawal_prover_inputs: self.withdrawal_prover_inputs.clone(),
            trie_root_ptrs: TrieRootPtrs {
                state_root_ptr: 0,
                txn_root_ptr: 0,
                receipt_root_ptr: 0,
            },
            jumpdest_table: None,
        }
    }

    pub(crate) fn set_segment_data(&mut self, segment_data: &GenerationSegmentData) {
        self.inputs
            .clone_from(&segment_data.extra_data.trimmed_inputs);
        self.bignum_modmul_result_limbs
            .clone_from(&segment_data.extra_data.bignum_modmul_result_limbs);
        self.rlp_prover_inputs
            .clone_from(&segment_data.extra_data.rlp_prover_inputs);
        self.withdrawal_prover_inputs
            .clone_from(&segment_data.extra_data.withdrawal_prover_inputs);
        self.trie_root_ptrs
            .clone_from(&segment_data.extra_data.trie_root_ptrs);
        self.jumpdest_table
            .clone_from(&segment_data.extra_data.jumpdest_table);
        self.registers = RegistersState {
            program_counter: self.registers.program_counter,
            is_kernel: self.registers.is_kernel,
            is_stack_top_read: false,
            check_overflow: false,
            ..segment_data.registers_before
        };
    }
}

impl<F: Field> State<F> for GenerationState<F> {
    fn checkpoint(&mut self) -> GenerationStateCheckpoint {
        GenerationStateCheckpoint {
            registers: self.registers,
            traces: self.traces.checkpoint(),
            clock: self.get_clock(),
        }
    }

    fn insert_preinitialized_segment(&mut self, segment: Segment, values: MemorySegmentState) {
        panic!(
            "A `GenerationState` cannot have a nonempty `preinitialized_segment` field in memory."
        )
    }

    fn is_preinitialized_segment(&self, segment: usize) -> bool {
        false
    }

    fn incr_gas(&mut self, n: u64) {
        self.registers.gas_used += n;
    }

    fn incr_pc(&mut self, n: usize) {
        self.registers.program_counter += n;
    }

    fn get_registers(&self) -> RegistersState {
        self.registers
    }

    fn get_mut_registers(&mut self) -> &mut RegistersState {
        &mut self.registers
    }

    fn get_from_memory(&mut self, address: MemoryAddress) -> U256 {
        self.memory.get_with_init(address)
    }

    fn get_generation_state(&self) -> &GenerationState<F> {
        self
    }

    fn get_mut_generation_state(&mut self) -> &mut GenerationState<F> {
        self
    }

    fn get_clock(&self) -> usize {
        self.traces.clock()
    }

    fn rollback(&mut self, checkpoint: GenerationStateCheckpoint) {
        self.rollback(checkpoint)
    }

    fn get_stack(&self) -> Vec<U256> {
        self.stack()
    }

    fn get_context(&self) -> usize {
        self.registers.context
    }

    fn mem_get_kernel_content(&self) -> Vec<Option<U256>> {
        self.memory.contexts[0].segments[Segment::KernelGeneral.unscale()]
            .content
            .clone()
    }

    fn apply_ops(&mut self, checkpoint: GenerationStateCheckpoint) {
        self.memory
            .apply_ops(self.traces.mem_ops_since(checkpoint.traces))
    }

    fn get_halt_offsets(&self) -> Vec<usize> {
        vec![KERNEL.global_labels["halt_final"]]
    }

    fn try_perform_instruction(&mut self) -> Result<Operation, ProgramError> {
        let registers = self.registers;
        let (mut row, opcode) = self.base_row();

        let op = decode(registers, opcode)?;

        fill_op_flag(op, &mut row);

        self.fill_stack_fields(&mut row)?;

        // Might write in general CPU columns when it shouldn't, but the correct values
        // will overwrite these ones during the op generation.
        if let Some(special_len) = get_op_special_length(op) {
            let special_len_f = F::from_canonical_usize(special_len);
            let diff = row.stack_len - special_len_f;
            if let Some(inv) = diff.try_inverse() {
                row.general.stack_mut().stack_inv = inv;
                row.general.stack_mut().stack_inv_aux = F::ONE;
                self.registers.is_stack_top_read = true;
            } else if self.stack().len() != special_len {
                // If the `State` is an interpreter, we cannot rely on the row to carry out the
                // check.
                self.registers.is_stack_top_read = true;
            }
        } else if let Some(inv) = row.stack_len.try_inverse() {
            row.general.stack_mut().stack_inv = inv;
            row.general.stack_mut().stack_inv_aux = F::ONE;
        }

        self.perform_state_op(opcode, op, row)
    }
}

impl<F: Field> Transition<F> for GenerationState<F> {
    fn skip_if_necessary(&mut self, op: Operation) -> Result<Operation, ProgramError> {
        Ok(op)
    }

    fn generate_jumpdest_analysis(&mut self, _dst: usize) -> bool {
        false
    }

    fn fill_stack_fields(&mut self, row: &mut CpuColumnsView<F>) -> Result<(), ProgramError> {
        if self.registers.is_stack_top_read {
            let channel = &mut row.mem_channels[0];
            channel.used = F::ONE;
            channel.is_read = F::ONE;
            channel.addr_context = F::from_canonical_usize(self.registers.context);
            channel.addr_segment = F::from_canonical_usize(Segment::Stack.unscale());
            channel.addr_virtual = F::from_canonical_usize(self.registers.stack_len - 1);

            let address = MemoryAddress::new(
                self.registers.context,
                Segment::Stack,
                self.registers.stack_len - 1,
            );

            let mem_op = MemoryOp::new(
                GeneralPurpose(0),
                self.traces.clock(),
                address,
                MemoryOpKind::Read,
                self.registers.stack_top,
            );
            self.push_memory(mem_op);
        }
        self.registers.is_stack_top_read = false;

        if self.registers.check_overflow {
            if self.registers.is_kernel {
                row.general.stack_mut().stack_len_bounds_aux = F::ZERO;
            } else {
                let clock = self.traces.clock();
                let last_row = &mut self.traces.cpu[clock - 1];
                let disallowed_len = F::from_canonical_usize(MAX_USER_STACK_SIZE + 1);
                let diff = row.stack_len - disallowed_len;
                if let Some(inv) = diff.try_inverse() {
                    last_row.general.stack_mut().stack_len_bounds_aux = inv;
                }
            }
        }
        self.registers.check_overflow = false;

        Ok(())
    }
}

pub(crate) struct GenerationStateCheckpoint {
    pub(crate) registers: RegistersState,
    pub(crate) traces: TraceCheckpoint,
    pub(crate) clock: usize,
}

/// Withdrawals prover input array is of the form `[addr0, amount0, ..., addrN,
/// amountN, U256::MAX, U256::MAX]`. Returns the reversed array.
pub(crate) fn all_withdrawals_prover_inputs_reversed(withdrawals: &[(Address, U256)]) -> Vec<U256> {
    let mut withdrawal_prover_inputs = withdrawals
        .iter()
        .flat_map(|w| [U256::from((w.0).0.as_slice()), w.1])
        .collect::<Vec<_>>();
    withdrawal_prover_inputs.push(U256::MAX);
    withdrawal_prover_inputs.push(U256::MAX);
    withdrawal_prover_inputs.reverse();
    withdrawal_prover_inputs
}<|MERGE_RESOLUTION|>--- conflicted
+++ resolved
@@ -24,13 +24,8 @@
 use crate::util::u256_to_usize;
 use crate::witness::errors::ProgramError;
 use crate::witness::memory::MemoryChannel::GeneralPurpose;
-<<<<<<< HEAD
-use crate::witness::memory::{MemoryAddress, MemoryContextState, MemoryOp, MemoryState};
-use crate::witness::memory::{MemoryOpKind, MemorySegmentState};
-=======
 use crate::witness::memory::MemoryOpKind;
 use crate::witness::memory::{MemoryAddress, MemoryContextState, MemoryOp, MemoryState};
->>>>>>> d22bde29
 use crate::witness::operation::{generate_exception, Operation};
 use crate::witness::state::RegistersState;
 use crate::witness::traces::{TraceCheckpoint, Traces};
@@ -91,16 +86,11 @@
 
     /// Checks whether we have reached the `halt` label in kernel mode.
     fn at_halt(&self) -> bool {
-<<<<<<< HEAD
-        let registers = self.get_registers();
-        registers.is_kernel && registers.program_counter == KERNEL.global_labels["halt"]
-=======
         let halt = KERNEL.global_labels["halt"];
         let halt_final = KERNEL.global_labels["halt_final"];
         let registers = self.get_registers();
         registers.is_kernel
             && (registers.program_counter == halt || registers.program_counter == halt_final)
->>>>>>> d22bde29
     }
 
     /// Returns the context in which the jumpdest analysis should end.
@@ -167,17 +157,7 @@
     /// Return the offsets at which execution must halt
     fn get_halt_offsets(&self) -> Vec<usize>;
 
-<<<<<<< HEAD
-    /// Inserts a preinitialized segment, given as a [Segment],
-    /// into the `preinitialized_segments` memory field.
-    fn insert_preinitialized_segment(&mut self, segment: Segment, values: MemorySegmentState);
-
-    fn is_preinitialized_segment(&self, segment: usize) -> bool;
-
-    fn update_interpreter_final_registers(&mut self, final_registers: RegistersState) {}
-=======
     fn update_interpreter_final_registers(&mut self, _final_registers: RegistersState) {}
->>>>>>> d22bde29
 
     fn get_full_memory(&self) -> Option<MemoryState> {
         None
@@ -194,15 +174,8 @@
     {
         let halt_offsets = self.get_halt_offsets();
 
-<<<<<<< HEAD
-        let halt_pc = KERNEL.global_labels["halt"];
-        let halt_final_pc = KERNEL.global_labels["halt_final"];
-        let mut final_registers = RegistersState::default();
-        let mut final_mem = self.get_mut_generation_state().memory.clone();
-=======
         let mut final_registers = RegistersState::default();
         let final_mem = self.get_generation_state().memory.clone();
->>>>>>> d22bde29
         let mut running = true;
         let mut final_clock = 0;
         loop {
@@ -213,7 +186,6 @@
             if running && (self.at_halt() || self.at_end_segment(max_cpu_len_log)) {
                 running = false;
                 final_registers = registers;
-<<<<<<< HEAD
 
                 // If `stack_len` is 0, `stack_top` still contains a residual value.
                 if final_registers.stack_len == 0 {
@@ -225,19 +197,6 @@
                 self.final_exception()?;
             }
 
-=======
-
-                // If `stack_len` is 0, `stack_top` still contains a residual value.
-                if final_registers.stack_len == 0 {
-                    final_registers.stack_top = 0.into();
-                }
-                // If we are in the interpreter, we need to set the final register values.
-                self.update_interpreter_final_registers(final_registers);
-                final_clock = self.get_clock();
-                self.final_exception()?;
-            }
-
->>>>>>> d22bde29
             let opt_halt_context = self.get_halt_context();
             if registers.is_kernel && halt_final {
                 if let Some(halt_context) = opt_halt_context {
@@ -353,11 +312,7 @@
     }
 
     /// Logs `msg` in `debug` mode, in the interpreter.
-<<<<<<< HEAD
-    fn log_debug(&self, msg: String) {}
-=======
     fn log_debug(&self, _msg: String) {}
->>>>>>> d22bde29
 
     /// Logs `msg` in `info` mode, in the interpreter.
     fn log_info(&self, msg: String) {
@@ -365,11 +320,7 @@
     }
 
     /// Logs `msg` at `level`, during witness generation.
-<<<<<<< HEAD
-    fn log_log(&self, level: Level, msg: String) {}
-=======
     fn log_log(&self, _level: Level, _msg: String) {}
->>>>>>> d22bde29
 }
 
 #[derive(Debug)]
@@ -566,16 +517,6 @@
         }
     }
 
-    fn insert_preinitialized_segment(&mut self, segment: Segment, values: MemorySegmentState) {
-        panic!(
-            "A `GenerationState` cannot have a nonempty `preinitialized_segment` field in memory."
-        )
-    }
-
-    fn is_preinitialized_segment(&self, segment: usize) -> bool {
-        false
-    }
-
     fn incr_gas(&mut self, n: u64) {
         self.registers.gas_used += n;
     }
