use std::collections::HashMap;
use std::mem::size_of;

use anyhow::{anyhow, bail};
use ethereum_types::{Address, BigEndianHash, H160, H256, U256};
use itertools::Itertools;
use keccak_hash::keccak;
use plonky2::field::types::Field;
use plonky2::hash::hash_types::RichField;
use smt_trie::code::{hash_bytecode_u256, hash_contract_bytecode};
use smt_trie::utils::hashout2u;

use super::mpt::{load_all_mpts, TrieRootPtrs};
use super::TrieInputs;
use crate::byte_packing::byte_packing_stark::BytePackingOp;
use crate::cpu::kernel::aggregator::KERNEL;
use crate::cpu::kernel::constants::context_metadata::ContextMetadata;
use crate::cpu::stack::MAX_USER_STACK_SIZE;
use crate::generation::rlp::all_rlp_prover_inputs_reversed;
use crate::generation::CpuColumnsView;
use crate::generation::GenerationInputs;
use crate::keccak_sponge::columns::KECCAK_WIDTH_BYTES;
use crate::keccak_sponge::keccak_sponge_stark::KeccakSpongeOp;
use crate::memory::segments::Segment;
use crate::util::u256_to_usize;
use crate::witness::errors::ProgramError;
use crate::witness::memory::MemoryChannel::GeneralPurpose;
use crate::witness::memory::{MemoryAddress, MemoryOp, MemoryState};
use crate::witness::memory::{MemoryOpKind, MemorySegmentState};
use crate::witness::operation::{generate_exception, Operation};
use crate::witness::state::RegistersState;
use crate::witness::traces::{TraceCheckpoint, Traces};
use crate::witness::transition::{
    decode, fill_op_flag, get_op_special_length, log_kernel_instruction, might_overflow_op,
    read_code_memory, Transition,
};
use crate::witness::util::{fill_channel_with_value, stack_peek};
use crate::{arithmetic, keccak, logic};

/// A State is either an `Interpreter` (used for tests and jumpdest analysis) or
/// a `GenerationState`.
pub(crate) trait State<F: Field> {
    /// Returns a `State`'s latest `Checkpoint`.
    fn checkpoint(&mut self) -> GenerationStateCheckpoint;

    /// Increments the `gas_used` register by a value `n`.
    fn incr_gas(&mut self, n: u64);

    /// Increments the `program_counter` register by a value `n`.
    fn incr_pc(&mut self, n: usize);

    /// Returns a `RegistersState`.
    fn get_registers(&self) -> RegistersState;

    /// Returns a reference to this `State`s `GenerationState`.
    fn get_generation_state(&self) -> &GenerationState<F>;

    /// Returns a mutable reference to the `State`'s registers.
    fn get_mut_registers(&mut self) -> &mut RegistersState;

    /// Returns the value stored at address `address` in a `State`, or 0 if the
    /// memory is unset at this position.
    fn get_from_memory(&mut self, address: MemoryAddress) -> U256;

    /// Returns a mutable reference to a `State`'s `GenerationState`.
    fn get_mut_generation_state(&mut self) -> &mut GenerationState<F>;

    /// Returns the value of a `State`'s clock.
    fn get_clock(&self) -> usize;

    /// Rolls back a `State`.
    fn rollback(&mut self, checkpoint: GenerationStateCheckpoint);

    /// Returns a `State`'s stack.
    fn get_stack(&self) -> Vec<U256>;

    /// Returns the current context.
    fn get_context(&self) -> usize;

    /// Returns the context in which the jumpdest analysis should end.
    fn get_halt_context(&self) -> Option<usize> {
        None
    }

    fn push_cpu(&mut self, val: CpuColumnsView<F>) {
        self.get_mut_generation_state().traces.cpu.push(val);
    }

    fn push_logic(&mut self, op: logic::Operation) {
        self.get_mut_generation_state().traces.logic_ops.push(op);
    }

    fn push_arithmetic(&mut self, op: arithmetic::Operation) {
        self.get_mut_generation_state()
            .traces
            .arithmetic_ops
            .push(op);
    }

    fn push_memory(&mut self, op: MemoryOp) {
        self.get_mut_generation_state().traces.memory_ops.push(op);
    }

    fn push_byte_packing(&mut self, op: BytePackingOp) {
        self.get_mut_generation_state()
            .traces
            .byte_packing_ops
            .push(op);
    }

    fn push_keccak(&mut self, input: [u64; keccak::keccak_stark::NUM_INPUTS], clock: usize) {
        self.get_mut_generation_state()
            .traces
            .keccak_inputs
            .push((input, clock));
    }

    fn push_keccak_bytes(&mut self, input: [u8; KECCAK_WIDTH_BYTES], clock: usize) {
        let chunks = input
            .chunks(size_of::<u64>())
            .map(|chunk| u64::from_le_bytes(chunk.try_into().unwrap()))
            .collect_vec()
            .try_into()
            .unwrap();
        self.push_keccak(chunks, clock);
    }

    fn push_keccak_sponge(&mut self, op: KeccakSpongeOp) {
        self.get_mut_generation_state()
            .traces
            .keccak_sponge_ops
            .push(op);
    }

    /// Returns the content of a the `KernelGeneral` segment of a `State`.
    fn mem_get_kernel_content(&self) -> Vec<Option<U256>>;

    /// Applies a `State`'s operations since a checkpoint.
    fn apply_ops(&mut self, checkpoint: GenerationStateCheckpoint);

    /// Return the offsets at which execution must halt
    fn get_halt_offsets(&self) -> Vec<usize>;

    /// Inserts a preinitialized segment, given as a [Segment],
    /// into the `preinitialized_segments` memory field.
    fn insert_preinitialized_segment(&mut self, segment: Segment, values: MemorySegmentState);

    fn is_preinitialized_segment(&self, segment: usize) -> bool;

    /// Simulates the CPU. It only generates the traces if the `State` is a
    /// `GenerationState`.
    fn run_cpu(&mut self) -> anyhow::Result<()>
    where
        Self: Transition<F>,
        Self: Sized,
    {
        let halt_offsets = self.get_halt_offsets();

        loop {
            let registers = self.get_registers();
            let pc = registers.program_counter;

            let halt = registers.is_kernel && halt_offsets.contains(&pc);

            // If we've reached the kernel's halt routine, halt.
            if halt {
                if let Some(halt_context) = self.get_halt_context() {
                    if registers.context == halt_context {
                        // Only happens during jumpdest analysis.
                        return Ok(());
                    }
                } else {
                    #[cfg(not(test))]
                    log::info!("CPU halted after {} cycles", self.get_clock());
                    return Ok(());
                }
            }

            self.transition()?;
        }
    }

    fn handle_error(&mut self, err: ProgramError) -> anyhow::Result<()>
    where
        Self: Transition<F>,
        Self: Sized,
    {
        let exc_code: u8 = match err {
            ProgramError::OutOfGas => 0,
            ProgramError::InvalidOpcode => 1,
            ProgramError::StackUnderflow => 2,
            ProgramError::InvalidJumpDestination => 3,
            ProgramError::InvalidJumpiDestination => 4,
            ProgramError::StackOverflow => 5,
            _ => bail!("TODO: figure out what to do with this..."),
        };

        let checkpoint = self.checkpoint();

        let (row, _) = self.base_row();
        generate_exception(exc_code, self, row)
            .map_err(|e| anyhow!("Exception handling failed with error: {:?}", e))?;

        self.apply_ops(checkpoint);

        Ok(())
    }

    fn transition(&mut self) -> anyhow::Result<()>
    where
        Self: Transition<F>,
        Self: Sized,
    {
        let checkpoint = self.checkpoint();
        let result = self.try_perform_instruction();

        match result {
            Ok(op) => {
                self.apply_ops(checkpoint);

                if might_overflow_op(op) {
                    self.get_mut_registers().check_overflow = true;
                }
                Ok(())
            }
            Err(e) => {
                if self.get_registers().is_kernel {
                    let offset_name = KERNEL.offset_name(self.get_registers().program_counter);
                    bail!(
                        "{:?} in kernel at pc={}, stack={:?}, memory={:?}",
                        e,
                        offset_name,
                        self.get_stack(),
                        self.mem_get_kernel_content()
                            .iter()
                            .map(|c| c.unwrap_or_default())
                            .collect_vec(),
                    );
                }
                self.rollback(checkpoint);
                self.handle_error(e)
            }
        }
    }

    fn try_perform_instruction(&mut self) -> Result<Operation, ProgramError>;

    /// Row that has the correct values for system registers and the code
    /// channel, but is otherwise blank. It fulfills the constraints that
    /// are common to successful operations and the exception operation. It
    /// also returns the opcode
    fn base_row(&mut self) -> (CpuColumnsView<F>, u8) {
        let generation_state = self.get_mut_generation_state();
        let mut row: CpuColumnsView<F> = CpuColumnsView::default();
        row.clock = F::from_canonical_usize(generation_state.traces.clock());
        row.context = F::from_canonical_usize(generation_state.registers.context);
        row.program_counter = F::from_canonical_usize(generation_state.registers.program_counter);
        row.is_kernel_mode = F::from_bool(generation_state.registers.is_kernel);
        row.gas = F::from_canonical_u64(generation_state.registers.gas_used);
        row.stack_len = F::from_canonical_usize(generation_state.registers.stack_len);
        fill_channel_with_value(&mut row, 0, generation_state.registers.stack_top);

        let opcode = read_code_memory(generation_state, &mut row);
        (row, opcode)
    }
}

#[derive(Debug)]
pub(crate) struct GenerationState<F: RichField> {
    pub(crate) inputs: GenerationInputs,
    pub(crate) registers: RegistersState,
    pub(crate) memory: MemoryState,
    pub(crate) traces: Traces<F>,

    /// Prover inputs containing RLP data, in reverse order so that the next
    /// input can be obtained via `pop()`.
    pub(crate) rlp_prover_inputs: Vec<U256>,

    pub(crate) withdrawal_prover_inputs: Vec<U256>,

    /// The state trie only stores state keys, which are hashes of addresses,
    /// but sometimes it is useful to see the actual addresses for
    /// debugging. Here we store the mapping for all known addresses.
    pub(crate) state_key_to_address: HashMap<H256, Address>,

    /// Prover inputs containing the result of a MODMUL operation, in
    /// little-endian order (so that inputs are obtained in big-endian order
    /// via `pop()`). Contains both the remainder and the quotient, in that
    /// order.
    pub(crate) bignum_modmul_result_limbs: Vec<U256>,

    /// Pointers, within the `TrieData` segment, of the three MPTs.
    pub(crate) trie_root_ptrs: TrieRootPtrs,

    /// A hash map where the key is a context in the user's code and the value
    /// is the set of jump destinations with its corresponding "proof". A
    /// "proof" for a jump destination is either 0 or an address i > 32 in
    /// the code (not necessarily pointing to an opcode) such that for every
    /// j in [i, i+32] it holds that code[j] < 0x7f - j + i.
    pub(crate) jumpdest_table: Option<HashMap<usize, Vec<usize>>>,
}

impl<F: RichField> GenerationState<F> {
    fn preinitialize_mpts(&mut self, trie_inputs: &TrieInputs) -> TrieRootPtrs {
        let (trie_roots_ptrs, trie_data) =
            load_all_mpts(trie_inputs).expect("Invalid MPT data for preinitialization");

        self.memory.contexts[0].segments[Segment::TrieData.unscale()].content =
            trie_data.iter().map(|&val| Some(val)).collect();

        trie_roots_ptrs
    }
    pub(crate) fn new(inputs: GenerationInputs, kernel_code: &[u8]) -> Result<Self, ProgramError> {
<<<<<<< HEAD
        log::debug!("Input signed_txn: {:?}", &inputs.signed_txn);
        log::debug!("Input state_trie: {:?}", &inputs.tries.state_smt);
        log::debug!(
            "Input transactions_trie: {:?}",
            &inputs.tries.transactions_trie
        );
        log::debug!("Input receipts_trie: {:?}", &inputs.tries.receipts_trie);
        log::debug!("Input contract_code: {:?}", &inputs.contract_code);

=======
>>>>>>> ed8d982e
        let rlp_prover_inputs =
            all_rlp_prover_inputs_reversed(inputs.clone().signed_txn.as_ref().unwrap_or(&vec![]));
        let withdrawal_prover_inputs = all_withdrawals_prover_inputs_reversed(&inputs.withdrawals);
        let bignum_modmul_result_limbs = Vec::new();

        let mut state = Self {
            inputs: inputs.clone(),
            registers: Default::default(),
            memory: MemoryState::new(kernel_code),
            traces: Traces::default(),
            rlp_prover_inputs,
            withdrawal_prover_inputs,
            state_key_to_address: HashMap::new(),
            bignum_modmul_result_limbs,
            trie_root_ptrs: TrieRootPtrs {
                state_root_ptr: 0,
                txn_root_ptr: 0,
                receipt_root_ptr: 0,
            },
            jumpdest_table: None,
        };
        let trie_root_ptrs = state.preinitialize_mpts(&inputs.tries);

        state.trie_root_ptrs = trie_root_ptrs;
        Ok(state)
    }

    /// Updates `program_counter`, and potentially adds some extra handling if
    /// we're jumping to a special location.
    pub(crate) fn jump_to(&mut self, dst: usize) -> Result<(), ProgramError> {
        self.registers.program_counter = dst;
        if dst == KERNEL.global_labels["observe_new_address"] {
            let tip_u256 = stack_peek(self, 0)?;
            let tip_h256 = H256::from_uint(&tip_u256);
            let tip_h160 = H160::from(tip_h256);
            self.observe_address(tip_h160);
        } else if dst == KERNEL.global_labels["observe_new_contract"] {
            let tip_u256 = stack_peek(self, 0)?;
            self.observe_contract(tip_u256)?;
        }

        Ok(())
    }

    /// Observe the given address, so that we will be able to recognize the
    /// associated state key. This is just for debugging purposes.
    pub(crate) fn observe_address(&mut self, address: Address) {
        let state_key = keccak(address.0);
        self.state_key_to_address.insert(state_key, address);
    }

    /// Observe the given code hash and store the associated code.
    /// When called, the code corresponding to `codehash` should be stored in
    /// the return data.
    pub(crate) fn observe_contract(&mut self, codehash: U256) -> Result<(), ProgramError> {
        if self.inputs.contract_code.contains_key(&codehash) {
            return Ok(()); // Return early if the code hash has already been
                           // observed.
        }

        let ctx = self.registers.context;
        let returndata_offset = ContextMetadata::ReturndataSize.unscale();
        let returndata_size_addr =
            MemoryAddress::new(ctx, Segment::ContextMetadata, returndata_offset);
        let returndata_size = u256_to_usize(self.memory.get_with_init(returndata_size_addr))?;
        let code = self.memory.contexts[ctx].segments[Segment::Returndata.unscale()].content
            [..returndata_size]
            .iter()
            .map(|x| x.unwrap_or_default().low_u32() as u8)
            .collect::<Vec<_>>();
        debug_assert_eq!(hash_bytecode_u256(code.clone()), codehash);

        self.inputs.contract_code.insert(codehash, code);

        Ok(())
    }

    pub(crate) fn rollback(&mut self, checkpoint: GenerationStateCheckpoint) {
        self.registers = checkpoint.registers;
        self.traces.rollback(checkpoint.traces);
    }

    pub(crate) fn stack(&self) -> Vec<U256> {
        const MAX_TO_SHOW: usize = 10;
        (0..self.registers.stack_len.min(MAX_TO_SHOW))
            .map(|i| stack_peek(self, i).unwrap())
            .collect()
    }

    /// Clones everything but the traces.
    pub(crate) fn soft_clone(&self) -> GenerationState<F> {
        Self {
            inputs: self.inputs.clone(),
            registers: self.registers,
            memory: self.memory.clone(),
            traces: Traces::default(),
            rlp_prover_inputs: self.rlp_prover_inputs.clone(),
            state_key_to_address: self.state_key_to_address.clone(),
            bignum_modmul_result_limbs: self.bignum_modmul_result_limbs.clone(),
            withdrawal_prover_inputs: self.withdrawal_prover_inputs.clone(),
            trie_root_ptrs: TrieRootPtrs {
                state_root_ptr: 0,
                txn_root_ptr: 0,
                receipt_root_ptr: 0,
            },
            jumpdest_table: None,
        }
    }
}

impl<F: Field> State<F> for GenerationState<F> {
    fn checkpoint(&mut self) -> GenerationStateCheckpoint {
        GenerationStateCheckpoint {
            registers: self.registers,
            traces: self.traces.checkpoint(),
            clock: self.get_clock(),
        }
    }

    fn insert_preinitialized_segment(&mut self, segment: Segment, values: MemorySegmentState) {
        panic!(
            "A `GenerationState` cannot have a nonempty `preinitialized_segment` field in memory."
        )
    }

    fn is_preinitialized_segment(&self, segment: usize) -> bool {
        false
    }

    fn incr_gas(&mut self, n: u64) {
        self.registers.gas_used += n;
    }

    fn incr_pc(&mut self, n: usize) {
        self.registers.program_counter += n;
    }

    fn get_registers(&self) -> RegistersState {
        self.registers
    }

    fn get_mut_registers(&mut self) -> &mut RegistersState {
        &mut self.registers
    }

    fn get_from_memory(&mut self, address: MemoryAddress) -> U256 {
        self.memory.get_with_init(address)
    }

    fn get_generation_state(&self) -> &GenerationState<F> {
        self
    }

    fn get_mut_generation_state(&mut self) -> &mut GenerationState<F> {
        self
    }

    fn get_clock(&self) -> usize {
        self.traces.clock()
    }

    fn rollback(&mut self, checkpoint: GenerationStateCheckpoint) {
        self.rollback(checkpoint)
    }

    fn get_stack(&self) -> Vec<U256> {
        self.stack()
    }

    fn get_context(&self) -> usize {
        self.registers.context
    }

    fn mem_get_kernel_content(&self) -> Vec<Option<U256>> {
        self.memory.contexts[0].segments[Segment::KernelGeneral.unscale()]
            .content
            .clone()
    }

    fn apply_ops(&mut self, checkpoint: GenerationStateCheckpoint) {
        self.memory
            .apply_ops(self.traces.mem_ops_since(checkpoint.traces))
    }

    fn get_halt_offsets(&self) -> Vec<usize> {
        vec![KERNEL.global_labels["halt"]]
    }

    fn try_perform_instruction(&mut self) -> Result<Operation, ProgramError> {
        let registers = self.registers;
        let (mut row, opcode) = self.base_row();

        let op = decode(registers, opcode)?;

        if registers.is_kernel {
            log_kernel_instruction(self, op);
        } else {
            log::debug!("User instruction: {:?}", op);
        }
        fill_op_flag(op, &mut row);

        self.fill_stack_fields(&mut row)?;

        // Might write in general CPU columns when it shouldn't, but the correct values
        // will overwrite these ones during the op generation.
        if let Some(special_len) = get_op_special_length(op) {
            let special_len_f = F::from_canonical_usize(special_len);
            let diff = row.stack_len - special_len_f;
            if let Some(inv) = diff.try_inverse() {
                row.general.stack_mut().stack_inv = inv;
                row.general.stack_mut().stack_inv_aux = F::ONE;
                self.registers.is_stack_top_read = true;
            } else if (self.stack().len() != special_len) {
                // If the `State` is an interpreter, we cannot rely on the row to carry out the
                // check.
                self.registers.is_stack_top_read = true;
            }
        } else if let Some(inv) = row.stack_len.try_inverse() {
            row.general.stack_mut().stack_inv = inv;
            row.general.stack_mut().stack_inv_aux = F::ONE;
        }

        self.perform_state_op(opcode, op, row)
    }
}

impl<F: Field> Transition<F> for GenerationState<F> {
    fn skip_if_necessary(&mut self, op: Operation) -> Result<Operation, ProgramError> {
        Ok(op)
    }

    fn generate_jumpdest_analysis(&mut self, dst: usize) -> bool {
        false
    }

    fn fill_stack_fields(&mut self, row: &mut CpuColumnsView<F>) -> Result<(), ProgramError> {
        if self.registers.is_stack_top_read {
            let channel = &mut row.mem_channels[0];
            channel.used = F::ONE;
            channel.is_read = F::ONE;
            channel.addr_context = F::from_canonical_usize(self.registers.context);
            channel.addr_segment = F::from_canonical_usize(Segment::Stack.unscale());
            channel.addr_virtual = F::from_canonical_usize(self.registers.stack_len - 1);

            let address = MemoryAddress::new(
                self.registers.context,
                Segment::Stack,
                self.registers.stack_len - 1,
            );

            let mem_op = MemoryOp::new(
                GeneralPurpose(0),
                self.traces.clock(),
                address,
                MemoryOpKind::Read,
                self.registers.stack_top,
            );
            self.push_memory(mem_op);
        }
        self.registers.is_stack_top_read = false;

        if self.registers.check_overflow {
            if self.registers.is_kernel {
                row.general.stack_mut().stack_len_bounds_aux = F::ZERO;
            } else {
                let clock = self.traces.clock();
                let last_row = &mut self.traces.cpu[clock - 1];
                let disallowed_len = F::from_canonical_usize(MAX_USER_STACK_SIZE + 1);
                let diff = row.stack_len - disallowed_len;
                if let Some(inv) = diff.try_inverse() {
                    last_row.general.stack_mut().stack_len_bounds_aux = inv;
                }
            }
        }
        self.registers.check_overflow = false;

        Ok(())
    }
}

pub(crate) struct GenerationStateCheckpoint {
    pub(crate) registers: RegistersState,
    pub(crate) traces: TraceCheckpoint,
    pub(crate) clock: usize,
}

/// Withdrawals prover input array is of the form `[addr0, amount0, ..., addrN,
/// amountN, U256::MAX, U256::MAX]`. Returns the reversed array.
pub(crate) fn all_withdrawals_prover_inputs_reversed(withdrawals: &[(Address, U256)]) -> Vec<U256> {
    let mut withdrawal_prover_inputs = withdrawals
        .iter()
        .flat_map(|w| [U256::from((w.0).0.as_slice()), w.1])
        .collect::<Vec<_>>();
    withdrawal_prover_inputs.push(U256::MAX);
    withdrawal_prover_inputs.push(U256::MAX);
    withdrawal_prover_inputs.reverse();
    withdrawal_prover_inputs
}<|MERGE_RESOLUTION|>--- conflicted
+++ resolved
@@ -22,6 +22,7 @@
 use crate::keccak_sponge::columns::KECCAK_WIDTH_BYTES;
 use crate::keccak_sponge::keccak_sponge_stark::KeccakSpongeOp;
 use crate::memory::segments::Segment;
+use crate::poseidon::poseidon_stark::PoseidonOp;
 use crate::util::u256_to_usize;
 use crate::witness::errors::ProgramError;
 use crate::witness::memory::MemoryChannel::GeneralPurpose;
@@ -39,7 +40,7 @@
 
 /// A State is either an `Interpreter` (used for tests and jumpdest analysis) or
 /// a `GenerationState`.
-pub(crate) trait State<F: Field> {
+pub(crate) trait State<F: RichField> {
     /// Returns a `State`'s latest `Checkpoint`.
     fn checkpoint(&mut self) -> GenerationStateCheckpoint;
 
@@ -99,6 +100,10 @@
 
     fn push_memory(&mut self, op: MemoryOp) {
         self.get_mut_generation_state().traces.memory_ops.push(op);
+    }
+
+    fn push_poseidon(&mut self, op: PoseidonOp<F>) {
+        self.get_mut_generation_state().traces.poseidon_ops.push(op);
     }
 
     fn push_byte_packing(&mut self, op: BytePackingOp) {
@@ -266,7 +271,7 @@
 }
 
 #[derive(Debug)]
-pub(crate) struct GenerationState<F: RichField> {
+pub(crate) struct GenerationState<F: Field> {
     pub(crate) inputs: GenerationInputs,
     pub(crate) registers: RegistersState,
     pub(crate) memory: MemoryState,
@@ -311,18 +316,6 @@
         trie_roots_ptrs
     }
     pub(crate) fn new(inputs: GenerationInputs, kernel_code: &[u8]) -> Result<Self, ProgramError> {
-<<<<<<< HEAD
-        log::debug!("Input signed_txn: {:?}", &inputs.signed_txn);
-        log::debug!("Input state_trie: {:?}", &inputs.tries.state_smt);
-        log::debug!(
-            "Input transactions_trie: {:?}",
-            &inputs.tries.transactions_trie
-        );
-        log::debug!("Input receipts_trie: {:?}", &inputs.tries.receipts_trie);
-        log::debug!("Input contract_code: {:?}", &inputs.contract_code);
-
-=======
->>>>>>> ed8d982e
         let rlp_prover_inputs =
             all_rlp_prover_inputs_reversed(inputs.clone().signed_txn.as_ref().unwrap_or(&vec![]));
         let withdrawal_prover_inputs = all_withdrawals_prover_inputs_reversed(&inputs.withdrawals);
@@ -433,7 +426,7 @@
     }
 }
 
-impl<F: Field> State<F> for GenerationState<F> {
+impl<F: RichField> State<F> for GenerationState<F> {
     fn checkpoint(&mut self) -> GenerationStateCheckpoint {
         GenerationStateCheckpoint {
             registers: self.registers,
@@ -549,7 +542,7 @@
     }
 }
 
-impl<F: Field> Transition<F> for GenerationState<F> {
+impl<F: RichField> Transition<F> for GenerationState<F> {
     fn skip_if_necessary(&mut self, op: Operation) -> Result<Operation, ProgramError> {
         Ok(op)
     }
