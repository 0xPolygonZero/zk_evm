--- conflicted
+++ resolved
@@ -7,6 +7,8 @@
 use keccak_hash::keccak;
 use log::Level;
 use plonky2::hash::hash_types::RichField;
+#[cfg(feature = "cdk_erigon")]
+use smt_trie::code::hash_bytecode_u256;
 
 use super::linked_list::LinkedListsPtrs;
 use super::mpt::TrieRootPtrs;
@@ -16,7 +18,9 @@
 use crate::cpu::kernel::aggregator::KERNEL;
 use crate::cpu::kernel::constants::context_metadata::ContextMetadata;
 use crate::cpu::stack::MAX_USER_STACK_SIZE;
-use crate::generation::linked_list::{empty_list_mem, StateLinkedList, STATE_LINKED_LIST_NODE_SIZE};
+use crate::generation::linked_list::{
+    empty_list_mem, StateLinkedList, STATE_LINKED_LIST_NODE_SIZE,
+};
 #[cfg(feature = "eth_mainnet")]
 use crate::generation::mpt::load_linked_lists_and_txn_and_receipt_mpts;
 use crate::generation::mpt::{load_receipts_mpt, load_transactions_mpt};
@@ -28,8 +32,6 @@
 use crate::memory::segments::Segment;
 #[cfg(feature = "cdk_erigon")]
 use crate::poseidon::poseidon_stark::PoseidonOp;
-#[cfg(feature = "cdk_erigon")]
-use smt_trie::code::hash_bytecode_u256;
 use crate::util::u256_to_usize;
 use crate::witness::errors::ProgramError;
 use crate::witness::memory::MemoryChannel::GeneralPurpose;
@@ -201,10 +203,13 @@
         let mut final_clock = 0;
 
         let mem = self
-                    .get_generation_state()
-                    .memory
-                    .get_preinit_memory(Segment::AccountsLinkedList);
-        log::debug!("initial state linked list = {:?}", StateLinkedList::from_mem_and_segment(&mem, Segment::AccountsLinkedList));
+            .get_generation_state()
+            .memory
+            .get_preinit_memory(Segment::AccountsLinkedList);
+        log::debug!(
+            "initial state linked list = {:?}",
+            StateLinkedList::from_mem_and_segment(&mem, Segment::AccountsLinkedList)
+        );
 
         loop {
             let registers = self.get_registers();
@@ -390,22 +395,6 @@
     /// j in [i, i+32] it holds that code[j] < 0x7f - j + i.
     pub(crate) jumpdest_table: Option<HashMap<usize, Vec<usize>>>,
 
-<<<<<<< HEAD
-    /// Each entry contains the pair (key, ptr) where key is the (hashed) key
-    /// of an account in the accounts linked list, and ptr is the respective
-    /// node address in memory.
-    #[cfg(feature = "eth_mainnet")]
-    pub(crate) accounts_pointers: BTreeMap<U256, usize>,
-
-    /// Each entry contains the pair ((account_key, slot_key), ptr) where
-    /// account_key is the (hashed) key of an account, slot_key is the slot
-    /// key, and ptr is the respective node address in memory.
-    #[cfg(feature = "eth_mainnet")]
-    pub(crate) storage_pointers: BTreeMap<(U256, U256), usize>,
-
-    #[cfg(feature = "cdk_erigon")]
-    pub(crate) state_pointers: BTreeMap<U256, usize>,
-=======
     /// Provides quick access to pointers that reference the location
     /// of either and account or a slot in the respective access list.
     pub(crate) access_lists_ptrs: LinkedListsPtrs,
@@ -413,7 +402,6 @@
     /// Provides quick access to pointers that reference the memory location of
     /// either and account or a slot in the respective access list.
     pub(crate) state_ptrs: LinkedListsPtrs,
->>>>>>> fa1e2f91
 }
 
 impl<F: RichField> GenerationState<F> {
@@ -421,20 +409,9 @@
         &mut self,
         trie_inputs: &TrieInputs,
     ) -> TrieRootPtrs {
-<<<<<<< HEAD
         self.preinitialize_linked_lists(trie_inputs);
 
         let mut trie_data = self.memory.get_preinit_memory(Segment::TrieData);
-=======
-        let generation_state = self.get_mut_generation_state();
-        let (trie_roots_ptrs, state_leaves, storage_leaves, trie_data) =
-            load_linked_lists_and_txn_and_receipt_mpts(
-                &mut generation_state.state_ptrs.accounts,
-                &mut generation_state.state_ptrs.storage,
-                trie_inputs,
-            )
-            .expect("Invalid MPT data for preinitialization");
->>>>>>> fa1e2f91
 
         let txn_root_ptr =
             load_transactions_mpt(&trie_inputs.transactions_trie, &mut trie_data).unwrap();
@@ -512,7 +489,6 @@
         let withdrawal_prover_inputs = all_withdrawals_prover_inputs_reversed(&inputs.withdrawals);
         let ger_prover_inputs = all_ger_prover_inputs(inputs.ger_data);
         let bignum_modmul_result_limbs = Vec::new();
-<<<<<<< HEAD
         log::debug!("smt trie = {:?}", inputs.tries.state_trie);
 
         #[cfg(feature = "eth_mainnet")]
@@ -534,8 +510,8 @@
                     receipt_root_ptr: 0,
                 },
                 jumpdest_table: None,
-                accounts_pointers: BTreeMap::new(),
-                storage_pointers: BTreeMap::new(),
+                access_lists_ptrs: LinkedListsPtrs::default(),
+                state_ptrs: LinkedListsPtrs::default(),
                 ger_prover_inputs,
             };
             let trie_root_ptrs = state.preinitialize_trie_data_and_get_trie_ptrs(&inputs.tries);
@@ -562,7 +538,8 @@
                     receipt_root_ptr: 0,
                 },
                 jumpdest_table: None,
-                state_pointers: BTreeMap::new(),
+                access_lists_ptrs: LinkedListsPtrs::default(),
+                state_ptrs: LinkedListsPtrs::default(),
                 ger_prover_inputs,
             };
             let trie_root_ptrs = state.preinitialize_trie_data_and_get_trie_ptrs(&inputs.tries);
@@ -570,35 +547,6 @@
             state.trie_root_ptrs = trie_root_ptrs;
             Ok(state)
         }
-=======
-
-        let mut state = Self {
-            inputs: inputs.trim(),
-            registers: Default::default(),
-            memory: MemoryState::new(kernel_code),
-            traces: Traces::default(),
-            next_txn_index: 0,
-            stale_contexts: Vec::new(),
-            rlp_prover_inputs,
-            withdrawal_prover_inputs,
-            state_key_to_address: HashMap::new(),
-            bignum_modmul_result_limbs,
-            trie_root_ptrs: TrieRootPtrs {
-                state_root_ptr: Some(0),
-                txn_root_ptr: 0,
-                receipt_root_ptr: 0,
-            },
-            jumpdest_table: None,
-            access_lists_ptrs: LinkedListsPtrs::default(),
-            state_ptrs: LinkedListsPtrs::default(),
-            ger_prover_inputs,
-        };
-        let trie_root_ptrs =
-            state.preinitialize_linked_lists_and_txn_and_receipt_mpts(&inputs.tries);
-
-        state.trie_root_ptrs = trie_root_ptrs;
-        Ok(state)
->>>>>>> fa1e2f91
     }
 
     pub(crate) fn new_with_segment_data(
