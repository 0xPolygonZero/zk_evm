--- conflicted
+++ resolved
@@ -390,7 +390,6 @@
         &mut self,
         trie_inputs: &TrieInputs,
     ) -> TrieRootPtrs {
-<<<<<<< HEAD
         if cfg!(feature = "cdk_erigon") {
             unimplemented!()
         } else {
@@ -419,33 +418,6 @@
                 Segment::TrieData,
                 crate::witness::memory::MemorySegmentState { content: trie_data },
             );
-=======
-        let generation_state = self.get_mut_generation_state();
-        let (trie_roots_ptrs, state_leaves, storage_leaves, trie_data) =
-            load_linked_lists_and_txn_and_receipt_mpts(
-                &mut generation_state.state_ptrs.accounts,
-                &mut generation_state.state_ptrs.storage,
-                trie_inputs,
-            )
-            .expect("Invalid MPT data for preinitialization");
-
-        self.memory.insert_preinitialized_segment(
-            Segment::AccountsLinkedList,
-            crate::witness::memory::MemorySegmentState {
-                content: state_leaves,
-            },
-        );
-        self.memory.insert_preinitialized_segment(
-            Segment::StorageLinkedList,
-            crate::witness::memory::MemorySegmentState {
-                content: storage_leaves,
-            },
-        );
-        self.memory.insert_preinitialized_segment(
-            Segment::TrieData,
-            crate::witness::memory::MemorySegmentState { content: trie_data },
-        );
->>>>>>> 18e5bd43
 
             trie_roots_ptrs
         }
