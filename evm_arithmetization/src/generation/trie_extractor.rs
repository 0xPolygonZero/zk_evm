--- conflicted
+++ resolved
@@ -193,10 +193,10 @@
     memory: &MemoryState,
     slice: &MemoryValues,
 ) -> Result<Vec<u8>, ProgramError> {
-<<<<<<< HEAD
-    let storage_trie: HashedPartialTrie = get_trie(memory, slice[2].as_usize(), |_, x| {
-        Ok(rlp::encode(&read_storage_trie_value(x)).to_vec())
-    })?;
+    let storage_trie: HashedPartialTrie =
+        get_trie(memory, slice[2].unwrap_or_default().as_usize(), |_, x| {
+            Ok(rlp::encode(&read_storage_trie_value(x)).to_vec())
+        })?;
     // let account = AccountRlp {
     //     nonce: slice[0],
     //     balance: slice[1],
@@ -204,18 +204,6 @@
     //     code_hash: H256::from_uint(&slice[3]),
     // };
     let account = AccountRlp::default(); // TODO: fix
-=======
-    let storage_trie: HashedPartialTrie =
-        get_trie(memory, slice[2].unwrap_or_default().as_usize(), |_, x| {
-            Ok(rlp::encode(&read_storage_trie_value(x)).to_vec())
-        })?;
-    let account = AccountRlp {
-        nonce: slice[0].unwrap_or_default(),
-        balance: slice[1].unwrap_or_default(),
-        storage_root: storage_trie.hash(),
-        code_hash: H256::from_uint(&slice[3].unwrap_or_default()),
-    };
->>>>>>> ed8d982e
     Ok(rlp::encode(&account).to_vec())
 }
 
