use ethereum_types::{BigEndianHash, H256, U256};
use plonky2::field::extension::Extendable;
use plonky2::hash::hash_types::{RichField, NUM_HASH_OUT_ELTS};
use plonky2::iop::challenger::{Challenger, RecursiveChallenger};
use plonky2::plonk::config::{AlgebraicHasher, GenericConfig};

use crate::all_stark::KECCAK_TABLES_INDICES;
use crate::proof::*;
use crate::util::{h256_limbs, u256_limbs, u256_to_u32, u256_to_u64};
use crate::witness::errors::ProgramError;

fn observe_root<F: RichField + Extendable<D>, C: GenericConfig<D, F = F>, const D: usize>(
    challenger: &mut Challenger<F, C::Hasher>,
    root: H256,
) {
    for limb in root.into_uint().0.into_iter() {
        challenger.observe_element(F::from_canonical_u32(limb as u32));
        challenger.observe_element(F::from_canonical_u32((limb >> 32) as u32));
    }
}

fn observe_trie_roots<F: RichField + Extendable<D>, C: GenericConfig<D, F = F>, const D: usize>(
    challenger: &mut Challenger<F, C::Hasher>,
    trie_roots: &TrieRoots,
) {
    observe_root::<F, C, D>(challenger, trie_roots.state_root);
    observe_root::<F, C, D>(challenger, trie_roots.transactions_root);
    observe_root::<F, C, D>(challenger, trie_roots.receipts_root);
}

fn observe_trie_roots_target<
    F: RichField + Extendable<D>,
    C: GenericConfig<D, F = F>,
    const D: usize,
>(
    challenger: &mut RecursiveChallenger<F, C::Hasher, D>,
    trie_roots: &TrieRootsTarget,
) where
    C::Hasher: AlgebraicHasher<F>,
{
    challenger.observe_elements(&trie_roots.state_root);
    challenger.observe_elements(&trie_roots.transactions_root);
    challenger.observe_elements(&trie_roots.receipts_root);
}

fn observe_block_metadata<
    F: RichField + Extendable<D>,
    C: GenericConfig<D, F = F>,
    const D: usize,
>(
    challenger: &mut Challenger<F, C::Hasher>,
    block_metadata: &BlockMetadata,
) -> Result<(), ProgramError> {
    challenger.observe_elements(
        &u256_limbs::<F>(U256::from_big_endian(&block_metadata.block_beneficiary.0))[..5],
    );
    challenger.observe_element(u256_to_u32(block_metadata.block_timestamp)?);
    challenger.observe_element(u256_to_u32(block_metadata.block_number)?);
    challenger.observe_element(u256_to_u32(block_metadata.block_difficulty)?);
    challenger.observe_elements(&h256_limbs::<F>(block_metadata.block_random));
    challenger.observe_element(u256_to_u32(block_metadata.block_gaslimit)?);
    challenger.observe_element(u256_to_u32(block_metadata.block_chain_id)?);
    let basefee = u256_to_u64(block_metadata.block_base_fee)?;
    challenger.observe_element(basefee.0);
    challenger.observe_element(basefee.1);
    challenger.observe_element(u256_to_u32(block_metadata.block_gas_used)?);
    #[cfg(feature = "eth_mainnet")]
    {
        let blob_gas_used = u256_to_u64(block_metadata.block_blob_gas_used)?;
        challenger.observe_element(blob_gas_used.0);
        challenger.observe_element(blob_gas_used.1);
        let excess_blob_gas = u256_to_u64(block_metadata.block_excess_blob_gas)?;
        challenger.observe_element(excess_blob_gas.0);
        challenger.observe_element(excess_blob_gas.1);
        challenger.observe_elements(&h256_limbs::<F>(block_metadata.parent_beacon_block_root));
    }
    for i in 0..8 {
        challenger.observe_elements(&u256_limbs(block_metadata.block_bloom[i]));
    }

    Ok(())
}

fn observe_block_metadata_target<
    F: RichField + Extendable<D>,
    C: GenericConfig<D, F = F>,
    const D: usize,
>(
    challenger: &mut RecursiveChallenger<F, C::Hasher, D>,
    block_metadata: &BlockMetadataTarget,
) where
    C::Hasher: AlgebraicHasher<F>,
{
    challenger.observe_elements(&block_metadata.block_beneficiary);
    challenger.observe_element(block_metadata.block_timestamp);
    challenger.observe_element(block_metadata.block_number);
    challenger.observe_element(block_metadata.block_difficulty);
    challenger.observe_elements(&block_metadata.block_random);
    challenger.observe_element(block_metadata.block_gaslimit);
    challenger.observe_element(block_metadata.block_chain_id);
    challenger.observe_elements(&block_metadata.block_base_fee);
    challenger.observe_element(block_metadata.block_gas_used);
    #[cfg(feature = "eth_mainnet")]
    {
        challenger.observe_elements(&block_metadata.block_blob_gas_used);
        challenger.observe_elements(&block_metadata.block_excess_blob_gas);
        challenger.observe_elements(&block_metadata.parent_beacon_block_root);
    }
    challenger.observe_elements(&block_metadata.block_bloom);
}

fn observe_extra_block_data<
    F: RichField + Extendable<D>,
    C: GenericConfig<D, F = F>,
    const D: usize,
>(
    challenger: &mut Challenger<F, C::Hasher>,
    extra_data: &ExtraBlockData<F>,
) -> Result<(), ProgramError> {
    challenger.observe_elements(&h256_limbs(extra_data.checkpoint_state_trie_root));
    challenger.observe_elements(&extra_data.checkpoint_consolidated_hash);
    challenger.observe_element(u256_to_u32(extra_data.txn_number_before)?);
    challenger.observe_element(u256_to_u32(extra_data.txn_number_after)?);
    challenger.observe_element(u256_to_u32(extra_data.gas_used_before)?);
    challenger.observe_element(u256_to_u32(extra_data.gas_used_after)?);

    Ok(())
}

fn observe_extra_block_data_target<
    F: RichField + Extendable<D>,
    C: GenericConfig<D, F = F>,
    const D: usize,
>(
    challenger: &mut RecursiveChallenger<F, C::Hasher, D>,
    extra_data: &ExtraBlockDataTarget,
) where
    C::Hasher: AlgebraicHasher<F>,
{
    challenger.observe_elements(&extra_data.checkpoint_state_trie_root);
    challenger.observe_elements(&extra_data.checkpoint_consolidated_hash);
    challenger.observe_element(extra_data.txn_number_before);
    challenger.observe_element(extra_data.txn_number_after);
    challenger.observe_element(extra_data.gas_used_before);
    challenger.observe_element(extra_data.gas_used_after);
}

#[cfg(feature = "cdk_erigon")]
fn observe_burn_addr<F: RichField + Extendable<D>, C: GenericConfig<D, F = F>, const D: usize>(
    challenger: &mut Challenger<F, C::Hasher>,
    burn_addr: U256,
) -> Result<(), ProgramError> {
    challenger.observe_elements(&u256_limbs(burn_addr));
    Ok(())
}

#[cfg(feature = "cdk_erigon")]
/// This will panic if no burn address was specified.  
fn observe_burn_addr_target<
    F: RichField + Extendable<D>,
    C: GenericConfig<D, F = F>,
    const D: usize,
>(
    challenger: &mut RecursiveChallenger<F, C::Hasher, D>,
    burn_addr: BurnAddrTarget,
) where
    C::Hasher: AlgebraicHasher<F>,
{
    match burn_addr {
        BurnAddrTarget::BurnAddr(addr) => challenger.observe_elements(&addr),
        BurnAddrTarget::Burnt() => panic!("There should be an address set in cdk_erigon."),
    }
}

fn observe_block_hashes<
    F: RichField + Extendable<D>,
    C: GenericConfig<D, F = F>,
    const D: usize,
>(
    challenger: &mut Challenger<F, C::Hasher>,
    block_hashes: &BlockHashes,
) {
    for i in 0..256 {
        challenger.observe_elements(&h256_limbs::<F>(block_hashes.prev_hashes[i]));
    }
    challenger.observe_elements(&h256_limbs::<F>(block_hashes.cur_hash));
}

fn observe_block_hashes_target<
    F: RichField + Extendable<D>,
    C: GenericConfig<D, F = F>,
    const D: usize,
>(
    challenger: &mut RecursiveChallenger<F, C::Hasher, D>,
    block_hashes: &BlockHashesTarget,
) where
    C::Hasher: AlgebraicHasher<F>,
{
    challenger.observe_elements(&block_hashes.prev_hashes);
    challenger.observe_elements(&block_hashes.cur_hash);
}

pub(crate) fn observe_public_values<
    F: RichField + Extendable<D>,
    C: GenericConfig<D, F = F>,
    const D: usize,
>(
    challenger: &mut Challenger<F, C::Hasher>,
    public_values: &PublicValues<F>,
) -> Result<(), ProgramError> {
    observe_trie_roots::<F, C, D>(challenger, &public_values.trie_roots_before);
    observe_trie_roots::<F, C, D>(challenger, &public_values.trie_roots_after);
    observe_block_metadata::<F, C, D>(challenger, &public_values.block_metadata)?;
    observe_block_hashes::<F, C, D>(challenger, &public_values.block_hashes);
    observe_extra_block_data::<F, C, D>(challenger, &public_values.extra_block_data)?;

    #[cfg(feature = "cdk_erigon")]
    {
        observe_burn_addr::<F, C, D>(
            challenger,
            public_values
                .burn_addr
                .expect("There should be an address set in cdk_erigon."),
        )?;
    }

    Ok(())
}

pub(crate) fn observe_public_values_target<
    F: RichField + Extendable<D>,
    C: GenericConfig<D, F = F>,
    const D: usize,
>(
    challenger: &mut RecursiveChallenger<F, C::Hasher, D>,
    public_values: &PublicValuesTarget,
) where
    C::Hasher: AlgebraicHasher<F>,
{
    observe_trie_roots_target::<F, C, D>(challenger, &public_values.trie_roots_before);
    observe_trie_roots_target::<F, C, D>(challenger, &public_values.trie_roots_after);
    observe_block_metadata_target::<F, C, D>(challenger, &public_values.block_metadata);
    observe_block_hashes_target::<F, C, D>(challenger, &public_values.block_hashes);
    observe_extra_block_data_target::<F, C, D>(challenger, &public_values.extra_block_data);
    #[cfg(feature = "cdk_erigon")]
    observe_burn_addr_target::<F, C, D>(challenger, public_values.burn_addr.clone());
}

pub mod testing {
    use plonky2::field::extension::Extendable;
    use plonky2::hash::hash_types::RichField;
    use plonky2::iop::challenger::Challenger;
    use plonky2::plonk::config::GenericConfig;
    use starky::config::StarkConfig;
    use starky::lookup::{get_grand_product_challenge_set, GrandProductChallengeSet};
    use starky::proof::StarkProofChallenges;

    use crate::all_stark::KECCAK_TABLES_INDICES;
    use crate::get_challenges::observe_public_values;
    use crate::proof::*;
    use crate::witness::errors::ProgramError;
    use crate::NUM_TABLES;

<<<<<<< HEAD
        for (i, stark_proof) in stark_proofs.iter().enumerate() {
            if let Some(stark_proof) = stark_proof {
                challenger.observe_cap(&stark_proof.proof.trace_cap);
            } else {
                assert!(KECCAK_TABLES_INDICES.contains(&i) && !self.use_keccak_tables);
                let zero_cap =
                    vec![F::ZERO; config.fri_config.num_cap_elements() * NUM_HASH_OUT_ELTS];
                challenger.observe_elements(&zero_cap);
            }
        }
=======
    /// Randomness for all STARKs.
    pub(crate) struct AllProofChallenges<F: RichField + Extendable<D>, const D: usize> {
        /// Randomness used in each STARK proof.
        pub stark_challenges: [Option<StarkProofChallenges<F, D>>; NUM_TABLES],
        /// Randomness used for cross-table lookups. It is shared by all STARKs.
        pub ctl_challenges: GrandProductChallengeSet<F>,
    }

    impl<F: RichField + Extendable<D>, C: GenericConfig<D, F = F>, const D: usize> AllProof<F, C, D> {
        /// Computes all Fiat-Shamir challenges used in the STARK proof.
        pub(crate) fn get_challenges(
            &self,
            config: &StarkConfig,
        ) -> Result<AllProofChallenges<F, D>, ProgramError> {
            let mut challenger = Challenger::<F, C::Hasher>::new();
>>>>>>> 3660408a

            let stark_proofs = &self.multi_proof.stark_proofs;

            for (i, proof) in stark_proofs.iter().enumerate() {
                if KECCAK_TABLES_INDICES.contains(&i) && !self.use_keccak_tables {
                    // Observe zero merkle caps when skipping Keccak tables.
                    let zero_merkle_cap = proof
                        .proof
                        .trace_cap
                        .flatten()
                        .iter()
                        .map(|_| F::ZERO)
                        .collect::<Vec<F>>();
                    challenger.observe_elements(&zero_merkle_cap);
                } else {
                    challenger.observe_cap(&proof.proof.trace_cap);
                }
            }

<<<<<<< HEAD
        Ok(AllProofChallenges {
            stark_challenges: core::array::from_fn(|i| {
                if let Some(stark_proof) = &stark_proofs[i] {
                    challenger.compact();
                    Some(stark_proof.proof.get_challenges(
                        &mut challenger,
                        Some(&ctl_challenges),
                        true,
                        config,
                    ))
                } else {
                    None
                }
            }),
            ctl_challenges,
        })
=======
            observe_public_values::<F, C, D>(&mut challenger, &self.public_values)?;

            let ctl_challenges =
                get_grand_product_challenge_set(&mut challenger, config.num_challenges);

            Ok(AllProofChallenges {
                stark_challenges: core::array::from_fn(|i| {
                    if KECCAK_TABLES_INDICES.contains(&i) && !self.use_keccak_tables {
                        None
                    } else {
                        challenger.compact();
                        Some(stark_proofs[i].proof.get_challenges(
                            &mut challenger,
                            Some(&ctl_challenges),
                            true,
                            config,
                        ))
                    }
                }),
                ctl_challenges,
            })
        }
>>>>>>> 3660408a
    }
}<|MERGE_RESOLUTION|>--- conflicted
+++ resolved
@@ -261,18 +261,6 @@
     use crate::witness::errors::ProgramError;
     use crate::NUM_TABLES;
 
-<<<<<<< HEAD
-        for (i, stark_proof) in stark_proofs.iter().enumerate() {
-            if let Some(stark_proof) = stark_proof {
-                challenger.observe_cap(&stark_proof.proof.trace_cap);
-            } else {
-                assert!(KECCAK_TABLES_INDICES.contains(&i) && !self.use_keccak_tables);
-                let zero_cap =
-                    vec![F::ZERO; config.fri_config.num_cap_elements() * NUM_HASH_OUT_ELTS];
-                challenger.observe_elements(&zero_cap);
-            }
-        }
-=======
     /// Randomness for all STARKs.
     pub(crate) struct AllProofChallenges<F: RichField + Extendable<D>, const D: usize> {
         /// Randomness used in each STARK proof.
@@ -281,51 +269,27 @@
         pub ctl_challenges: GrandProductChallengeSet<F>,
     }
 
-    impl<F: RichField + Extendable<D>, C: GenericConfig<D, F = F>, const D: usize> AllProof<F, C, D> {
+    impl<F: RichField + Extendable<D>, C: GenericConfig<D, F=F>, const D: usize> AllProof<F, C, D> {
         /// Computes all Fiat-Shamir challenges used in the STARK proof.
         pub(crate) fn get_challenges(
             &self,
             config: &StarkConfig,
         ) -> Result<AllProofChallenges<F, D>, ProgramError> {
             let mut challenger = Challenger::<F, C::Hasher>::new();
->>>>>>> 3660408a
 
             let stark_proofs = &self.multi_proof.stark_proofs;
 
-            for (i, proof) in stark_proofs.iter().enumerate() {
-                if KECCAK_TABLES_INDICES.contains(&i) && !self.use_keccak_tables {
-                    // Observe zero merkle caps when skipping Keccak tables.
-                    let zero_merkle_cap = proof
-                        .proof
-                        .trace_cap
-                        .flatten()
-                        .iter()
-                        .map(|_| F::ZERO)
-                        .collect::<Vec<F>>();
-                    challenger.observe_elements(&zero_merkle_cap);
+            for (i, stark_proof) in stark_proofs.iter().enumerate() {
+                if let Some(stark_proof) = stark_proof {
+                    challenger.observe_cap(&stark_proof.proof.trace_cap);
                 } else {
-                    challenger.observe_cap(&proof.proof.trace_cap);
+                    assert!(KECCAK_TABLES_INDICES.contains(&i) && !self.use_keccak_tables);
+                    let zero_cap =
+                        vec![F::ZERO; config.fri_config.num_cap_elements() * NUM_HASH_OUT_ELTS];
+                    challenger.observe_elements(&zero_cap);
                 }
             }
 
-<<<<<<< HEAD
-        Ok(AllProofChallenges {
-            stark_challenges: core::array::from_fn(|i| {
-                if let Some(stark_proof) = &stark_proofs[i] {
-                    challenger.compact();
-                    Some(stark_proof.proof.get_challenges(
-                        &mut challenger,
-                        Some(&ctl_challenges),
-                        true,
-                        config,
-                    ))
-                } else {
-                    None
-                }
-            }),
-            ctl_challenges,
-        })
-=======
             observe_public_values::<F, C, D>(&mut challenger, &self.public_values)?;
 
             let ctl_challenges =
@@ -333,21 +297,20 @@
 
             Ok(AllProofChallenges {
                 stark_challenges: core::array::from_fn(|i| {
-                    if KECCAK_TABLES_INDICES.contains(&i) && !self.use_keccak_tables {
-                        None
-                    } else {
+                    if let Some(stark_proof) = &stark_proofs[i] {
                         challenger.compact();
-                        Some(stark_proofs[i].proof.get_challenges(
+                        Some(stark_proof.proof.get_challenges(
                             &mut challenger,
                             Some(&ctl_challenges),
                             true,
                             config,
                         ))
+                    } else {
+                        None
                     }
                 }),
                 ctl_challenges,
             })
         }
->>>>>>> 3660408a
     }
 }