use core::marker::PhantomData;
<<<<<<< HEAD
use std::cmp::max;
=======
use std::borrow::Borrow;
>>>>>>> e7e83ded

use ethereum_types::U256;
use itertools::Itertools;
use plonky2::field::extension::{Extendable, FieldExtension};
use plonky2::field::packed::PackedField;
use plonky2::field::polynomial::PolynomialValues;
use plonky2::field::types::Field;
use plonky2::hash::hash_types::RichField;
use plonky2::iop::ext_target::ExtensionTarget;
use plonky2::timed;
use plonky2::util::timing::TimingTree;
use plonky2::util::transpose;
use plonky2_maybe_rayon::*;
use starky::constraint_consumer::{ConstraintConsumer, RecursiveConstraintConsumer};
use starky::cross_table_lookup::TableWithColumns;
use starky::evaluation_frame::StarkEvaluationFrame;
use starky::lookup::{Column, Filter, Lookup};
use starky::stark::Stark;

<<<<<<< HEAD
use super::columns::{
    MAYBE_IN_MEM_AFTER, MEM_AFTER_FILTER, PREINITIALIZED_SEGMENTS, STALE_CONTEXTS,
    STALE_CONTEXTS_FREQUENCIES,
};
use super::segments::{Segment, PREINITIALIZED_SEGMENTS_INDICES};
use crate::all_stark::{EvmStarkFrame, Table};
use crate::memory::columns::{
    value_limb, ADDR_CONTEXT, ADDR_SEGMENT, ADDR_VIRTUAL, CONTEXT_FIRST_CHANGE, COUNTER, FILTER,
    FREQUENCIES, INITIALIZE_AUX, IS_PRUNED, IS_READ, IS_STALE, NUM_COLUMNS,
    PREINITIALIZED_SEGMENTS_AUX, RANGE_CHECK, SEGMENT_FIRST_CHANGE, TIMESTAMP, TIMESTAMP_INV,
    VIRTUAL_FIRST_CHANGE,
};
=======
use super::columns::{MemoryColumnsView, MEMORY_COL_MAP};
use super::segments::Segment;
use crate::all_stark::EvmStarkFrame;
use crate::memory::columns::NUM_COLUMNS;
>>>>>>> e7e83ded
use crate::memory::VALUE_LIMBS;
use crate::witness::memory::MemoryOpKind::{self, Read};
use crate::witness::memory::{MemoryAddress, MemoryOp};

/// Creates the vector of `Columns` corresponding to:
/// - the memory operation type,
/// - the address in memory of the element being read/written,
/// - the value being read/written,
/// - the timestamp at which the element is read/written.
pub(crate) fn ctl_data<F: Field>() -> Vec<Column<F>> {
<<<<<<< HEAD
    let mut res =
        Column::singles([IS_READ, ADDR_CONTEXT, ADDR_SEGMENT, ADDR_VIRTUAL]).collect_vec();
    res.extend(Column::singles((0..VALUE_LIMBS).map(value_limb)));
    res.push(Column::single(TIMESTAMP));
=======
    let mut res = Column::singles([
        MEMORY_COL_MAP.is_read,
        MEMORY_COL_MAP.addr_context,
        MEMORY_COL_MAP.addr_segment,
        MEMORY_COL_MAP.addr_virtual,
    ])
    .collect_vec();
    res.extend(Column::singles(
        (0..8).map(|i| MEMORY_COL_MAP.value_limbs[i]),
    ));
    res.push(Column::single(MEMORY_COL_MAP.timestamp));
>>>>>>> e7e83ded
    res
}

/// CTL filter for memory operations.
pub(crate) fn ctl_filter<F: Field>() -> Filter<F> {
    Filter::new_simple(Column::single(MEMORY_COL_MAP.filter))
}

/// Creates the vector of `Columns` corresponding to:
/// - the initialized address (context, segment, virt),
/// - the value in u32 limbs.
pub(crate) fn ctl_looking_mem<F: Field>() -> Vec<Column<F>> {
    let mut res = Column::singles([ADDR_CONTEXT, ADDR_SEGMENT, ADDR_VIRTUAL]).collect_vec();
    res.extend(Column::singles((0..VALUE_LIMBS).map(value_limb)));
    res
}

/// Returns the (non-zero) stale contexts.
pub(crate) fn ctl_context_pruning_looking<F: Field>() -> TableWithColumns<F> {
    TableWithColumns::new(
        *Table::Memory,
        vec![Column::linear_combination_with_constant(
            vec![(STALE_CONTEXTS, F::ONE)],
            F::NEG_ONE,
        )],
        Filter::new(vec![], vec![Column::single(IS_PRUNED)]),
    )
}

/// CTL filter for initialization writes.
/// Initialization operations have timestamp 0.
/// The filter is `1 - timestamp * timestamp_inv`.
pub(crate) fn ctl_filter_mem_before<F: Field>() -> Filter<F> {
    Filter::new(
        vec![(
            Column::single(TIMESTAMP),
            Column::linear_combination([(TIMESTAMP_INV, -F::ONE)]),
        )],
        vec![Column::constant(F::ONE)],
    )
}

/// CTL filter for final values.
/// Final values are the last row with a given address.
/// The filter is `address_changed`.
pub(crate) fn ctl_filter_mem_after<F: Field>() -> Filter<F> {
    Filter::new_simple(Column::single(MEM_AFTER_FILTER))
}

#[derive(Copy, Clone, Default)]
pub(crate) struct MemoryStark<F, const D: usize> {
    pub(crate) f: PhantomData<F>,
}

impl MemoryOp {
    /// Generate a row for a given memory operation. Note that this does not
    /// generate columns which depend on the next operation, such as
    /// `CONTEXT_FIRST_CHANGE`; those are generated later. It also does not
    /// generate columns such as `COUNTER`, which are generated later, after the
    /// trace has been transposed into column-major form.
<<<<<<< HEAD
    fn into_row<F: Field>(self) -> [F; NUM_COLUMNS] {
        let mut row = [F::ZERO; NUM_COLUMNS];
        row[FILTER] = F::from_bool(self.filter);
        row[TIMESTAMP] = F::from_canonical_usize(self.timestamp);
        row[TIMESTAMP_INV] = row[TIMESTAMP].try_inverse().unwrap_or_default();
        row[IS_READ] = F::from_bool(self.kind == Read);
=======
    fn into_row<F: Field>(self) -> MemoryColumnsView<F> {
        let mut row = MemoryColumnsView::default();
        row.filter = F::from_bool(self.filter);
        row.timestamp = F::from_canonical_usize(self.timestamp);
        row.is_read = F::from_bool(self.kind == Read);
>>>>>>> e7e83ded
        let MemoryAddress {
            context,
            segment,
            virt,
        } = self.address;
        row.addr_context = F::from_canonical_usize(context);
        row.addr_segment = F::from_canonical_usize(segment);
        row.addr_virtual = F::from_canonical_usize(virt);
        for j in 0..VALUE_LIMBS {
            row.value_limbs[j] = F::from_canonical_u32((self.value >> (j * 32)).low_u32());
        }

        row
    }
}

/// Generates the `_FIRST_CHANGE` columns and the `RANGE_CHECK` column in the
/// trace.
pub(crate) fn generate_first_change_flags_and_rc<F: RichField>(
    trace_rows: &mut [MemoryColumnsView<F>],
) {
    let num_ops = trace_rows.len();
<<<<<<< HEAD
    for idx in 0..num_ops {
        let row = trace_rows[idx].as_slice();
        let next_row = if idx == num_ops - 1 {
            trace_rows[0].as_slice()
        } else {
            trace_rows[idx + 1].as_slice()
        };

        let context = row[ADDR_CONTEXT];
        let segment = row[ADDR_SEGMENT];
        let virt = row[ADDR_VIRTUAL];
        let timestamp = row[TIMESTAMP];
        let next_context = next_row[ADDR_CONTEXT];
        let next_segment = next_row[ADDR_SEGMENT];
        let next_virt = next_row[ADDR_VIRTUAL];
        let next_timestamp = next_row[TIMESTAMP];
        let next_is_read = next_row[IS_READ];
=======
    for idx in 0..num_ops - 1 {
        let row = &trace_rows[idx];
        let next_row = &trace_rows[idx + 1];

        let context = row.addr_context;
        let segment = row.addr_segment;
        let virt = row.addr_virtual;
        let timestamp = row.timestamp;
        let next_context = next_row.addr_context;
        let next_segment = next_row.addr_segment;
        let next_virt = next_row.addr_virtual;
        let next_timestamp = next_row.timestamp;
        let next_is_read = next_row.is_read;
>>>>>>> e7e83ded

        let context_changed = context != next_context;
        let segment_changed = segment != next_segment;
        let virtual_changed = virt != next_virt;

        let context_first_change = context_changed;
        let segment_first_change = segment_changed && !context_first_change;
        let virtual_first_change =
            virtual_changed && !segment_first_change && !context_first_change;

        let row = &mut trace_rows[idx];
        row.context_first_change = F::from_bool(context_first_change);
        row.segment_first_change = F::from_bool(segment_first_change);
        row.virtual_first_change = F::from_bool(virtual_first_change);

<<<<<<< HEAD
        row[RANGE_CHECK] = if idx == num_ops - 1 {
            F::ZERO
        } else if context_first_change {
=======
        row.range_check = if context_first_change {
>>>>>>> e7e83ded
            next_context - context - F::ONE
        } else if segment_first_change {
            next_segment - segment - F::ONE
        } else if virtual_first_change {
            next_virt - virt - F::ONE
        } else {
            next_timestamp - timestamp
        };

        assert!(
            row.range_check.to_canonical_u64() < num_ops as u64,
            "Range check of {} is too large. Bug in fill_gaps?",
            row.range_check
        );

        row[PREINITIALIZED_SEGMENTS_AUX] = (next_segment
            - F::from_canonical_usize(Segment::AccountsLinkedList.unscale()))
            * (next_segment - F::from_canonical_usize(Segment::StorageLinkedList.unscale()));

        row[PREINITIALIZED_SEGMENTS] = (next_segment
            - F::from_canonical_usize(Segment::Code.unscale()))
            * (next_segment - F::from_canonical_usize(Segment::TrieData.unscale()))
            * row[PREINITIALIZED_SEGMENTS_AUX];

        let address_changed =
<<<<<<< HEAD
            row[CONTEXT_FIRST_CHANGE] + row[SEGMENT_FIRST_CHANGE] + row[VIRTUAL_FIRST_CHANGE];
        row[INITIALIZE_AUX] = row[PREINITIALIZED_SEGMENTS] * address_changed * next_is_read;
=======
            row.context_first_change + row.segment_first_change + row.virtual_first_change;
        row.initialize_aux = next_segment * address_changed * next_is_read;
>>>>>>> e7e83ded
    }
}

impl<F: RichField + Extendable<D>, const D: usize> MemoryStark<F, D> {
    /// Generate most of the trace rows. Excludes a few columns like `COUNTER`,
    /// which are generated later, after transposing to column-major form.
<<<<<<< HEAD
    fn generate_trace_row_major(
        &self,
        mut memory_ops: Vec<MemoryOp>,
    ) -> (Vec<[F; NUM_COLUMNS]>, usize) {
=======
    fn generate_trace_row_major(&self, mut memory_ops: Vec<MemoryOp>) -> Vec<MemoryColumnsView<F>> {
>>>>>>> e7e83ded
        // fill_gaps expects an ordered list of operations.
        memory_ops.sort_by_key(MemoryOp::sorting_key);
        Self::fill_gaps(&mut memory_ops);

        let unpadded_length = memory_ops.len();

        memory_ops.sort_by_key(MemoryOp::sorting_key);

        Self::pad_memory_ops(&mut memory_ops);

        // fill_gaps may have added operations at the end which break the order, so sort
        // again.
        memory_ops.sort_by_key(MemoryOp::sorting_key);

        let mut trace_rows = memory_ops
            .into_par_iter()
            .map(|op| op.into_row())
            .collect::<Vec<_>>();
<<<<<<< HEAD
        generate_first_change_flags_and_rc(trace_rows.as_mut_slice());
        (trace_rows, unpadded_length)
=======
        generate_first_change_flags_and_rc(&mut trace_rows);
        trace_rows
>>>>>>> e7e83ded
    }

    /// Generates the `COUNTER`, `RANGE_CHECK` and `FREQUENCIES` columns, given
    /// a trace in column-major form.
    /// Also generates the `STALE_CONTEXTS`, `STALE_CONTEXTS_FREQUENCIES`,
    /// `MAYBE_IN_MEM_AFTER` and `MEM_AFTER_FILTER` columns.
    fn generate_trace_col_major(trace_col_vecs: &mut [Vec<F>]) {
        let height = trace_col_vecs[0].len();
        trace_col_vecs[MEMORY_COL_MAP.counter] =
            (0..height).map(|i| F::from_canonical_usize(i)).collect();

        for i in 0..height {
            let x_rc = trace_col_vecs[MEMORY_COL_MAP.range_check][i].to_canonical_u64() as usize;
            trace_col_vecs[MEMORY_COL_MAP.frequencies][x_rc] += F::ONE;
            if (trace_col_vecs[MEMORY_COL_MAP.context_first_change][i] == F::ONE)
                || (trace_col_vecs[MEMORY_COL_MAP.segment_first_change][i] == F::ONE)
            {
<<<<<<< HEAD
                if i < trace_col_vecs[ADDR_VIRTUAL].len() - 1 {
                    let x_val = trace_col_vecs[ADDR_VIRTUAL][i + 1].to_canonical_u64() as usize;
                    trace_col_vecs[FREQUENCIES][x_val] += F::ONE;
                } else {
                    trace_col_vecs[FREQUENCIES][0] += F::ONE;
                }
            }

            let addr_ctx = trace_col_vecs[ADDR_CONTEXT][i];
            let addr_ctx_usize = addr_ctx.to_canonical_u64() as usize;
            if addr_ctx + F::ONE == trace_col_vecs[STALE_CONTEXTS][addr_ctx_usize] {
                trace_col_vecs[IS_STALE][i] = F::ONE;
                trace_col_vecs[STALE_CONTEXTS_FREQUENCIES][addr_ctx_usize] += F::ONE;
            } else if trace_col_vecs[FILTER][i].is_one()
                && (trace_col_vecs[CONTEXT_FIRST_CHANGE][i].is_one()
                    || trace_col_vecs[SEGMENT_FIRST_CHANGE][i].is_one()
                    || trace_col_vecs[VIRTUAL_FIRST_CHANGE][i].is_one())
            {
                // `maybe_in_mem_after = filter * address_changed * (1 - is_stale)`
                trace_col_vecs[MAYBE_IN_MEM_AFTER][i] = F::ONE;

                let addr_segment = trace_col_vecs[ADDR_SEGMENT][i];
                let is_non_zero_value =
                    (0..VALUE_LIMBS).any(|limb| trace_col_vecs[value_limb(limb)][i].is_nonzero());
                // We filter out zero values in non-preinitialized segments.
                if is_non_zero_value
                    || PREINITIALIZED_SEGMENTS_INDICES
                        .contains(&(addr_segment.to_canonical_u64() as usize))
                {
                    trace_col_vecs[MEM_AFTER_FILTER][i] = F::ONE;
                }
=======
                // CONTEXT_FIRST_CHANGE and SEGMENT_FIRST_CHANGE should be 0 at the last row, so
                // the index should never be out of bounds.
                let x_fo =
                    trace_col_vecs[MEMORY_COL_MAP.addr_virtual][i + 1].to_canonical_u64() as usize;
                trace_col_vecs[MEMORY_COL_MAP.frequencies][x_fo] += F::ONE;
>>>>>>> e7e83ded
            }
        }
    }

    /// This memory STARK orders rows by `(context, segment, virt, timestamp)`.
    /// To enforce the ordering, it range checks the delta of the first
    /// field that changed.
    ///
    /// This method adds some dummy operations to ensure that none of these
    /// range checks will be too large, i.e. that they will all be smaller
    /// than the number of rows, allowing them to be checked easily with a
    /// single lookup.
    ///
    /// For example, say there are 32 memory operations, and a particular
    /// address is accessed at timestamps 20 and 100. 80 would fail the
    /// range check, so this method would add two dummy reads to the same
    /// address, say at timestamps 50 and 80.
    fn fill_gaps(memory_ops: &mut Vec<MemoryOp>) {
        // First, insert padding row at address (0, 0, 0) if the first row doesn't
        // have a first virtual address at 0.
        if memory_ops[0].address.virt != 0 {
            let dummy_addr = MemoryAddress {
                context: 0,
                segment: 0,
                virt: 0,
            };
            memory_ops.insert(
                0,
                MemoryOp {
                    filter: false,
                    timestamp: 1,
                    address: dummy_addr,
                    kind: MemoryOpKind::Read,
                    value: 0.into(),
                },
            );
        }
        let max_rc = memory_ops.len().next_power_of_two() - 1;
        for (mut curr, mut next) in memory_ops.clone().into_iter().tuple_windows() {
            if curr.address.context != next.address.context
                || curr.address.segment != next.address.segment
            {
                // We won't bother to check if there's a large context gap, because there can't
                // be more than 500 contexts or so, as explained here:
                // https://notes.ethereum.org/@vbuterin/proposals_to_adjust_memory_gas_costs
                // Similarly, the number of possible segments is a small constant, so any gap
                // must be small. max_rc will always be much larger, as just
                // bootloading the kernel will trigger thousands of memory
                // operations. However, we do check that the first address
                // accessed is range-checkable. If not, we could start at a
                // negative address and cheat.
                while next.address.virt > max_rc {
                    let mut dummy_address = next.address;
                    dummy_address.virt -= max_rc;
                    let dummy_read =
                        MemoryOp::new_dummy_read(dummy_address, curr.timestamp + 1, U256::zero());
                    memory_ops.push(dummy_read);
                    next = dummy_read;
                }
            } else if curr.address.virt != next.address.virt {
                while next.address.virt - curr.address.virt - 1 > max_rc {
                    let mut dummy_address = curr.address;
                    dummy_address.virt += max_rc + 1;
                    let dummy_read =
                        MemoryOp::new_dummy_read(dummy_address, curr.timestamp + 1, U256::zero());
                    memory_ops.push(dummy_read);
                    curr = dummy_read;
                }
            } else {
                while next.timestamp - curr.timestamp > max_rc {
                    let dummy_read =
                        MemoryOp::new_dummy_read(curr.address, curr.timestamp + max_rc, curr.value);
                    memory_ops.push(dummy_read);
                    curr = dummy_read;
                }
            }
        }
    }

    fn pad_memory_ops(memory_ops: &mut Vec<MemoryOp>) {
        let last_op = *memory_ops.last().expect("No memory ops?");

        // We essentially repeat the last operation until our operation list has the
        // desired size, with a few changes:
        // - We change its filter to 0 to indicate that this is a dummy operation.
        // - We make sure it's a read, since dummy operations must be reads.
        // - We change the address so that the last operation can still be included in
        //   `MemAfterStark`.
        let padding_addr = MemoryAddress {
            virt: last_op.address.virt + 1,
            ..last_op.address
        };
        let padding_op = MemoryOp {
            filter: false,
            kind: Read,
            address: padding_addr,
            timestamp: last_op.timestamp + 1,
            value: U256::zero(),
        };
        let num_ops = memory_ops.len();
        // We want at least one padding row, so that the last real operation can have
        // its flags set correctly.
        let num_ops_padded = (num_ops + 1).next_power_of_two();
        for _ in num_ops..num_ops_padded {
            memory_ops.push(padding_op);
        }
    }

    fn insert_stale_contexts(trace_rows: &mut [[F; NUM_COLUMNS]], stale_contexts: Vec<usize>) {
        debug_assert!(
            {
                let mut dedup_vec = stale_contexts.clone();
                dedup_vec.sort();
                dedup_vec.dedup();
                dedup_vec.len() == stale_contexts.len()
            },
            "Stale contexts are not unique.",
        );

        for ctx in stale_contexts {
            let ctx_field = F::from_canonical_usize(ctx);
            // We store `ctx_field+1` so that 0 can be the default value for non-stale
            // context.
            trace_rows[ctx][STALE_CONTEXTS] = ctx_field + F::ONE;
            trace_rows[ctx][IS_PRUNED] = F::ONE;
        }
    }

    pub(crate) fn generate_trace(
        &self,
        mut memory_ops: Vec<MemoryOp>,
        mem_before_values: &[(MemoryAddress, U256)],
        stale_contexts: Vec<usize>,
        timing: &mut TimingTree,
    ) -> (Vec<PolynomialValues<F>>, Vec<Vec<F>>, usize) {
        // First, push `mem_before` operations.
        for &(address, value) in mem_before_values {
            memory_ops.push(MemoryOp {
                filter: true,
                timestamp: 0,
                address,
                kind: crate::witness::memory::MemoryOpKind::Write,
                value,
            });
        }
        // Generate most of the trace in row-major form.
        let (mut trace_rows, unpadded_length) = timed!(
            timing,
            "generate trace rows",
            self.generate_trace_row_major(memory_ops)
        );

        Self::insert_stale_contexts(&mut trace_rows, stale_contexts.clone());

        let trace_row_vecs: Vec<_> = trace_rows.into_iter().map(|row| row.to_vec()).collect();

        // Transpose to column-major form.
        let mut trace_col_vecs = transpose(&trace_row_vecs);

        // A few final generation steps, which work better in column-major form.
        Self::generate_trace_col_major(&mut trace_col_vecs);

        let final_rows = transpose(&trace_col_vecs);

        // Extract `MemoryAfterStark` values.
        let mut mem_after_values = Vec::<Vec<_>>::new();
        for row in final_rows {
            if row[MEM_AFTER_FILTER].is_one() {
                let mut addr_val = vec![F::ONE];
                addr_val.extend(&row[ADDR_CONTEXT..CONTEXT_FIRST_CHANGE]);
                mem_after_values.push(addr_val);
            }
        }

        (
            trace_col_vecs
                .into_iter()
                .map(|column| PolynomialValues::new(column))
                .collect(),
            mem_after_values,
            unpadded_length,
        )
    }
}

impl<F: RichField + Extendable<D>, const D: usize> Stark<F, D> for MemoryStark<F, D> {
    type EvaluationFrame<FE, P, const D2: usize> = EvmStarkFrame<P, FE, NUM_COLUMNS>
    where
        FE: FieldExtension<D2, BaseField = F>,
        P: PackedField<Scalar = FE>;

    type EvaluationFrameTarget = EvmStarkFrame<ExtensionTarget<D>, ExtensionTarget<D>, NUM_COLUMNS>;

    fn eval_packed_generic<FE, P, const D2: usize>(
        &self,
        vars: &Self::EvaluationFrame<FE, P, D2>,
        yield_constr: &mut ConstraintConsumer<P>,
    ) where
        FE: FieldExtension<D2, BaseField = F>,
        P: PackedField<Scalar = FE>,
    {
        let one = P::from(FE::ONE);
<<<<<<< HEAD
        let local_values = vars.get_local_values();
        let next_values = vars.get_next_values();

        let timestamp = local_values[TIMESTAMP];
        let addr_context = local_values[ADDR_CONTEXT];
        let addr_segment = local_values[ADDR_SEGMENT];
        let addr_virtual = local_values[ADDR_VIRTUAL];
        let value_limbs: Vec<_> = (0..VALUE_LIMBS)
            .map(|i| local_values[value_limb(i)])
            .collect();

        let next_timestamp = next_values[TIMESTAMP];
        let next_is_read = next_values[IS_READ];
        let next_addr_context = next_values[ADDR_CONTEXT];
        let next_addr_segment = next_values[ADDR_SEGMENT];
        let next_addr_virtual = next_values[ADDR_VIRTUAL];
        let next_values_limbs: Vec<_> = (0..VALUE_LIMBS)
            .map(|i| next_values[value_limb(i)])
            .collect();
=======

        let lv: &[P; NUM_COLUMNS] = vars.get_local_values().try_into().unwrap();
        let lv: &MemoryColumnsView<P> = lv.borrow();
        let nv: &[P; NUM_COLUMNS] = vars.get_next_values().try_into().unwrap();
        let nv: &MemoryColumnsView<P> = nv.borrow();

        let timestamp = lv.timestamp;
        let addr_context = lv.addr_context;
        let addr_segment = lv.addr_segment;
        let addr_virtual = lv.addr_virtual;
        let value_limbs: Vec<_> = (0..8).map(|i| lv.value_limbs[i]).collect();

        let next_timestamp = nv.timestamp;
        let next_is_read = nv.is_read;
        let next_addr_context = nv.addr_context;
        let next_addr_segment = nv.addr_segment;
        let next_addr_virtual = nv.addr_virtual;
        let next_values_limbs: Vec<_> = (0..8).map(|i| nv.value_limbs[i]).collect();
>>>>>>> e7e83ded

        // The filter must be 0 or 1.
        let filter = lv.filter;
        yield_constr.constraint(filter * (filter - P::ONES));

        // IS_READ must be 0 or 1.
        // This is implied by the MemoryStark CTL, where corresponding values are either
        // hardcoded to 0/1, or boolean-constrained in their respective STARK modules.

        // If this is a dummy row (filter is off), it must be a read. This means the
        // prover can insert reads which never appear in the CPU trace (which
        // are harmless), but not writes.
        let is_dummy = P::ONES - filter;
        let is_write = P::ONES - lv.is_read;
        yield_constr.constraint(is_dummy * is_write);

        let context_first_change = lv.context_first_change;
        let segment_first_change = lv.segment_first_change;
        let virtual_first_change = lv.virtual_first_change;
        let address_unchanged =
            one - context_first_change - segment_first_change - virtual_first_change;

        let range_check = lv.range_check;

        let not_context_first_change = one - context_first_change;
        let not_segment_first_change = one - segment_first_change;
        let not_virtual_first_change = one - virtual_first_change;
        let not_address_unchanged = one - address_unchanged;

        // First set of ordering constraint: first_change flags are boolean.
        yield_constr.constraint(context_first_change * not_context_first_change);
        yield_constr.constraint(segment_first_change * not_segment_first_change);
        yield_constr.constraint(virtual_first_change * not_virtual_first_change);
        yield_constr.constraint(address_unchanged * not_address_unchanged);

        // Second set of ordering constraints: no change before the column corresponding
        // to the nonzero first_change flag.
        yield_constr
            .constraint_transition(segment_first_change * (next_addr_context - addr_context));
        yield_constr
            .constraint_transition(virtual_first_change * (next_addr_context - addr_context));
        yield_constr
            .constraint_transition(virtual_first_change * (next_addr_segment - addr_segment));
        yield_constr.constraint_transition(address_unchanged * (next_addr_context - addr_context));
        yield_constr.constraint_transition(address_unchanged * (next_addr_segment - addr_segment));
        yield_constr.constraint_transition(address_unchanged * (next_addr_virtual - addr_virtual));

        // Third set of ordering constraints: range-check difference in the column that
        // should be increasing.
        let computed_range_check = context_first_change * (next_addr_context - addr_context - one)
            + segment_first_change * (next_addr_segment - addr_segment - one)
            + virtual_first_change * (next_addr_virtual - addr_virtual - one)
            + address_unchanged * (next_timestamp - timestamp);
        yield_constr.constraint_transition(range_check - computed_range_check);

<<<<<<< HEAD
        // Validate `preinitialized_segments_aux`.
        let preinitialized_segments_aux = local_values[PREINITIALIZED_SEGMENTS_AUX];
        yield_constr.constraint_transition(
            preinitialized_segments_aux
                - (next_addr_segment
                    - P::Scalar::from_canonical_usize(Segment::AccountsLinkedList.unscale()))
                    * (next_addr_segment
                        - P::Scalar::from_canonical_usize(Segment::StorageLinkedList.unscale())),
        );

        // Validate `preinitialized_segments`.
        let preinitialized_segments = local_values[PREINITIALIZED_SEGMENTS];
        yield_constr.constraint_transition(
            preinitialized_segments
                - (next_addr_segment - P::Scalar::from_canonical_usize(Segment::Code.unscale()))
                    * (next_addr_segment
                        - P::Scalar::from_canonical_usize(Segment::TrieData.unscale()))
                    * preinitialized_segments_aux,
        );

        // Validate `initialize_aux`.
        let initialize_aux = local_values[INITIALIZE_AUX];
=======
        // Validate initialize_aux. It contains next_segment * addr_changed *
        // next_is_read.
        let initialize_aux = lv.initialize_aux;
>>>>>>> e7e83ded
        yield_constr.constraint_transition(
            initialize_aux - preinitialized_segments * not_address_unchanged * next_is_read,
        );

        for i in 0..VALUE_LIMBS {
            // Enumerate purportedly-ordered log.
            yield_constr.constraint_transition(
                next_is_read * address_unchanged * (next_values_limbs[i] - value_limbs[i]),
            );
            // By default, memory is initialized with 0. This means that if the first
            // operation of a new address is a read, then its value must be 0.
            // There are exceptions, though: this constraint zero-initializes everything but
            // the preinitialized segments.
            yield_constr.constraint_transition(initialize_aux * next_values_limbs[i]);
        }

        // Validate `maybe_in_mem_after`.
        let maybe_in_mem_after = local_values[MAYBE_IN_MEM_AFTER];
        let is_stale = local_values[IS_STALE];
        yield_constr.constraint_transition(
            maybe_in_mem_after + filter * not_address_unchanged * (is_stale - P::ONES),
        );

        let mem_after_filter = local_values[MEM_AFTER_FILTER];
        // `mem_after_filter` must be binary.
        yield_constr.constraint(mem_after_filter * (mem_after_filter - P::ONES));

        // `mem_after_filter` is equal to `maybe_in_mem_after` if:
        // - segment is not preinitialized OR
        // - value is not zero.
        for i in 0..VALUE_LIMBS {
            yield_constr.constraint(
                (mem_after_filter - maybe_in_mem_after) * preinitialized_segments * value_limbs[i],
            );
        }

        // Validate timestamp_inv. Since it's used as a CTL filter, its value must be
        // checked.
        let timestamp_inv = local_values[TIMESTAMP_INV];
        yield_constr.constraint(timestamp * (timestamp * timestamp_inv - P::ONES));

        // Check the range column: First value must be 0,
        // and intermediate rows must increment by 1.
        let rc1 = lv.counter;
        let rc2 = nv.counter;
        yield_constr.constraint_first_row(rc1);
        let incr = rc2 - rc1;
        yield_constr.constraint_transition(incr - P::Scalar::ONES);
    }

    fn eval_ext_circuit(
        &self,
        builder: &mut plonky2::plonk::circuit_builder::CircuitBuilder<F, D>,
        vars: &Self::EvaluationFrameTarget,
        yield_constr: &mut RecursiveConstraintConsumer<F, D>,
    ) {
        let one = builder.one_extension();
<<<<<<< HEAD
        let local_values = vars.get_local_values();
        let next_values = vars.get_next_values();

        let addr_context = local_values[ADDR_CONTEXT];
        let addr_segment = local_values[ADDR_SEGMENT];
        let addr_virtual = local_values[ADDR_VIRTUAL];
        let value_limbs: Vec<_> = (0..VALUE_LIMBS)
            .map(|i| local_values[value_limb(i)])
            .collect();
        let timestamp = local_values[TIMESTAMP];

        let next_addr_context = next_values[ADDR_CONTEXT];
        let next_addr_segment = next_values[ADDR_SEGMENT];
        let next_addr_virtual = next_values[ADDR_VIRTUAL];
        let next_values_limbs: Vec<_> = (0..VALUE_LIMBS)
            .map(|i| next_values[value_limb(i)])
            .collect();
        let next_is_read = next_values[IS_READ];
        let next_timestamp = next_values[TIMESTAMP];
=======

        let lv: &[ExtensionTarget<D>; NUM_COLUMNS] = vars.get_local_values().try_into().unwrap();
        let lv: &MemoryColumnsView<ExtensionTarget<D>> = lv.borrow();
        let nv: &[ExtensionTarget<D>; NUM_COLUMNS] = vars.get_next_values().try_into().unwrap();
        let nv: &MemoryColumnsView<ExtensionTarget<D>> = nv.borrow();

        let addr_context = lv.addr_context;
        let addr_segment = lv.addr_segment;
        let addr_virtual = lv.addr_virtual;
        let value_limbs: Vec<_> = (0..8).map(|i| lv.value_limbs[i]).collect();
        let timestamp = lv.timestamp;

        let next_addr_context = nv.addr_context;
        let next_addr_segment = nv.addr_segment;
        let next_addr_virtual = nv.addr_virtual;
        let next_values_limbs: Vec<_> = (0..8).map(|i| nv.value_limbs[i]).collect();
        let next_is_read = nv.is_read;
        let next_timestamp = nv.timestamp;
>>>>>>> e7e83ded

        // The filter must be 0 or 1.
        let filter = lv.filter;
        let constraint = builder.mul_sub_extension(filter, filter, filter);
        yield_constr.constraint(builder, constraint);

        // IS_READ must be 0 or 1.
        // This is implied by the MemoryStark CTL, where corresponding values are either
        // hardcoded to 0/1, or boolean-constrained in their respective STARK modules.

        // If this is a dummy row (filter is off), it must be a read. This means the
        // prover can insert reads which never appear in the CPU trace (which
        // are harmless), but not writes.
        let is_dummy = builder.sub_extension(one, filter);
        let is_write = builder.sub_extension(one, lv.is_read);
        let is_dummy_write = builder.mul_extension(is_dummy, is_write);
        yield_constr.constraint(builder, is_dummy_write);

        let context_first_change = lv.context_first_change;
        let segment_first_change = lv.segment_first_change;
        let virtual_first_change = lv.virtual_first_change;
        let address_unchanged = {
            let mut cur = builder.sub_extension(one, context_first_change);
            cur = builder.sub_extension(cur, segment_first_change);
            builder.sub_extension(cur, virtual_first_change)
        };

        let range_check = lv.range_check;

        let not_context_first_change = builder.sub_extension(one, context_first_change);
        let not_segment_first_change = builder.sub_extension(one, segment_first_change);
        let not_virtual_first_change = builder.sub_extension(one, virtual_first_change);
        let not_address_unchanged = builder.sub_extension(one, address_unchanged);
        let addr_context_diff = builder.sub_extension(next_addr_context, addr_context);
        let addr_segment_diff = builder.sub_extension(next_addr_segment, addr_segment);
        let addr_virtual_diff = builder.sub_extension(next_addr_virtual, addr_virtual);

        // First set of ordering constraint: traces are boolean.
        let context_first_change_bool =
            builder.mul_extension(context_first_change, not_context_first_change);
        yield_constr.constraint(builder, context_first_change_bool);
        let segment_first_change_bool =
            builder.mul_extension(segment_first_change, not_segment_first_change);
        yield_constr.constraint(builder, segment_first_change_bool);
        let virtual_first_change_bool =
            builder.mul_extension(virtual_first_change, not_virtual_first_change);
        yield_constr.constraint(builder, virtual_first_change_bool);
        let address_unchanged_bool =
            builder.mul_extension(address_unchanged, not_address_unchanged);
        yield_constr.constraint(builder, address_unchanged_bool);

        // Second set of ordering constraints: no change before the column corresponding
        // to the nonzero first_change flag.
        let segment_first_change_check =
            builder.mul_extension(segment_first_change, addr_context_diff);
        yield_constr.constraint_transition(builder, segment_first_change_check);
        let virtual_first_change_check_1 =
            builder.mul_extension(virtual_first_change, addr_context_diff);
        yield_constr.constraint_transition(builder, virtual_first_change_check_1);
        let virtual_first_change_check_2 =
            builder.mul_extension(virtual_first_change, addr_segment_diff);
        yield_constr.constraint_transition(builder, virtual_first_change_check_2);
        let address_unchanged_check_1 = builder.mul_extension(address_unchanged, addr_context_diff);
        yield_constr.constraint_transition(builder, address_unchanged_check_1);
        let address_unchanged_check_2 = builder.mul_extension(address_unchanged, addr_segment_diff);
        yield_constr.constraint_transition(builder, address_unchanged_check_2);
        let address_unchanged_check_3 = builder.mul_extension(address_unchanged, addr_virtual_diff);
        yield_constr.constraint_transition(builder, address_unchanged_check_3);

        // Third set of ordering constraints: range-check difference in the column that
        // should be increasing.
        let context_diff = {
            let diff = builder.sub_extension(next_addr_context, addr_context);
            builder.sub_extension(diff, one)
        };
        let segment_diff = {
            let diff = builder.sub_extension(next_addr_segment, addr_segment);
            builder.sub_extension(diff, one)
        };
        let segment_range_check = builder.mul_extension(segment_first_change, segment_diff);
        let virtual_diff = {
            let diff = builder.sub_extension(next_addr_virtual, addr_virtual);
            builder.sub_extension(diff, one)
        };
        let virtual_range_check = builder.mul_extension(virtual_first_change, virtual_diff);
        let timestamp_diff = builder.sub_extension(next_timestamp, timestamp);
        let timestamp_range_check = builder.mul_extension(address_unchanged, timestamp_diff);

        let computed_range_check = {
            // context_range_check = context_first_change * context_diff
            let mut sum =
                builder.mul_add_extension(context_first_change, context_diff, segment_range_check);
            sum = builder.add_extension(sum, virtual_range_check);
            builder.add_extension(sum, timestamp_range_check)
        };
        let range_check_diff = builder.sub_extension(range_check, computed_range_check);
        yield_constr.constraint_transition(builder, range_check_diff);

<<<<<<< HEAD
        // Validate `preinitialized_segments_aux`.
        let preinitialized_segments_aux = local_values[PREINITIALIZED_SEGMENTS_AUX];
        let segment_accounts_list = builder.add_const_extension(
            next_addr_segment,
            -F::from_canonical_usize(Segment::AccountsLinkedList.unscale()),
        );
        let segment_storage_list = builder.add_const_extension(
            next_addr_segment,
            -F::from_canonical_usize(Segment::StorageLinkedList.unscale()),
        );
        let segment_aux_prod = builder.mul_extension(segment_accounts_list, segment_storage_list);
        let preinitialized_segments_aux_constraint =
            builder.sub_extension(preinitialized_segments_aux, segment_aux_prod);
        yield_constr.constraint_transition(builder, preinitialized_segments_aux_constraint);

        // Validate `preinitialized_segments`.
        let preinitialized_segments = local_values[PREINITIALIZED_SEGMENTS];
        let segment_code = builder.add_const_extension(
            next_addr_segment,
            -F::from_canonical_usize(Segment::Code.unscale()),
        );
        let segment_trie_data = builder.add_const_extension(
            next_addr_segment,
            -F::from_canonical_usize(Segment::TrieData.unscale()),
        );

        let segment_prod = builder.mul_many_extension([
            segment_code,
            segment_trie_data,
            preinitialized_segments_aux,
        ]);
        let preinitialized_segments_constraint =
            builder.sub_extension(preinitialized_segments, segment_prod);
        yield_constr.constraint_transition(builder, preinitialized_segments_constraint);

        // Validate `initialize_aux`.
        let initialize_aux = local_values[INITIALIZE_AUX];
=======
        // Validate initialize_aux. It contains next_segment * addr_changed *
        // next_is_read.
        let initialize_aux = lv.initialize_aux;
>>>>>>> e7e83ded
        let computed_initialize_aux = builder.mul_extension(not_address_unchanged, next_is_read);
        let computed_initialize_aux =
            builder.mul_extension(preinitialized_segments, computed_initialize_aux);
        let new_first_read_constraint =
            builder.sub_extension(initialize_aux, computed_initialize_aux);
        yield_constr.constraint_transition(builder, new_first_read_constraint);

        for i in 0..VALUE_LIMBS {
            // Enumerate purportedly-ordered log.
            let value_diff = builder.sub_extension(next_values_limbs[i], value_limbs[i]);
            let zero_if_read = builder.mul_extension(address_unchanged, value_diff);
            let read_constraint = builder.mul_extension(next_is_read, zero_if_read);
            yield_constr.constraint_transition(builder, read_constraint);
            // By default, memory is initialized with 0. This means that if the first
            // operation of a new address is a read, then its value must be 0.
            // There are exceptions, though: this constraint zero-initializes everything but
            // the preinitialized segments.
            let zero_init_constraint = builder.mul_extension(initialize_aux, next_values_limbs[i]);
            yield_constr.constraint_transition(builder, zero_init_constraint);
        }

        // Validate `maybe_in_mem_after`.
        let maybe_in_mem_after = local_values[MAYBE_IN_MEM_AFTER];
        let is_stale = local_values[IS_STALE];
        {
            let rhs = builder.mul_extension(filter, not_address_unchanged);
            let rhs = builder.mul_sub_extension(rhs, is_stale, rhs);
            let constr = builder.add_extension(maybe_in_mem_after, rhs);
            yield_constr.constraint_transition(builder, constr);
        }

        let mem_after_filter = local_values[MEM_AFTER_FILTER];
        // `mem_after_filter` must be binary.
        {
            let constr =
                builder.mul_sub_extension(mem_after_filter, mem_after_filter, mem_after_filter);
            yield_constr.constraint(builder, constr);
        }

        // `mem_after_filter` is equal to `maybe_in_mem_after` if:
        // - segment is not preinitialized OR
        // - value is not zero.
        let mem_after_filter_diff = builder.sub_extension(mem_after_filter, maybe_in_mem_after);
        for i in 0..VALUE_LIMBS {
            let prod = builder.mul_extension(preinitialized_segments, value_limbs[i]);
            let constr = builder.mul_extension(mem_after_filter_diff, prod);
            yield_constr.constraint(builder, constr);
        }

        // Validate timestamp_inv. Since it's used as a CTL filter, its value must be
        // checked.
        let timestamp_inv = local_values[TIMESTAMP_INV];
        let timestamp_prod = builder.mul_extension(timestamp, timestamp_inv);
        let timestamp_inv_constraint =
            builder.mul_sub_extension(timestamp, timestamp_prod, timestamp);
        yield_constr.constraint(builder, timestamp_inv_constraint);

        // Check the range column: First value must be 0,
        // and intermediate rows must increment by 1.
        let rc1 = lv.counter;
        let rc2 = nv.counter;
        yield_constr.constraint_first_row(builder, rc1);
        let incr = builder.sub_extension(rc2, rc1);
        let t = builder.sub_extension(incr, one);
        yield_constr.constraint_transition(builder, t);
    }

    fn constraint_degree(&self) -> usize {
        3
    }

    fn lookups(&self) -> Vec<Lookup<F>> {
<<<<<<< HEAD
        vec![
            Lookup {
                columns: vec![
                    Column::single(RANGE_CHECK),
                    Column::single_next_row(ADDR_VIRTUAL),
                ],
                table_column: Column::single(COUNTER),
                frequencies_column: Column::single(FREQUENCIES),
                filter_columns: vec![
                    Default::default(),
                    Filter::new_simple(Column::sum([CONTEXT_FIRST_CHANGE, SEGMENT_FIRST_CHANGE])),
                ],
            },
            Lookup {
                columns: vec![Column::linear_combination_with_constant(
                    vec![(ADDR_CONTEXT, F::ONE)],
                    F::ONE,
                )],
                table_column: Column::single(STALE_CONTEXTS),
                frequencies_column: Column::single(STALE_CONTEXTS_FREQUENCIES),
                filter_columns: vec![Filter::new_simple(Column::single(IS_STALE))],
            },
        ]
=======
        vec![Lookup {
            columns: vec![
                Column::single(MEMORY_COL_MAP.range_check),
                Column::single_next_row(MEMORY_COL_MAP.addr_virtual),
            ],
            table_column: Column::single(MEMORY_COL_MAP.counter),
            frequencies_column: Column::single(MEMORY_COL_MAP.frequencies),
            filter_columns: vec![
                Default::default(),
                Filter::new_simple(Column::sum([
                    MEMORY_COL_MAP.context_first_change,
                    MEMORY_COL_MAP.segment_first_change,
                ])),
            ],
        }]
>>>>>>> e7e83ded
    }

    fn requires_ctls(&self) -> bool {
        true
    }
}

#[cfg(test)]
pub(crate) mod tests {
    use anyhow::Result;
    use plonky2::plonk::config::{GenericConfig, PoseidonGoldilocksConfig};
    use starky::stark_testing::{test_stark_circuit_constraints, test_stark_low_degree};

    use crate::memory::memory_stark::MemoryStark;

    #[test]
    fn test_stark_degree() -> Result<()> {
        const D: usize = 2;
        type C = PoseidonGoldilocksConfig;
        type F = <C as GenericConfig<D>>::F;
        type S = MemoryStark<F, D>;

        let stark = S {
            f: Default::default(),
        };
        test_stark_low_degree(stark)
    }

    #[test]
    fn test_stark_circuit() -> Result<()> {
        const D: usize = 2;
        type C = PoseidonGoldilocksConfig;
        type F = <C as GenericConfig<D>>::F;
        type S = MemoryStark<F, D>;

        let stark = S {
            f: Default::default(),
        };
        test_stark_circuit_constraints::<F, C, S, D>(stark)
    }
}<|MERGE_RESOLUTION|>--- conflicted
+++ resolved
@@ -1,9 +1,5 @@
 use core::marker::PhantomData;
-<<<<<<< HEAD
-use std::cmp::max;
-=======
 use std::borrow::Borrow;
->>>>>>> e7e83ded
 
 use ethereum_types::U256;
 use itertools::Itertools;
@@ -23,25 +19,10 @@
 use starky::lookup::{Column, Filter, Lookup};
 use starky::stark::Stark;
 
-<<<<<<< HEAD
-use super::columns::{
-    MAYBE_IN_MEM_AFTER, MEM_AFTER_FILTER, PREINITIALIZED_SEGMENTS, STALE_CONTEXTS,
-    STALE_CONTEXTS_FREQUENCIES,
-};
+use super::columns::{MemoryColumnsView, MEMORY_COL_MAP};
 use super::segments::{Segment, PREINITIALIZED_SEGMENTS_INDICES};
 use crate::all_stark::{EvmStarkFrame, Table};
-use crate::memory::columns::{
-    value_limb, ADDR_CONTEXT, ADDR_SEGMENT, ADDR_VIRTUAL, CONTEXT_FIRST_CHANGE, COUNTER, FILTER,
-    FREQUENCIES, INITIALIZE_AUX, IS_PRUNED, IS_READ, IS_STALE, NUM_COLUMNS,
-    PREINITIALIZED_SEGMENTS_AUX, RANGE_CHECK, SEGMENT_FIRST_CHANGE, TIMESTAMP, TIMESTAMP_INV,
-    VIRTUAL_FIRST_CHANGE,
-};
-=======
-use super::columns::{MemoryColumnsView, MEMORY_COL_MAP};
-use super::segments::Segment;
-use crate::all_stark::EvmStarkFrame;
 use crate::memory::columns::NUM_COLUMNS;
->>>>>>> e7e83ded
 use crate::memory::VALUE_LIMBS;
 use crate::witness::memory::MemoryOpKind::{self, Read};
 use crate::witness::memory::{MemoryAddress, MemoryOp};
@@ -52,12 +33,6 @@
 /// - the value being read/written,
 /// - the timestamp at which the element is read/written.
 pub(crate) fn ctl_data<F: Field>() -> Vec<Column<F>> {
-<<<<<<< HEAD
-    let mut res =
-        Column::singles([IS_READ, ADDR_CONTEXT, ADDR_SEGMENT, ADDR_VIRTUAL]).collect_vec();
-    res.extend(Column::singles((0..VALUE_LIMBS).map(value_limb)));
-    res.push(Column::single(TIMESTAMP));
-=======
     let mut res = Column::singles([
         MEMORY_COL_MAP.is_read,
         MEMORY_COL_MAP.addr_context,
@@ -65,11 +40,8 @@
         MEMORY_COL_MAP.addr_virtual,
     ])
     .collect_vec();
-    res.extend(Column::singles(
-        (0..8).map(|i| MEMORY_COL_MAP.value_limbs[i]),
-    ));
+    res.extend(Column::singles(MEMORY_COL_MAP.value_limbs));
     res.push(Column::single(MEMORY_COL_MAP.timestamp));
->>>>>>> e7e83ded
     res
 }
 
@@ -82,8 +54,13 @@
 /// - the initialized address (context, segment, virt),
 /// - the value in u32 limbs.
 pub(crate) fn ctl_looking_mem<F: Field>() -> Vec<Column<F>> {
-    let mut res = Column::singles([ADDR_CONTEXT, ADDR_SEGMENT, ADDR_VIRTUAL]).collect_vec();
-    res.extend(Column::singles((0..VALUE_LIMBS).map(value_limb)));
+    let mut res = Column::singles([
+        MEMORY_COL_MAP.addr_context,
+        MEMORY_COL_MAP.addr_segment,
+        MEMORY_COL_MAP.addr_virtual,
+    ])
+    .collect_vec();
+    res.extend(Column::singles(MEMORY_COL_MAP.value_limbs));
     res
 }
 
@@ -92,10 +69,10 @@
     TableWithColumns::new(
         *Table::Memory,
         vec![Column::linear_combination_with_constant(
-            vec![(STALE_CONTEXTS, F::ONE)],
+            vec![(MEMORY_COL_MAP.stale_contexts, F::ONE)],
             F::NEG_ONE,
         )],
-        Filter::new(vec![], vec![Column::single(IS_PRUNED)]),
+        Filter::new(vec![], vec![Column::single(MEMORY_COL_MAP.is_pruned)]),
     )
 }
 
@@ -105,8 +82,8 @@
 pub(crate) fn ctl_filter_mem_before<F: Field>() -> Filter<F> {
     Filter::new(
         vec![(
-            Column::single(TIMESTAMP),
-            Column::linear_combination([(TIMESTAMP_INV, -F::ONE)]),
+            Column::single(MEMORY_COL_MAP.timestamp),
+            Column::linear_combination([(MEMORY_COL_MAP.timestamp_inv, -F::ONE)]),
         )],
         vec![Column::constant(F::ONE)],
     )
@@ -116,7 +93,7 @@
 /// Final values are the last row with a given address.
 /// The filter is `address_changed`.
 pub(crate) fn ctl_filter_mem_after<F: Field>() -> Filter<F> {
-    Filter::new_simple(Column::single(MEM_AFTER_FILTER))
+    Filter::new_simple(Column::single(MEMORY_COL_MAP.mem_after_filter))
 }
 
 #[derive(Copy, Clone, Default)]
@@ -127,23 +104,15 @@
 impl MemoryOp {
     /// Generate a row for a given memory operation. Note that this does not
     /// generate columns which depend on the next operation, such as
-    /// `CONTEXT_FIRST_CHANGE`; those are generated later. It also does not
-    /// generate columns such as `COUNTER`, which are generated later, after the
+    /// `context_first_change`; those are generated later. It also does not
+    /// generate columns such as `counter`, which are generated later, after the
     /// trace has been transposed into column-major form.
-<<<<<<< HEAD
-    fn into_row<F: Field>(self) -> [F; NUM_COLUMNS] {
-        let mut row = [F::ZERO; NUM_COLUMNS];
-        row[FILTER] = F::from_bool(self.filter);
-        row[TIMESTAMP] = F::from_canonical_usize(self.timestamp);
-        row[TIMESTAMP_INV] = row[TIMESTAMP].try_inverse().unwrap_or_default();
-        row[IS_READ] = F::from_bool(self.kind == Read);
-=======
     fn into_row<F: Field>(self) -> MemoryColumnsView<F> {
         let mut row = MemoryColumnsView::default();
         row.filter = F::from_bool(self.filter);
         row.timestamp = F::from_canonical_usize(self.timestamp);
+        row.timestamp_inv = row.timestamp.try_inverse().unwrap_or_default();
         row.is_read = F::from_bool(self.kind == Read);
->>>>>>> e7e83ded
         let MemoryAddress {
             context,
             segment,
@@ -160,34 +129,19 @@
     }
 }
 
-/// Generates the `_FIRST_CHANGE` columns and the `RANGE_CHECK` column in the
+/// Generates the `*_first_change` columns and the `range_check` column in the
 /// trace.
 pub(crate) fn generate_first_change_flags_and_rc<F: RichField>(
     trace_rows: &mut [MemoryColumnsView<F>],
 ) {
     let num_ops = trace_rows.len();
-<<<<<<< HEAD
     for idx in 0..num_ops {
-        let row = trace_rows[idx].as_slice();
+        let row = &trace_rows[idx];
         let next_row = if idx == num_ops - 1 {
-            trace_rows[0].as_slice()
+            &trace_rows[0]
         } else {
-            trace_rows[idx + 1].as_slice()
-        };
-
-        let context = row[ADDR_CONTEXT];
-        let segment = row[ADDR_SEGMENT];
-        let virt = row[ADDR_VIRTUAL];
-        let timestamp = row[TIMESTAMP];
-        let next_context = next_row[ADDR_CONTEXT];
-        let next_segment = next_row[ADDR_SEGMENT];
-        let next_virt = next_row[ADDR_VIRTUAL];
-        let next_timestamp = next_row[TIMESTAMP];
-        let next_is_read = next_row[IS_READ];
-=======
-    for idx in 0..num_ops - 1 {
-        let row = &trace_rows[idx];
-        let next_row = &trace_rows[idx + 1];
+            &trace_rows[idx + 1]
+        };
 
         let context = row.addr_context;
         let segment = row.addr_segment;
@@ -198,7 +152,6 @@
         let next_virt = next_row.addr_virtual;
         let next_timestamp = next_row.timestamp;
         let next_is_read = next_row.is_read;
->>>>>>> e7e83ded
 
         let context_changed = context != next_context;
         let segment_changed = segment != next_segment;
@@ -214,13 +167,9 @@
         row.segment_first_change = F::from_bool(segment_first_change);
         row.virtual_first_change = F::from_bool(virtual_first_change);
 
-<<<<<<< HEAD
-        row[RANGE_CHECK] = if idx == num_ops - 1 {
+        row.range_check = if idx == num_ops - 1 {
             F::ZERO
         } else if context_first_change {
-=======
-        row.range_check = if context_first_change {
->>>>>>> e7e83ded
             next_context - context - F::ONE
         } else if segment_first_change {
             next_segment - segment - F::ONE
@@ -236,37 +185,28 @@
             row.range_check
         );
 
-        row[PREINITIALIZED_SEGMENTS_AUX] = (next_segment
+        row.preinitialized_segments_aux = (next_segment
             - F::from_canonical_usize(Segment::AccountsLinkedList.unscale()))
             * (next_segment - F::from_canonical_usize(Segment::StorageLinkedList.unscale()));
 
-        row[PREINITIALIZED_SEGMENTS] = (next_segment
+        row.preinitialized_segments = (next_segment
             - F::from_canonical_usize(Segment::Code.unscale()))
             * (next_segment - F::from_canonical_usize(Segment::TrieData.unscale()))
-            * row[PREINITIALIZED_SEGMENTS_AUX];
+            * row.preinitialized_segments_aux;
 
         let address_changed =
-<<<<<<< HEAD
-            row[CONTEXT_FIRST_CHANGE] + row[SEGMENT_FIRST_CHANGE] + row[VIRTUAL_FIRST_CHANGE];
-        row[INITIALIZE_AUX] = row[PREINITIALIZED_SEGMENTS] * address_changed * next_is_read;
-=======
             row.context_first_change + row.segment_first_change + row.virtual_first_change;
-        row.initialize_aux = next_segment * address_changed * next_is_read;
->>>>>>> e7e83ded
+        row.initialize_aux = row.preinitialized_segments * address_changed * next_is_read;
     }
 }
 
 impl<F: RichField + Extendable<D>, const D: usize> MemoryStark<F, D> {
-    /// Generate most of the trace rows. Excludes a few columns like `COUNTER`,
+    /// Generate most of the trace rows. Excludes a few columns like `counter`,
     /// which are generated later, after transposing to column-major form.
-<<<<<<< HEAD
     fn generate_trace_row_major(
         &self,
         mut memory_ops: Vec<MemoryOp>,
-    ) -> (Vec<[F; NUM_COLUMNS]>, usize) {
-=======
-    fn generate_trace_row_major(&self, mut memory_ops: Vec<MemoryOp>) -> Vec<MemoryColumnsView<F>> {
->>>>>>> e7e83ded
+    ) -> (Vec<MemoryColumnsView<F>>, usize) {
         // fill_gaps expects an ordered list of operations.
         memory_ops.sort_by_key(MemoryOp::sorting_key);
         Self::fill_gaps(&mut memory_ops);
@@ -285,19 +225,14 @@
             .into_par_iter()
             .map(|op| op.into_row())
             .collect::<Vec<_>>();
-<<<<<<< HEAD
-        generate_first_change_flags_and_rc(trace_rows.as_mut_slice());
+        generate_first_change_flags_and_rc(&mut trace_rows);
         (trace_rows, unpadded_length)
-=======
-        generate_first_change_flags_and_rc(&mut trace_rows);
-        trace_rows
->>>>>>> e7e83ded
-    }
-
-    /// Generates the `COUNTER`, `RANGE_CHECK` and `FREQUENCIES` columns, given
+    }
+
+    /// Generates the `counter`, `range_check` and `frequencies` columns, given
     /// a trace in column-major form.
-    /// Also generates the `STALE_CONTEXTS`, `STALE_CONTEXTS_FREQUENCIES`,
-    /// `MAYBE_IN_MEM_AFTER` and `MEM_AFTER_FILTER` columns.
+    /// Also generates the `state_contexts`, `state_contexts_frequencies`,
+    /// `maybe_in_mem_after` and `mem_after_filter` columns.
     fn generate_trace_col_major(trace_col_vecs: &mut [Vec<F>]) {
         let height = trace_col_vecs[0].len();
         trace_col_vecs[MEMORY_COL_MAP.counter] =
@@ -309,45 +244,38 @@
             if (trace_col_vecs[MEMORY_COL_MAP.context_first_change][i] == F::ONE)
                 || (trace_col_vecs[MEMORY_COL_MAP.segment_first_change][i] == F::ONE)
             {
-<<<<<<< HEAD
-                if i < trace_col_vecs[ADDR_VIRTUAL].len() - 1 {
-                    let x_val = trace_col_vecs[ADDR_VIRTUAL][i + 1].to_canonical_u64() as usize;
-                    trace_col_vecs[FREQUENCIES][x_val] += F::ONE;
+                if i < trace_col_vecs[MEMORY_COL_MAP.addr_virtual].len() - 1 {
+                    let x_val = trace_col_vecs[MEMORY_COL_MAP.addr_virtual][i + 1]
+                        .to_canonical_u64() as usize;
+                    trace_col_vecs[MEMORY_COL_MAP.frequencies][x_val] += F::ONE;
                 } else {
-                    trace_col_vecs[FREQUENCIES][0] += F::ONE;
+                    trace_col_vecs[MEMORY_COL_MAP.frequencies][0] += F::ONE;
                 }
             }
 
-            let addr_ctx = trace_col_vecs[ADDR_CONTEXT][i];
+            let addr_ctx = trace_col_vecs[MEMORY_COL_MAP.addr_context][i];
             let addr_ctx_usize = addr_ctx.to_canonical_u64() as usize;
-            if addr_ctx + F::ONE == trace_col_vecs[STALE_CONTEXTS][addr_ctx_usize] {
-                trace_col_vecs[IS_STALE][i] = F::ONE;
-                trace_col_vecs[STALE_CONTEXTS_FREQUENCIES][addr_ctx_usize] += F::ONE;
-            } else if trace_col_vecs[FILTER][i].is_one()
-                && (trace_col_vecs[CONTEXT_FIRST_CHANGE][i].is_one()
-                    || trace_col_vecs[SEGMENT_FIRST_CHANGE][i].is_one()
-                    || trace_col_vecs[VIRTUAL_FIRST_CHANGE][i].is_one())
+            if addr_ctx + F::ONE == trace_col_vecs[MEMORY_COL_MAP.stale_contexts][addr_ctx_usize] {
+                trace_col_vecs[MEMORY_COL_MAP.is_stale][i] = F::ONE;
+                trace_col_vecs[MEMORY_COL_MAP.stale_context_frequencies][addr_ctx_usize] += F::ONE;
+            } else if trace_col_vecs[MEMORY_COL_MAP.filter][i].is_one()
+                && (trace_col_vecs[MEMORY_COL_MAP.context_first_change][i].is_one()
+                    || trace_col_vecs[MEMORY_COL_MAP.segment_first_change][i].is_one()
+                    || trace_col_vecs[MEMORY_COL_MAP.virtual_first_change][i].is_one())
             {
                 // `maybe_in_mem_after = filter * address_changed * (1 - is_stale)`
-                trace_col_vecs[MAYBE_IN_MEM_AFTER][i] = F::ONE;
-
-                let addr_segment = trace_col_vecs[ADDR_SEGMENT][i];
-                let is_non_zero_value =
-                    (0..VALUE_LIMBS).any(|limb| trace_col_vecs[value_limb(limb)][i].is_nonzero());
+                trace_col_vecs[MEMORY_COL_MAP.maybe_in_mem_after][i] = F::ONE;
+
+                let addr_segment = trace_col_vecs[MEMORY_COL_MAP.addr_segment][i];
+                let is_non_zero_value = (0..VALUE_LIMBS)
+                    .any(|limb| trace_col_vecs[MEMORY_COL_MAP.value_limbs[limb]][i].is_nonzero());
                 // We filter out zero values in non-preinitialized segments.
                 if is_non_zero_value
                     || PREINITIALIZED_SEGMENTS_INDICES
                         .contains(&(addr_segment.to_canonical_u64() as usize))
                 {
-                    trace_col_vecs[MEM_AFTER_FILTER][i] = F::ONE;
+                    trace_col_vecs[MEMORY_COL_MAP.mem_after_filter][i] = F::ONE;
                 }
-=======
-                // CONTEXT_FIRST_CHANGE and SEGMENT_FIRST_CHANGE should be 0 at the last row, so
-                // the index should never be out of bounds.
-                let x_fo =
-                    trace_col_vecs[MEMORY_COL_MAP.addr_virtual][i + 1].to_canonical_u64() as usize;
-                trace_col_vecs[MEMORY_COL_MAP.frequencies][x_fo] += F::ONE;
->>>>>>> e7e83ded
             }
         }
     }
@@ -456,7 +384,7 @@
         }
     }
 
-    fn insert_stale_contexts(trace_rows: &mut [[F; NUM_COLUMNS]], stale_contexts: Vec<usize>) {
+    fn insert_stale_contexts(trace_rows: &mut [MemoryColumnsView<F>], stale_contexts: Vec<usize>) {
         debug_assert!(
             {
                 let mut dedup_vec = stale_contexts.clone();
@@ -471,8 +399,8 @@
             let ctx_field = F::from_canonical_usize(ctx);
             // We store `ctx_field+1` so that 0 can be the default value for non-stale
             // context.
-            trace_rows[ctx][STALE_CONTEXTS] = ctx_field + F::ONE;
-            trace_rows[ctx][IS_PRUNED] = F::ONE;
+            trace_rows[ctx].stale_contexts = ctx_field + F::ONE;
+            trace_rows[ctx].is_pruned = F::ONE;
         }
     }
 
@@ -515,9 +443,10 @@
         // Extract `MemoryAfterStark` values.
         let mut mem_after_values = Vec::<Vec<_>>::new();
         for row in final_rows {
-            if row[MEM_AFTER_FILTER].is_one() {
+            if row[MEMORY_COL_MAP.mem_after_filter].is_one() {
                 let mut addr_val = vec![F::ONE];
-                addr_val.extend(&row[ADDR_CONTEXT..CONTEXT_FIRST_CHANGE]);
+                addr_val
+                    .extend(&row[MEMORY_COL_MAP.addr_context..MEMORY_COL_MAP.context_first_change]);
                 mem_after_values.push(addr_val);
             }
         }
@@ -550,27 +479,6 @@
         P: PackedField<Scalar = FE>,
     {
         let one = P::from(FE::ONE);
-<<<<<<< HEAD
-        let local_values = vars.get_local_values();
-        let next_values = vars.get_next_values();
-
-        let timestamp = local_values[TIMESTAMP];
-        let addr_context = local_values[ADDR_CONTEXT];
-        let addr_segment = local_values[ADDR_SEGMENT];
-        let addr_virtual = local_values[ADDR_VIRTUAL];
-        let value_limbs: Vec<_> = (0..VALUE_LIMBS)
-            .map(|i| local_values[value_limb(i)])
-            .collect();
-
-        let next_timestamp = next_values[TIMESTAMP];
-        let next_is_read = next_values[IS_READ];
-        let next_addr_context = next_values[ADDR_CONTEXT];
-        let next_addr_segment = next_values[ADDR_SEGMENT];
-        let next_addr_virtual = next_values[ADDR_VIRTUAL];
-        let next_values_limbs: Vec<_> = (0..VALUE_LIMBS)
-            .map(|i| next_values[value_limb(i)])
-            .collect();
-=======
 
         let lv: &[P; NUM_COLUMNS] = vars.get_local_values().try_into().unwrap();
         let lv: &MemoryColumnsView<P> = lv.borrow();
@@ -581,15 +489,21 @@
         let addr_context = lv.addr_context;
         let addr_segment = lv.addr_segment;
         let addr_virtual = lv.addr_virtual;
-        let value_limbs: Vec<_> = (0..8).map(|i| lv.value_limbs[i]).collect();
+        let value_limbs = lv.value_limbs;
+        let timestamp_inv = lv.timestamp_inv;
+        let is_stale = lv.is_stale;
+        let maybe_in_mem_after = lv.maybe_in_mem_after;
+        let mem_after_filter = lv.mem_after_filter;
+        let initialize_aux = lv.initialize_aux;
+        let preinitialized_segments = lv.preinitialized_segments;
+        let preinitialized_segments_aux = lv.preinitialized_segments_aux;
 
         let next_timestamp = nv.timestamp;
         let next_is_read = nv.is_read;
         let next_addr_context = nv.addr_context;
         let next_addr_segment = nv.addr_segment;
         let next_addr_virtual = nv.addr_virtual;
-        let next_values_limbs: Vec<_> = (0..8).map(|i| nv.value_limbs[i]).collect();
->>>>>>> e7e83ded
+        let next_values_limbs = nv.value_limbs;
 
         // The filter must be 0 or 1.
         let filter = lv.filter;
@@ -645,9 +559,7 @@
             + address_unchanged * (next_timestamp - timestamp);
         yield_constr.constraint_transition(range_check - computed_range_check);
 
-<<<<<<< HEAD
         // Validate `preinitialized_segments_aux`.
-        let preinitialized_segments_aux = local_values[PREINITIALIZED_SEGMENTS_AUX];
         yield_constr.constraint_transition(
             preinitialized_segments_aux
                 - (next_addr_segment
@@ -657,7 +569,6 @@
         );
 
         // Validate `preinitialized_segments`.
-        let preinitialized_segments = local_values[PREINITIALIZED_SEGMENTS];
         yield_constr.constraint_transition(
             preinitialized_segments
                 - (next_addr_segment - P::Scalar::from_canonical_usize(Segment::Code.unscale()))
@@ -667,12 +578,6 @@
         );
 
         // Validate `initialize_aux`.
-        let initialize_aux = local_values[INITIALIZE_AUX];
-=======
-        // Validate initialize_aux. It contains next_segment * addr_changed *
-        // next_is_read.
-        let initialize_aux = lv.initialize_aux;
->>>>>>> e7e83ded
         yield_constr.constraint_transition(
             initialize_aux - preinitialized_segments * not_address_unchanged * next_is_read,
         );
@@ -690,13 +595,10 @@
         }
 
         // Validate `maybe_in_mem_after`.
-        let maybe_in_mem_after = local_values[MAYBE_IN_MEM_AFTER];
-        let is_stale = local_values[IS_STALE];
         yield_constr.constraint_transition(
             maybe_in_mem_after + filter * not_address_unchanged * (is_stale - P::ONES),
         );
 
-        let mem_after_filter = local_values[MEM_AFTER_FILTER];
         // `mem_after_filter` must be binary.
         yield_constr.constraint(mem_after_filter * (mem_after_filter - P::ONES));
 
@@ -711,7 +613,6 @@
 
         // Validate timestamp_inv. Since it's used as a CTL filter, its value must be
         // checked.
-        let timestamp_inv = local_values[TIMESTAMP_INV];
         yield_constr.constraint(timestamp * (timestamp * timestamp_inv - P::ONES));
 
         // Check the range column: First value must be 0,
@@ -730,27 +631,6 @@
         yield_constr: &mut RecursiveConstraintConsumer<F, D>,
     ) {
         let one = builder.one_extension();
-<<<<<<< HEAD
-        let local_values = vars.get_local_values();
-        let next_values = vars.get_next_values();
-
-        let addr_context = local_values[ADDR_CONTEXT];
-        let addr_segment = local_values[ADDR_SEGMENT];
-        let addr_virtual = local_values[ADDR_VIRTUAL];
-        let value_limbs: Vec<_> = (0..VALUE_LIMBS)
-            .map(|i| local_values[value_limb(i)])
-            .collect();
-        let timestamp = local_values[TIMESTAMP];
-
-        let next_addr_context = next_values[ADDR_CONTEXT];
-        let next_addr_segment = next_values[ADDR_SEGMENT];
-        let next_addr_virtual = next_values[ADDR_VIRTUAL];
-        let next_values_limbs: Vec<_> = (0..VALUE_LIMBS)
-            .map(|i| next_values[value_limb(i)])
-            .collect();
-        let next_is_read = next_values[IS_READ];
-        let next_timestamp = next_values[TIMESTAMP];
-=======
 
         let lv: &[ExtensionTarget<D>; NUM_COLUMNS] = vars.get_local_values().try_into().unwrap();
         let lv: &MemoryColumnsView<ExtensionTarget<D>> = lv.borrow();
@@ -760,16 +640,22 @@
         let addr_context = lv.addr_context;
         let addr_segment = lv.addr_segment;
         let addr_virtual = lv.addr_virtual;
-        let value_limbs: Vec<_> = (0..8).map(|i| lv.value_limbs[i]).collect();
+        let value_limbs = lv.value_limbs;
         let timestamp = lv.timestamp;
+        let timestamp_inv = lv.timestamp_inv;
+        let is_stale = lv.is_stale;
+        let maybe_in_mem_after = lv.maybe_in_mem_after;
+        let mem_after_filter = lv.mem_after_filter;
+        let initialize_aux = lv.initialize_aux;
+        let preinitialized_segments = lv.preinitialized_segments;
+        let preinitialized_segments_aux = lv.preinitialized_segments_aux;
 
         let next_addr_context = nv.addr_context;
         let next_addr_segment = nv.addr_segment;
         let next_addr_virtual = nv.addr_virtual;
-        let next_values_limbs: Vec<_> = (0..8).map(|i| nv.value_limbs[i]).collect();
+        let next_values_limbs = nv.value_limbs;
         let next_is_read = nv.is_read;
         let next_timestamp = nv.timestamp;
->>>>>>> e7e83ded
 
         // The filter must be 0 or 1.
         let filter = lv.filter;
@@ -868,9 +754,7 @@
         let range_check_diff = builder.sub_extension(range_check, computed_range_check);
         yield_constr.constraint_transition(builder, range_check_diff);
 
-<<<<<<< HEAD
         // Validate `preinitialized_segments_aux`.
-        let preinitialized_segments_aux = local_values[PREINITIALIZED_SEGMENTS_AUX];
         let segment_accounts_list = builder.add_const_extension(
             next_addr_segment,
             -F::from_canonical_usize(Segment::AccountsLinkedList.unscale()),
@@ -885,7 +769,6 @@
         yield_constr.constraint_transition(builder, preinitialized_segments_aux_constraint);
 
         // Validate `preinitialized_segments`.
-        let preinitialized_segments = local_values[PREINITIALIZED_SEGMENTS];
         let segment_code = builder.add_const_extension(
             next_addr_segment,
             -F::from_canonical_usize(Segment::Code.unscale()),
@@ -905,12 +788,6 @@
         yield_constr.constraint_transition(builder, preinitialized_segments_constraint);
 
         // Validate `initialize_aux`.
-        let initialize_aux = local_values[INITIALIZE_AUX];
-=======
-        // Validate initialize_aux. It contains next_segment * addr_changed *
-        // next_is_read.
-        let initialize_aux = lv.initialize_aux;
->>>>>>> e7e83ded
         let computed_initialize_aux = builder.mul_extension(not_address_unchanged, next_is_read);
         let computed_initialize_aux =
             builder.mul_extension(preinitialized_segments, computed_initialize_aux);
@@ -933,8 +810,6 @@
         }
 
         // Validate `maybe_in_mem_after`.
-        let maybe_in_mem_after = local_values[MAYBE_IN_MEM_AFTER];
-        let is_stale = local_values[IS_STALE];
         {
             let rhs = builder.mul_extension(filter, not_address_unchanged);
             let rhs = builder.mul_sub_extension(rhs, is_stale, rhs);
@@ -942,7 +817,6 @@
             yield_constr.constraint_transition(builder, constr);
         }
 
-        let mem_after_filter = local_values[MEM_AFTER_FILTER];
         // `mem_after_filter` must be binary.
         {
             let constr =
@@ -962,7 +836,6 @@
 
         // Validate timestamp_inv. Since it's used as a CTL filter, its value must be
         // checked.
-        let timestamp_inv = local_values[TIMESTAMP_INV];
         let timestamp_prod = builder.mul_extension(timestamp, timestamp_inv);
         let timestamp_inv_constraint =
             builder.mul_sub_extension(timestamp, timestamp_prod, timestamp);
@@ -983,47 +856,32 @@
     }
 
     fn lookups(&self) -> Vec<Lookup<F>> {
-<<<<<<< HEAD
         vec![
             Lookup {
                 columns: vec![
-                    Column::single(RANGE_CHECK),
-                    Column::single_next_row(ADDR_VIRTUAL),
+                    Column::single(MEMORY_COL_MAP.range_check),
+                    Column::single_next_row(MEMORY_COL_MAP.addr_virtual),
                 ],
-                table_column: Column::single(COUNTER),
-                frequencies_column: Column::single(FREQUENCIES),
+                table_column: Column::single(MEMORY_COL_MAP.counter),
+                frequencies_column: Column::single(MEMORY_COL_MAP.frequencies),
                 filter_columns: vec![
                     Default::default(),
-                    Filter::new_simple(Column::sum([CONTEXT_FIRST_CHANGE, SEGMENT_FIRST_CHANGE])),
+                    Filter::new_simple(Column::sum([
+                        MEMORY_COL_MAP.context_first_change,
+                        MEMORY_COL_MAP.segment_first_change,
+                    ])),
                 ],
             },
             Lookup {
                 columns: vec![Column::linear_combination_with_constant(
-                    vec![(ADDR_CONTEXT, F::ONE)],
+                    vec![(MEMORY_COL_MAP.addr_context, F::ONE)],
                     F::ONE,
                 )],
-                table_column: Column::single(STALE_CONTEXTS),
-                frequencies_column: Column::single(STALE_CONTEXTS_FREQUENCIES),
-                filter_columns: vec![Filter::new_simple(Column::single(IS_STALE))],
+                table_column: Column::single(MEMORY_COL_MAP.stale_contexts),
+                frequencies_column: Column::single(MEMORY_COL_MAP.stale_context_frequencies),
+                filter_columns: vec![Filter::new_simple(Column::single(MEMORY_COL_MAP.is_stale))],
             },
         ]
-=======
-        vec![Lookup {
-            columns: vec![
-                Column::single(MEMORY_COL_MAP.range_check),
-                Column::single_next_row(MEMORY_COL_MAP.addr_virtual),
-            ],
-            table_column: Column::single(MEMORY_COL_MAP.counter),
-            frequencies_column: Column::single(MEMORY_COL_MAP.frequencies),
-            filter_columns: vec![
-                Default::default(),
-                Filter::new_simple(Column::sum([
-                    MEMORY_COL_MAP.context_first_change,
-                    MEMORY_COL_MAP.segment_first_change,
-                ])),
-            ],
-        }]
->>>>>>> e7e83ded
     }
 
     fn requires_ctls(&self) -> bool {
