--- conflicted
+++ resolved
@@ -79,34 +79,28 @@
     AccountsLinkedList = 34 << SEGMENT_SCALING_FACTOR,
     /// List of storage slots of all the accounts in state trie,
     StorageLinkedList = 35 << SEGMENT_SCALING_FACTOR,
-<<<<<<< HEAD
     /// Array of state and storage hashed nodes
     HashedNodes = 36 << SEGMENT_SCALING_FACTOR,
-=======
     // The transient storage of the current transaction.
-    TransientStorage = 36 << SEGMENT_SCALING_FACTOR,
+    TransientStorage = 37 << SEGMENT_SCALING_FACTOR,
     /// List of contracts which have been created during the current
     /// transaction.
-    CreatedContracts = 37 << SEGMENT_SCALING_FACTOR,
+    CreatedContracts = 38 << SEGMENT_SCALING_FACTOR,
     /// Blob versioned hashes specified in a type-3 transaction.
-    TxnBlobVersionedHashes = 38 << SEGMENT_SCALING_FACTOR,
->>>>>>> 1724620c
+    TxnBlobVersionedHashes = 39 << SEGMENT_SCALING_FACTOR,
 }
 
 // These segments are not zero-initialized.
-pub(crate) const PREINITIALIZED_SEGMENTS_INDICES: [usize; 4] = [
+pub(crate) const PREINITIALIZED_SEGMENTS_INDICES: [usize; 5] = [
     Segment::Code.unscale(),
     Segment::TrieData.unscale(),
     Segment::AccountsLinkedList.unscale(),
     Segment::StorageLinkedList.unscale(),
+    Segment::HashedNodes.unscale(),
 ];
 
 impl Segment {
-<<<<<<< HEAD
-    pub(crate) const COUNT: usize = 37;
-=======
-    pub(crate) const COUNT: usize = 39;
->>>>>>> 1724620c
+    pub(crate) const COUNT: usize = 40;
 
     /// Unscales this segment by `SEGMENT_SCALING_FACTOR`.
     pub(crate) const fn unscale(&self) -> usize {
@@ -151,13 +145,10 @@
             Self::RegistersStates,
             Self::AccountsLinkedList,
             Self::StorageLinkedList,
-<<<<<<< HEAD
             Self::HashedNodes,
-=======
             Self::TransientStorage,
             Self::CreatedContracts,
             Self::TxnBlobVersionedHashes,
->>>>>>> 1724620c
         ]
     }
 
@@ -200,13 +191,10 @@
             Segment::RegistersStates => "SEGMENT_REGISTERS_STATES",
             Segment::AccountsLinkedList => "SEGMENT_ACCOUNTS_LINKED_LIST",
             Segment::StorageLinkedList => "SEGMENT_STORAGE_LINKED_LIST",
-<<<<<<< HEAD
             Segment::HashedNodes => "SEGMENT_HASH_NODES",
-=======
             Segment::TransientStorage => "SEGMENT_TRANSIENT_STORAGE",
             Segment::CreatedContracts => "SEGMENT_CREATED_CONTRACTS",
             Segment::TxnBlobVersionedHashes => "SEGMENT_TXN_BLOB_VERSIONED_HASHES",
->>>>>>> 1724620c
         }
     }
 
@@ -248,13 +236,10 @@
             Segment::RegistersStates => 256,
             Segment::AccountsLinkedList => 256,
             Segment::StorageLinkedList => 256,
-<<<<<<< HEAD
             Segment::HashedNodes => 256,
-=======
             Segment::TransientStorage => 256,
             Segment::CreatedContracts => 256,
             Segment::TxnBlobVersionedHashes => 256,
->>>>>>> 1724620c
         }
     }
 }