--- conflicted
+++ resolved
@@ -11,10 +11,6 @@
 use starky::proof::{MultiProof, StarkProofChallenges};
 
 use crate::all_stark::NUM_TABLES;
-<<<<<<< HEAD
-use crate::util::get_u256;
-use crate::util::{get_h160, get_h256, h2u};
-=======
 use crate::util::{get_h160, get_h256, get_u256, h2u};
 use crate::witness::state::RegistersState;
 
@@ -22,7 +18,6 @@
 pub(crate) const DEFAULT_CAP_HEIGHT: usize = 4;
 /// Number of elements contained in a Merkle cap with default height.
 pub(crate) const DEFAULT_CAP_LEN: usize = 1 << DEFAULT_CAP_HEIGHT;
->>>>>>> e475f621
 
 /// A STARK proof for each table, plus some metadata used to create recursive
 /// wrapper proofs.
@@ -83,43 +78,6 @@
     pub fn from_public_inputs<F: RichField>(pis: &[F]) -> Self {
         assert!(pis.len() >= PublicValuesTarget::SIZE);
 
-<<<<<<< HEAD
-        let burn_addr_offset = match cfg!(feature = "cdk_erigon") {
-            true => BurnAddrTarget::get_size(),
-            false => 0,
-        };
-        let trie_roots_before = TrieRoots::from_public_inputs(&pis[0..TrieRootsTarget::SIZE]);
-        let trie_roots_after =
-            TrieRoots::from_public_inputs(&pis[TrieRootsTarget::SIZE..TrieRootsTarget::SIZE * 2]);
-        let burn_addr = match cfg!(feature = "cdk_erigon") {
-            true => Some(get_u256(
-                &pis[TrieRootsTarget::SIZE * 2
-                    ..TrieRootsTarget::SIZE * 2 + BurnAddrTarget::get_size()],
-            )),
-            false => None,
-        };
-        let block_metadata = BlockMetadata::from_public_inputs(
-            &pis[burn_addr_offset + TrieRootsTarget::SIZE * 2
-                ..burn_addr_offset + TrieRootsTarget::SIZE * 2 + BlockMetadataTarget::SIZE],
-        );
-        let block_hashes = BlockHashes::from_public_inputs(
-            &pis[burn_addr_offset + TrieRootsTarget::SIZE * 2 + BlockMetadataTarget::SIZE
-                ..burn_addr_offset
-                    + TrieRootsTarget::SIZE * 2
-                    + BlockMetadataTarget::SIZE
-                    + BlockHashesTarget::SIZE],
-        );
-        let extra_block_data = ExtraBlockData::from_public_inputs(
-            &pis[burn_addr_offset
-                + TrieRootsTarget::SIZE * 2
-                + BlockMetadataTarget::SIZE
-                + BlockHashesTarget::SIZE
-                ..burn_addr_offset
-                    + TrieRootsTarget::SIZE * 2
-                    + BlockMetadataTarget::SIZE
-                    + BlockHashesTarget::SIZE
-                    + ExtraBlockDataTarget::SIZE],
-=======
         let mut offset = 0;
         let trie_roots_before =
             TrieRoots::from_public_inputs(&pis[offset..offset + TrieRootsTarget::SIZE]);
@@ -127,6 +85,15 @@
         let trie_roots_after =
             TrieRoots::from_public_inputs(&pis[offset..offset + TrieRootsTarget::SIZE]);
         offset += TrieRootsTarget::SIZE;
+        let burn_addr = match cfg!(feature = "cdk_erigon") {
+            true => Some(get_u256(
+                &pis[offset..offset + BurnAddrTarget::get_size()]
+                    .try_into()
+                    .unwrap(),
+            )),
+            false => None,
+        };
+        offset += BurnAddrTarget::get_size();
         let block_metadata =
             BlockMetadata::from_public_inputs(&pis[offset..offset + BlockMetadataTarget::SIZE]);
         offset += BlockMetadataTarget::SIZE;
@@ -149,6 +116,7 @@
         Self {
             trie_roots_before,
             trie_roots_after,
+            burn_addr,
             block_metadata,
             block_hashes,
             extra_block_data,
@@ -167,7 +135,11 @@
     pub trie_roots_before: TrieRoots,
     /// Trie hashes after the execution of the local state transition.
     pub trie_roots_after: TrieRoots,
-    /// Block metadata: it remains unchanged within a block.
+    /// Address to store the base fee to be burnt: only used when feature
+    /// `cdk_erigon` is active.
+    pub burn_addr: Option<U256>,
+    /// Block metadata: it remains unchanged within a
+    /// block.
     pub block_metadata: BlockMetadata,
     /// 256 previous block hashes and current block's hash.
     pub block_hashes: BlockHashes,
@@ -183,7 +155,6 @@
         assert!(
             PublicValuesTarget::SIZE - 2 * RegistersDataTarget::SIZE - 2 * MemCapTarget::SIZE
                 <= pis.len()
->>>>>>> e475f621
         );
 
         let mut offset = 0;
@@ -193,6 +164,15 @@
         let trie_roots_after =
             TrieRoots::from_public_inputs(&pis[offset..offset + TrieRootsTarget::SIZE]);
         offset += TrieRootsTarget::SIZE;
+        let burn_addr = match cfg!(feature = "cdk_erigon") {
+            true => Some(get_u256(
+                &pis[offset..offset + BurnAddrTarget::get_size()]
+                    .try_into()
+                    .unwrap(),
+            )),
+            false => None,
+        };
+        offset += BurnAddrTarget::get_size();
         let block_metadata =
             BlockMetadata::from_public_inputs(&pis[offset..offset + BlockMetadataTarget::SIZE]);
         offset += BlockMetadataTarget::SIZE;
@@ -218,6 +198,7 @@
         Self {
             trie_roots_before: value.trie_roots_before,
             trie_roots_after: value.trie_roots_after,
+            burn_addr: value.burn_addr,
             block_metadata: value.block_metadata,
             block_hashes: value.block_hashes,
             extra_block_data: value.extra_block_data,
@@ -718,6 +699,9 @@
         let trie_roots_after =
             TrieRootsTarget::from_public_inputs(&pis[offset..offset + TrieRootsTarget::SIZE]);
         offset += TrieRootsTarget::SIZE;
+        let burn_addr =
+            BurnAddrTarget::from_public_inputs(&pis[offset..offset + BurnAddrTarget::get_size()]);
+        offset += BurnAddrTarget::get_size();
         let block_metadata = BlockMetadataTarget::from_public_inputs(
             &pis[offset..offset + BlockMetadataTarget::SIZE],
         );
@@ -742,45 +726,10 @@
         offset += MemCapTarget::SIZE;
         let mem_after = MemCapTarget::from_public_inputs(&pis[offset..offset + MemCapTarget::SIZE]);
 
-        let burn_addr_offset = match cfg!(feature = "cdk_erigon") {
-            true => BurnAddrTarget::get_size(),
-            false => 0,
-        };
-        Self {
-<<<<<<< HEAD
-            trie_roots_before: TrieRootsTarget::from_public_inputs(&pis[0..TrieRootsTarget::SIZE]),
-            trie_roots_after: TrieRootsTarget::from_public_inputs(
-                &pis[TrieRootsTarget::SIZE..TrieRootsTarget::SIZE * 2],
-            ),
-            burn_addr: BurnAddrTarget::from_public_inputs(
-                &pis[TrieRootsTarget::SIZE * 2
-                    ..TrieRootsTarget::SIZE * 2 + BurnAddrTarget::get_size()],
-            ),
-            block_metadata: BlockMetadataTarget::from_public_inputs(
-                &pis[burn_addr_offset + TrieRootsTarget::SIZE * 2
-                    ..burn_addr_offset + TrieRootsTarget::SIZE * 2 + BlockMetadataTarget::SIZE],
-            ),
-            block_hashes: BlockHashesTarget::from_public_inputs(
-                &pis[burn_addr_offset + TrieRootsTarget::SIZE * 2 + BlockMetadataTarget::SIZE
-                    ..burn_addr_offset
-                        + TrieRootsTarget::SIZE * 2
-                        + BlockMetadataTarget::SIZE
-                        + BlockHashesTarget::SIZE],
-            ),
-            extra_block_data: ExtraBlockDataTarget::from_public_inputs(
-                &pis[burn_addr_offset
-                    + TrieRootsTarget::SIZE * 2
-                    + BlockMetadataTarget::SIZE
-                    + BlockHashesTarget::SIZE
-                    ..burn_addr_offset
-                        + TrieRootsTarget::SIZE * 2
-                        + BlockMetadataTarget::SIZE
-                        + BlockHashesTarget::SIZE
-                        + ExtraBlockDataTarget::SIZE],
-            ),
-=======
+        Self {
             trie_roots_before,
             trie_roots_after,
+            burn_addr,
             block_metadata,
             block_hashes,
             extra_block_data,
@@ -788,7 +737,6 @@
             registers_after,
             mem_before,
             mem_after,
->>>>>>> e475f621
         }
     }
 
@@ -1018,6 +966,32 @@
             }
         }
     }
+
+    /// If `condition`, asserts that `ba0 == ba1`.
+    pub(crate) fn conditional_assert_eq<F: RichField + Extendable<D>, const D: usize>(
+        builder: &mut CircuitBuilder<F, D>,
+        condition: BoolTarget,
+        ba0: Self,
+        ba1: Self,
+    ) {
+        if cfg!(feature = "cdk_erigon") {
+            match (ba0, ba1) {
+                (
+                    BurnAddrTarget::BurnAddr(addr_targets_0),
+                    BurnAddrTarget::BurnAddr(addr_targets_1),
+                ) => {
+                    for i in 0..BurnAddrTarget::get_size() {
+                        builder.conditional_assert_eq(
+                            condition.target,
+                            addr_targets_0[i],
+                            addr_targets_1[i],
+                        )
+                    }
+                }
+                _ => panic!("There should be an address set in cdk_erigon."),
+            }
+        }
+    }
 }
 
 /// Circuit version of `BlockMetadata`.
