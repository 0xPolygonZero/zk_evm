use std::marker::PhantomData;

use ethereum_types::{Address, H256, U256};
use itertools::Itertools;
use plonky2::field::extension::Extendable;
use plonky2::hash::hash_types::{HashOutTarget, MerkleCapTarget, RichField, NUM_HASH_OUT_ELTS};
use plonky2::iop::target::{BoolTarget, Target};
use plonky2::plonk::circuit_builder::CircuitBuilder;
use plonky2::plonk::config::{GenericConfig, GenericHashOut, Hasher};
use plonky2::util::serialization::{Buffer, IoResult, Read, Write};
use serde::{Deserialize, Serialize};
use starky::config::StarkConfig;
use starky::proof::MultiProof;

use crate::all_stark::NUM_TABLES;
use crate::util::{get_h160, get_h256, get_u256, h256_limbs, h2u};
use crate::witness::state::RegistersState;

/// The default cap height used for our zkEVM STARK proofs.
pub(crate) const DEFAULT_CAP_HEIGHT: usize = 4;
/// Number of elements contained in a Merkle cap with default height.
pub(crate) const DEFAULT_CAP_LEN: usize = 1 << DEFAULT_CAP_HEIGHT;

/// A STARK proof for each table, plus some metadata used to create recursive
/// wrapper proofs.
#[derive(Debug, Clone)]
pub struct AllProof<F: RichField + Extendable<D>, C: GenericConfig<D, F = F>, const D: usize> {
    /// A multi-proof containing all proofs for the different STARK modules and
    /// their cross-table lookup challenges.
    pub multi_proof: MultiProof<F, C, D, NUM_TABLES>,
    /// Public memory values used for the recursive proofs.
    pub public_values: PublicValues<F>,
    /// A flag indicating whether the Keccak and KeccakSponge tables contain
    /// only padding values (i.e., no meaningful data). This is set to false
    /// when no actual Keccak operations were performed.
    pub use_keccak_tables: bool,
}

impl<F: RichField + Extendable<D>, C: GenericConfig<D, F = F>, const D: usize> AllProof<F, C, D> {
    /// Returns the degree (i.e. the trace length) of each STARK.
    pub fn degree_bits(&self, config: &StarkConfig) -> [usize; NUM_TABLES] {
        self.multi_proof.recover_degree_bits(config)
    }
}

<<<<<<< HEAD
/// Randomness for all STARKs.
pub(crate) struct AllProofChallenges<F: RichField + Extendable<D>, const D: usize> {
    /// Randomness used in each STARK proof.
    pub stark_challenges: [Option<StarkProofChallenges<F, D>>; NUM_TABLES],
    /// Randomness used for cross-table lookups. It is shared by all STARKs.
    pub ctl_challenges: GrandProductChallengeSet<F>,
}

=======
>>>>>>> 18162539
/// Memory values which are public.
#[derive(Debug, Clone, Default, PartialEq, Eq, Deserialize, Serialize)]
#[serde(bound = "")]
pub struct PublicValues<F: RichField> {
    /// Trie hashes before the execution of the local state transition
    pub trie_roots_before: TrieRoots,
    /// Trie hashes after the execution of the local state transition.
    pub trie_roots_after: TrieRoots,
    /// Address to store the base fee to be burnt: only used when feature
    /// `cdk_erigon` is active.
    pub burn_addr: Option<U256>,
    /// Block metadata: it remains unchanged within a block.
    pub block_metadata: BlockMetadata,
    /// 256 previous block hashes and current block's hash.
    pub block_hashes: BlockHashes,
    /// Extra block data that is specific to the current proof.
    pub extra_block_data: ExtraBlockData<F>,
    /// Registers to initialize the current proof.
    pub registers_before: RegistersData,
    /// Registers at the end of the current proof.
    pub registers_after: RegistersData,

    pub mem_before: MemCap,
    pub mem_after: MemCap,
}

impl<F: RichField> PublicValues<F> {
    /// Extracts public values from the given public inputs of a proof.
    /// Public values are always the first public inputs added to the circuit,
    /// so we can start extracting at index 0.
    /// `len_mem_cap` is the length of the `MemBefore` and `MemAfter` caps.
    pub fn from_public_inputs(pis: &[F]) -> Self {
        assert!(pis.len() >= PublicValuesTarget::SIZE);

        let mut offset = 0;
        let trie_roots_before =
            TrieRoots::from_public_inputs(&pis[offset..offset + TrieRootsTarget::SIZE]);
        offset += TrieRootsTarget::SIZE;
        let trie_roots_after =
            TrieRoots::from_public_inputs(&pis[offset..offset + TrieRootsTarget::SIZE]);
        offset += TrieRootsTarget::SIZE;
        let burn_addr = match cfg!(feature = "cdk_erigon") {
            true => Some(get_u256(
                &pis[offset..offset + BurnAddrTarget::get_size()]
                    .try_into()
                    .unwrap(),
            )),
            false => None,
        };
        offset += BurnAddrTarget::get_size();
        let block_metadata =
            BlockMetadata::from_public_inputs(&pis[offset..offset + BlockMetadataTarget::SIZE]);
        offset += BlockMetadataTarget::SIZE;
        let block_hashes =
            BlockHashes::from_public_inputs(&pis[offset..offset + BlockHashesTarget::SIZE]);
        offset += BlockHashesTarget::SIZE;
        let extra_block_data =
            ExtraBlockData::from_public_inputs(&pis[offset..offset + ExtraBlockDataTarget::SIZE]);
        offset += ExtraBlockDataTarget::SIZE;
        let registers_before =
            RegistersData::from_public_inputs(&pis[offset..offset + RegistersDataTarget::SIZE]);
        offset += RegistersDataTarget::SIZE;
        let registers_after =
            RegistersData::from_public_inputs(&pis[offset..offset + RegistersDataTarget::SIZE]);
        offset += RegistersDataTarget::SIZE;
        let mem_before = MemCap::from_public_inputs(&pis[offset..offset + MemCapTarget::SIZE]);
        offset += MemCapTarget::SIZE;
        let mem_after = MemCap::from_public_inputs(&pis[offset..offset + MemCapTarget::SIZE]);

        Self {
            trie_roots_before,
            trie_roots_after,
            burn_addr,
            block_metadata,
            block_hashes,
            extra_block_data,
            registers_before,
            registers_after,
            mem_before,
            mem_after,
        }
    }
}

/// Memory values which are public once a final block proof is generated.
#[derive(Debug, Clone, Default, PartialEq, Eq, Deserialize, Serialize)]
#[serde(bound = "")]
pub struct FinalPublicValues<F: RichField, H: Hasher<F>> {
    /// The chain id of this chian.
    pub chain_id: U256,
    /// State trie root before the execution of this global state transition.
    pub checkpoint_state_trie_root: H256,
    /// State trie root after the execution of this global state transition.
    pub new_state_trie_root: H256,
    /// A compact view of the block hashes before the previous checkpoint.
    pub checkpoint_consolidated_hash: [F; NUM_HASH_OUT_ELTS],
    /// A compact view of the previous block hashes, for connection past
    /// checkpoints.
    pub new_consolidated_hash: [F; NUM_HASH_OUT_ELTS],

    _phantom: PhantomData<H>,
}

impl<F: RichField, H: Hasher<F>> FinalPublicValues<F, H> {
    /// Extracts final public values from the given public inputs of a proof.
    /// Public values are always the first public inputs added to the circuit,
    /// so we can start extracting at index 0.
    pub fn from_public_inputs(pis: &[F]) -> Self {
        assert!(FinalPublicValuesTarget::SIZE <= pis.len());

        let chain_id = pis[0].to_noncanonical_u64().into();
        let mut offset = 1;
        let checkpoint_state_trie_root = get_h256(&pis[offset..offset + TARGET_HASH_SIZE]);
        offset += TARGET_HASH_SIZE;
        let new_state_trie_root = get_h256(&pis[offset..offset + TARGET_HASH_SIZE]);
        offset += TARGET_HASH_SIZE;
        let checkpoint_consolidated_hash =
            pis[offset..offset + NUM_HASH_OUT_ELTS].try_into().unwrap();
        offset += NUM_HASH_OUT_ELTS;
        let new_consolidated_hash = pis[offset..offset + NUM_HASH_OUT_ELTS].try_into().unwrap();

        Self {
            chain_id,
            checkpoint_state_trie_root,
            new_state_trie_root,
            checkpoint_consolidated_hash,
            new_consolidated_hash,
            _phantom: PhantomData,
        }
    }
}

impl<H: Hasher<F>, F: RichField> From<PublicValues<F>> for FinalPublicValues<F, H> {
    fn from(value: PublicValues<F>) -> Self {
        let mut hash_payload = value.block_hashes.prev_hashes[1..].to_vec();
        hash_payload.push(value.block_hashes.cur_hash);

        Self {
            chain_id: value.block_metadata.block_chain_id,
            checkpoint_state_trie_root: value.trie_roots_before.state_root,
            new_state_trie_root: value.trie_roots_after.state_root,
            checkpoint_consolidated_hash: value.extra_block_data.checkpoint_consolidated_hash,
            new_consolidated_hash: consolidate_hashes::<H, F>(&hash_payload),
            _phantom: PhantomData,
        }
    }
}

/// Memory values which are public once a final block proof is generated.
/// Note: All the larger integers are encoded with 32-bit limbs in little-endian
/// order.
#[derive(Eq, PartialEq, Debug)]
pub struct FinalPublicValuesTarget {
    /// The chain id of this chian.
    pub chain_id: Target,
    /// State trie root before the execution of this global state transition.
    pub checkpoint_state_trie_root: [Target; TARGET_HASH_SIZE],
    /// State trie root after the execution of this global state transition.
    pub new_state_trie_root: [Target; TARGET_HASH_SIZE],
    /// A compact view of the block hashes before the previous checkpoint.
    pub checkpoint_consolidated_hash: [Target; NUM_HASH_OUT_ELTS],
    /// A compact view of the previous block hashes, for connection past
    /// checkpoints.
    pub new_consolidated_hash: [Target; NUM_HASH_OUT_ELTS],
}

impl FinalPublicValuesTarget {
    pub(crate) const SIZE: usize = 1 + TARGET_HASH_SIZE * 2 + NUM_HASH_OUT_ELTS * 2;

    /// Serializes public value targets.
    pub(crate) fn to_buffer(&self, buffer: &mut Vec<u8>) -> IoResult<()> {
        buffer.write_target(self.chain_id)?;
        buffer.write_target_array(&self.checkpoint_state_trie_root)?;
        buffer.write_target_array(&self.new_state_trie_root)?;
        buffer.write_target_array(&self.checkpoint_consolidated_hash)?;
        buffer.write_target_array(&self.new_consolidated_hash)?;

        Ok(())
    }

    /// Deserializes public value targets.
    pub(crate) fn from_buffer(buffer: &mut Buffer) -> IoResult<Self> {
        let chain_id = buffer.read_target()?;
        let checkpoint_state_trie_root = buffer.read_target_array()?;
        let new_state_trie_root = buffer.read_target_array()?;
        let checkpoint_consolidated_hash = buffer.read_target_array()?;
        let new_consolidated_hash = buffer.read_target_array()?;

        Ok(Self {
            chain_id,
            checkpoint_state_trie_root,
            new_state_trie_root,
            checkpoint_consolidated_hash,
            new_consolidated_hash,
        })
    }

    /// Connects these `FinalPublicValuesTarget` with their corresponding
    /// counterpart in a full parent `PublicValuesTarget`.
    pub(crate) fn connect_parent<F, C, const D: usize>(
        &self,
        builder: &mut CircuitBuilder<F, D>,
        pv: &PublicValuesTarget,
    ) where
        F: RichField + Extendable<D>,
        C: GenericConfig<D, F = F> + 'static,
    {
        builder.connect(self.chain_id, pv.block_metadata.block_chain_id);

        for i in 0..TARGET_HASH_SIZE {
            builder.connect(
                self.checkpoint_state_trie_root[i],
                pv.trie_roots_before.state_root[i],
            );
            builder.connect(
                self.new_state_trie_root[i],
                pv.trie_roots_after.state_root[i],
            );
            // We only use `FinalPublicValues` at the final block proof wrapping stage,
            // where we should enforce consistency with the known checkpoint.
            builder.connect(
                self.checkpoint_state_trie_root[i],
                pv.extra_block_data.checkpoint_state_trie_root[i],
            );
        }

        for i in 0..NUM_HASH_OUT_ELTS {
            builder.connect(
                self.checkpoint_consolidated_hash[i],
                pv.extra_block_data.checkpoint_consolidated_hash[i],
            );
        }

        let mut hash_payload = pv.block_hashes.prev_hashes[TARGET_HASH_SIZE..].to_vec();
        hash_payload.extend_from_slice(&pv.block_hashes.cur_hash);
        let consolidated_hash = builder
            .hash_n_to_hash_no_pad::<C::InnerHasher>(hash_payload)
            .elements;

        for i in 0..NUM_HASH_OUT_ELTS {
            builder.connect(self.new_consolidated_hash[i], consolidated_hash[i]);
        }
    }
}

/// Trie hashes.
#[derive(Debug, Clone, Default, PartialEq, Eq, Serialize, Deserialize)]
pub struct TrieRoots {
    /// State trie hash.
    pub state_root: H256,
    /// Transaction trie hash.
    pub transactions_root: H256,
    /// Receipts trie hash.
    pub receipts_root: H256,
}

impl TrieRoots {
    pub fn from_public_inputs<F: RichField>(pis: &[F]) -> Self {
        assert!(pis.len() == TrieRootsTarget::SIZE);

        let state_root = get_h256(&pis[0..TARGET_HASH_SIZE]);
        let transactions_root = get_h256(&pis[TARGET_HASH_SIZE..2 * TARGET_HASH_SIZE]);
        let receipts_root = get_h256(&pis[2 * TARGET_HASH_SIZE..3 * TARGET_HASH_SIZE]);

        Self {
            state_root,
            transactions_root,
            receipts_root,
        }
    }
}

// There should be 256 previous hashes stored, so the default should also
// contain 256 values.
impl Default for BlockHashes {
    fn default() -> Self {
        Self {
            prev_hashes: vec![H256::default(); 256],
            cur_hash: H256::default(),
        }
    }
}

/// User-provided helper values to compute the `BLOCKHASH` opcode.
/// The proofs across consecutive blocks ensure that these values
/// are consistent (i.e. shifted by one to the left).
///
/// When the block number is less than 256, dummy values, i.e.
/// `H256::default()`, should be used for the additional block hashes.
#[derive(Debug, Clone, PartialEq, Eq, Serialize, Deserialize)]
pub struct BlockHashes {
    /// The previous 256 hashes to the current block. The leftmost hash, i.e.
    /// `prev_hashes[0]`, is the oldest, and the rightmost, i.e.
    /// `prev_hashes[255]` is the hash of the parent block.
    pub prev_hashes: Vec<H256>,
    // The hash of the current block.
    pub cur_hash: H256,
}

impl BlockHashes {
    pub fn from_public_inputs<F: RichField>(pis: &[F]) -> Self {
        assert!(pis.len() == BlockHashesTarget::SIZE);

        let prev_hashes: [H256; 256] = core::array::from_fn(|i| {
            get_h256(&pis[TARGET_HASH_SIZE * i..TARGET_HASH_SIZE * (i + 1)])
        });
        let cur_hash = get_h256(&pis[2048..2056]);

        Self {
            prev_hashes: prev_hashes.to_vec(),
            cur_hash,
        }
    }
}

/// Generates the consolidated hash for a sequence of block hashes.
///
/// It will pack 256 contiguous block hashes and hash them out.
pub fn consolidate_hashes<H: Hasher<F>, F: RichField>(hashes: &[H256]) -> [F; NUM_HASH_OUT_ELTS] {
    debug_assert!(hashes.len() == 256);

    let payload = hashes.iter().flat_map(|&h| h256_limbs(h)).collect_vec();
    H::hash_no_pad(&payload)
        .to_vec()
        .try_into()
        .expect("Digests have fixed size.")
}

/// Metadata contained in a block header. Those are identical between
/// all state transition proofs within the same block.
#[derive(Debug, Clone, Default, PartialEq, Eq, Deserialize, Serialize)]
pub struct BlockMetadata {
    /// The address of this block's producer.
    pub block_beneficiary: Address,
    /// The timestamp of this block.
    pub block_timestamp: U256,
    /// The index of this block.
    pub block_number: U256,
    /// The difficulty (before PoS transition) of this block.
    pub block_difficulty: U256,
    pub block_random: H256,
    /// The gas limit of this block. It must fit in a `u32`.
    pub block_gaslimit: U256,
    /// The chain id of this block.
    pub block_chain_id: U256,
    /// The base fee of this block.
    pub block_base_fee: U256,
    /// The total gas used in this block. It must fit in a `u32`.
    pub block_gas_used: U256,
    /// The blob gas used. It must fit in a `u64`.
    pub block_blob_gas_used: U256,
    /// The excess blob base. It must fit in a `u64`.
    pub block_excess_blob_gas: U256,
    /// The hash tree root of the parent beacon block.
    pub parent_beacon_block_root: H256,
    /// The block bloom of this block, represented as the consecutive
    /// 32-byte chunks of a block's final bloom filter string.
    pub block_bloom: [U256; 8],
}

impl BlockMetadata {
    pub fn from_public_inputs<F: RichField>(pis: &[F]) -> Self {
        assert!(pis.len() == BlockMetadataTarget::SIZE);

        let block_beneficiary = get_h160(&pis[0..5]);
        let block_timestamp = pis[5].to_canonical_u64().into();
        let block_number = pis[6].to_canonical_u64().into();
        let block_difficulty = pis[7].to_canonical_u64().into();
        let block_random = get_h256(&pis[8..16]);
        let block_gaslimit = pis[16].to_canonical_u64().into();
        let block_chain_id = pis[17].to_canonical_u64().into();
        let block_base_fee =
            (pis[18].to_canonical_u64() + (pis[19].to_canonical_u64() << 32)).into();
        let block_gas_used = pis[20].to_canonical_u64().into();
        let block_blob_gas_used =
            (pis[21].to_canonical_u64() + (pis[22].to_canonical_u64() << 32)).into();
        let block_excess_blob_gas =
            (pis[23].to_canonical_u64() + (pis[24].to_canonical_u64() << 32)).into();
        let parent_beacon_block_root = get_h256(&pis[25..33]);
        let block_bloom =
            core::array::from_fn(|i| h2u(get_h256(&pis[33 + 8 * i..33 + 8 * (i + 1)])));

        Self {
            block_beneficiary,
            block_timestamp,
            block_number,
            block_difficulty,
            block_random,
            block_gaslimit,
            block_chain_id,
            block_base_fee,
            block_gas_used,
            block_blob_gas_used,
            block_excess_blob_gas,
            parent_beacon_block_root,
            block_bloom,
        }
    }
}

/// Additional block data that are specific to the local transaction being
/// proven, unlike `BlockMetadata`.
#[derive(Debug, Clone, PartialEq, Eq, Deserialize, Serialize)]
#[serde(bound = "")]
pub struct ExtraBlockData<F: RichField> {
    /// The state trie digest of the checkpoint block.
    pub checkpoint_state_trie_root: H256,
    /// The consolidated previous block hashes, at the checkpoint block.
    pub checkpoint_consolidated_hash: [F; NUM_HASH_OUT_ELTS],
    /// The transaction count prior execution of the local state transition,
    /// starting at 0 for the initial transaction of a block.
    pub txn_number_before: U256,
    /// The transaction count after execution of the local state transition.
    pub txn_number_after: U256,
    /// The accumulated gas used prior execution of the local state transition,
    /// starting at 0 for the initial transaction of a block.
    pub gas_used_before: U256,
    /// The accumulated gas used after execution of the local state transition.
    /// It should match the `block_gas_used` value after execution of the
    /// last transaction in a block.
    pub gas_used_after: U256,
}

impl<F: RichField> Default for ExtraBlockData<F> {
    fn default() -> Self {
        Self {
            checkpoint_state_trie_root: H256::default(),
            checkpoint_consolidated_hash: EMPTY_CONSOLIDATED_BLOCKHASH.map(F::from_canonical_u64),
            txn_number_before: U256::default(),
            txn_number_after: U256::default(),
            gas_used_before: U256::default(),
            gas_used_after: U256::default(),
        }
    }
}

/// Consolidated hash for the Genesis block, where all previous block hashes
/// default to 0.
pub const EMPTY_CONSOLIDATED_BLOCKHASH: [u64; NUM_HASH_OUT_ELTS] = [
    5498946765822202150,
    10724662260254836878,
    9161393967331872654,
    5704373722058976135,
];

impl<F: RichField> ExtraBlockData<F> {
    pub fn from_public_inputs(pis: &[F]) -> Self {
        assert!(pis.len() == ExtraBlockDataTarget::SIZE);

        let checkpoint_state_trie_root = get_h256(&pis[0..8]);
        let checkpoint_consolidated_hash = pis[8..12].try_into().unwrap();
        let txn_number_before = pis[12].to_canonical_u64().into();
        let txn_number_after = pis[13].to_canonical_u64().into();
        let gas_used_before = pis[14].to_canonical_u64().into();
        let gas_used_after = pis[15].to_canonical_u64().into();

        Self {
            checkpoint_state_trie_root,
            checkpoint_consolidated_hash,
            txn_number_before,
            txn_number_after,
            gas_used_before,
            gas_used_after,
        }
    }
}

/// Registers data used to preinitialize the registers and check the final
/// registers of the current proof.
#[derive(Debug, Clone, Default, PartialEq, Eq, Deserialize, Serialize)]
pub struct RegistersData {
    /// Program counter.
    pub program_counter: U256,
    /// Indicates whether we are in kernel mode.
    pub is_kernel: U256,
    /// Stack length.
    pub stack_len: U256,
    /// Top of the stack.
    pub stack_top: U256,
    /// Context.
    pub context: U256,
    /// Gas used so far.
    pub gas_used: U256,
}

impl RegistersData {
    pub fn from_public_inputs<F: RichField>(pis: &[F]) -> Self {
        assert!(pis.len() == RegistersDataTarget::SIZE);

        let program_counter = pis[0].to_canonical_u64().into();
        let is_kernel = pis[1].to_canonical_u64().into();
        let stack_len = pis[2].to_canonical_u64().into();
        let stack_top = get_u256(&pis[3..11].try_into().unwrap());
        let context = pis[11].to_canonical_u64().into();
        let gas_used = pis[12].to_canonical_u64().into();

        Self {
            program_counter,
            is_kernel,
            stack_len,
            stack_top,
            context,
            gas_used,
        }
    }
}

impl From<RegistersState> for RegistersData {
    fn from(registers: RegistersState) -> Self {
        RegistersData {
            program_counter: registers.program_counter.into(),
            is_kernel: (registers.is_kernel as u64).into(),
            stack_len: registers.stack_len.into(),
            stack_top: registers.stack_top,
            context: registers.context.into(),
            gas_used: registers.gas_used.into(),
        }
    }
}

/// Structure for a Merkle cap. It is used for `MemBefore` and `MemAfter`.
#[derive(Debug, Clone, Default, PartialEq, Eq, Deserialize, Serialize)]
pub struct MemCap {
    /// STARK cap.
    pub mem_cap: Vec<[U256; NUM_HASH_OUT_ELTS]>,
}

impl MemCap {
    pub fn from_public_inputs<F: RichField>(pis: &[F]) -> Self {
        let mem_cap = (0..DEFAULT_CAP_LEN)
            .map(|i| {
                core::array::from_fn(|j| {
                    U256::from(pis[pis.len() - 4 * (DEFAULT_CAP_LEN - i) + j].to_canonical_u64())
                })
            })
            .collect();

        Self { mem_cap }
    }
}

/// Memory values which are public.
/// Note: All the larger integers are encoded with 32-bit limbs in little-endian
/// order.
#[derive(Eq, PartialEq, Debug)]
pub struct PublicValuesTarget {
    /// Trie hashes before the execution of the local state transition.
    pub trie_roots_before: TrieRootsTarget,
    /// Trie hashes after the execution of the local state transition.
    pub trie_roots_after: TrieRootsTarget,
    /// Address to store the base fee to be burnt.
    pub burn_addr: BurnAddrTarget,
    /// Block metadata: it remains unchanged within a block.
    pub block_metadata: BlockMetadataTarget,
    /// 256 previous block hashes and current block's hash.
    pub block_hashes: BlockHashesTarget,
    /// Extra block data that is specific to the current proof.
    pub extra_block_data: ExtraBlockDataTarget,
    /// Registers to initialize the current proof.
    pub registers_before: RegistersDataTarget,
    /// Registers at the end of the current proof.
    pub registers_after: RegistersDataTarget,
    /// Memory before.
    pub mem_before: MemCapTarget,
    /// Memory after.
    pub mem_after: MemCapTarget,
}

impl PublicValuesTarget {
    pub(crate) const SIZE: usize = TrieRootsTarget::SIZE * 2
        + BlockMetadataTarget::SIZE
        + BlockHashesTarget::SIZE
        + ExtraBlockDataTarget::SIZE
        + DEFAULT_CAP_HEIGHT * NUM_HASH_OUT_ELTS * 2;
    /// Serializes public value targets.
    pub(crate) fn to_buffer(&self, buffer: &mut Vec<u8>) -> IoResult<()> {
        let TrieRootsTarget {
            state_root: state_root_before,
            transactions_root: transactions_root_before,
            receipts_root: receipts_root_before,
        } = self.trie_roots_before;

        buffer.write_target_array(&state_root_before)?;
        buffer.write_target_array(&transactions_root_before)?;
        buffer.write_target_array(&receipts_root_before)?;

        let TrieRootsTarget {
            state_root: state_root_after,
            transactions_root: transactions_root_after,
            receipts_root: receipts_root_after,
        } = self.trie_roots_after;

        buffer.write_target_array(&state_root_after)?;
        buffer.write_target_array(&transactions_root_after)?;
        buffer.write_target_array(&receipts_root_after)?;

        let BlockMetadataTarget {
            block_beneficiary,
            block_timestamp,
            block_number,
            block_difficulty,
            block_random,
            block_gaslimit,
            block_chain_id,
            block_base_fee,
            block_gas_used,
            block_blob_gas_used,
            block_excess_blob_gas,
            parent_beacon_block_root,
            block_bloom,
        } = self.block_metadata;

        buffer.write_target_array(&block_beneficiary)?;
        buffer.write_target(block_timestamp)?;
        buffer.write_target(block_number)?;
        buffer.write_target(block_difficulty)?;
        buffer.write_target_array(&block_random)?;
        buffer.write_target(block_gaslimit)?;
        buffer.write_target(block_chain_id)?;
        buffer.write_target_array(&block_base_fee)?;
        buffer.write_target(block_gas_used)?;
        buffer.write_target_array(&block_blob_gas_used)?;
        buffer.write_target_array(&block_excess_blob_gas)?;
        buffer.write_target_array(&parent_beacon_block_root)?;
        buffer.write_target_array(&block_bloom)?;

        let BlockHashesTarget {
            prev_hashes,
            cur_hash,
        } = self.block_hashes;
        buffer.write_target_array(&prev_hashes)?;
        buffer.write_target_array(&cur_hash)?;

        let ExtraBlockDataTarget {
            checkpoint_state_trie_root,
            checkpoint_consolidated_hash,
            txn_number_before,
            txn_number_after,
            gas_used_before,
            gas_used_after,
        } = self.extra_block_data;
        buffer.write_target_array(&checkpoint_state_trie_root)?;
        buffer.write_target_array(&checkpoint_consolidated_hash)?;
        buffer.write_target(txn_number_before)?;
        buffer.write_target(txn_number_after)?;
        buffer.write_target(gas_used_before)?;
        buffer.write_target(gas_used_after)?;
        let RegistersDataTarget {
            program_counter: program_counter_before,
            is_kernel: is_kernel_before,
            stack_len: stack_len_before,
            stack_top: stack_top_before,
            context: context_before,
            gas_used: gas_used_before,
        } = self.registers_before;
        buffer.write_target(program_counter_before)?;
        buffer.write_target(is_kernel_before)?;
        buffer.write_target(stack_len_before)?;
        buffer.write_target_array(&stack_top_before)?;
        buffer.write_target(context_before)?;
        buffer.write_target(gas_used_before)?;
        let RegistersDataTarget {
            program_counter: program_counter_after,
            is_kernel: is_kernel_after,
            stack_len: stack_len_after,
            stack_top: stack_top_after,
            context: context_after,
            gas_used: gas_used_after,
        } = self.registers_after;
        buffer.write_target(program_counter_after)?;
        buffer.write_target(is_kernel_after)?;
        buffer.write_target(stack_len_after)?;
        buffer.write_target_array(&stack_top_after)?;
        buffer.write_target(context_after)?;
        buffer.write_target(gas_used_after)?;

        buffer.write_target_merkle_cap(&self.mem_before.mem_cap)?;
        buffer.write_target_merkle_cap(&self.mem_after.mem_cap)?;

        Ok(())
    }

    /// Deserializes public value targets.
    pub(crate) fn from_buffer(buffer: &mut Buffer) -> IoResult<Self> {
        let trie_roots_before = TrieRootsTarget {
            state_root: buffer.read_target_array()?,
            transactions_root: buffer.read_target_array()?,
            receipts_root: buffer.read_target_array()?,
        };

        let trie_roots_after = TrieRootsTarget {
            state_root: buffer.read_target_array()?,
            transactions_root: buffer.read_target_array()?,
            receipts_root: buffer.read_target_array()?,
        };

        let burn_addr = match cfg!(feature = "cdk_erigon") {
            true => BurnAddrTarget::BurnAddr(buffer.read_target_array()?),
            false => BurnAddrTarget::Burnt(),
        };

        let block_metadata = BlockMetadataTarget {
            block_beneficiary: buffer.read_target_array()?,
            block_timestamp: buffer.read_target()?,
            block_number: buffer.read_target()?,
            block_difficulty: buffer.read_target()?,
            block_random: buffer.read_target_array()?,
            block_gaslimit: buffer.read_target()?,
            block_chain_id: buffer.read_target()?,
            block_base_fee: buffer.read_target_array()?,
            block_gas_used: buffer.read_target()?,
            block_blob_gas_used: buffer.read_target_array()?,
            block_excess_blob_gas: buffer.read_target_array()?,
            parent_beacon_block_root: buffer.read_target_array()?,
            block_bloom: buffer.read_target_array()?,
        };

        let block_hashes = BlockHashesTarget {
            prev_hashes: buffer.read_target_array()?,
            cur_hash: buffer.read_target_array()?,
        };

        let extra_block_data = ExtraBlockDataTarget {
            checkpoint_state_trie_root: buffer.read_target_array()?,
            checkpoint_consolidated_hash: buffer.read_target_array()?,
            txn_number_before: buffer.read_target()?,
            txn_number_after: buffer.read_target()?,
            gas_used_before: buffer.read_target()?,
            gas_used_after: buffer.read_target()?,
        };

        let registers_before = RegistersDataTarget {
            program_counter: buffer.read_target()?,
            is_kernel: buffer.read_target()?,
            stack_len: buffer.read_target()?,
            stack_top: buffer.read_target_array()?,
            context: buffer.read_target()?,
            gas_used: buffer.read_target()?,
        };
        let registers_after = RegistersDataTarget {
            program_counter: buffer.read_target()?,
            is_kernel: buffer.read_target()?,
            stack_len: buffer.read_target()?,
            stack_top: buffer.read_target_array()?,
            context: buffer.read_target()?,
            gas_used: buffer.read_target()?,
        };

        let mem_before = MemCapTarget {
            mem_cap: buffer.read_target_merkle_cap()?,
        };
        let mem_after = MemCapTarget {
            mem_cap: buffer.read_target_merkle_cap()?,
        };

        Ok(Self {
            trie_roots_before,
            trie_roots_after,
            burn_addr,
            block_metadata,
            block_hashes,
            extra_block_data,
            registers_before,
            registers_after,
            mem_before,
            mem_after,
        })
    }

    /// Extracts public value `Target`s from the given public input `Target`s.
    /// Public values are always the first public inputs added to the circuit,
    /// so we can start extracting at index 0.
    pub(crate) fn from_public_inputs(pis: &[Target]) -> Self {
        assert!(pis.len() >= Self::SIZE);

        let mut offset = 0;
        let trie_roots_before =
            TrieRootsTarget::from_public_inputs(&pis[offset..offset + TrieRootsTarget::SIZE]);
        offset += TrieRootsTarget::SIZE;
        let trie_roots_after =
            TrieRootsTarget::from_public_inputs(&pis[offset..offset + TrieRootsTarget::SIZE]);
        offset += TrieRootsTarget::SIZE;
        let burn_addr =
            BurnAddrTarget::from_public_inputs(&pis[offset..offset + BurnAddrTarget::get_size()]);
        offset += BurnAddrTarget::get_size();
        let block_metadata = BlockMetadataTarget::from_public_inputs(
            &pis[offset..offset + BlockMetadataTarget::SIZE],
        );
        offset += BlockMetadataTarget::SIZE;
        let block_hashes =
            BlockHashesTarget::from_public_inputs(&pis[offset..offset + BlockHashesTarget::SIZE]);
        offset += BlockHashesTarget::SIZE;
        let extra_block_data = ExtraBlockDataTarget::from_public_inputs(
            &pis[offset..offset + ExtraBlockDataTarget::SIZE],
        );
        offset += ExtraBlockDataTarget::SIZE;
        let registers_before = RegistersDataTarget::from_public_inputs(
            &pis[offset..offset + RegistersDataTarget::SIZE],
        );
        offset += RegistersDataTarget::SIZE;
        let registers_after = RegistersDataTarget::from_public_inputs(
            &pis[offset..offset + RegistersDataTarget::SIZE],
        );
        offset += RegistersDataTarget::SIZE;
        let mem_before =
            MemCapTarget::from_public_inputs(&pis[offset..offset + MemCapTarget::SIZE]);
        offset += MemCapTarget::SIZE;
        let mem_after = MemCapTarget::from_public_inputs(&pis[offset..offset + MemCapTarget::SIZE]);

        Self {
            trie_roots_before,
            trie_roots_after,
            burn_addr,
            block_metadata,
            block_hashes,
            extra_block_data,
            registers_before,
            registers_after,
            mem_before,
            mem_after,
        }
    }

    /// Returns the public values in `pv0` or `pv1` depending on `condition`.
    pub(crate) fn select<F: RichField + Extendable<D>, const D: usize>(
        builder: &mut CircuitBuilder<F, D>,
        condition: BoolTarget,
        pv0: Self,
        pv1: Self,
    ) -> Self {
        Self {
            trie_roots_before: TrieRootsTarget::select(
                builder,
                condition,
                pv0.trie_roots_before,
                pv1.trie_roots_before,
            ),
            trie_roots_after: TrieRootsTarget::select(
                builder,
                condition,
                pv0.trie_roots_after,
                pv1.trie_roots_after,
            ),
            burn_addr: BurnAddrTarget::select(builder, condition, pv0.burn_addr, pv1.burn_addr),
            block_metadata: BlockMetadataTarget::select(
                builder,
                condition,
                pv0.block_metadata,
                pv1.block_metadata,
            ),
            block_hashes: BlockHashesTarget::select(
                builder,
                condition,
                pv0.block_hashes,
                pv1.block_hashes,
            ),
            extra_block_data: ExtraBlockDataTarget::select(
                builder,
                condition,
                pv0.extra_block_data,
                pv1.extra_block_data,
            ),
            registers_before: RegistersDataTarget::select(
                builder,
                condition,
                pv0.registers_before,
                pv1.registers_before,
            ),
            registers_after: RegistersDataTarget::select(
                builder,
                condition,
                pv0.registers_after,
                pv1.registers_after,
            ),
            mem_before: MemCapTarget::select(builder, condition, pv0.mem_before, pv1.mem_before),

            mem_after: MemCapTarget::select(builder, condition, pv0.mem_after, pv1.mem_after),
        }
    }
}

/// Circuit version of `TrieRoots`.
/// `Target`s for trie hashes. Since a `Target` holds a 32-bit limb, each hash
/// requires 8 `Target`s.
#[derive(Eq, PartialEq, Debug, Copy, Clone)]
pub struct TrieRootsTarget {
    /// Targets for the state trie hash.
    pub(crate) state_root: [Target; TARGET_HASH_SIZE],
    /// Targets for the transactions trie hash.
    pub(crate) transactions_root: [Target; TARGET_HASH_SIZE],
    /// Targets for the receipts trie hash.
    pub(crate) receipts_root: [Target; TARGET_HASH_SIZE],
}

/// Number of `Target`s required for hashes.
pub(crate) const TARGET_HASH_SIZE: usize = 8;

impl TrieRootsTarget {
    pub(crate) const SIZE: usize = TARGET_HASH_SIZE * 3;

    /// Extracts trie hash `Target`s for all tries from the provided public
    /// input `Target`s. The provided `pis` should start with the trie
    /// hashes.
    pub(crate) fn from_public_inputs(pis: &[Target]) -> Self {
        let state_root = pis[0..TARGET_HASH_SIZE].try_into().unwrap();
        let transactions_root = pis[TARGET_HASH_SIZE..2 * TARGET_HASH_SIZE]
            .try_into()
            .unwrap();
        let receipts_root = pis[2 * TARGET_HASH_SIZE..3 * TARGET_HASH_SIZE]
            .try_into()
            .unwrap();

        Self {
            state_root,
            transactions_root,
            receipts_root,
        }
    }

    /// If `condition`, returns the trie hashes in `tr0`,
    /// otherwise returns the trie hashes in `tr1`.
    pub(crate) fn select<F: RichField + Extendable<D>, const D: usize>(
        builder: &mut CircuitBuilder<F, D>,
        condition: BoolTarget,
        tr0: Self,
        tr1: Self,
    ) -> Self {
        Self {
            state_root: core::array::from_fn(|i| {
                builder.select(condition, tr0.state_root[i], tr1.state_root[i])
            }),
            transactions_root: core::array::from_fn(|i| {
                builder.select(
                    condition,
                    tr0.transactions_root[i],
                    tr1.transactions_root[i],
                )
            }),
            receipts_root: core::array::from_fn(|i| {
                builder.select(condition, tr0.receipts_root[i], tr1.receipts_root[i])
            }),
        }
    }

    /// Connects the trie hashes in `tr0` and in `tr1`.
    pub(crate) fn connect<F: RichField + Extendable<D>, const D: usize>(
        builder: &mut CircuitBuilder<F, D>,
        tr0: Self,
        tr1: Self,
    ) {
        for i in 0..8 {
            builder.connect(tr0.state_root[i], tr1.state_root[i]);
            builder.connect(tr0.transactions_root[i], tr1.transactions_root[i]);
            builder.connect(tr0.receipts_root[i], tr1.receipts_root[i]);
        }
    }

    /// If `condition`, asserts that `tr0 == tr1`.
    pub(crate) fn conditional_assert_eq<F: RichField + Extendable<D>, const D: usize>(
        builder: &mut CircuitBuilder<F, D>,
        condition: BoolTarget,
        tr0: Self,
        tr1: Self,
    ) {
        for i in 0..8 {
            builder.conditional_assert_eq(condition.target, tr0.state_root[i], tr1.state_root[i]);
            builder.conditional_assert_eq(
                condition.target,
                tr0.transactions_root[i],
                tr1.transactions_root[i],
            );
            builder.conditional_assert_eq(
                condition.target,
                tr0.receipts_root[i],
                tr1.receipts_root[i],
            );
        }
    }
}

/// Circuit version of `BurnAddr`.
/// Address used to store the base fee to be burnt.
#[derive(Eq, PartialEq, Debug, Clone)]
pub enum BurnAddrTarget {
    BurnAddr([Target; 8]),
    Burnt(),
}

impl BurnAddrTarget {
    pub const fn get_size() -> usize {
        match cfg!(feature = "cdk_erigon") {
            true => 8,
            false => 0,
        }
    }

    /// Extracts the burn address from the provided public input
    /// `Target`s. The provided `pis` should start with the burn address.
    pub(crate) fn from_public_inputs(pis: &[Target]) -> Self {
        match cfg!(feature = "cdk_erigon") {
            true => BurnAddrTarget::BurnAddr(pis[0..8].try_into().unwrap()),
            false => BurnAddrTarget::Burnt(),
        }
    }

    /// If `condition`, returns the burn address in `ba0`,
    /// otherwise returns the burn address in `ba1`.
    /// This is a no-op if `cdk_erigon` feature is not activated.  
    ///  
    /// This will panic if the `cdk_erigon` is activated and not both
    /// `BurnAddrTarget`s are `BurnAddr` variants.
    pub(crate) fn select<F: RichField + Extendable<D>, const D: usize>(
        builder: &mut CircuitBuilder<F, D>,
        condition: BoolTarget,
        ba0: Self,
        ba1: Self,
    ) -> Self {
        match cfg!(feature = "cdk_erigon") {
            // If the `cdk_erigon` feature is activated, both `ba0` and `ba1` should be of type
            // `BurnAddr`.
            true => match (ba0, ba1) {
                (BurnAddrTarget::BurnAddr(a0), BurnAddrTarget::BurnAddr(a1)) => {
                    BurnAddrTarget::BurnAddr(core::array::from_fn(|i| {
                        builder.select(condition, a0[i], a1[i])
                    }))
                }
                _ => panic!("We should have already set an address (or U256::MAX) before."),
            },
            false => BurnAddrTarget::Burnt(),
        }
    }

    #[cfg(feature = "cdk_erigon")]
    /// Connects the burn address in `ba0` to the burn address in `ba1`.
    pub(crate) fn connect<F: RichField + Extendable<D>, const D: usize>(
        builder: &mut CircuitBuilder<F, D>,
        ba0: Self,
        ba1: Self,
    ) {
        match (ba0, ba1) {
            (BurnAddrTarget::BurnAddr(a0), BurnAddrTarget::BurnAddr(a1)) => {
                for i in 0..BurnAddrTarget::get_size() {
                    builder.connect(a0[i], a1[i]);
                }
            }
            _ => panic!("We should have already set an address (or U256::MAX) before."),
        }
    }

    #[cfg(feature = "cdk_erigon")]
    /// If `condition`, asserts that `ba0 == ba1`.
    pub(crate) fn conditional_assert_eq<F: RichField + Extendable<D>, const D: usize>(
        builder: &mut CircuitBuilder<F, D>,
        condition: BoolTarget,
        ba0: Self,
        ba1: Self,
    ) {
        match (ba0, ba1) {
            (
                BurnAddrTarget::BurnAddr(addr_targets_0),
                BurnAddrTarget::BurnAddr(addr_targets_1),
            ) => {
                for i in 0..BurnAddrTarget::get_size() {
                    builder.conditional_assert_eq(
                        condition.target,
                        addr_targets_0[i],
                        addr_targets_1[i],
                    )
                }
            }
            _ => panic!("There should be an address set in cdk_erigon."),
        }
    }
}

/// Circuit version of `BlockMetadata`.
/// Metadata contained in a block header. Those are identical between
/// all state transition proofs within the same block.
#[derive(Eq, PartialEq, Debug, Copy, Clone)]
pub struct BlockMetadataTarget {
    /// `Target`s for the address of this block's producer.
    pub(crate) block_beneficiary: [Target; 5],
    /// `Target` for the timestamp of this block.
    pub(crate) block_timestamp: Target,
    /// `Target` for the index of this block.
    pub(crate) block_number: Target,
    /// `Target` for the difficulty (before PoS transition) of this block.
    pub(crate) block_difficulty: Target,
    /// `Target`s for the `mix_hash` value of this block.
    pub(crate) block_random: [Target; 8],
    /// `Target` for the gas limit of this block.
    pub(crate) block_gaslimit: Target,
    /// `Target` for the chain id of this block.
    pub(crate) block_chain_id: Target,
    /// `Target`s for the base fee of this block.
    pub(crate) block_base_fee: [Target; 2],
    /// `Target` for the gas used of this block.
    pub(crate) block_gas_used: Target,
    /// `Target`s for the total blob gas used of this block.
    pub(crate) block_blob_gas_used: [Target; 2],
    /// `Target`s for the excess blob gas of this block.
    pub(crate) block_excess_blob_gas: [Target; 2],
    /// `Target`s for the block bloom of this block.
    /// `Target`s for the parent beacon block root.
    pub(crate) parent_beacon_block_root: [Target; 8],
    pub(crate) block_bloom: [Target; 64],
}

impl BlockMetadataTarget {
    /// Number of `Target`s required for the block metadata.
    pub(crate) const SIZE: usize = 97;

    /// Extracts block metadata `Target`s from the provided public input
    /// `Target`s. The provided `pis` should start with the block metadata.
    pub(crate) fn from_public_inputs(pis: &[Target]) -> Self {
        let block_beneficiary = pis[0..5].try_into().unwrap();
        let block_timestamp = pis[5];
        let block_number = pis[6];
        let block_difficulty = pis[7];
        let block_random = pis[8..16].try_into().unwrap();
        let block_gaslimit = pis[16];
        let block_chain_id = pis[17];
        let block_base_fee = pis[18..20].try_into().unwrap();
        let block_gas_used = pis[20];
        let block_blob_gas_used = pis[21..23].try_into().unwrap();
        let block_excess_blob_gas = pis[23..25].try_into().unwrap();
        let parent_beacon_block_root = pis[25..33].try_into().unwrap();
        let block_bloom = pis[33..97].try_into().unwrap();

        Self {
            block_beneficiary,
            block_timestamp,
            block_number,
            block_difficulty,
            block_random,
            block_gaslimit,
            block_chain_id,
            block_base_fee,
            block_gas_used,
            block_blob_gas_used,
            block_excess_blob_gas,
            parent_beacon_block_root,
            block_bloom,
        }
    }

    /// If `condition`, returns the block metadata in `bm0`,
    /// otherwise returns the block metadata in `bm1`.
    pub(crate) fn select<F: RichField + Extendable<D>, const D: usize>(
        builder: &mut CircuitBuilder<F, D>,
        condition: BoolTarget,
        bm0: Self,
        bm1: Self,
    ) -> Self {
        Self {
            block_beneficiary: core::array::from_fn(|i| {
                builder.select(
                    condition,
                    bm0.block_beneficiary[i],
                    bm1.block_beneficiary[i],
                )
            }),
            block_timestamp: builder.select(condition, bm0.block_timestamp, bm1.block_timestamp),
            block_number: builder.select(condition, bm0.block_number, bm1.block_number),
            block_difficulty: builder.select(condition, bm0.block_difficulty, bm1.block_difficulty),
            block_random: core::array::from_fn(|i| {
                builder.select(condition, bm0.block_random[i], bm1.block_random[i])
            }),
            block_gaslimit: builder.select(condition, bm0.block_gaslimit, bm1.block_gaslimit),
            block_chain_id: builder.select(condition, bm0.block_chain_id, bm1.block_chain_id),
            block_base_fee: core::array::from_fn(|i| {
                builder.select(condition, bm0.block_base_fee[i], bm1.block_base_fee[i])
            }),
            block_gas_used: builder.select(condition, bm0.block_gas_used, bm1.block_gas_used),
            block_blob_gas_used: core::array::from_fn(|i| {
                builder.select(
                    condition,
                    bm0.block_blob_gas_used[i],
                    bm1.block_blob_gas_used[i],
                )
            }),
            block_excess_blob_gas: core::array::from_fn(|i| {
                builder.select(
                    condition,
                    bm0.block_excess_blob_gas[i],
                    bm1.block_excess_blob_gas[i],
                )
            }),
            parent_beacon_block_root: core::array::from_fn(|i| {
                builder.select(
                    condition,
                    bm0.parent_beacon_block_root[i],
                    bm1.parent_beacon_block_root[i],
                )
            }),
            block_bloom: core::array::from_fn(|i| {
                builder.select(condition, bm0.block_bloom[i], bm1.block_bloom[i])
            }),
        }
    }

    /// Connects the block metadata in `bm0` to the block metadata in `bm1`.
    pub(crate) fn connect<F: RichField + Extendable<D>, const D: usize>(
        builder: &mut CircuitBuilder<F, D>,
        bm0: Self,
        bm1: Self,
    ) {
        for i in 0..5 {
            builder.connect(bm0.block_beneficiary[i], bm1.block_beneficiary[i]);
        }
        builder.connect(bm0.block_timestamp, bm1.block_timestamp);
        builder.connect(bm0.block_number, bm1.block_number);
        builder.connect(bm0.block_difficulty, bm1.block_difficulty);
        for i in 0..8 {
            builder.connect(bm0.block_random[i], bm1.block_random[i]);
        }
        builder.connect(bm0.block_gaslimit, bm1.block_gaslimit);
        builder.connect(bm0.block_chain_id, bm1.block_chain_id);
        for i in 0..2 {
            builder.connect(bm0.block_base_fee[i], bm1.block_base_fee[i])
        }
        builder.connect(bm0.block_gas_used, bm1.block_gas_used);
        for i in 0..2 {
            builder.connect(bm0.block_blob_gas_used[i], bm1.block_blob_gas_used[i])
        }
        for i in 0..2 {
            builder.connect(bm0.block_excess_blob_gas[i], bm1.block_excess_blob_gas[i])
        }
        for i in 0..8 {
            builder.connect(
                bm0.parent_beacon_block_root[i],
                bm1.parent_beacon_block_root[i],
            )
        }
        for i in 0..64 {
            builder.connect(bm0.block_bloom[i], bm1.block_bloom[i])
        }
    }

    /// If `condition`, asserts that `bm0 == bm1`.
    pub(crate) fn conditional_assert_eq<F: RichField + Extendable<D>, const D: usize>(
        builder: &mut CircuitBuilder<F, D>,
        condition: BoolTarget,
        bm0: Self,
        bm1: Self,
    ) {
        for i in 0..5 {
            builder.conditional_assert_eq(
                condition.target,
                bm0.block_beneficiary[i],
                bm1.block_beneficiary[i],
            );
        }
        builder.conditional_assert_eq(condition.target, bm0.block_timestamp, bm1.block_timestamp);
        builder.conditional_assert_eq(condition.target, bm0.block_number, bm1.block_number);
        builder.conditional_assert_eq(condition.target, bm0.block_difficulty, bm1.block_difficulty);
        for i in 0..8 {
            builder.conditional_assert_eq(
                condition.target,
                bm0.block_random[i],
                bm1.block_random[i],
            );
        }
        builder.conditional_assert_eq(condition.target, bm0.block_gaslimit, bm1.block_gaslimit);
        builder.conditional_assert_eq(condition.target, bm0.block_chain_id, bm1.block_chain_id);
        for i in 0..2 {
            builder.conditional_assert_eq(
                condition.target,
                bm0.block_base_fee[i],
                bm1.block_base_fee[i],
            )
        }
        builder.conditional_assert_eq(condition.target, bm0.block_gas_used, bm1.block_gas_used);
        for i in 0..64 {
            builder.conditional_assert_eq(condition.target, bm0.block_bloom[i], bm1.block_bloom[i])
        }
    }
}

/// Circuit version of `BlockHashes`.
/// `Target`s for the user-provided previous 256 block hashes and current block
/// hash. Each block hash requires 8 `Target`s.
/// The proofs across consecutive blocks ensure that these values
/// are consistent (i.e. shifted by eight `Target`s to the left).
///
/// When the block number is less than 256, dummy values, i.e.
/// `H256::default()`, should be used for the additional block hashes.
#[derive(Eq, PartialEq, Debug, Copy, Clone)]
pub struct BlockHashesTarget {
    /// `Target`s for the previous 256 hashes to the current block. The leftmost
    /// hash, i.e. `prev_hashes[0..8]`, is the oldest, and the rightmost,
    /// i.e. `prev_hashes[255 * 7..255 * 8]` is the hash of the parent block.
    pub(crate) prev_hashes: [Target; 2048],
    // `Target`s for the hash of the current block.
    pub(crate) cur_hash: [Target; 8],
}

impl BlockHashesTarget {
    /// Number of `Target`s required for previous and current block hashes.
    pub(crate) const SIZE: usize = 2056;

    /// Extracts the previous and current block hash `Target`s from the public
    /// input `Target`s. The provided `pis` should start with the block
    /// hashes.
    pub(crate) fn from_public_inputs(pis: &[Target]) -> Self {
        Self {
            prev_hashes: pis[0..2048].try_into().unwrap(),
            cur_hash: pis[2048..2056].try_into().unwrap(),
        }
    }

    /// If `condition`, returns the block hashes in `bm0`,
    /// otherwise returns the block hashes in `bm1`.
    pub(crate) fn select<F: RichField + Extendable<D>, const D: usize>(
        builder: &mut CircuitBuilder<F, D>,
        condition: BoolTarget,
        bm0: Self,
        bm1: Self,
    ) -> Self {
        Self {
            prev_hashes: core::array::from_fn(|i| {
                builder.select(condition, bm0.prev_hashes[i], bm1.prev_hashes[i])
            }),
            cur_hash: core::array::from_fn(|i| {
                builder.select(condition, bm0.cur_hash[i], bm1.cur_hash[i])
            }),
        }
    }

    /// Connects the block hashes in `bm0` to the block hashes in `bm1`.
    pub(crate) fn connect<F: RichField + Extendable<D>, const D: usize>(
        builder: &mut CircuitBuilder<F, D>,
        bm0: Self,
        bm1: Self,
    ) {
        for i in 0..2048 {
            builder.connect(bm0.prev_hashes[i], bm1.prev_hashes[i]);
        }
        for i in 0..8 {
            builder.connect(bm0.cur_hash[i], bm1.cur_hash[i]);
        }
    }

    /// If `condition`, asserts that `bm0 == bm1`.
    pub(crate) fn conditional_assert_eq<F: RichField + Extendable<D>, const D: usize>(
        builder: &mut CircuitBuilder<F, D>,
        condition: BoolTarget,
        bm0: Self,
        bm1: Self,
    ) {
        for i in 0..2048 {
            builder.conditional_assert_eq(condition.target, bm0.prev_hashes[i], bm1.prev_hashes[i]);
        }
        for i in 0..8 {
            builder.conditional_assert_eq(condition.target, bm0.cur_hash[i], bm1.cur_hash[i]);
        }
    }
}

/// Circuit version of `ExtraBlockData`.
/// Additional block data that are specific to the local transaction being
/// proven, unlike `BlockMetadata`.
#[derive(Eq, PartialEq, Debug, Copy, Clone)]
pub struct ExtraBlockDataTarget {
    /// `Target`s for the state trie digest of the checkpoint block.
    pub checkpoint_state_trie_root: [Target; 8],
    /// `Target`s for the consolidated previous block hashes, at the checkpoint
    /// block.
    pub checkpoint_consolidated_hash: [Target; NUM_HASH_OUT_ELTS],
    /// `Target` for the transaction count prior execution of the local state
    /// transition, starting at 0 for the initial trnasaction of a block.
    pub txn_number_before: Target,
    /// `Target` for the transaction count after execution of the local state
    /// transition.
    pub txn_number_after: Target,
    /// `Target` for the accumulated gas used prior execution of the local state
    /// transition, starting at 0 for the initial transaction of a block.
    pub gas_used_before: Target,
    /// `Target` for the accumulated gas used after execution of the local state
    /// transition. It should match the `block_gas_used` value after
    /// execution of the last transaction in a block.
    pub gas_used_after: Target,
}

impl ExtraBlockDataTarget {
    /// Number of `Target`s required for the extra block data.
    pub(crate) const SIZE: usize = 16;

    /// Extracts the extra block data `Target`s from the public input `Target`s.
    /// The provided `pis` should start with the extra vblock data.
    pub(crate) fn from_public_inputs(pis: &[Target]) -> Self {
        let checkpoint_state_trie_root = pis[0..8].try_into().unwrap();
        let checkpoint_consolidated_hash = pis[8..12].try_into().unwrap();
        let txn_number_before = pis[12];
        let txn_number_after = pis[13];
        let gas_used_before = pis[14];
        let gas_used_after = pis[15];

        Self {
            checkpoint_state_trie_root,
            checkpoint_consolidated_hash,
            txn_number_before,
            txn_number_after,
            gas_used_before,
            gas_used_after,
        }
    }

    /// If `condition`, returns the extra block data in `ed0`,
    /// otherwise returns the extra block data in `ed1`.
    pub(crate) fn select<F: RichField + Extendable<D>, const D: usize>(
        builder: &mut CircuitBuilder<F, D>,
        condition: BoolTarget,
        ed0: Self,
        ed1: Self,
    ) -> Self {
        Self {
            checkpoint_state_trie_root: core::array::from_fn(|i| {
                builder.select(
                    condition,
                    ed0.checkpoint_state_trie_root[i],
                    ed1.checkpoint_state_trie_root[i],
                )
            }),
            checkpoint_consolidated_hash: core::array::from_fn(|i| {
                builder.select(
                    condition,
                    ed0.checkpoint_consolidated_hash[i],
                    ed1.checkpoint_consolidated_hash[i],
                )
            }),
            txn_number_before: builder.select(
                condition,
                ed0.txn_number_before,
                ed1.txn_number_before,
            ),
            txn_number_after: builder.select(condition, ed0.txn_number_after, ed1.txn_number_after),
            gas_used_before: builder.select(condition, ed0.gas_used_before, ed1.gas_used_before),
            gas_used_after: builder.select(condition, ed0.gas_used_after, ed1.gas_used_after),
        }
    }

    /// Connects the extra block data in `ed0` with the extra block data in
    /// `ed1`.
    pub(crate) fn connect<F: RichField + Extendable<D>, const D: usize>(
        builder: &mut CircuitBuilder<F, D>,
        ed0: Self,
        ed1: Self,
    ) {
        for i in 0..8 {
            builder.connect(
                ed0.checkpoint_state_trie_root[i],
                ed1.checkpoint_state_trie_root[i],
            );
        }
        for i in 0..NUM_HASH_OUT_ELTS {
            builder.connect(
                ed0.checkpoint_consolidated_hash[i],
                ed1.checkpoint_consolidated_hash[i],
            );
        }
        builder.connect(ed0.txn_number_before, ed1.txn_number_before);
        builder.connect(ed0.txn_number_after, ed1.txn_number_after);
        builder.connect(ed0.gas_used_before, ed1.gas_used_before);
        builder.connect(ed0.gas_used_after, ed1.gas_used_after);
    }

    /// If `condition`, asserts that `ed0 == ed1`.
    pub(crate) fn conditional_assert_eq<F: RichField + Extendable<D>, const D: usize>(
        builder: &mut CircuitBuilder<F, D>,
        condition: BoolTarget,
        ed0: Self,
        ed1: Self,
    ) {
        for i in 0..8 {
            builder.conditional_assert_eq(
                condition.target,
                ed0.checkpoint_state_trie_root[i],
                ed1.checkpoint_state_trie_root[i],
            );
        }
        for i in 0..NUM_HASH_OUT_ELTS {
            builder.conditional_assert_eq(
                condition.target,
                ed0.checkpoint_consolidated_hash[i],
                ed1.checkpoint_consolidated_hash[i],
            );
        }
        builder.conditional_assert_eq(
            condition.target,
            ed0.txn_number_before,
            ed1.txn_number_before,
        );
        builder.conditional_assert_eq(condition.target, ed0.txn_number_after, ed1.txn_number_after);
        builder.conditional_assert_eq(condition.target, ed0.gas_used_before, ed1.gas_used_before);
        builder.conditional_assert_eq(condition.target, ed0.gas_used_after, ed1.gas_used_after);
    }
}

/// Circuit version of `RegistersData`.
/// Registers data used to preinitialize the registers and check the final
/// registers of the current proof.
#[derive(Debug, Clone, Default, PartialEq, Eq, Deserialize, Serialize)]
pub struct RegistersDataTarget {
    /// Program counter.
    pub program_counter: Target,
    /// Indicates whether we are in kernel mode.
    pub is_kernel: Target,
    /// Stack length.
    pub stack_len: Target,
    /// Top of the stack.
    pub stack_top: [Target; 8],
    /// Context.
    pub context: Target,
    /// Gas used so far.
    pub gas_used: Target,
}

impl RegistersDataTarget {
    /// Number of `Target`s required for the extra block data.
    pub const SIZE: usize = 13;

    /// Extracts the extra block data `Target`s from the public input `Target`s.
    /// The provided `pis` should start with the extra vblock data.
    pub(crate) fn from_public_inputs(pis: &[Target]) -> Self {
        let program_counter = pis[0];
        let is_kernel = pis[1];
        let stack_len = pis[2];
        let stack_top = pis[3..11].try_into().unwrap();
        let context = pis[11];
        let gas_used = pis[12];

        Self {
            program_counter,
            is_kernel,
            stack_len,
            stack_top,
            context,
            gas_used,
        }
    }

    /// If `condition`, returns the extra block data in `ed0`,
    /// otherwise returns the extra block data in `ed1`.
    pub(crate) fn select<F: RichField + Extendable<D>, const D: usize>(
        builder: &mut CircuitBuilder<F, D>,
        condition: BoolTarget,
        rd0: Self,
        rd1: Self,
    ) -> Self {
        Self {
            program_counter: builder.select(condition, rd0.program_counter, rd1.program_counter),
            is_kernel: builder.select(condition, rd0.is_kernel, rd1.is_kernel),
            stack_len: builder.select(condition, rd0.stack_len, rd1.stack_len),
            stack_top: core::array::from_fn(|i| {
                builder.select(condition, rd0.stack_top[i], rd1.stack_top[i])
            }),
            context: builder.select(condition, rd0.context, rd1.context),
            gas_used: builder.select(condition, rd0.gas_used, rd1.gas_used),
        }
    }

    /// Connects the extra block data in `ed0` with the extra block data in
    /// `ed1`.
    pub(crate) fn connect<F: RichField + Extendable<D>, const D: usize>(
        builder: &mut CircuitBuilder<F, D>,
        rd0: Self,
        rd1: Self,
    ) {
        builder.connect(rd0.program_counter, rd1.program_counter);
        builder.connect(rd0.is_kernel, rd1.is_kernel);
        builder.connect(rd0.stack_len, rd1.stack_len);
        for i in 0..8 {
            builder.connect(rd0.stack_top[i], rd1.stack_top[i]);
        }
        builder.connect(rd0.context, rd1.context);
        builder.connect(rd0.gas_used, rd1.gas_used);
    }

    /// If `condition`, asserts that `rd0 == rd1`.
    pub(crate) fn conditional_assert_eq<F: RichField + Extendable<D>, const D: usize>(
        builder: &mut CircuitBuilder<F, D>,
        condition: BoolTarget,
        rd0: Self,
        rd1: Self,
    ) {
        builder.conditional_assert_eq(condition.target, rd0.program_counter, rd1.program_counter);
        builder.conditional_assert_eq(condition.target, rd0.is_kernel, rd1.is_kernel);
        builder.conditional_assert_eq(condition.target, rd0.stack_len, rd1.stack_len);
        for i in 0..8 {
            builder.conditional_assert_eq(condition.target, rd0.stack_top[i], rd1.stack_top[i]);
        }
        builder.conditional_assert_eq(condition.target, rd0.context, rd1.context);
        builder.conditional_assert_eq(condition.target, rd0.gas_used, rd1.gas_used);
    }
}

#[derive(Debug, Clone, PartialEq, Eq)]
pub struct MemCapTarget {
    /// Merkle cap.
    pub mem_cap: MerkleCapTarget,
}

impl MemCapTarget {
    pub(crate) const SIZE: usize = DEFAULT_CAP_LEN * NUM_HASH_OUT_ELTS;

    /// Extracts the exit kernel `Target`s from the public input `Target`s.
    /// The provided `pis` should start with the extra vblock data.
    pub(crate) fn from_public_inputs(pis: &[Target]) -> Self {
        let mem_values = &pis[0..Self::SIZE];
        let mem_cap = MerkleCapTarget(
            (0..DEFAULT_CAP_LEN)
                .map(|i| HashOutTarget {
                    elements: mem_values[i * NUM_HASH_OUT_ELTS..(i + 1) * NUM_HASH_OUT_ELTS]
                        .try_into()
                        .unwrap(),
                })
                .collect::<Vec<_>>(),
        );

        Self { mem_cap }
    }

    /// If `condition`, returns the exit kernel in `ek0`,
    /// otherwise returns the exit kernel in `ek1`.
    pub(crate) fn select<F: RichField + Extendable<D>, const D: usize>(
        builder: &mut CircuitBuilder<F, D>,
        condition: BoolTarget,
        mc0: Self,
        mc1: Self,
    ) -> Self {
        Self {
            mem_cap: MerkleCapTarget(
                (0..mc0.mem_cap.0.len())
                    .map(|i| HashOutTarget {
                        elements: (0..NUM_HASH_OUT_ELTS)
                            .map(|j| {
                                builder.select(
                                    condition,
                                    mc0.mem_cap.0[i].elements[j],
                                    mc1.mem_cap.0[i].elements[j],
                                )
                            })
                            .collect::<Vec<_>>()
                            .try_into()
                            .unwrap(),
                    })
                    .collect::<Vec<_>>(),
            ),
        }
    }

    /// Connects the exit kernel in `ek0` with the exit kernel in `ek1`.
    pub(crate) fn connect<F: RichField + Extendable<D>, const D: usize>(
        builder: &mut CircuitBuilder<F, D>,
        mc0: Self,
        mc1: Self,
    ) {
        for i in 0..mc0.mem_cap.0.len() {
            for j in 0..NUM_HASH_OUT_ELTS {
                builder.connect(mc0.mem_cap.0[i].elements[j], mc1.mem_cap.0[i].elements[j]);
            }
        }
    }

    /// If `condition`, asserts that `mc0 == mc1`.
    pub(crate) fn conditional_assert_eq<F: RichField + Extendable<D>, const D: usize>(
        builder: &mut CircuitBuilder<F, D>,
        condition: BoolTarget,
        mc0: Self,
        mc1: Self,
    ) {
        for i in 0..mc0.mem_cap.0.len() {
            for j in 0..NUM_HASH_OUT_ELTS {
                builder.conditional_assert_eq(
                    condition.target,
                    mc0.mem_cap.0[i].elements[j],
                    mc1.mem_cap.0[i].elements[j],
                );
            }
        }
    }
}<|MERGE_RESOLUTION|>--- conflicted
+++ resolved
@@ -43,17 +43,6 @@
     }
 }
 
-<<<<<<< HEAD
-/// Randomness for all STARKs.
-pub(crate) struct AllProofChallenges<F: RichField + Extendable<D>, const D: usize> {
-    /// Randomness used in each STARK proof.
-    pub stark_challenges: [Option<StarkProofChallenges<F, D>>; NUM_TABLES],
-    /// Randomness used for cross-table lookups. It is shared by all STARKs.
-    pub ctl_challenges: GrandProductChallengeSet<F>,
-}
-
-=======
->>>>>>> 18162539
 /// Memory values which are public.
 #[derive(Debug, Clone, Default, PartialEq, Eq, Deserialize, Serialize)]
 #[serde(bound = "")]
