--- conflicted
+++ resolved
@@ -10,12 +10,8 @@
 use plonky2::util::serialization::{Buffer, IoResult, Read, Write};
 use serde::{Deserialize, Serialize};
 use starky::config::StarkConfig;
-<<<<<<< HEAD
 use starky::lookup::GrandProductChallengeSet;
 use starky::proof::{StarkProofChallenges, StarkProofWithMetadata};
-=======
-use starky::proof::MultiProof;
->>>>>>> 3660408a
 
 use crate::all_stark::NUM_TABLES;
 use crate::util::{get_h160, get_h256, get_u256, h256_limbs, h2u};
@@ -68,17 +64,6 @@
     }
 }
 
-<<<<<<< HEAD
-/// Randomness for all STARKs.
-pub(crate) struct AllProofChallenges<F: RichField + Extendable<D>, const D: usize> {
-    /// Randomness used in each STARK proof.
-    pub stark_challenges: [Option<StarkProofChallenges<F, D>>; NUM_TABLES],
-    /// Randomness used for cross-table lookups. It is shared by all STARKs.
-    pub ctl_challenges: GrandProductChallengeSet<F>,
-}
-
-=======
->>>>>>> 3660408a
 /// Memory values which are public.
 #[derive(Debug, Clone, Default, PartialEq, Eq, Deserialize, Serialize)]
 #[serde(bound = "")]
