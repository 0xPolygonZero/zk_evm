--- conflicted
+++ resolved
@@ -13,6 +13,11 @@
 use crate::all_stark::NUM_TABLES;
 use crate::util::{get_h160, get_h256, get_u256, h2u};
 use crate::witness::state::RegistersState;
+
+/// The default cap height used for our zkEVM STARK proofs.
+pub(crate) const DEFAULT_CAP_HEIGHT: usize = 4;
+/// Number of elements contained in a Merkle cap with default height.
+pub(crate) const DEFAULT_CAP_LEN: usize = 1 << DEFAULT_CAP_HEIGHT;
 
 /// A STARK proof for each table, plus some metadata used to create recursive
 /// wrapper proofs.
@@ -66,22 +71,9 @@
     /// Extracts public values from the given public inputs of a proof.
     /// Public values are always the first public inputs added to the circuit,
     /// so we can start extracting at index 0.
-<<<<<<< HEAD
     /// `len_mem_cap` is the length of the `MemBefore` and `MemAfter` caps.
-    pub fn from_public_inputs<F: RichField>(pis: &[F], len_mem_cap: usize) -> Self {
-        assert!(
-            pis.len()
-                > TrieRootsTarget::SIZE * 2
-                    + BlockMetadataTarget::SIZE
-                    + BlockHashesTarget::SIZE
-                    + ExtraBlockDataTarget::SIZE
-                    + RegistersDataTarget::SIZE * 2
-                    - 1
-        );
-=======
     pub fn from_public_inputs<F: RichField>(pis: &[F]) -> Self {
-        assert!(PublicValuesTarget::SIZE <= pis.len());
->>>>>>> e7e83ded
+        assert!(pis.len() >= PublicValuesTarget::SIZE);
 
         let mut offset = 0;
         let trie_roots_before =
@@ -105,15 +97,9 @@
         let registers_after =
             RegistersData::from_public_inputs(&pis[offset..offset + RegistersDataTarget::SIZE]);
         offset += RegistersDataTarget::SIZE;
-        let mem_before = MemCap::from_public_inputs(
-            &pis[offset..offset + len_mem_cap * NUM_HASH_OUT_ELTS],
-            len_mem_cap,
-        );
-        offset += len_mem_cap * NUM_HASH_OUT_ELTS;
-        let mem_after = MemCap::from_public_inputs(
-            &pis[offset..offset + len_mem_cap * NUM_HASH_OUT_ELTS],
-            len_mem_cap,
-        );
+        let mem_before = MemCap::from_public_inputs(&pis[offset..offset + MemCapTarget::SIZE]);
+        offset += MemCapTarget::SIZE;
+        let mem_after = MemCap::from_public_inputs(&pis[offset..offset + MemCapTarget::SIZE]);
 
         Self {
             trie_roots_before,
@@ -150,11 +136,8 @@
     /// so we can start extracting at index 0.
     pub fn from_public_inputs<F: RichField>(pis: &[F]) -> Self {
         assert!(
-            pis.len()
-                > TrieRootsTarget::SIZE * 2
-                    + BlockMetadataTarget::SIZE
-                    + BlockHashesTarget::SIZE
-                    + ExtraBlockDataTarget::SIZE
+            PublicValuesTarget::SIZE - 2 * RegistersDataTarget::SIZE - 2 * MemCapTarget::SIZE
+                <= pis.len()
         );
 
         let mut offset = 0;
@@ -311,13 +294,6 @@
         let block_base_fee =
             (pis[18].to_canonical_u64() + (pis[19].to_canonical_u64() << 32)).into();
         let block_gas_used = pis[20].to_canonical_u64().into();
-<<<<<<< HEAD
-        let block_bloom = core::array::from_fn(|i| {
-            h2u(get_h256(
-                &pis[21 + TARGET_HASH_SIZE * i..21 + TARGET_HASH_SIZE * (i + 1)],
-            ))
-        });
-=======
         let block_blob_gas_used =
             (pis[21].to_canonical_u64() + (pis[22].to_canonical_u64() << 32)).into();
         let block_excess_blob_gas =
@@ -325,7 +301,6 @@
         let parent_beacon_block_root = get_h256(&pis[25..33]);
         let block_bloom =
             core::array::from_fn(|i| h2u(get_h256(&pis[33 + 8 * i..33 + 8 * (i + 1)])));
->>>>>>> e7e83ded
 
         Self {
             block_beneficiary,
@@ -403,18 +378,7 @@
     pub gas_used: U256,
 }
 
-pub(crate) enum RegistersIdx {
-    ProgramCounter = 0,
-    IsKernel = 1,
-    StackLen = 2,
-    StackTop = 3,
-    Context = 4,
-    GasUsed = 5,
-}
-
 impl RegistersData {
-    pub(crate) const SIZE: usize = 6;
-
     pub fn from_public_inputs<F: RichField>(pis: &[F]) -> Self {
         assert!(pis.len() == RegistersDataTarget::SIZE);
 
@@ -456,11 +420,11 @@
     pub mem_cap: Vec<[U256; NUM_HASH_OUT_ELTS]>,
 }
 impl MemCap {
-    pub fn from_public_inputs<F: RichField>(pis: &[F], len: usize) -> Self {
-        let mem_cap = (0..len)
+    pub fn from_public_inputs<F: RichField>(pis: &[F]) -> Self {
+        let mem_cap = (0..DEFAULT_CAP_LEN)
             .map(|i| {
                 core::array::from_fn(|j| {
-                    U256::from(pis[pis.len() - 4 * (len - i) + j].to_canonical_u64())
+                    U256::from(pis[pis.len() - 4 * (DEFAULT_CAP_LEN - i) + j].to_canonical_u64())
                 })
             })
             .collect();
@@ -498,7 +462,8 @@
     pub(crate) const SIZE: usize = TrieRootsTarget::SIZE * 2
         + BlockMetadataTarget::SIZE
         + BlockHashesTarget::SIZE
-        + ExtraBlockDataTarget::SIZE;
+        + ExtraBlockDataTarget::SIZE
+        + DEFAULT_CAP_HEIGHT * NUM_HASH_OUT_ELTS * 2;
     /// Serializes public value targets.
     pub(crate) fn to_buffer(&self, buffer: &mut Vec<u8>) -> IoResult<()> {
         let TrieRootsTarget {
@@ -688,91 +653,50 @@
     /// Extracts public value `Target`s from the given public input `Target`s.
     /// Public values are always the first public inputs added to the circuit,
     /// so we can start extracting at index 0.
-    pub(crate) fn from_public_inputs(pis: &[Target], len_mem_cap: usize) -> Self {
-        assert!(
-            pis.len()
-                > TrieRootsTarget::SIZE * 2
-                    + BlockMetadataTarget::SIZE
-                    + BlockHashesTarget::SIZE
-                    + ExtraBlockDataTarget::SIZE
-                    - 1
+    pub(crate) fn from_public_inputs(pis: &[Target]) -> Self {
+        assert!(pis.len() >= Self::SIZE);
+
+        let mut offset = 0;
+        let trie_roots_before =
+            TrieRootsTarget::from_public_inputs(&pis[offset..offset + TrieRootsTarget::SIZE]);
+        offset += TrieRootsTarget::SIZE;
+        let trie_roots_after =
+            TrieRootsTarget::from_public_inputs(&pis[offset..offset + TrieRootsTarget::SIZE]);
+        offset += TrieRootsTarget::SIZE;
+        let block_metadata = BlockMetadataTarget::from_public_inputs(
+            &pis[offset..offset + BlockMetadataTarget::SIZE],
         );
-
-        Self {
-            trie_roots_before: TrieRootsTarget::from_public_inputs(&pis[0..TrieRootsTarget::SIZE]),
-            trie_roots_after: TrieRootsTarget::from_public_inputs(
-                &pis[TrieRootsTarget::SIZE..TrieRootsTarget::SIZE * 2],
-            ),
-            block_metadata: BlockMetadataTarget::from_public_inputs(
-                &pis[TrieRootsTarget::SIZE * 2
-                    ..TrieRootsTarget::SIZE * 2 + BlockMetadataTarget::SIZE],
-            ),
-            block_hashes: BlockHashesTarget::from_public_inputs(
-                &pis[TrieRootsTarget::SIZE * 2 + BlockMetadataTarget::SIZE
-                    ..TrieRootsTarget::SIZE * 2
-                        + BlockMetadataTarget::SIZE
-                        + BlockHashesTarget::SIZE],
-            ),
-            extra_block_data: ExtraBlockDataTarget::from_public_inputs(
-                &pis[TrieRootsTarget::SIZE * 2 + BlockMetadataTarget::SIZE + BlockHashesTarget::SIZE
-                    ..TrieRootsTarget::SIZE * 2
-                        + BlockMetadataTarget::SIZE
-                        + BlockHashesTarget::SIZE
-                        + ExtraBlockDataTarget::SIZE],
-            ),
-            registers_before: RegistersDataTarget::from_public_inputs(
-                &pis[TrieRootsTarget::SIZE * 2
-                    + BlockMetadataTarget::SIZE
-                    + BlockHashesTarget::SIZE
-                    + ExtraBlockDataTarget::SIZE
-                    ..TrieRootsTarget::SIZE * 2
-                        + BlockMetadataTarget::SIZE
-                        + BlockHashesTarget::SIZE
-                        + ExtraBlockDataTarget::SIZE
-                        + RegistersDataTarget::SIZE],
-            ),
-            registers_after: RegistersDataTarget::from_public_inputs(
-                &pis[TrieRootsTarget::SIZE * 2
-                    + BlockMetadataTarget::SIZE
-                    + BlockHashesTarget::SIZE
-                    + ExtraBlockDataTarget::SIZE
-                    + RegistersDataTarget::SIZE
-                    ..TrieRootsTarget::SIZE * 2
-                        + BlockMetadataTarget::SIZE
-                        + BlockHashesTarget::SIZE
-                        + ExtraBlockDataTarget::SIZE
-                        + RegistersDataTarget::SIZE * 2],
-            ),
-
-            mem_before: MemCapTarget::from_public_inputs(
-                &pis[TrieRootsTarget::SIZE * 2
-                    + BlockMetadataTarget::SIZE
-                    + BlockHashesTarget::SIZE
-                    + ExtraBlockDataTarget::SIZE
-                    + RegistersDataTarget::SIZE * 2
-                    ..TrieRootsTarget::SIZE * 2
-                        + BlockMetadataTarget::SIZE
-                        + BlockHashesTarget::SIZE
-                        + ExtraBlockDataTarget::SIZE
-                        + RegistersDataTarget::SIZE * 2
-                        + len_mem_cap * NUM_HASH_OUT_ELTS],
-                len_mem_cap,
-            ),
-            mem_after: MemCapTarget::from_public_inputs(
-                &pis[TrieRootsTarget::SIZE * 2
-                    + BlockMetadataTarget::SIZE
-                    + BlockHashesTarget::SIZE
-                    + ExtraBlockDataTarget::SIZE
-                    + RegistersDataTarget::SIZE * 2
-                    + len_mem_cap * NUM_HASH_OUT_ELTS
-                    ..TrieRootsTarget::SIZE * 2
-                        + BlockMetadataTarget::SIZE
-                        + BlockHashesTarget::SIZE
-                        + ExtraBlockDataTarget::SIZE
-                        + RegistersDataTarget::SIZE * 2
-                        + 2 * len_mem_cap * NUM_HASH_OUT_ELTS],
-                len_mem_cap,
-            ),
+        offset += BlockMetadataTarget::SIZE;
+        let block_hashes =
+            BlockHashesTarget::from_public_inputs(&pis[offset..offset + BlockHashesTarget::SIZE]);
+        offset += BlockHashesTarget::SIZE;
+        let extra_block_data = ExtraBlockDataTarget::from_public_inputs(
+            &pis[offset..offset + ExtraBlockDataTarget::SIZE],
+        );
+        offset += ExtraBlockDataTarget::SIZE;
+        let registers_before = RegistersDataTarget::from_public_inputs(
+            &pis[offset..offset + RegistersDataTarget::SIZE],
+        );
+        offset += RegistersDataTarget::SIZE;
+        let registers_after = RegistersDataTarget::from_public_inputs(
+            &pis[offset..offset + RegistersDataTarget::SIZE],
+        );
+        offset += RegistersDataTarget::SIZE;
+        let mem_before =
+            MemCapTarget::from_public_inputs(&pis[offset..offset + MemCapTarget::SIZE]);
+        offset += MemCapTarget::SIZE;
+        let mem_after = MemCapTarget::from_public_inputs(&pis[offset..offset + MemCapTarget::SIZE]);
+
+        Self {
+            trie_roots_before,
+            trie_roots_after,
+            block_metadata,
+            block_hashes,
+            extra_block_data,
+            registers_before,
+            registers_after,
+            mem_before,
+            mem_after,
         }
     }
 
@@ -1240,11 +1164,7 @@
 
 impl ExtraBlockDataTarget {
     /// Number of `Target`s required for the extra block data.
-<<<<<<< HEAD
-    pub const SIZE: usize = 12;
-=======
     pub(crate) const SIZE: usize = 12;
->>>>>>> e7e83ded
 
     /// Extracts the extra block data `Target`s from the public input `Target`s.
     /// The provided `pis` should start with the extra vblock data.
@@ -1440,12 +1360,14 @@
 }
 
 impl MemCapTarget {
+    pub(crate) const SIZE: usize = DEFAULT_CAP_LEN * NUM_HASH_OUT_ELTS;
+
     /// Extracts the exit kernel `Target`s from the public input `Target`s.
     /// The provided `pis` should start with the extra vblock data.
-    pub(crate) fn from_public_inputs(pis: &[Target], len: usize) -> Self {
-        let mem_values = &pis[0..len * NUM_HASH_OUT_ELTS];
+    pub(crate) fn from_public_inputs(pis: &[Target]) -> Self {
+        let mem_values = &pis[0..Self::SIZE];
         let mem_cap = MerkleCapTarget(
-            (0..len)
+            (0..DEFAULT_CAP_LEN)
                 .map(|i| HashOutTarget {
                     elements: mem_values[i * NUM_HASH_OUT_ELTS..(i + 1) * NUM_HASH_OUT_ELTS]
                         .try_into()
