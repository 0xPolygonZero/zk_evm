--- conflicted
+++ resolved
@@ -70,15 +70,12 @@
     F: RichField + Extendable<D>,
     C: GenericConfig<D, F = F>,
 {
-<<<<<<< HEAD
     if inputs.burn_addr.is_some() && !cfg!(feature = "cdk_erigon") {
         log::warn!("The burn address in the GenerationInputs will be ignored, as the `cdk_erigon` feature is not activated.")
     }
-=======
     // Sanity check on the provided config
     assert_eq!(DEFAULT_CAP_LEN, 1 << config.fri_config.cap_height);
 
->>>>>>> e475f621
     timed!(timing, "build kernel", Lazy::force(&KERNEL));
 
     let (traces, mut public_values) = timed!(
