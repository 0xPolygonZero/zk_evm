--- conflicted
+++ resolved
@@ -93,32 +93,10 @@
     C: GenericConfig<D, F = F>,
 {
     timed!(timing, "build kernel", Lazy::force(&KERNEL));
-<<<<<<< HEAD
-    let (registers_before, registers_after, mut memory_before) =
-        generate_segment::<F>(max_cpu_len, segment_index, &inputs)?;
-    let mut state = GenerationState::<F>::new(&inputs, &KERNEL.code)
-        .map_err(|err| anyhow!("Failed to parse all the initial prover inputs: {:?}", err))?;
-    state.registers = RegistersState {
-        program_counter: state.registers.program_counter,
-        is_kernel: state.registers.is_kernel,
-        is_stack_top_read: false,
-        check_overflow: false,
-        ..registers_before
-    };
-
-    let mut shift_addr = MemoryAddress::new(0, Segment::ShiftTable, 0);
-    let mut shift_val = U256::one();
-
-    for _ in 0..256 {
-        memory_before.set(shift_addr, shift_val);
-        shift_addr.increment();
-        shift_val <<= 1;
-    }
-=======
     if let Some((registers_before, registers_after, mut memory_before)) =
         generate_segment::<F>(max_cpu_len, segment_index, &inputs)?
     {
-        let mut state = GenerationState::<F>::new(inputs.clone(), &KERNEL.code)
+        let mut state = GenerationState::<F>::new(&inputs, &KERNEL.code)
             .map_err(|err| anyhow!("Failed to parse all the initial prover inputs: {:?}", err))?;
         state.registers = RegistersState {
             program_counter: state.registers.program_counter,
@@ -136,7 +114,6 @@
             shift_addr.increment();
             shift_val <<= 1;
         }
->>>>>>> 05380ef7
 
         let actual_mem_before = {
             let mut res = vec![];
@@ -156,41 +133,6 @@
                     }
                 }
             }
-<<<<<<< HEAD
-        }
-        res
-    };
-
-    let registers_data_before = RegistersData {
-        program_counter: registers_before.program_counter.into(),
-        is_kernel: (registers_before.is_kernel as u64).into(),
-        stack_len: registers_before.stack_len.into(),
-        stack_top: registers_before.stack_top,
-        context: registers_before.context.into(),
-        gas_used: registers_before.gas_used.into(),
-    };
-    let registers_data_after = RegistersData {
-        program_counter: registers_after.program_counter.into(),
-        is_kernel: (registers_after.is_kernel as u64).into(),
-        stack_len: registers_after.stack_len.into(),
-        stack_top: registers_after.stack_top,
-        context: registers_after.context.into(),
-        gas_used: registers_after.gas_used.into(),
-    };
-    let segment_data = SegmentData {
-        max_cpu_len,
-        starting_state: state,
-        memory_before: actual_mem_before,
-        registers_before: registers_data_before,
-        registers_after: registers_data_after,
-    };
-
-    let (traces, mut public_values, final_values) = timed!(
-        timing,
-        "generate all traces",
-        generate_traces(all_stark, inputs, config, segment_data, timing)?
-    );
-=======
             res
         };
 
@@ -221,9 +163,8 @@
         let (traces, mut public_values, final_values) = timed!(
             timing,
             "generate all traces",
-            generate_traces(all_stark, inputs.clone(), config, segment_data, timing)?
+            generate_traces(all_stark, inputs, config, segment_data, timing)?
         );
->>>>>>> 05380ef7
 
         check_abort_signal(abort_signal.clone())?;
 
