--- conflicted
+++ resolved
@@ -550,7 +550,6 @@
 
     // We need at least two segments to prove a segment aggregation.
     if all_seg_data.len() == 1 {
-<<<<<<< HEAD
         let mut interpreter = Interpreter::<F>::new_dummy_with_generation_inputs(
             KERNEL.global_labels["init"],
             vec![],
@@ -577,13 +576,6 @@
         all_seg_data[0].memory = mem_after;
 
         all_seg_data.insert(0, dummy_seg);
-=======
-        let dummy_seg = GenerationSegmentData {
-            registers_before: segment_data.registers_after,
-            ..segment_data
-        };
-        all_seg_data.push(dummy_seg);
->>>>>>> d391d364
     }
 
     Ok(all_seg_data)
