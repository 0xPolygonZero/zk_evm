use std::sync::atomic::{AtomicBool, Ordering};
use std::sync::Arc;

use anyhow::{anyhow, Result};
use ethereum_types::U256;
use hashbrown::HashMap;
use itertools::Itertools;
use once_cell::sync::Lazy;
use plonky2::field::extension::Extendable;
use plonky2::field::polynomial::PolynomialValues;
use plonky2::field::types::Field;
use plonky2::fri::oracle::PolynomialBatch;
use plonky2::hash::hash_types::RichField;
use plonky2::hash::merkle_tree::MerkleCap;
use plonky2::iop::challenger::Challenger;
use plonky2::plonk::config::{GenericConfig, GenericHashOut};
use plonky2::timed;
use plonky2::util::timing::TimingTree;
use starky::config::StarkConfig;
use starky::cross_table_lookup::{get_ctl_data, CtlData};
use starky::lookup::GrandProductChallengeSet;
use starky::proof::{MultiProof, StarkProofWithMetadata};
use starky::prover::prove_with_commitment;
use starky::stark::Stark;

use crate::all_stark::{AllStark, Table, NUM_TABLES};
use crate::cpu::kernel::aggregator::KERNEL;
<<<<<<< HEAD
use crate::cpu::kernel::interpreter::{
    generate_segment, set_registers_and_run, ExtraSegmentData, Interpreter,
};
use crate::generation::state::{GenerationState, State};
use crate::generation::{generate_traces, GenerationInputs, MemBeforeValues};
=======
use crate::cpu::kernel::interpreter::{generate_segment, ExtraSegmentData};
use crate::generation::state::GenerationState;
use crate::generation::{generate_traces, GenerationInputs, SegmentData};
>>>>>>> 58008729
use crate::get_challenges::observe_public_values;
use crate::memory::segments::Segment;
use crate::proof::{AllProof, MemCap, PublicValues, RegistersData};
use crate::witness::memory::{MemoryAddress, MemoryState};
use crate::witness::state::RegistersState;

/// Structure holding the data needed to initialize a segment.
#[derive(Clone, Default, Debug)]
pub struct GenerationSegmentData {
    /// Registers at the start of the segment execution.
    pub(crate) registers_before: RegistersState,
    /// Registers at the end of the segment execution.
    pub(crate) registers_after: RegistersState,
    /// Memory at the start of the segment execution.
    pub(crate) memory: MemoryState,
    /// Extra data required to initialize a segment.
    pub(crate) extra_data: ExtraSegmentData,
    /// Log of the maximal cpu length.
    pub(crate) max_cpu_len_log: Option<usize>,
}

/// Generate traces, then create all STARK proofs.
pub fn prove<F, C, const D: usize>(
    all_stark: &AllStark<F, D>,
    config: &StarkConfig,
    inputs: GenerationInputs,
    segment_data: &mut GenerationSegmentData,
    timing: &mut TimingTree,
    abort_signal: Option<Arc<AtomicBool>>,
) -> Result<AllProof<F, C, D>>
where
    F: RichField + Extendable<D>,
    C: GenericConfig<D, F = F>,
{
    timed!(timing, "build kernel", Lazy::force(&KERNEL));

    let (traces, mut public_values, final_values) = timed!(
        timing,
        "generate all traces",
        generate_traces(all_stark, inputs, config, segment_data, timing)?
    );

<<<<<<< HEAD
    check_abort_signal(abort_signal.clone())?;
=======
        let (traces, mut public_values) = timed!(
            timing,
            "generate all traces",
            generate_traces(all_stark, inputs, config, segment_data, timing)?
        );
>>>>>>> 58008729

    let proof = prove_with_traces(
        all_stark,
        config,
        traces,
        &mut public_values,
        timing,
        abort_signal,
    )?;

    Ok(proof)
}

/// Compute all STARK proofs.
pub(crate) fn prove_with_traces<F, C, const D: usize>(
    all_stark: &AllStark<F, D>,
    config: &StarkConfig,
    trace_poly_values: [Vec<PolynomialValues<F>>; NUM_TABLES],
    public_values: &mut PublicValues,
    timing: &mut TimingTree,
    abort_signal: Option<Arc<AtomicBool>>,
) -> Result<AllProof<F, C, D>>
where
    F: RichField + Extendable<D>,
    C: GenericConfig<D, F = F>,
{
    let rate_bits = config.fri_config.rate_bits;
    let cap_height = config.fri_config.cap_height;

    // For each STARK, we compute the polynomial commitments for the polynomials
    // interpolating its trace.
    let trace_commitments = timed!(
        timing,
        "compute all trace commitments",
        trace_poly_values
            .iter()
            .zip_eq(Table::all())
            .map(|(trace, table)| {
                timed!(
                    timing,
                    &format!("compute trace commitment for {:?}", table),
                    PolynomialBatch::<F, C, D>::from_values(
                        trace.clone(),
                        rate_bits,
                        false,
                        cap_height,
                        timing,
                        None,
                    )
                )
            })
            .collect::<Vec<_>>()
    );

    // Get the Merkle caps for all trace commitments and observe them.
    let trace_caps = trace_commitments
        .iter()
        .map(|c| c.merkle_tree.cap.clone())
        .collect::<Vec<_>>();
    let mut challenger = Challenger::<F, C::Hasher>::new();
    for cap in &trace_caps {
        challenger.observe_cap(cap);
    }

    observe_public_values::<F, C, D>(&mut challenger, public_values)
        .map_err(|_| anyhow::Error::msg("Invalid conversion of public values."))?;

    // For each STARK, compute its cross-table lookup Z polynomials and get the
    // associated `CtlData`.
    let (ctl_challenges, ctl_data_per_table) = timed!(
        timing,
        "compute CTL data",
        get_ctl_data::<F, C, D, NUM_TABLES>(
            config,
            &trace_poly_values,
            &all_stark.cross_table_lookups,
            &mut challenger,
            all_stark.arithmetic_stark.constraint_degree()
        )
    );

    let (stark_proofs, mem_before_cap, mem_after_cap) = timed!(
        timing,
        "compute all proofs given commitments",
        prove_with_commitments(
            all_stark,
            config,
            &trace_poly_values,
            trace_commitments,
            ctl_data_per_table,
            &mut challenger,
            &ctl_challenges,
            timing,
            abort_signal,
        )?
    );
    public_values.mem_before = MemCap {
        mem_cap: mem_before_cap
            .0
            .iter()
            .map(|h| {
                h.to_vec()
                    .iter()
                    .map(|hi| hi.to_canonical_u64().into())
                    .collect::<Vec<_>>()
                    .try_into()
                    .unwrap()
            })
            .collect::<Vec<_>>(),
    };
    public_values.mem_after = MemCap {
        mem_cap: mem_after_cap
            .0
            .iter()
            .map(|h| {
                h.to_vec()
                    .iter()
                    .map(|hi| hi.to_canonical_u64().into())
                    .collect::<Vec<_>>()
                    .try_into()
                    .unwrap()
            })
            .collect::<Vec<_>>(),
    };

    // This is an expensive check, hence is only run when `debug_assertions` are
    // enabled.
    #[cfg(debug_assertions)]
    {
        use starky::cross_table_lookup::debug_utils::check_ctls;

        use crate::verifier::debug_utils::get_memory_extra_looking_values;

        let mut extra_values = HashMap::new();
        extra_values.insert(
            *Table::Memory,
            get_memory_extra_looking_values(public_values),
        );
        check_ctls(
            &trace_poly_values,
            &all_stark.cross_table_lookups,
            &extra_values,
        );
    }

    Ok(AllProof {
        multi_proof: MultiProof {
            stark_proofs,
            ctl_challenges,
        },
        public_values: public_values.clone(),
    })
}

type ProofWithMemCaps<F, C, H, const D: usize> = (
    [StarkProofWithMetadata<F, C, D>; NUM_TABLES],
    MerkleCap<F, H>,
    MerkleCap<F, H>,
);

/// Generates a proof for each STARK.
/// At this stage, we have computed the trace polynomials commitments for the
/// various STARKs, and we have the cross-table lookup data for each table,
/// including the associated challenges.
/// - `trace_poly_values` are the trace values for each STARK.
/// - `trace_commitments` are the trace polynomials commitments for each STARK.
/// - `ctl_data_per_table` group all the cross-table lookup data for each STARK.
/// Each STARK uses its associated data to generate a proof.
fn prove_with_commitments<F, C, const D: usize>(
    all_stark: &AllStark<F, D>,
    config: &StarkConfig,
    trace_poly_values: &[Vec<PolynomialValues<F>>; NUM_TABLES],
    trace_commitments: Vec<PolynomialBatch<F, C, D>>,
    ctl_data_per_table: [CtlData<F>; NUM_TABLES],
    challenger: &mut Challenger<F, C::Hasher>,
    ctl_challenges: &GrandProductChallengeSet<F>,
    timing: &mut TimingTree,
    abort_signal: Option<Arc<AtomicBool>>,
) -> Result<ProofWithMemCaps<F, C, C::Hasher, D>>
where
    F: RichField + Extendable<D>,
    C: GenericConfig<D, F = F>,
{
    let (arithmetic_proof, _) = timed!(
        timing,
        "prove Arithmetic STARK",
        prove_single_table(
            &all_stark.arithmetic_stark,
            config,
            &trace_poly_values[Table::Arithmetic as usize],
            &trace_commitments[Table::Arithmetic as usize],
            &ctl_data_per_table[Table::Arithmetic as usize],
            ctl_challenges,
            challenger,
            timing,
            abort_signal.clone(),
        )?
    );
    let (byte_packing_proof, _) = timed!(
        timing,
        "prove byte packing STARK",
        prove_single_table(
            &all_stark.byte_packing_stark,
            config,
            &trace_poly_values[Table::BytePacking as usize],
            &trace_commitments[Table::BytePacking as usize],
            &ctl_data_per_table[Table::BytePacking as usize],
            ctl_challenges,
            challenger,
            timing,
            abort_signal.clone(),
        )?
    );
    let (cpu_proof, _) = timed!(
        timing,
        "prove CPU STARK",
        prove_single_table(
            &all_stark.cpu_stark,
            config,
            &trace_poly_values[Table::Cpu as usize],
            &trace_commitments[Table::Cpu as usize],
            &ctl_data_per_table[Table::Cpu as usize],
            ctl_challenges,
            challenger,
            timing,
            abort_signal.clone(),
        )?
    );
    let (keccak_proof, _) = timed!(
        timing,
        "prove Keccak STARK",
        prove_single_table(
            &all_stark.keccak_stark,
            config,
            &trace_poly_values[Table::Keccak as usize],
            &trace_commitments[Table::Keccak as usize],
            &ctl_data_per_table[Table::Keccak as usize],
            ctl_challenges,
            challenger,
            timing,
            abort_signal.clone(),
        )?
    );
    let (keccak_sponge_proof, _) = timed!(
        timing,
        "prove Keccak sponge STARK",
        prove_single_table(
            &all_stark.keccak_sponge_stark,
            config,
            &trace_poly_values[Table::KeccakSponge as usize],
            &trace_commitments[Table::KeccakSponge as usize],
            &ctl_data_per_table[Table::KeccakSponge as usize],
            ctl_challenges,
            challenger,
            timing,
            abort_signal.clone(),
        )?
    );
    let (logic_proof, _) = timed!(
        timing,
        "prove logic STARK",
        prove_single_table(
            &all_stark.logic_stark,
            config,
            &trace_poly_values[Table::Logic as usize],
            &trace_commitments[Table::Logic as usize],
            &ctl_data_per_table[Table::Logic as usize],
            ctl_challenges,
            challenger,
            timing,
            abort_signal.clone(),
        )?
    );
    let (memory_proof, _) = timed!(
        timing,
        "prove memory STARK",
        prove_single_table(
            &all_stark.memory_stark,
            config,
            &trace_poly_values[Table::Memory as usize],
            &trace_commitments[Table::Memory as usize],
            &ctl_data_per_table[Table::Memory as usize],
            ctl_challenges,
            challenger,
            timing,
            abort_signal.clone(),
        )?
    );
    let (mem_before_proof, mem_before_cap) = timed!(
        timing,
        "prove mem_before STARK",
        prove_single_table(
            &all_stark.mem_before_stark,
            config,
            &trace_poly_values[Table::MemBefore as usize],
            &trace_commitments[Table::MemBefore as usize],
            &ctl_data_per_table[Table::MemBefore as usize],
            ctl_challenges,
            challenger,
            timing,
            abort_signal.clone(),
        )?
    );
    let (mem_after_proof, mem_after_cap) = timed!(
        timing,
        "prove mem_after STARK",
        prove_single_table(
            &all_stark.mem_after_stark,
            config,
            &trace_poly_values[Table::MemAfter as usize],
            &trace_commitments[Table::MemAfter as usize],
            &ctl_data_per_table[Table::MemAfter as usize],
            ctl_challenges,
            challenger,
            timing,
            abort_signal,
        )?
    );

    Ok((
        [
            arithmetic_proof,
            byte_packing_proof,
            cpu_proof,
            keccak_proof,
            keccak_sponge_proof,
            logic_proof,
            memory_proof,
            mem_before_proof,
            mem_after_proof,
        ],
        mem_before_cap,
        mem_after_cap,
    ))
}

type ProofSingleWithCap<F, C, H, const D: usize> =
    (StarkProofWithMetadata<F, C, D>, MerkleCap<F, H>);

/// Computes a proof for a single STARK table, including:
/// - the initial state of the challenger,
/// - all the requires Merkle caps,
/// - all the required polynomial and FRI argument openings.
/// Returns the proof, along with the associated `MerkleCap`.
pub(crate) fn prove_single_table<F, C, S, const D: usize>(
    stark: &S,
    config: &StarkConfig,
    trace_poly_values: &[PolynomialValues<F>],
    trace_commitment: &PolynomialBatch<F, C, D>,
    ctl_data: &CtlData<F>,
    ctl_challenges: &GrandProductChallengeSet<F>,
    challenger: &mut Challenger<F, C::Hasher>,
    timing: &mut TimingTree,
    abort_signal: Option<Arc<AtomicBool>>,
) -> Result<ProofSingleWithCap<F, C, C::Hasher, D>>
where
    F: RichField + Extendable<D>,
    C: GenericConfig<D, F = F>,
    S: Stark<F, D>,
{
    check_abort_signal(abort_signal.clone())?;

    // Clear buffered outputs.
    let init_challenger_state = challenger.compact();

    let proof = prove_with_commitment(
        stark,
        config,
        trace_poly_values,
        trace_commitment,
        Some(ctl_data),
        Some(ctl_challenges),
        challenger,
        &[],
        timing,
    )
    .map(|proof_with_pis| StarkProofWithMetadata {
        proof: proof_with_pis.proof,
        init_challenger_state,
    })?;

    Ok((proof, trace_commitment.merkle_tree.cap.clone()))
}

/// Utility method that checks whether a kill signal has been emitted by one of
/// the workers, which will result in an early abort for all the other processes
/// involved in the same set of transactions.
pub fn check_abort_signal(abort_signal: Option<Arc<AtomicBool>>) -> Result<()> {
    if let Some(signal) = abort_signal {
        if signal.load(Ordering::Relaxed) {
            return Err(anyhow!("Stopping job from abort signal."));
        }
    }

    Ok(())
}

/// Returns a vector containing the data required to generate all the segments
/// of a transaction.
pub fn generate_all_data_segments<F: RichField>(
    max_cpu_len_log: Option<usize>,
    inputs: GenerationInputs,
) -> anyhow::Result<Vec<GenerationSegmentData>> {
    let mut all_seg_data = vec![];

    let mut interpreter = Interpreter::<F>::new_with_generation_inputs(
        KERNEL.global_labels["init"],
        vec![],
        &inputs,
        max_cpu_len_log,
    );

    let mut segment_data = GenerationSegmentData {
        registers_before: RegistersState::new(),
        registers_after: RegistersState::new(),
        memory: MemoryState::default(),
        max_cpu_len_log,
        extra_data: ExtraSegmentData {
            trimmed_inputs: interpreter.generation_state.inputs.clone(),
            bignum_modmul_result_limbs: interpreter
                .generation_state
                .bignum_modmul_result_limbs
                .clone(),
            rlp_prover_inputs: interpreter.generation_state.rlp_prover_inputs.clone(),
            withdrawal_prover_inputs: interpreter
                .generation_state
                .withdrawal_prover_inputs
                .clone(),
            trie_root_ptrs: interpreter.generation_state.trie_root_ptrs.clone(),
            jumpdest_table: interpreter.generation_state.jumpdest_table.clone(),
        },
    };

    while segment_data.registers_after.program_counter != KERNEL.global_labels["halt"] {
        interpreter.generation_state.registers = segment_data.registers_after;
        interpreter.generation_state.registers.program_counter = KERNEL.global_labels["init"];
        interpreter.generation_state.registers.is_kernel = true;
        interpreter.clock = 0;

        let (updated_registers, mem_after) =
            set_registers_and_run(segment_data.registers_after, &mut interpreter)?;

        // Set `registers_after` correctly and push the data.
        segment_data.registers_after = updated_registers;
        all_seg_data.push(segment_data);

        segment_data = GenerationSegmentData {
            registers_before: updated_registers,
            // `registers_after` will be set correctly at the next iteration.`
            registers_after: updated_registers,
            max_cpu_len_log,
            memory: mem_after
                .expect("The interpreter was running, so it should have returned a MemoryState"),
            extra_data: ExtraSegmentData {
                trimmed_inputs: interpreter.generation_state.inputs.clone(),
                bignum_modmul_result_limbs: interpreter
                    .generation_state
                    .bignum_modmul_result_limbs
                    .clone(),
                rlp_prover_inputs: interpreter.generation_state.rlp_prover_inputs.clone(),
                withdrawal_prover_inputs: interpreter
                    .generation_state
                    .withdrawal_prover_inputs
                    .clone(),
                trie_root_ptrs: interpreter.generation_state.trie_root_ptrs.clone(),
                jumpdest_table: interpreter.generation_state.jumpdest_table.clone(),
            },
        };
    }

    Ok(all_seg_data)
}

/// A utility module designed to test witness generation externally.
pub mod testing {
    use super::*;
    use crate::{
        cpu::kernel::interpreter::Interpreter,
        generation::{output_debug_tries, state::State},
    };

    /// Simulates the zkEVM CPU execution.
    /// It does not generate any trace or proof of correct state transition.
    pub fn simulate_execution<F: RichField>(inputs: GenerationInputs) -> Result<()> {
        let initial_stack = vec![];
        let initial_offset = KERNEL.global_labels["init"];
        let mut interpreter: Interpreter<F> =
            Interpreter::new_with_generation_inputs(initial_offset, initial_stack, &inputs, None);
        let result = interpreter.run();
        if result.is_err() {
            output_debug_tries(interpreter.get_generation_state())?;
        }

        result?;
        Ok(())
    }

    pub fn prove_all_segments<F, C, const D: usize>(
        all_stark: &AllStark<F, D>,
        config: &StarkConfig,
        inputs: GenerationInputs,
        max_cpu_len_log: usize,
        timing: &mut TimingTree,
        abort_signal: Option<Arc<AtomicBool>>,
    ) -> Result<Vec<AllProof<F, C, D>>>
    where
        F: RichField + Extendable<D>,
        C: GenericConfig<D, F = F>,
    {
        let mut segment_idx = 0;
        let mut data = generate_all_data_segments::<F>(Some(max_cpu_len_log), inputs.clone())?;

        let mut proofs = Vec::with_capacity(data.len());
        for mut d in data {
            let proof = prove(
                all_stark,
                config,
                inputs.clone(),
                &mut d,
                timing,
                abort_signal.clone(),
            )?;
            proofs.push(proof);
        }

        Ok(proofs)
    }

    pub fn simulate_all_segments_interpreter<F>(
        inputs: GenerationInputs,
        max_cpu_len_log: usize,
    ) -> anyhow::Result<()>
    where
        F: Field,
    {
        let mut index = 0;
        while generate_segment::<F>(max_cpu_len_log, index, &inputs)?.is_some() {
            index += 1;
        }
        Ok(())
    }
}<|MERGE_RESOLUTION|>--- conflicted
+++ resolved
@@ -25,17 +25,11 @@
 
 use crate::all_stark::{AllStark, Table, NUM_TABLES};
 use crate::cpu::kernel::aggregator::KERNEL;
-<<<<<<< HEAD
 use crate::cpu::kernel::interpreter::{
     generate_segment, set_registers_and_run, ExtraSegmentData, Interpreter,
 };
-use crate::generation::state::{GenerationState, State};
-use crate::generation::{generate_traces, GenerationInputs, MemBeforeValues};
-=======
-use crate::cpu::kernel::interpreter::{generate_segment, ExtraSegmentData};
 use crate::generation::state::GenerationState;
-use crate::generation::{generate_traces, GenerationInputs, SegmentData};
->>>>>>> 58008729
+use crate::generation::{generate_traces, GenerationInputs};
 use crate::get_challenges::observe_public_values;
 use crate::memory::segments::Segment;
 use crate::proof::{AllProof, MemCap, PublicValues, RegistersData};
@@ -72,21 +66,13 @@
 {
     timed!(timing, "build kernel", Lazy::force(&KERNEL));
 
-    let (traces, mut public_values, final_values) = timed!(
+    let (traces, mut public_values) = timed!(
         timing,
         "generate all traces",
         generate_traces(all_stark, inputs, config, segment_data, timing)?
     );
 
-<<<<<<< HEAD
     check_abort_signal(abort_signal.clone())?;
-=======
-        let (traces, mut public_values) = timed!(
-            timing,
-            "generate all traces",
-            generate_traces(all_stark, inputs, config, segment_data, timing)?
-        );
->>>>>>> 58008729
 
     let proof = prove_with_traces(
         all_stark,
