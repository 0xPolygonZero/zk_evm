--- conflicted
+++ resolved
@@ -34,14 +34,6 @@
 /// Structure holding the data needed to initialize a segment.
 #[derive(Clone, Default, Debug, Serialize, Deserialize)]
 pub struct GenerationSegmentData {
-<<<<<<< HEAD
-    /// Indicates whether this corresponds to a dummy segment.
-    pub(crate) is_dummy: bool,
-    /// Indicates whether we should set the preinitialized segments before
-    /// proving.
-    pub(crate) set_preinit: bool,
-=======
->>>>>>> b0cda172
     /// Indicates the position of this segment in a sequence of
     /// executions for a larger payload.
     pub(crate) segment_index: usize,
@@ -490,18 +482,12 @@
 #[allow(clippy::unwrap_or_default)]
 fn build_segment_data<F: RichField>(
     segment_index: usize,
-    set_preinit: bool,
     registers_before: Option<RegistersState>,
     registers_after: Option<RegistersState>,
     memory: Option<MemoryState>,
     interpreter: &Interpreter<F>,
 ) -> GenerationSegmentData {
     GenerationSegmentData {
-<<<<<<< HEAD
-        is_dummy: false,
-        set_preinit,
-=======
->>>>>>> b0cda172
         segment_index,
         registers_before: registers_before.unwrap_or(RegistersState::new()),
         registers_after: registers_after.unwrap_or(RegistersState::new()),
@@ -574,24 +560,7 @@
             build_segment_data(0, None, None, None, &self.interpreter)
         };
 
-<<<<<<< HEAD
-    // Get the (partial) current segment data, if it is provided. Otherwise,
-    // initialize it.
-    let mut segment_data = if let Some(partial) = partial_segment_data {
-        if partial.registers_after.program_counter == KERNEL.global_labels["halt"] {
-            return None;
-        }
-        interpreter
-            .get_mut_generation_state()
-            .set_segment_data(&partial);
-        interpreter.generation_state.memory = partial.memory.clone();
-        partial
-    } else {
-        build_segment_data(0, false, None, None, None, &interpreter)
-    };
-=======
         let segment_index = segment_data.segment_index;
->>>>>>> b0cda172
 
         // Run the interpreter to get `registers_after` and the partial data for the
         // next segment.
@@ -605,69 +574,6 @@
                 &self.interpreter,
             ));
 
-<<<<<<< HEAD
-    // Run the interpreter to get `registers_after` and the partial data for the
-    // next segment.
-    if let Ok((updated_registers, mem_after)) =
-        set_registers_and_run(segment_data.registers_after, &mut interpreter)
-    {
-        // Set `registers_after` correctly and push the data.
-        let before_registers = segment_data.registers_after;
-
-        let partial_segment_data = Some(build_segment_data(
-            segment_index + 1,
-            interpreter.generation_state.set_preinit || segment_data.set_preinit,
-            Some(updated_registers),
-            Some(updated_registers),
-            mem_after,
-            &interpreter,
-        ));
-
-        segment_data.registers_after = updated_registers;
-        Some((segment_data, partial_segment_data))
-    } else {
-        panic!("Segment generation failed");
-    }
-}
-
-/// Returns a vector containing the data required to generate all the segments
-/// of a transaction.
-pub fn generate_all_data_segments<F: RichField>(
-    max_cpu_len_log: Option<usize>,
-    inputs: &GenerationInputs,
-) -> anyhow::Result<Vec<GenerationSegmentData>> {
-    let mut all_seg_data = vec![];
-
-    let mut interpreter = Interpreter::<F>::new_with_generation_inputs(
-        KERNEL.global_labels["init"],
-        vec![],
-        inputs,
-        max_cpu_len_log,
-    );
-
-    let mut segment_index = 0;
-
-    let mut segment_data = build_segment_data(segment_index, false, None, None, None, &interpreter);
-
-    while segment_data.registers_after.program_counter != KERNEL.global_labels["halt"] {
-        let (updated_registers, mem_after) =
-            set_registers_and_run(segment_data.registers_before, &mut interpreter)?;
-
-        // Set `registers_after` correctly and push the data.
-        segment_data.registers_after = updated_registers;
-        all_seg_data.push(segment_data);
-
-        segment_index += 1;
-
-        segment_data = build_segment_data(
-            segment_index,
-            interpreter.generation_state.set_preinit,
-            Some(updated_registers),
-            Some(updated_registers),
-            mem_after,
-            &interpreter,
-        );
-=======
             segment_data.registers_after = updated_registers;
             Some((segment_data, partial_segment_data))
         } else {
@@ -704,19 +610,12 @@
         } else {
             None
         }
->>>>>>> b0cda172
     }
 }
 
 /// A utility module designed to test witness generation externally.
 pub mod testing {
-    use mpt_trie::partial_trie::HashedPartialTrie;
-
     use super::*;
-    use crate::{
-        cpu::kernel::constants::global_metadata::GlobalMetadata,
-        generation::trie_extractor::get_state_trie, util::u256_to_usize,
-    };
     use crate::{
         cpu::kernel::interpreter::Interpreter,
         generation::{output_debug_tries, state::State},
@@ -731,21 +630,6 @@
             Interpreter::new_with_generation_inputs(initial_offset, initial_stack, &inputs, None);
         let result = interpreter.run();
 
-<<<<<<< HEAD
-        let final_state_trie: HashedPartialTrie = get_state_trie(
-            &interpreter.get_generation_state().memory,
-            u256_to_usize(
-                interpreter
-                    .get_generation_state()
-                    .memory
-                    .read_global_metadata(GlobalMetadata::StateTrieRoot),
-            )
-            .unwrap(),
-        )
-        .unwrap();
-
-=======
->>>>>>> b0cda172
         if result.is_err() {
             output_debug_tries(interpreter.get_generation_state())?;
         }
@@ -792,38 +676,7 @@
     where
         F: RichField,
     {
-<<<<<<< HEAD
-        let max_cpu_len_log = Some(max_cpu_len_log);
-        let mut interpreter = Interpreter::<F>::new_with_generation_inputs(
-            KERNEL.global_labels["init"],
-            vec![],
-            &inputs,
-            max_cpu_len_log,
-        );
-
-        let mut segment_index = 0;
-
-        let mut segment_data =
-            build_segment_data(segment_index, false, None, None, None, &interpreter);
-
-        while segment_data.registers_after.program_counter != KERNEL.global_labels["halt"] {
-            segment_index += 1;
-
-            let (updated_registers, mem_after) =
-                set_registers_and_run(segment_data.registers_before, &mut interpreter)?;
-
-            segment_data = build_segment_data(
-                segment_index,
-                interpreter.generation_state.set_preinit,
-                Some(updated_registers),
-                Some(updated_registers),
-                mem_after,
-                &interpreter,
-            );
-        }
-=======
         let _ = SegmentDataIterator::<F>::new(&inputs, Some(max_cpu_len_log)).collect::<Vec<_>>();
->>>>>>> b0cda172
 
         Ok(())
     }
