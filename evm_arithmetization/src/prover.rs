--- conflicted
+++ resolved
@@ -474,7 +474,7 @@
 
 /// Sanity checks on the consistency between this proof payload and the feature
 /// flags being used.
-pub(crate) fn features_check(inputs: &TrimmedGenerationInputs) {
+pub(crate) fn features_check<F: RichField>(inputs: &TrimmedGenerationInputs<F>) {
     if cfg!(feature = "polygon_pos") || cfg!(feature = "cdk_erigon") {
         assert!(inputs.block_metadata.parent_beacon_block_root.is_zero());
         assert!(inputs.block_metadata.block_blob_gas_used.is_zero());
@@ -500,16 +500,9 @@
 
     /// Simulates the zkEVM CPU execution.
     /// It does not generate any trace or proof of correct state transition.
-<<<<<<< HEAD
     pub fn simulate_execution<F: RichField>(inputs: GenerationInputs<F>) -> Result<()> {
-        if inputs.burn_addr.is_some() && !cfg!(feature = "cdk_erigon") {
-            log::warn!("The burn address in the GenerationInputs will be ignored, as the `cdk_erigon` feature is not activated.")
-        }
-=======
-    pub fn simulate_execution<F: RichField>(inputs: GenerationInputs) -> Result<()> {
         features_check(&inputs.clone().trim());
 
->>>>>>> 223a0d99
         let initial_stack = vec![];
         let initial_offset = KERNEL.global_labels["init"];
         let mut interpreter: Interpreter<F> =
