--- conflicted
+++ resolved
@@ -469,14 +469,10 @@
 
     /// Simulates the zkEVM CPU execution.
     /// It does not generate any trace or proof of correct state transition.
-<<<<<<< HEAD
     pub fn simulate_execution<F: RichField>(inputs: GenerationInputs<F>) -> Result<()> {
-=======
-    pub fn simulate_execution<F: RichField>(inputs: GenerationInputs) -> Result<()> {
         if inputs.burn_addr.is_some() && !cfg!(feature = "cdk_erigon") {
             log::warn!("The burn address in the GenerationInputs will be ignored, as the `cdk_erigon` feature is not activated.")
         }
->>>>>>> 5faa7a12
         let initial_stack = vec![];
         let initial_offset = KERNEL.global_labels["init"];
         let mut interpreter: Interpreter<F> =
