--- conflicted
+++ resolved
@@ -24,12 +24,8 @@
 use crate::cpu::kernel::aggregator::KERNEL;
 use crate::generation::{generate_traces, GenerationInputs, TrimmedGenerationInputs};
 use crate::get_challenges::observe_public_values;
-<<<<<<< HEAD
 use crate::proof::{AllProof, MemCap, MultiProof, PublicValues, DEFAULT_CAP_LEN};
-=======
-use crate::proof::{AllProof, MemCap, PublicValues, DEFAULT_CAP_LEN};
 use crate::GenerationSegmentData;
->>>>>>> 3660408a
 
 /// Generate traces, then create all STARK proofs.
 pub fn prove<F, C, const D: usize>(
@@ -277,7 +273,6 @@
     let (arithmetic_proof, _) = prove_table!(arithmetic_stark, Table::Arithmetic);
     let (byte_packing_proof, _) = prove_table!(byte_packing_stark, Table::BytePacking);
     let (cpu_proof, _) = prove_table!(cpu_stark, Table::Cpu);
-<<<<<<< HEAD
     let keccak_proof = if use_keccak_tables {
         Some(prove_table!(keccak_stark, Table::Keccak).0)
     } else {
@@ -288,18 +283,6 @@
     } else {
         None
     };
-=======
-    let challenger_after_cpu = challenger.clone();
-    // TODO(sdeng): Keccak proofs are still required for CTLs, etc. Refactor the
-    // code and remove the unnecessary parts.
-    let (keccak_proof, _) = prove_table!(keccak_stark, Table::Keccak);
-    let (keccak_sponge_proof, _) = prove_table!(keccak_sponge_stark, Table::KeccakSponge);
-    if !use_keccak_tables {
-        // We need to connect the challenger state of CPU and Logic tables when the
-        // Keccak tables are not in use.
-        *challenger = challenger_after_cpu;
-    }
->>>>>>> 3660408a
     let (logic_proof, _) = prove_table!(logic_stark, Table::Logic);
     let (memory_proof, _) = prove_table!(memory_stark, Table::Memory);
     let (mem_before_proof, mem_before_cap) = prove_table!(mem_before_stark, Table::MemBefore);
