use std::any::type_name;
use std::sync::atomic::{AtomicBool, Ordering};
use std::sync::Arc;

use anyhow::{anyhow, ensure, Result};
use ethereum_types::U256;
use hashbrown::HashMap;
use itertools::Itertools;
use once_cell::sync::Lazy;
use plonky2::field::extension::Extendable;
use plonky2::field::packable::Packable;
use plonky2::field::packed::PackedField;
use plonky2::field::polynomial::{PolynomialCoeffs, PolynomialValues};
use plonky2::field::types::{Field, PrimeField64};
use plonky2::field::zero_poly_coset::ZeroPolyOnCoset;
use plonky2::fri::oracle::PolynomialBatch;
use plonky2::hash::hash_types::RichField;
use plonky2::hash::merkle_tree::MerkleCap;
use plonky2::iop::challenger::Challenger;
use plonky2::plonk::config::{GenericConfig, GenericHashOut};
use plonky2::timed;
use plonky2::util::timing::TimingTree;
use starky::config::StarkConfig;
use starky::cross_table_lookup::{get_ctl_data, CtlData};
use starky::evaluation_frame::StarkEvaluationFrame;
use starky::lookup::{get_grand_product_challenge_set, GrandProductChallengeSet, Lookup};
use starky::proof::{MultiProof, StarkProofWithMetadata};
use starky::prover::prove_with_commitment;
use starky::stark::Stark;

use crate::all_stark::{AllStark, Table, NUM_TABLES};
use crate::cpu::kernel::aggregator::KERNEL;
use crate::cpu::kernel::interpreter::generate_segment;
use crate::generation::state::GenerationState;
use crate::generation::{generate_traces, GenerationInputs, MemBeforeValues, SegmentData};
use crate::get_challenges::observe_public_values;
use crate::mem_before;
use crate::memory::segments::Segment;
use crate::proof::{AllProof, MemCap, PublicValues, RegistersData};
use crate::witness::memory::MemoryAddress;
use crate::witness::state::RegistersState;

fn find_in_vec(mem_addr: MemoryAddress, mem_values: &Vec<(MemoryAddress, U256)>) -> Option<U256> {
    for &(addr, val) in mem_values {
        if addr == mem_addr {
            return Some(val);
        }
    }
    None
}

pub fn prove_all_segments<F, C, const D: usize>(
    all_stark: &AllStark<F, D>,
    config: &StarkConfig,
    inputs: GenerationInputs,
    max_cpu_len: usize,
    timing: &mut TimingTree,
    abort_signal: Option<Arc<AtomicBool>>,
) -> Result<Vec<AllProof<F, C, D>>>
where
    F: RichField + Extendable<D>,
    C: GenericConfig<D, F = F>,
{
    let mut segment_idx = 0;
    let mut proofs = vec![];
    while let Some(proof) = prove(
        all_stark,
        config,
        inputs.clone(),
        max_cpu_len,
        segment_idx,
        timing,
        abort_signal.clone(),
    )? {
        segment_idx += 1;
        proofs.push(proof);
    }
    Ok(proofs)
}

/// Generate traces, then create all STARK proofs.
pub fn prove<F, C, const D: usize>(
    all_stark: &AllStark<F, D>,
    config: &StarkConfig,
    inputs: GenerationInputs,
    max_cpu_len_log: usize,
    segment_index: usize,
    timing: &mut TimingTree,
    abort_signal: Option<Arc<AtomicBool>>,
) -> Result<Option<AllProof<F, C, D>>>
where
    F: RichField + Extendable<D>,
    C: GenericConfig<D, F = F>,
{
    timed!(timing, "build kernel", Lazy::force(&KERNEL));
    if let Some((registers_before, registers_after, mut memory_before)) =
        generate_segment::<F>(max_cpu_len_log, segment_index, &inputs)?
    {
        let mut state = GenerationState::<F>::new(&inputs, &KERNEL.code)
            .map_err(|err| anyhow!("Failed to parse all the initial prover inputs: {:?}", err))?;
        state.registers = RegistersState {
            program_counter: state.registers.program_counter,
            is_kernel: state.registers.is_kernel,
            is_stack_top_read: false,
            check_overflow: false,
            ..registers_before
        };

        let mut shift_addr = MemoryAddress::new(0, Segment::ShiftTable, 0);
        let mut shift_val = U256::one();

        for _ in 0..256 {
            memory_before.set(shift_addr, shift_val);
            shift_addr.increment();
            shift_val <<= 1;
        }

        let actual_mem_before = {
            let mut res = vec![];
            for (ctx_idx, ctx) in memory_before.contexts.iter().enumerate() {
                for (segment_idx, segment) in ctx.segments.iter().enumerate() {
                    for (virt, value) in segment.content.iter().enumerate() {
                        if let &Some(val) = value {
                            res.push((
                                MemoryAddress {
                                    context: ctx_idx,
                                    segment: segment_idx,
                                    virt,
                                },
                                val,
                            ));
                        }
                    }
                }
            }
            res
        };

        let registers_data_before = RegistersData {
            program_counter: registers_before.program_counter.into(),
            is_kernel: (registers_before.is_kernel as u64).into(),
            stack_len: registers_before.stack_len.into(),
            stack_top: registers_before.stack_top,
            context: registers_before.context.into(),
            gas_used: registers_before.gas_used.into(),
        };
        let registers_data_after = RegistersData {
            program_counter: registers_after.program_counter.into(),
            is_kernel: (registers_after.is_kernel as u64).into(),
            stack_len: registers_after.stack_len.into(),
            stack_top: registers_after.stack_top,
            context: registers_after.context.into(),
            gas_used: registers_after.gas_used.into(),
        };
        let segment_data = SegmentData {
            max_cpu_len_log,
            starting_state: state,
            memory_before: actual_mem_before,
            registers_before: registers_data_before,
            registers_after: registers_data_after,
        };

        let (traces, mut public_values, final_values) = timed!(
            timing,
            "generate all traces",
            generate_traces(all_stark, inputs, config, segment_data, timing)?
        );

        check_abort_signal(abort_signal.clone())?;

        let proof = prove_with_traces(
            all_stark,
            config,
            traces,
            &mut public_values,
            timing,
            abort_signal,
        )?;
        Ok(Some(proof))
    } else {
        Ok(None)
    }
}

/// Compute all STARK proofs.
pub(crate) fn prove_with_traces<F, C, const D: usize>(
    all_stark: &AllStark<F, D>,
    config: &StarkConfig,
    trace_poly_values: [Vec<PolynomialValues<F>>; NUM_TABLES],
    public_values: &mut PublicValues,
    timing: &mut TimingTree,
    abort_signal: Option<Arc<AtomicBool>>,
) -> Result<AllProof<F, C, D>>
where
    F: RichField + Extendable<D>,
    C: GenericConfig<D, F = F>,
{
    let rate_bits = config.fri_config.rate_bits;
    let cap_height = config.fri_config.cap_height;

    // For each STARK, we compute the polynomial commitments for the polynomials
    // interpolating its trace.
    let trace_commitments = timed!(
        timing,
        "compute all trace commitments",
        trace_poly_values
            .iter()
            .zip_eq(Table::all())
            .map(|(trace, table)| {
                timed!(
                    timing,
                    &format!("compute trace commitment for {:?}", table),
                    PolynomialBatch::<F, C, D>::from_values(
                        trace.clone(),
                        rate_bits,
                        false,
                        cap_height,
                        timing,
                        None,
                    )
                )
            })
            .collect::<Vec<_>>()
    );

    // Get the Merkle caps for all trace commitments and observe them.
    let trace_caps = trace_commitments
        .iter()
        .map(|c| c.merkle_tree.cap.clone())
        .collect::<Vec<_>>();
    let mut challenger = Challenger::<F, C::Hasher>::new();
    for cap in &trace_caps {
        challenger.observe_cap(cap);
    }

    observe_public_values::<F, C, D>(&mut challenger, public_values)
        .map_err(|_| anyhow::Error::msg("Invalid conversion of public values."))?;

    // For each STARK, compute its cross-table lookup Z polynomials and get the
    // associated `CtlData`.
    let (ctl_challenges, ctl_data_per_table) = timed!(
        timing,
        "compute CTL data",
        get_ctl_data::<F, C, D, NUM_TABLES>(
            config,
            &trace_poly_values,
            &all_stark.cross_table_lookups,
            &mut challenger,
            all_stark.arithmetic_stark.constraint_degree()
        )
    );

    let (stark_proofs, mem_before_cap, mem_after_cap) = timed!(
        timing,
        "compute all proofs given commitments",
        prove_with_commitments(
            all_stark,
            config,
            &trace_poly_values,
            trace_commitments,
            ctl_data_per_table,
            &mut challenger,
            &ctl_challenges,
            timing,
            abort_signal,
        )?
    );
    public_values.mem_before = MemCap {
        mem_cap: mem_before_cap
            .0
            .iter()
            .map(|h| {
                h.to_vec()
                    .iter()
                    .map(|hi| hi.to_canonical_u64().into())
                    .collect::<Vec<_>>()
                    .try_into()
                    .unwrap()
            })
            .collect::<Vec<_>>(),
    };
    public_values.mem_after = MemCap {
        mem_cap: mem_after_cap
            .0
            .iter()
            .map(|h| {
                h.to_vec()
                    .iter()
                    .map(|hi| hi.to_canonical_u64().into())
                    .collect::<Vec<_>>()
                    .try_into()
                    .unwrap()
            })
            .collect::<Vec<_>>(),
    };

    // This is an expensive check, hence is only run when `debug_assertions` are
    // enabled.
    #[cfg(debug_assertions)]
    {
        use starky::cross_table_lookup::debug_utils::check_ctls;

        use crate::verifier::debug_utils::get_memory_extra_looking_values;

        let mut extra_values = HashMap::new();
        extra_values.insert(
            *Table::Memory,
            get_memory_extra_looking_values(public_values),
        );
        check_ctls(
            &trace_poly_values,
            &all_stark.cross_table_lookups,
            &extra_values,
        );
    }

    Ok(AllProof {
        multi_proof: MultiProof {
            stark_proofs,
            ctl_challenges,
        },
        public_values: public_values.clone(),
    })
}

type ProofWithMemCaps<F, C, H, const D: usize> = (
    [StarkProofWithMetadata<F, C, D>; NUM_TABLES],
    MerkleCap<F, H>,
    MerkleCap<F, H>,
);

/// Generates a proof for each STARK.
/// At this stage, we have computed the trace polynomials commitments for the
/// various STARKs, and we have the cross-table lookup data for each table,
/// including the associated challenges.
/// - `trace_poly_values` are the trace values for each STARK.
/// - `trace_commitments` are the trace polynomials commitments for each STARK.
/// - `ctl_data_per_table` group all the cross-table lookup data for each STARK.
/// Each STARK uses its associated data to generate a proof.
fn prove_with_commitments<F, C, const D: usize>(
    all_stark: &AllStark<F, D>,
    config: &StarkConfig,
    trace_poly_values: &[Vec<PolynomialValues<F>>; NUM_TABLES],
    trace_commitments: Vec<PolynomialBatch<F, C, D>>,
    ctl_data_per_table: [CtlData<F>; NUM_TABLES],
    challenger: &mut Challenger<F, C::Hasher>,
    ctl_challenges: &GrandProductChallengeSet<F>,
    timing: &mut TimingTree,
    abort_signal: Option<Arc<AtomicBool>>,
) -> Result<(ProofWithMemCaps<F, C, C::Hasher, D>)>
where
    F: RichField + Extendable<D>,
    C: GenericConfig<D, F = F>,
{
    let (arithmetic_proof, arithmetic_cap) = timed!(
        timing,
        "prove Arithmetic STARK",
        prove_single_table(
            &all_stark.arithmetic_stark,
            config,
            &trace_poly_values[Table::Arithmetic as usize],
            &trace_commitments[Table::Arithmetic as usize],
            &ctl_data_per_table[Table::Arithmetic as usize],
            ctl_challenges,
            challenger,
            timing,
            abort_signal.clone(),
        )?
    );
    let (byte_packing_proof, bp_cap) = timed!(
        timing,
        "prove byte packing STARK",
        prove_single_table(
            &all_stark.byte_packing_stark,
            config,
            &trace_poly_values[Table::BytePacking as usize],
            &trace_commitments[Table::BytePacking as usize],
            &ctl_data_per_table[Table::BytePacking as usize],
            ctl_challenges,
            challenger,
            timing,
            abort_signal.clone(),
        )?
    );
    let (cpu_proof, cpu_cap) = timed!(
        timing,
        "prove CPU STARK",
        prove_single_table(
            &all_stark.cpu_stark,
            config,
            &trace_poly_values[Table::Cpu as usize],
            &trace_commitments[Table::Cpu as usize],
            &ctl_data_per_table[Table::Cpu as usize],
            ctl_challenges,
            challenger,
            timing,
            abort_signal.clone(),
        )?
    );
    let (keccak_proof, keccak_cap) = timed!(
        timing,
        "prove Keccak STARK",
        prove_single_table(
            &all_stark.keccak_stark,
            config,
            &trace_poly_values[Table::Keccak as usize],
            &trace_commitments[Table::Keccak as usize],
            &ctl_data_per_table[Table::Keccak as usize],
            ctl_challenges,
            challenger,
            timing,
            abort_signal.clone(),
        )?
    );
    let (keccak_sponge_proof, keccak_sponge_cap) = timed!(
        timing,
        "prove Keccak sponge STARK",
        prove_single_table(
            &all_stark.keccak_sponge_stark,
            config,
            &trace_poly_values[Table::KeccakSponge as usize],
            &trace_commitments[Table::KeccakSponge as usize],
            &ctl_data_per_table[Table::KeccakSponge as usize],
            ctl_challenges,
            challenger,
            timing,
            abort_signal.clone(),
        )?
    );
    let (logic_proof, logic_cap) = timed!(
        timing,
        "prove logic STARK",
        prove_single_table(
            &all_stark.logic_stark,
            config,
            &trace_poly_values[Table::Logic as usize],
            &trace_commitments[Table::Logic as usize],
            &ctl_data_per_table[Table::Logic as usize],
            ctl_challenges,
            challenger,
            timing,
            abort_signal.clone(),
        )?
    );
    let (memory_proof, mem_cap) = timed!(
        timing,
        "prove memory STARK",
        prove_single_table(
            &all_stark.memory_stark,
            config,
            &trace_poly_values[Table::Memory as usize],
            &trace_commitments[Table::Memory as usize],
            &ctl_data_per_table[Table::Memory as usize],
            ctl_challenges,
            challenger,
            timing,
            abort_signal.clone(),
        )?
    );
    let (mem_before_proof, mem_before_cap) = timed!(
        timing,
        "prove mem_before STARK",
        prove_single_table(
            &all_stark.mem_before_stark,
            config,
            &trace_poly_values[Table::MemBefore as usize],
            &trace_commitments[Table::MemBefore as usize],
            &ctl_data_per_table[Table::MemBefore as usize],
            ctl_challenges,
            challenger,
            timing,
            abort_signal.clone(),
        )?
    );
    let (mem_after_proof, mem_after_cap) = timed!(
        timing,
        "prove mem_after STARK",
        prove_single_table(
            &all_stark.mem_after_stark,
            config,
            &trace_poly_values[Table::MemAfter as usize],
            &trace_commitments[Table::MemAfter as usize],
            &ctl_data_per_table[Table::MemAfter as usize],
            ctl_challenges,
            challenger,
            timing,
            abort_signal,
        )?
    );

    Ok((
        [
            arithmetic_proof,
            byte_packing_proof,
            cpu_proof,
            keccak_proof,
            keccak_sponge_proof,
            logic_proof,
            memory_proof,
            mem_before_proof,
            mem_after_proof,
        ],
        mem_before_cap,
        mem_after_cap,
    ))
}

/// Returns a memory value in the form `(MemoryAddress, U256)`,
/// taken from a row in `MemAfterStark`.
pub(crate) fn get_mem_after_value_from_row<F: RichField>(row: &[F]) -> (MemoryAddress, U256) {
    // The row has shape (1, context, segment, virt, [values]) where [values] are 8
    // 32-bit elements representing one U256 word.
    let mem_address = MemoryAddress {
        context: row[1].to_canonical_u64() as usize,
        segment: row[2].to_canonical_u64() as usize,
        virt: row[3].to_canonical_u64() as usize,
    };

    let value: U256 = row[4..]
        .iter()
        .rev()
        .fold(0.into(), |acc, v| (acc << 32) + v.to_canonical_u64());
    (mem_address, value)
}

type ProofSingleWithCap<F, C, H, const D: usize> =
    (StarkProofWithMetadata<F, C, D>, MerkleCap<F, H>);

/// Computes a proof for a single STARK table, including:
/// - the initial state of the challenger,
/// - all the requires Merkle caps,
/// - all the required polynomial and FRI argument openings.
/// Returns the proof, along with the associated `MerkleCap`.
pub(crate) fn prove_single_table<F, C, S, const D: usize>(
    stark: &S,
    config: &StarkConfig,
    trace_poly_values: &[PolynomialValues<F>],
    trace_commitment: &PolynomialBatch<F, C, D>,
    ctl_data: &CtlData<F>,
    ctl_challenges: &GrandProductChallengeSet<F>,
    challenger: &mut Challenger<F, C::Hasher>,
    timing: &mut TimingTree,
    abort_signal: Option<Arc<AtomicBool>>,
) -> Result<ProofSingleWithCap<F, C, C::Hasher, D>>
where
    F: RichField + Extendable<D>,
    C: GenericConfig<D, F = F>,
    S: Stark<F, D>,
{
    check_abort_signal(abort_signal.clone())?;

    // Clear buffered outputs.
    let init_challenger_state = challenger.compact();

    let proof = prove_with_commitment(
        stark,
        config,
        trace_poly_values,
        trace_commitment,
        Some(ctl_data),
        Some(ctl_challenges),
        challenger,
        &[],
        timing,
    )
    .map(|proof_with_pis| StarkProofWithMetadata {
        proof: proof_with_pis.proof,
        init_challenger_state,
    })?;

    Ok((proof, trace_commitment.merkle_tree.cap.clone()))
}

/// Utility method that checks whether a kill signal has been emitted by one of
/// the workers, which will result in an early abort for all the other processes
/// involved in the same set of transactions.
pub fn check_abort_signal(abort_signal: Option<Arc<AtomicBool>>) -> Result<()> {
    if let Some(signal) = abort_signal {
        if signal.load(Ordering::Relaxed) {
            return Err(anyhow!("Stopping job from abort signal."));
        }
    }

    Ok(())
}

/// A utility module designed to test witness generation externally.
pub mod testing {
    use super::*;
    use crate::cpu::kernel::interpreter::Interpreter;

    /// Simulates the zkEVM CPU execution.
    /// It does not generate any trace or proof of correct state transition.
    pub fn simulate_execution<F: RichField>(inputs: GenerationInputs) -> Result<()> {
        let initial_stack = vec![];
        let initial_offset = KERNEL.global_labels["main"];
        let mut interpreter: Interpreter<F> =
<<<<<<< HEAD
            Interpreter::new_with_generation_inputs(initial_offset, initial_stack, &inputs);
        interpreter.run(None)?;
=======
            Interpreter::new_with_generation_inputs(initial_offset, initial_stack, inputs, None);
        interpreter.run()?;
>>>>>>> dbd313ae
        Ok(())
    }
}<|MERGE_RESOLUTION|>--- conflicted
+++ resolved
@@ -595,13 +595,8 @@
         let initial_stack = vec![];
         let initial_offset = KERNEL.global_labels["main"];
         let mut interpreter: Interpreter<F> =
-<<<<<<< HEAD
-            Interpreter::new_with_generation_inputs(initial_offset, initial_stack, &inputs);
-        interpreter.run(None)?;
-=======
-            Interpreter::new_with_generation_inputs(initial_offset, initial_stack, inputs, None);
+            Interpreter::new_with_generation_inputs(initial_offset, initial_stack, &inputs, None);
         interpreter.run()?;
->>>>>>> dbd313ae
         Ok(())
     }
 }