use core::array::from_fn;
use core::fmt::Debug;

use anyhow::Result;
use ethereum_types::{BigEndianHash, U256};
use plonky2::field::extension::Extendable;
use plonky2::gates::exponentiation::ExponentiationGate;
use plonky2::gates::gate::GateRef;
use plonky2::gates::noop::NoopGate;
use plonky2::hash::hash_types::{HashOut, MerkleCapTarget, RichField};
use plonky2::hash::hashing::PlonkyPermutation;
use plonky2::iop::challenger::RecursiveChallenger;
use plonky2::iop::target::Target;
use plonky2::iop::witness::{PartialWitness, Witness, WitnessWrite};
use plonky2::plonk::circuit_builder::CircuitBuilder;
use plonky2::plonk::circuit_data::{CircuitConfig, CircuitData};
use plonky2::plonk::config::{AlgebraicHasher, GenericConfig};
use plonky2::plonk::proof::{ProofWithPublicInputs, ProofWithPublicInputsTarget};
use plonky2::util::serialization::{
    Buffer, GateSerializer, IoResult, Read, WitnessGeneratorSerializer, Write,
};
use plonky2_util::log2_ceil;
use starky::config::StarkConfig;
use starky::cross_table_lookup::{CrossTableLookup, CtlCheckVarsTarget};
use starky::lookup::{GrandProductChallenge, GrandProductChallengeSet};
use starky::proof::{StarkProofTarget, StarkProofWithMetadata};
use starky::recursive_verifier::{
    add_virtual_stark_proof, set_stark_proof_target, verify_stark_proof_with_challenges_circuit,
};
use starky::stark::Stark;

use crate::all_stark::Table;
use crate::cpu::kernel::aggregator::KERNEL;
use crate::cpu::kernel::constants::global_metadata::GlobalMetadata;
use crate::memory::segments::Segment;
use crate::memory::VALUE_LIMBS;
use crate::proof::{
<<<<<<< HEAD
    BlockHashes, BlockHashesTarget, BlockMetadata, BlockMetadataTarget, BurnAddrTarget,
    ExtraBlockData, ExtraBlockDataTarget, MemCap, MemCapTarget, PublicValues, PublicValuesTarget,
    RegistersData, RegistersDataTarget, TrieRoots, TrieRootsTarget, DEFAULT_CAP_LEN,
=======
    BlockHashes, BlockHashesTarget, BlockMetadata, BlockMetadataTarget, ExtraBlockData,
    ExtraBlockDataTarget, FinalPublicValues, FinalPublicValuesTarget, MemCap, MemCapTarget,
    PublicValues, PublicValuesTarget, RegistersData, RegistersDataTarget, TrieRoots,
    TrieRootsTarget, DEFAULT_CAP_LEN,
>>>>>>> e57fe5a6
};
use crate::util::{h256_limbs, u256_limbs, u256_to_u32, u256_to_u64};
use crate::witness::errors::ProgramError;

pub(crate) struct PublicInputs<T: Copy + Default + Eq + PartialEq + Debug, P: PlonkyPermutation<T>>
{
    pub(crate) trace_cap: Vec<Vec<T>>,
    pub(crate) ctl_zs_first: Vec<T>,
    pub(crate) ctl_challenges: GrandProductChallengeSet<T>,
    pub(crate) challenger_state_before: P,
    pub(crate) challenger_state_after: P,
}

impl<T: Copy + Debug + Default + Eq + PartialEq, P: PlonkyPermutation<T>> PublicInputs<T, P> {
    pub(crate) fn from_vec(v: &[T], config: &StarkConfig) -> Self {
        // TODO: Document magic number 4; probably comes from
        // Ethereum 256 bits = 4 * Goldilocks 64 bits
        let nelts = config.fri_config.num_cap_elements();
        let mut trace_cap = Vec::with_capacity(nelts);
        for i in 0..nelts {
            trace_cap.push(v[4 * i..4 * (i + 1)].to_vec());
        }
        let mut iter = v.iter().copied().skip(4 * nelts);
        let ctl_challenges = GrandProductChallengeSet {
            challenges: (0..config.num_challenges)
                .map(|_| GrandProductChallenge {
                    beta: iter.next().unwrap(),
                    gamma: iter.next().unwrap(),
                })
                .collect(),
        };
        let challenger_state_before = P::new(&mut iter);
        let challenger_state_after = P::new(&mut iter);
        let ctl_zs_first: Vec<_> = iter.collect();

        Self {
            trace_cap,
            ctl_zs_first,
            ctl_challenges,
            challenger_state_before,
            challenger_state_after,
        }
    }
}

/// Represents a circuit which recursively verifies a STARK proof.
#[derive(Eq, PartialEq, Debug)]
pub(crate) struct StarkWrapperCircuit<F, C, const D: usize>
where
    F: RichField + Extendable<D>,
    C: GenericConfig<D, F = F>,
    C::Hasher: AlgebraicHasher<F>,
{
    pub(crate) circuit: CircuitData<F, C, D>,
    pub(crate) stark_proof_target: StarkProofTarget<D>,
    pub(crate) ctl_challenges_target: GrandProductChallengeSet<Target>,
    pub(crate) init_challenger_state_target:
        <C::Hasher as AlgebraicHasher<F>>::AlgebraicPermutation,
    pub(crate) zero_target: Target,
}

impl<F, C, const D: usize> StarkWrapperCircuit<F, C, D>
where
    F: RichField + Extendable<D>,
    C: GenericConfig<D, F = F>,
    C::Hasher: AlgebraicHasher<F>,
{
    pub(crate) fn to_buffer(
        &self,
        buffer: &mut Vec<u8>,
        gate_serializer: &dyn GateSerializer<F, D>,
        generator_serializer: &dyn WitnessGeneratorSerializer<F, D>,
    ) -> IoResult<()> {
        buffer.write_circuit_data(&self.circuit, gate_serializer, generator_serializer)?;
        buffer.write_target_vec(self.init_challenger_state_target.as_ref())?;
        buffer.write_target(self.zero_target)?;
        self.stark_proof_target.to_buffer(buffer)?;
        self.ctl_challenges_target.to_buffer(buffer)?;

        Ok(())
    }

    pub(crate) fn from_buffer(
        buffer: &mut Buffer,
        gate_serializer: &dyn GateSerializer<F, D>,
        generator_serializer: &dyn WitnessGeneratorSerializer<F, D>,
    ) -> IoResult<Self> {
        let circuit = buffer.read_circuit_data(gate_serializer, generator_serializer)?;
        let target_vec = buffer.read_target_vec()?;
        let init_challenger_state_target =
            <C::Hasher as AlgebraicHasher<F>>::AlgebraicPermutation::new(target_vec);
        let zero_target = buffer.read_target()?;
        let stark_proof_target = StarkProofTarget::from_buffer(buffer)?;
        let ctl_challenges_target = GrandProductChallengeSet::from_buffer(buffer)?;

        Ok(Self {
            circuit,
            stark_proof_target,
            ctl_challenges_target,
            init_challenger_state_target,
            zero_target,
        })
    }

    pub(crate) fn prove(
        &self,
        proof_with_metadata: &StarkProofWithMetadata<F, C, D>,
        ctl_challenges: &GrandProductChallengeSet<F>,
    ) -> Result<ProofWithPublicInputs<F, C, D>> {
        let mut inputs = PartialWitness::new();

        set_stark_proof_target(
            &mut inputs,
            &self.stark_proof_target,
            &proof_with_metadata.proof,
            self.zero_target,
        );

        for (challenge_target, challenge) in self
            .ctl_challenges_target
            .challenges
            .iter()
            .zip(&ctl_challenges.challenges)
        {
            inputs.set_target(challenge_target.beta, challenge.beta);
            inputs.set_target(challenge_target.gamma, challenge.gamma);
        }

        inputs.set_target_arr(
            self.init_challenger_state_target.as_ref(),
            proof_with_metadata.init_challenger_state.as_ref(),
        );

        self.circuit.prove(inputs)
    }
}

/// Represents a circuit which recursively verifies a PLONK proof.
#[derive(Eq, PartialEq, Debug)]
pub(crate) struct PlonkWrapperCircuit<F, C, const D: usize>
where
    F: RichField + Extendable<D>,
    C: GenericConfig<D, F = F>,
{
    pub(crate) circuit: CircuitData<F, C, D>,
    pub(crate) proof_with_pis_target: ProofWithPublicInputsTarget<D>,
}

impl<F, C, const D: usize> PlonkWrapperCircuit<F, C, D>
where
    F: RichField + Extendable<D>,
    C: GenericConfig<D, F = F>,
    C::Hasher: AlgebraicHasher<F>,
{
    pub(crate) fn prove(
        &self,
        proof: &ProofWithPublicInputs<F, C, D>,
    ) -> Result<ProofWithPublicInputs<F, C, D>> {
        let mut inputs = PartialWitness::new();
        inputs.set_proof_with_pis_target(&self.proof_with_pis_target, proof);
        self.circuit.prove(inputs)
    }
}

/// Returns the recursive STARK circuit.
pub(crate) fn recursive_stark_circuit<
    F: RichField + Extendable<D>,
    C: GenericConfig<D, F = F>,
    S: Stark<F, D>,
    const D: usize,
>(
    table: Table,
    stark: &S,
    degree_bits: usize,
    cross_table_lookups: &[CrossTableLookup<F>],
    inner_config: &StarkConfig,
    circuit_config: &CircuitConfig,
    min_degree_bits: usize,
) -> StarkWrapperCircuit<F, C, D>
where
    C::Hasher: AlgebraicHasher<F>,
{
    let mut builder = CircuitBuilder::<F, D>::new(circuit_config.clone());
    let zero_target = builder.zero();

    let num_lookup_columns = stark.num_lookup_helper_columns(inner_config);
    let (total_num_helpers, num_ctl_zs, num_helpers_by_ctl) =
        CrossTableLookup::num_ctl_helpers_zs_all(
            cross_table_lookups,
            *table,
            inner_config.num_challenges,
            stark.constraint_degree(),
        );
    let num_ctl_helper_zs = num_ctl_zs + total_num_helpers;

    let stark_proof_target = add_virtual_stark_proof(
        &mut builder,
        stark,
        inner_config,
        degree_bits,
        num_ctl_helper_zs,
        num_ctl_zs,
    );

    builder.register_public_inputs(
        &stark_proof_target
            .trace_cap
            .0
            .iter()
            .flat_map(|h| h.elements)
            .collect::<Vec<_>>(),
    );

    let ctl_challenges_target = GrandProductChallengeSet {
        challenges: (0..inner_config.num_challenges)
            .map(|_| GrandProductChallenge {
                beta: builder.add_virtual_public_input(),
                gamma: builder.add_virtual_public_input(),
            })
            .collect(),
    };

    let ctl_vars = CtlCheckVarsTarget::from_proof(
        *table,
        &stark_proof_target,
        cross_table_lookups,
        &ctl_challenges_target,
        num_lookup_columns,
        total_num_helpers,
        &num_helpers_by_ctl,
    );

    let init_challenger_state_target =
        <C::Hasher as AlgebraicHasher<F>>::AlgebraicPermutation::new(std::iter::from_fn(|| {
            Some(builder.add_virtual_public_input())
        }));
    let mut challenger =
        RecursiveChallenger::<F, C::Hasher, D>::from_state(init_challenger_state_target);
    let challenges = stark_proof_target.get_challenges::<F, C>(
        &mut builder,
        &mut challenger,
        Some(&ctl_challenges_target),
        true,
        inner_config,
    );
    let challenger_state = challenger.compact(&mut builder);
    builder.register_public_inputs(challenger_state.as_ref());

    builder.register_public_inputs(stark_proof_target.openings.ctl_zs_first.as_ref().unwrap());

    verify_stark_proof_with_challenges_circuit::<F, C, _, D>(
        &mut builder,
        stark,
        &stark_proof_target,
        &[], // public inputs
        challenges,
        Some(&ctl_vars),
        inner_config,
    );

    add_common_recursion_gates(&mut builder);

    // Pad to the minimum degree.
    while log2_ceil(builder.num_gates()) < min_degree_bits {
        builder.add_gate(NoopGate, vec![]);
    }

    let circuit = builder.build::<C>();
    StarkWrapperCircuit {
        circuit,
        stark_proof_target,
        ctl_challenges_target,
        init_challenger_state_target,
        zero_target,
    }
}

/// Add gates that are sometimes used by recursive circuits, even if it's not
/// actually used by this particular recursive circuit. This is done for
/// uniformity. We sometimes want all recursion circuits to have the same gate
/// set, so that we can do 1-of-n conditional recursion efficiently.
pub(crate) fn add_common_recursion_gates<F: RichField + Extendable<D>, const D: usize>(
    builder: &mut CircuitBuilder<F, D>,
) {
    builder.add_gate_to_gate_set(GateRef::new(ExponentiationGate::new_from_config(
        &builder.config,
    )));
}

/// Recursive version of `get_memory_extra_looking_sum`.
pub(crate) fn get_memory_extra_looking_sum_circuit<F: RichField + Extendable<D>, const D: usize>(
    builder: &mut CircuitBuilder<F, D>,
    public_values: &PublicValuesTarget,
    challenge: GrandProductChallenge<Target>,
) -> Target {
    let mut sum = builder.zero();

    // Add metadata writes.
    let block_fields_scalars = [
        (
            GlobalMetadata::BlockTimestamp,
            public_values.block_metadata.block_timestamp,
        ),
        (
            GlobalMetadata::BlockNumber,
            public_values.block_metadata.block_number,
        ),
        (
            GlobalMetadata::BlockDifficulty,
            public_values.block_metadata.block_difficulty,
        ),
        (
            GlobalMetadata::BlockGasLimit,
            public_values.block_metadata.block_gaslimit,
        ),
        (
            GlobalMetadata::BlockChainId,
            public_values.block_metadata.block_chain_id,
        ),
        (
            GlobalMetadata::BlockGasUsed,
            public_values.block_metadata.block_gas_used,
        ),
        (
            GlobalMetadata::BlockGasUsedBefore,
            public_values.extra_block_data.gas_used_before,
        ),
        (
            GlobalMetadata::BlockGasUsedAfter,
            public_values.extra_block_data.gas_used_after,
        ),
        (
            GlobalMetadata::TxnNumberBefore,
            public_values.extra_block_data.txn_number_before,
        ),
        (
            GlobalMetadata::TxnNumberAfter,
            public_values.extra_block_data.txn_number_after,
        ),
    ];

    // This contains the `block_beneficiary`, `block_random`, `block_base_fee`,
    // `block_blob_gas_used`, `block_excess_blob_gas`, `parent_beacon_block_root`
    // as well as `cur_hash`.
    let block_fields_arrays: [(GlobalMetadata, &[Target]); 7] = [
        (
            GlobalMetadata::BlockBeneficiary,
            &public_values.block_metadata.block_beneficiary,
        ),
        (
            GlobalMetadata::BlockRandom,
            &public_values.block_metadata.block_random,
        ),
        (
            GlobalMetadata::BlockBaseFee,
            &public_values.block_metadata.block_base_fee,
        ),
        (
            GlobalMetadata::BlockBlobGasUsed,
            &public_values.block_metadata.block_blob_gas_used,
        ),
        (
            GlobalMetadata::BlockExcessBlobGas,
            &public_values.block_metadata.block_excess_blob_gas,
        ),
        (
            GlobalMetadata::ParentBeaconBlockRoot,
            &public_values.block_metadata.parent_beacon_block_root,
        ),
        (
            GlobalMetadata::BlockCurrentHash,
            &public_values.block_hashes.cur_hash,
        ),
    ];

    let metadata_segment =
        builder.constant(F::from_canonical_usize(Segment::GlobalMetadata.unscale()));
    block_fields_scalars.map(|(field, target)| {
        // Each of those fields fit in 32 bits, hence in a single Target.
        sum = add_data_write(
            builder,
            challenge,
            sum,
            metadata_segment,
            field.unscale(),
            &[target],
        );
    });

    #[cfg(feature = "cdk_erigon")]
    let burn_addr = match public_values.burn_addr {
        BurnAddrTarget::BurnAddr(addr) => addr,
        BurnAddrTarget::Burnt() => panic!("There should be an address set in cdk_erigon."),
    };
    #[cfg(feature = "cdk_erigon")]
    let mut sum = add_data_write(
        builder,
        challenge,
        sum,
        metadata_segment,
        GlobalMetadata::BurnAddr.unscale(),
        &burn_addr,
    );

    block_fields_arrays.map(|(field, targets)| {
        sum = add_data_write(
            builder,
            challenge,
            sum,
            metadata_segment,
            field.unscale(),
            targets,
        );
    });

    // Add block hashes writes.
    let block_hashes_segment =
        builder.constant(F::from_canonical_usize(Segment::BlockHashes.unscale()));
    for i in 0..256 {
        sum = add_data_write(
            builder,
            challenge,
            sum,
            block_hashes_segment,
            i,
            &public_values.block_hashes.prev_hashes[8 * i..8 * (i + 1)],
        );
    }

    // Add block bloom filters writes.
    let bloom_segment =
        builder.constant(F::from_canonical_usize(Segment::GlobalBlockBloom.unscale()));
    for i in 0..8 {
        sum = add_data_write(
            builder,
            challenge,
            sum,
            bloom_segment,
            i,
            &public_values.block_metadata.block_bloom[i * 8..(i + 1) * 8],
        );
    }

    // Add trie roots writes.
    let trie_fields = [
        (
            GlobalMetadata::StateTrieRootDigestBefore,
            public_values.trie_roots_before.state_root,
        ),
        (
            GlobalMetadata::TransactionTrieRootDigestBefore,
            public_values.trie_roots_before.transactions_root,
        ),
        (
            GlobalMetadata::ReceiptTrieRootDigestBefore,
            public_values.trie_roots_before.receipts_root,
        ),
        (
            GlobalMetadata::StateTrieRootDigestAfter,
            public_values.trie_roots_after.state_root,
        ),
        (
            GlobalMetadata::TransactionTrieRootDigestAfter,
            public_values.trie_roots_after.transactions_root,
        ),
        (
            GlobalMetadata::ReceiptTrieRootDigestAfter,
            public_values.trie_roots_after.receipts_root,
        ),
    ];

    trie_fields.map(|(field, targets)| {
        sum = add_data_write(
            builder,
            challenge,
            sum,
            metadata_segment,
            field.unscale(),
            &targets,
        );
    });

    // Add kernel hash and kernel length.
    let kernel_hash_limbs = h256_limbs::<F>(KERNEL.code_hash);
    let kernel_hash_targets: [Target; 8] = from_fn(|i| builder.constant(kernel_hash_limbs[i]));
    sum = add_data_write(
        builder,
        challenge,
        sum,
        metadata_segment,
        GlobalMetadata::KernelHash.unscale(),
        &kernel_hash_targets,
    );
    let kernel_len_target = builder.constant(F::from_canonical_usize(KERNEL.code.len()));
    sum = add_data_write(
        builder,
        challenge,
        sum,
        metadata_segment,
        GlobalMetadata::KernelLen.unscale(),
        &[kernel_len_target],
    );

    // Write registers.
    let registers_segment =
        builder.constant(F::from_canonical_usize(Segment::RegistersStates.unscale()));
    let registers_before: [&[Target]; 6] = [
        &[public_values.registers_before.program_counter],
        &[public_values.registers_before.is_kernel],
        &[public_values.registers_before.stack_len],
        &public_values.registers_before.stack_top,
        &[public_values.registers_before.context],
        &[public_values.registers_before.gas_used],
    ];
    for i in 0..registers_before.len() {
        sum = add_data_write(
            builder,
            challenge,
            sum,
            registers_segment,
            i,
            registers_before[i],
        );
    }

    let registers_after: [&[Target]; 6] = [
        &[public_values.registers_after.program_counter],
        &[public_values.registers_after.is_kernel],
        &[public_values.registers_after.stack_len],
        &public_values.registers_after.stack_top,
        &[public_values.registers_after.context],
        &[public_values.registers_after.gas_used],
    ];
    for i in 0..registers_before.len() {
        sum = add_data_write(
            builder,
            challenge,
            sum,
            registers_segment,
            registers_before.len() + i,
            registers_after[i],
        );
    }

    sum
}

fn add_data_write<F: RichField + Extendable<D>, const D: usize>(
    builder: &mut CircuitBuilder<F, D>,
    challenge: GrandProductChallenge<Target>,
    running_sum: Target,
    segment: Target,
    idx: usize,
    val: &[Target],
) -> Target {
    debug_assert!(val.len() <= VALUE_LIMBS);
    let len = core::cmp::min(val.len(), VALUE_LIMBS);

    let row = builder.add_virtual_targets(13);
    // is_read = false
    builder.assert_zero(row[0]);
    // context = 0
    builder.assert_zero(row[1]);
    // segment
    builder.connect(row[2], segment);
    // virtual
    let field_target = builder.constant(F::from_canonical_usize(idx));
    builder.connect(row[3], field_target);

    // values
    for j in 0..len {
        // connect the actual value limbs
        builder.connect(row[4 + j], val[j]);
    }
    for j in len..VALUE_LIMBS {
        // assert that the remaining limbs are 0
        builder.assert_zero(row[4 + j]);
    }

    // timestamp = 2
    let two = builder.constant(F::TWO);
    builder.connect(row[12], two);

    let combined = challenge.combine_base_circuit(builder, &row);
    let inverse = builder.inverse(combined);
    builder.add(running_sum, inverse)
}

pub(crate) fn add_virtual_final_public_values_public_input<
    F: RichField + Extendable<D>,
    const D: usize,
>(
    builder: &mut CircuitBuilder<F, D>,
) -> FinalPublicValuesTarget {
    let state_trie_root_before = builder.add_virtual_public_input_arr();
    let state_trie_root_after = builder.add_virtual_public_input_arr();

    FinalPublicValuesTarget {
        state_trie_root_before,
        state_trie_root_after,
    }
}

pub(crate) fn add_virtual_public_values_public_input<
    F: RichField + Extendable<D>,
    const D: usize,
>(
    builder: &mut CircuitBuilder<F, D>,
) -> PublicValuesTarget {
<<<<<<< HEAD
    let trie_roots_before = add_virtual_trie_roots(builder);
    let trie_roots_after = add_virtual_trie_roots(builder);
    let burn_addr = add_virtual_burn_addr(builder);
    let block_metadata = add_virtual_block_metadata(builder);
    let block_hashes = add_virtual_block_hashes(builder);
    let extra_block_data = add_virtual_extra_block_data(builder);
    let registers_before = add_virtual_registers_data(builder);
    let registers_after = add_virtual_registers_data(builder);
=======
    let trie_roots_before = add_virtual_trie_roots_public_input(builder);
    let trie_roots_after = add_virtual_trie_roots_public_input(builder);
    let block_metadata = add_virtual_block_metadata_public_input(builder);
    let block_hashes = add_virtual_block_hashes_public_input(builder);
    let extra_block_data = add_virtual_extra_block_data_public_input(builder);
    let registers_before = add_virtual_registers_data_public_input(builder);
    let registers_after = add_virtual_registers_data_public_input(builder);
>>>>>>> e57fe5a6

    let mem_before = MemCapTarget {
        mem_cap: MerkleCapTarget(builder.add_virtual_hashes_public_input(DEFAULT_CAP_LEN)),
    };
    let mem_after = MemCapTarget {
        mem_cap: MerkleCapTarget(builder.add_virtual_hashes_public_input(DEFAULT_CAP_LEN)),
    };

    PublicValuesTarget {
        trie_roots_before,
        trie_roots_after,
        burn_addr,
        block_metadata,
        block_hashes,
        extra_block_data,
        registers_before,
        registers_after,
        mem_before,
        mem_after,
    }
}

<<<<<<< HEAD
pub(crate) fn add_virtual_burn_addr<F: RichField + Extendable<D>, const D: usize>(
    builder: &mut CircuitBuilder<F, D>,
) -> BurnAddrTarget {
    match cfg!(feature = "cdk_erigon") {
        true => BurnAddrTarget::BurnAddr(builder.add_virtual_public_input_arr()),
        false => BurnAddrTarget::Burnt(),
    }
}

pub(crate) fn add_virtual_trie_roots<F: RichField + Extendable<D>, const D: usize>(
=======
pub(crate) fn add_virtual_trie_roots_public_input<F: RichField + Extendable<D>, const D: usize>(
>>>>>>> e57fe5a6
    builder: &mut CircuitBuilder<F, D>,
) -> TrieRootsTarget {
    let state_root = builder.add_virtual_public_input_arr();
    let transactions_root = builder.add_virtual_public_input_arr();
    let receipts_root = builder.add_virtual_public_input_arr();

    TrieRootsTarget {
        state_root,
        transactions_root,
        receipts_root,
    }
}

pub(crate) fn add_virtual_block_metadata_public_input<
    F: RichField + Extendable<D>,
    const D: usize,
>(
    builder: &mut CircuitBuilder<F, D>,
) -> BlockMetadataTarget {
    let block_beneficiary = builder.add_virtual_public_input_arr();
    let block_timestamp = builder.add_virtual_public_input();
    let block_number = builder.add_virtual_public_input();
    let block_difficulty = builder.add_virtual_public_input();
    let block_random = builder.add_virtual_public_input_arr();
    let block_gaslimit = builder.add_virtual_public_input();
    let block_chain_id = builder.add_virtual_public_input();
    let block_base_fee = builder.add_virtual_public_input_arr();
    let block_gas_used = builder.add_virtual_public_input();
    let block_blob_gas_used = builder.add_virtual_public_input_arr();
    let block_excess_blob_gas = builder.add_virtual_public_input_arr();
    let parent_beacon_block_root = builder.add_virtual_public_input_arr();
    let block_bloom = builder.add_virtual_public_input_arr();

    BlockMetadataTarget {
        block_beneficiary,
        block_timestamp,
        block_number,
        block_difficulty,
        block_random,
        block_gaslimit,
        block_chain_id,
        block_base_fee,
        block_gas_used,
        block_blob_gas_used,
        block_excess_blob_gas,
        parent_beacon_block_root,
        block_bloom,
    }
}

pub(crate) fn add_virtual_block_hashes_public_input<
    F: RichField + Extendable<D>,
    const D: usize,
>(
    builder: &mut CircuitBuilder<F, D>,
) -> BlockHashesTarget {
    let prev_hashes = builder.add_virtual_public_input_arr();
    let cur_hash = builder.add_virtual_public_input_arr();

    BlockHashesTarget {
        prev_hashes,
        cur_hash,
    }
}

pub(crate) fn add_virtual_extra_block_data_public_input<
    F: RichField + Extendable<D>,
    const D: usize,
>(
    builder: &mut CircuitBuilder<F, D>,
) -> ExtraBlockDataTarget {
    let checkpoint_state_trie_root = builder.add_virtual_public_input_arr();
    let txn_number_before = builder.add_virtual_public_input();
    let txn_number_after = builder.add_virtual_public_input();
    let gas_used_before = builder.add_virtual_public_input();
    let gas_used_after = builder.add_virtual_public_input();

    ExtraBlockDataTarget {
        checkpoint_state_trie_root,
        txn_number_before,
        txn_number_after,
        gas_used_before,
        gas_used_after,
    }
}

pub(crate) fn add_virtual_registers_data_public_input<
    F: RichField + Extendable<D>,
    const D: usize,
>(
    builder: &mut CircuitBuilder<F, D>,
) -> RegistersDataTarget {
    let program_counter = builder.add_virtual_public_input();
    let is_kernel = builder.add_virtual_public_input();
    let stack_len = builder.add_virtual_public_input();
    let stack_top = builder.add_virtual_public_input_arr();
    let context = builder.add_virtual_public_input();
    let gas_used = builder.add_virtual_public_input();

    RegistersDataTarget {
        program_counter,
        is_kernel,
        stack_len,
        stack_top,
        context,
        gas_used,
    }
}

pub(crate) fn debug_public_values(public_values: &PublicValues) {
    log::debug!("Public Values:");
    log::debug!(
        "  Trie Roots Before: {:?}",
        &public_values.trie_roots_before
    );
    log::debug!("  Trie Roots After: {:?}", &public_values.trie_roots_after);
    log::debug!("  Block Metadata: {:?}", &public_values.block_metadata);
    log::debug!("  Block Hashes: {:?}", &public_values.block_hashes);
    log::debug!("  Extra Block Data: {:?}", &public_values.extra_block_data);
}

pub fn set_public_value_targets<F, W, const D: usize>(
    witness: &mut W,
    public_values_target: &PublicValuesTarget,
    public_values: &PublicValues,
) -> Result<(), ProgramError>
where
    F: RichField + Extendable<D>,
    W: Witness<F>,
{
    debug_public_values(public_values);

    set_trie_roots_target(
        witness,
        &public_values_target.trie_roots_before,
        &public_values.trie_roots_before,
    );
    set_trie_roots_target(
        witness,
        &public_values_target.trie_roots_after,
        &public_values.trie_roots_after,
    );
    set_block_metadata_target(
        witness,
        &public_values_target.block_metadata,
        &public_values.block_metadata,
    )?;
    set_block_hashes_target(
        witness,
        &public_values_target.block_hashes,
        &public_values.block_hashes,
    );
    set_extra_public_values_target(
        witness,
        &public_values_target.extra_block_data,
        &public_values.extra_block_data,
    )?;
    #[cfg(feature = "cdk_erigon")]
    set_burn_addr_target(
        witness,
        &public_values_target.burn_addr,
        public_values
            .burn_addr
            .expect("There should be an address set in cdk_erigon."),
    )?;
    set_registers_target(
        witness,
        &public_values_target.registers_before,
        &public_values.registers_before,
    )?;
    set_registers_target(
        witness,
        &public_values_target.registers_after,
        &public_values.registers_after,
    )?;

    set_mem_cap_target(
        witness,
        &public_values_target.mem_before,
        &public_values.mem_before,
    )?;
    set_mem_cap_target(
        witness,
        &public_values_target.mem_after,
        &public_values.mem_after,
    )?;

    Ok(())
}

pub fn set_final_public_value_targets<F, W, const D: usize>(
    witness: &mut W,
    public_values_target: &FinalPublicValuesTarget,
    public_values: &FinalPublicValues,
) -> Result<(), ProgramError>
where
    F: RichField + Extendable<D>,
    W: Witness<F>,
{
    for (i, limb) in public_values
        .state_trie_root_before
        .into_uint()
        .0
        .into_iter()
        .enumerate()
    {
        witness.set_target(
            public_values_target.state_trie_root_before[2 * i],
            F::from_canonical_u32(limb as u32),
        );
        witness.set_target(
            public_values_target.state_trie_root_before[2 * i + 1],
            F::from_canonical_u32((limb >> 32) as u32),
        );
    }

    for (i, limb) in public_values
        .state_trie_root_after
        .into_uint()
        .0
        .into_iter()
        .enumerate()
    {
        witness.set_target(
            public_values_target.state_trie_root_after[2 * i],
            F::from_canonical_u32(limb as u32),
        );
        witness.set_target(
            public_values_target.state_trie_root_after[2 * i + 1],
            F::from_canonical_u32((limb >> 32) as u32),
        );
    }

    Ok(())
}

pub(crate) fn set_trie_roots_target<F, W, const D: usize>(
    witness: &mut W,
    trie_roots_target: &TrieRootsTarget,
    trie_roots: &TrieRoots,
) where
    F: RichField + Extendable<D>,
    W: Witness<F>,
{
    for (i, limb) in trie_roots.state_root.into_uint().0.into_iter().enumerate() {
        witness.set_target(
            trie_roots_target.state_root[2 * i],
            F::from_canonical_u32(limb as u32),
        );
        witness.set_target(
            trie_roots_target.state_root[2 * i + 1],
            F::from_canonical_u32((limb >> 32) as u32),
        );
    }

    for (i, limb) in trie_roots
        .transactions_root
        .into_uint()
        .0
        .into_iter()
        .enumerate()
    {
        witness.set_target(
            trie_roots_target.transactions_root[2 * i],
            F::from_canonical_u32(limb as u32),
        );
        witness.set_target(
            trie_roots_target.transactions_root[2 * i + 1],
            F::from_canonical_u32((limb >> 32) as u32),
        );
    }

    for (i, limb) in trie_roots
        .receipts_root
        .into_uint()
        .0
        .into_iter()
        .enumerate()
    {
        witness.set_target(
            trie_roots_target.receipts_root[2 * i],
            F::from_canonical_u32(limb as u32),
        );
        witness.set_target(
            trie_roots_target.receipts_root[2 * i + 1],
            F::from_canonical_u32((limb >> 32) as u32),
        );
    }
}

#[cfg(feature = "cdk_erigon")]
pub(crate) fn set_burn_addr_target<F, W, const D: usize>(
    witness: &mut W,
    burn_addr_target: &BurnAddrTarget,
    burn_addr: U256,
) -> Result<(), ProgramError>
where
    F: RichField + Extendable<D>,
    W: Witness<F>,
{
    match burn_addr_target {
        BurnAddrTarget::BurnAddr(addr_target) => {
            let burn_addr_limbs: [F; 8] = u256_limbs::<F>(burn_addr);
            witness.set_target_arr(addr_target, &burn_addr_limbs);
        }
        BurnAddrTarget::Burnt() => panic!("There should be an address target set in cdk_erigon."),
    }

    Ok(())
}

pub(crate) fn set_block_metadata_target<F, W, const D: usize>(
    witness: &mut W,
    block_metadata_target: &BlockMetadataTarget,
    block_metadata: &BlockMetadata,
) -> Result<(), ProgramError>
where
    F: RichField + Extendable<D>,
    W: Witness<F>,
{
    let beneficiary_limbs: [F; 5] =
        u256_limbs::<F>(U256::from_big_endian(&block_metadata.block_beneficiary.0))[..5]
            .try_into()
            .unwrap();
    witness.set_target_arr(&block_metadata_target.block_beneficiary, &beneficiary_limbs);
    witness.set_target(
        block_metadata_target.block_timestamp,
        u256_to_u32(block_metadata.block_timestamp)?,
    );
    witness.set_target(
        block_metadata_target.block_number,
        u256_to_u32(block_metadata.block_number)?,
    );
    witness.set_target(
        block_metadata_target.block_difficulty,
        u256_to_u32(block_metadata.block_difficulty)?,
    );
    witness.set_target_arr(
        &block_metadata_target.block_random,
        &h256_limbs(block_metadata.block_random),
    );
    witness.set_target(
        block_metadata_target.block_gaslimit,
        u256_to_u32(block_metadata.block_gaslimit)?,
    );
    witness.set_target(
        block_metadata_target.block_chain_id,
        u256_to_u32(block_metadata.block_chain_id)?,
    );
    // Basefee fits in 2 limbs
    let basefee = u256_to_u64(block_metadata.block_base_fee)?;
    witness.set_target(block_metadata_target.block_base_fee[0], basefee.0);
    witness.set_target(block_metadata_target.block_base_fee[1], basefee.1);
    witness.set_target(
        block_metadata_target.block_gas_used,
        u256_to_u32(block_metadata.block_gas_used)?,
    );
    // BlobGasUsed fits in 2 limbs
    let blob_gas_used = u256_to_u64(block_metadata.block_blob_gas_used)?;
    witness.set_target(
        block_metadata_target.block_blob_gas_used[0],
        blob_gas_used.0,
    );
    witness.set_target(
        block_metadata_target.block_blob_gas_used[1],
        blob_gas_used.1,
    );
    // ExcessBlobGas fits in 2 limbs
    let excess_blob_gas = u256_to_u64(block_metadata.block_excess_blob_gas)?;
    witness.set_target(
        block_metadata_target.block_excess_blob_gas[0],
        excess_blob_gas.0,
    );
    witness.set_target(
        block_metadata_target.block_excess_blob_gas[1],
        excess_blob_gas.1,
    );

    witness.set_target_arr(
        &block_metadata_target.parent_beacon_block_root,
        &h256_limbs(block_metadata.parent_beacon_block_root),
    );

    let mut block_bloom_limbs = [F::ZERO; 64];
    for (i, limbs) in block_bloom_limbs.chunks_exact_mut(8).enumerate() {
        limbs.copy_from_slice(&u256_limbs(block_metadata.block_bloom[i]));
    }
    witness.set_target_arr(&block_metadata_target.block_bloom, &block_bloom_limbs);

    Ok(())
}

pub(crate) fn set_block_hashes_target<F, W, const D: usize>(
    witness: &mut W,
    block_hashes_target: &BlockHashesTarget,
    block_hashes: &BlockHashes,
) where
    F: RichField + Extendable<D>,
    W: Witness<F>,
{
    for i in 0..256 {
        let block_hash_limbs: [F; 8] = h256_limbs::<F>(block_hashes.prev_hashes[i]);
        witness.set_target_arr(
            &block_hashes_target.prev_hashes[8 * i..8 * (i + 1)],
            &block_hash_limbs,
        );
    }
    let cur_block_hash_limbs: [F; 8] = h256_limbs::<F>(block_hashes.cur_hash);
    witness.set_target_arr(&block_hashes_target.cur_hash, &cur_block_hash_limbs);
}

pub(crate) fn set_extra_public_values_target<F, W, const D: usize>(
    witness: &mut W,
    ed_target: &ExtraBlockDataTarget,
    ed: &ExtraBlockData,
) -> Result<(), ProgramError>
where
    F: RichField + Extendable<D>,
    W: Witness<F>,
{
    witness.set_target_arr(
        &ed_target.checkpoint_state_trie_root,
        &h256_limbs::<F>(ed.checkpoint_state_trie_root),
    );
    witness.set_target(
        ed_target.txn_number_before,
        u256_to_u32(ed.txn_number_before)?,
    );
    witness.set_target(
        ed_target.txn_number_after,
        u256_to_u32(ed.txn_number_after)?,
    );
    witness.set_target(ed_target.gas_used_before, u256_to_u32(ed.gas_used_before)?);
    witness.set_target(ed_target.gas_used_after, u256_to_u32(ed.gas_used_after)?);

    Ok(())
}

pub(crate) fn set_registers_target<F, W, const D: usize>(
    witness: &mut W,
    rd_target: &RegistersDataTarget,
    rd: &RegistersData,
) -> Result<(), ProgramError>
where
    F: RichField + Extendable<D>,
    W: Witness<F>,
{
    witness.set_target(rd_target.program_counter, u256_to_u32(rd.program_counter)?);
    witness.set_target(rd_target.is_kernel, u256_to_u32(rd.is_kernel)?);
    witness.set_target(rd_target.stack_len, u256_to_u32(rd.stack_len)?);
    witness.set_target_arr(&rd_target.stack_top, &u256_limbs(rd.stack_top));
    witness.set_target(rd_target.context, u256_to_u32(rd.context)?);
    witness.set_target(rd_target.gas_used, u256_to_u32(rd.gas_used)?);

    Ok(())
}

pub(crate) fn set_mem_cap_target<F, W, const D: usize>(
    witness: &mut W,
    mc_target: &MemCapTarget,
    mc: &MemCap,
) -> Result<(), ProgramError>
where
    F: RichField + Extendable<D>,
    W: Witness<F>,
{
    for i in 0..mc.mem_cap.len() {
        witness.set_hash_target(
            mc_target.mem_cap.0[i],
            HashOut {
                elements: mc.mem_cap[i].map(|elt| F::from_canonical_u64(elt.as_u64())),
            },
        );
    }
    Ok(())
}<|MERGE_RESOLUTION|>--- conflicted
+++ resolved
@@ -35,16 +35,10 @@
 use crate::memory::segments::Segment;
 use crate::memory::VALUE_LIMBS;
 use crate::proof::{
-<<<<<<< HEAD
     BlockHashes, BlockHashesTarget, BlockMetadata, BlockMetadataTarget, BurnAddrTarget,
-    ExtraBlockData, ExtraBlockDataTarget, MemCap, MemCapTarget, PublicValues, PublicValuesTarget,
-    RegistersData, RegistersDataTarget, TrieRoots, TrieRootsTarget, DEFAULT_CAP_LEN,
-=======
-    BlockHashes, BlockHashesTarget, BlockMetadata, BlockMetadataTarget, ExtraBlockData,
-    ExtraBlockDataTarget, FinalPublicValues, FinalPublicValuesTarget, MemCap, MemCapTarget,
-    PublicValues, PublicValuesTarget, RegistersData, RegistersDataTarget, TrieRoots,
+    ExtraBlockData, ExtraBlockDataTarget, FinalPublicValues, FinalPublicValuesTarget, MemCap,
+    MemCapTarget, PublicValues, PublicValuesTarget, RegistersData, RegistersDataTarget, TrieRoots,
     TrieRootsTarget, DEFAULT_CAP_LEN,
->>>>>>> e57fe5a6
 };
 use crate::util::{h256_limbs, u256_limbs, u256_to_u32, u256_to_u64};
 use crate::witness::errors::ProgramError;
@@ -654,24 +648,14 @@
 >(
     builder: &mut CircuitBuilder<F, D>,
 ) -> PublicValuesTarget {
-<<<<<<< HEAD
-    let trie_roots_before = add_virtual_trie_roots(builder);
-    let trie_roots_after = add_virtual_trie_roots(builder);
-    let burn_addr = add_virtual_burn_addr(builder);
-    let block_metadata = add_virtual_block_metadata(builder);
-    let block_hashes = add_virtual_block_hashes(builder);
-    let extra_block_data = add_virtual_extra_block_data(builder);
-    let registers_before = add_virtual_registers_data(builder);
-    let registers_after = add_virtual_registers_data(builder);
-=======
     let trie_roots_before = add_virtual_trie_roots_public_input(builder);
     let trie_roots_after = add_virtual_trie_roots_public_input(builder);
+    let burn_addr = add_virtual_burn_addr(builder);
     let block_metadata = add_virtual_block_metadata_public_input(builder);
     let block_hashes = add_virtual_block_hashes_public_input(builder);
     let extra_block_data = add_virtual_extra_block_data_public_input(builder);
     let registers_before = add_virtual_registers_data_public_input(builder);
     let registers_after = add_virtual_registers_data_public_input(builder);
->>>>>>> e57fe5a6
 
     let mem_before = MemCapTarget {
         mem_cap: MerkleCapTarget(builder.add_virtual_hashes_public_input(DEFAULT_CAP_LEN)),
@@ -694,7 +678,6 @@
     }
 }
 
-<<<<<<< HEAD
 pub(crate) fn add_virtual_burn_addr<F: RichField + Extendable<D>, const D: usize>(
     builder: &mut CircuitBuilder<F, D>,
 ) -> BurnAddrTarget {
@@ -704,10 +687,7 @@
     }
 }
 
-pub(crate) fn add_virtual_trie_roots<F: RichField + Extendable<D>, const D: usize>(
-=======
 pub(crate) fn add_virtual_trie_roots_public_input<F: RichField + Extendable<D>, const D: usize>(
->>>>>>> e57fe5a6
     builder: &mut CircuitBuilder<F, D>,
 ) -> TrieRootsTarget {
     let state_root = builder.add_virtual_public_input_arr();
