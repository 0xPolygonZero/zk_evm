--- conflicted
+++ resolved
@@ -163,8 +163,6 @@
         storage_root: storage_trie.hash(),
         ..GLOBAL_EXIT_ROOT_ACCOUNT
     }
-<<<<<<< HEAD
-=======
 }
 
 pub fn scalable_contract_from_storage(storage_trie: &HashedPartialTrie) -> AccountRlp {
@@ -237,5 +235,4 @@
     assert!(!opcode_counts.contains_key(&Operation::KeccakGeneral));
 
     Ok((trimmed_inputs, segment_data))
->>>>>>> fa1e2f91
 }