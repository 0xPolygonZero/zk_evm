--- conflicted
+++ resolved
@@ -230,16 +230,6 @@
         SegmentDataIterator::<GoldilocksField>::new(&payload, max_cpu_len_log);
     let (trimmed_inputs, segment_data) = segment_iterator.next().unwrap()?;
 
-<<<<<<< HEAD
-=======
-    // Ensures that there are no Keccak and Logic ops in the segment.
-    let opcode_counts = &segment_data.opcode_counts;
-    assert!(!opcode_counts.contains_key(&Operation::KeccakGeneral));
-    assert!(!opcode_counts.contains_key(&Operation::BinaryLogic(logic::Op::And)));
-    assert!(!opcode_counts.contains_key(&Operation::BinaryLogic(logic::Op::Or)));
-    assert!(!opcode_counts.contains_key(&Operation::BinaryLogic(logic::Op::Xor)));
-
->>>>>>> ae6c3c46
     Ok((trimmed_inputs, segment_data))
 }
 
@@ -247,12 +237,16 @@
 mod tests {
     use super::*;
 
+    // Ensures that there are no Keccak and Logic ops in the segment.
     #[test]
     fn test_segment_with_empty_tables() -> Result<()> {
         let (_, segment_data) = segment_with_empty_tables()?;
 
         let opcode_counts = &segment_data.opcode_counts;
         assert!(!opcode_counts.contains_key(&Operation::KeccakGeneral));
+        assert!(!opcode_counts.contains_key(&Operation::BinaryLogic(logic::Op::And)));
+        assert!(!opcode_counts.contains_key(&Operation::BinaryLogic(logic::Op::Or)));
+        assert!(!opcode_counts.contains_key(&Operation::BinaryLogic(logic::Op::Xor)));
 
         Ok(())
     }
