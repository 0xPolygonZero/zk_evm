use ethereum_types::U256;
use plonky2::field::extension::Extendable;
use plonky2::field::polynomial::PolynomialValues;
use plonky2::fri::oracle::PolynomialBatch;
use plonky2::hash::hash_types::RichField;
use plonky2::hash::merkle_tree::MerkleCap;
use plonky2::plonk::config::GenericConfig;
use plonky2::util::timing::TimingTree;
use plonky2::util::transpose;

use crate::cpu::kernel::aggregator::KERNEL;
use crate::memory::segments::Segment;

pub(crate) fn initial_memory_merkle_cap<
    F: RichField + Extendable<D>,
    C: GenericConfig<D, F = F>,
    const D: usize,
>(
    rate_bits: usize,
    cap_height: usize,
) -> MerkleCap<F, C::Hasher> {
    // At the start of a transaction proof, `MemBefore` only contains the kernel
    // `Code` segment and the `ShiftTable`.
    let mut trace = Vec::with_capacity((KERNEL.code.len() + 256).next_power_of_two());

    // Push kernel code.
    for (i, &byte) in KERNEL.code.iter().enumerate() {
        let mut row = vec![F::ZERO; crate::memory_continuation::columns::NUM_COLUMNS];
        row[crate::memory_continuation::columns::FILTER] = F::ONE;
        row[crate::memory_continuation::columns::ADDR_CONTEXT] = F::ZERO;
        row[crate::memory_continuation::columns::ADDR_SEGMENT] =
            F::from_canonical_usize(Segment::Code.unscale());
        row[crate::memory_continuation::columns::ADDR_VIRTUAL] = F::from_canonical_usize(i);
        row[crate::memory_continuation::columns::value_limb(0)] = F::from_canonical_u8(byte);
        trace.push(row);
    }
    let mut val = U256::one();
    // Push shift table.
    for i in 0..256 {
        let mut row = vec![F::ZERO; crate::memory_continuation::columns::NUM_COLUMNS];

        row[crate::memory_continuation::columns::FILTER] = F::ONE;
        row[crate::memory_continuation::columns::ADDR_CONTEXT] = F::ZERO;
        row[crate::memory_continuation::columns::ADDR_SEGMENT] =
            F::from_canonical_usize(Segment::ShiftTable.unscale());
        row[crate::memory_continuation::columns::ADDR_VIRTUAL] = F::from_canonical_usize(i);
        for j in 0..crate::memory::VALUE_LIMBS {
            row[j + 4] = F::from_canonical_u32((val >> (j * 32)).low_u32());
        }
        trace.push(row);
        val <<= 1;
    }

    // Padding.
    let num_rows = trace.len();
    let num_rows_padded = num_rows.next_power_of_two();
    trace.resize(
        num_rows_padded,
        vec![F::ZERO; crate::memory_continuation::columns::NUM_COLUMNS],
    );

    let cols = transpose(&trace);
    let polys = cols
        .into_iter()
        .map(|column| PolynomialValues::new(column))
        .collect::<Vec<_>>();

    PolynomialBatch::<F, C, D>::from_values(
        polys,
        rate_bits,
        false,
        cap_height,
        &mut TimingTree::default(),
        None,
    )
    .merkle_tree
    .cap
}

pub mod testing {
    use anyhow::{ensure, Result};
    use ethereum_types::{BigEndianHash, U256};
    use itertools::Itertools;
    use plonky2::field::extension::Extendable;
    use plonky2::hash::hash_types::RichField;
    use plonky2::plonk::config::{GenericConfig, GenericHashOut};
    use starky::config::StarkConfig;
    use starky::cross_table_lookup::{get_ctl_vars_from_proofs, verify_cross_table_lookups};
    use starky::lookup::GrandProductChallenge;
    use starky::stark::Stark;
    use starky::verifier::verify_stark_proof_with_challenges;

    use crate::all_stark::Table;
    use crate::cpu::kernel::aggregator::KERNEL;
    use crate::cpu::kernel::constants::global_metadata::GlobalMetadata;
    use crate::get_challenges::testing::AllProofChallenges;
    use crate::memory::segments::Segment;
    use crate::memory::VALUE_LIMBS;
    use crate::proof::PublicValues;
    use crate::proof::*;
    use crate::util::h2u;
    use crate::verifier::initial_memory_merkle_cap;
    use crate::{AllStark, NUM_TABLES};

    impl<F: RichField + Extendable<D>, const D: usize> AllStark<F, D> {
        pub(crate) fn num_lookups_helper_columns(
            &self,
            config: &StarkConfig,
        ) -> [usize; NUM_TABLES] {
            [
                self.arithmetic_stark.num_lookup_helper_columns(config),
                self.byte_packing_stark.num_lookup_helper_columns(config),
                self.cpu_stark.num_lookup_helper_columns(config),
                self.keccak_stark.num_lookup_helper_columns(config),
                self.keccak_sponge_stark.num_lookup_helper_columns(config),
                self.logic_stark.num_lookup_helper_columns(config),
                self.memory_stark.num_lookup_helper_columns(config),
                self.mem_before_stark.num_lookup_helper_columns(config),
                self.mem_after_stark.num_lookup_helper_columns(config),
                #[cfg(feature = "cdk_erigon")]
                self.poseidon_stark.num_lookup_helper_columns(config),
            ]
        }
    }

    fn verify_initial_memory<
        F: RichField + Extendable<D>,
        C: GenericConfig<D, F = F>,
        const D: usize,
    >(
        public_values: &PublicValues<F>,
        config: &StarkConfig,
    ) -> Result<()> {
        for (hash1, hash2) in initial_memory_merkle_cap::<F, C, D>(
            config.fri_config.rate_bits,
            config.fri_config.cap_height,
        )
        .0
        .iter()
        .zip(public_values.mem_before.mem_cap.iter())
        {
            for (&limb1, limb2) in hash1.to_vec().iter().zip(hash2) {
                ensure!(
                    limb1 == F::from_canonical_u64(limb2.as_u64()),
                    anyhow::Error::msg("Invalid initial MemBefore Merkle cap.")
                );
            }
        }

        Ok(())
    }

    pub fn verify_proof<
        F: RichField + Extendable<D>,
        C: GenericConfig<D, F = F>,
        const D: usize,
    >(
        all_stark: &AllStark<F, D>,
        all_proof: AllProof<F, C, D>,
        config: &StarkConfig,
        is_initial: bool,
    ) -> Result<()> {
        let AllProofChallenges {
            stark_challenges,
            ctl_challenges,
        } = all_proof
            .get_challenges(config)
            .map_err(|_| anyhow::Error::msg("Invalid sampling of proof challenges."))?;

        let num_lookup_columns = all_stark.num_lookups_helper_columns(config);

        let AllStark {
            arithmetic_stark,
            byte_packing_stark,
            cpu_stark,
            keccak_stark,
            keccak_sponge_stark,
            logic_stark,
            memory_stark,
            mem_before_stark,
            mem_after_stark,
            #[cfg(feature = "cdk_erigon")]
            poseidon_stark,
            cross_table_lookups,
        } = all_stark;

        let ctl_vars_per_table = get_ctl_vars_from_proofs(
            &all_proof.multi_proof,
            cross_table_lookups,
            &ctl_challenges,
            &num_lookup_columns,
            all_stark.arithmetic_stark.constraint_degree(),
        );

        let stark_proofs = &all_proof.multi_proof.stark_proofs;

        macro_rules! verify_table {
            ($stark:ident, $table:expr) => {
                verify_stark_proof_with_challenges(
                    $stark,
                    &stark_proofs[*$table].proof,
                    &stark_challenges[*$table],
                    Some(&ctl_vars_per_table[*$table]),
                    &[],
                    config,
                )?;
            };
        }

        verify_table!(arithmetic_stark, Table::Arithmetic);
        verify_table!(byte_packing_stark, Table::BytePacking);
        verify_table!(cpu_stark, Table::Cpu);
        verify_table!(keccak_stark, Table::Keccak);
        verify_table!(keccak_sponge_stark, Table::KeccakSponge);
        verify_table!(logic_stark, Table::Logic);
        verify_table!(memory_stark, Table::Memory);
        verify_table!(mem_before_stark, Table::MemBefore);
        verify_table!(mem_after_stark, Table::MemAfter);

        #[cfg(feature = "cdk_erigon")]
        verify_table!(poseidon_stark, Table::Poseidon);

<<<<<<< HEAD
    let stark_proofs = &all_proof.multi_proof.stark_proofs;

    macro_rules! verify_table {
        ($stark:ident, $table:expr) => {
            verify_stark_proof_with_challenges(
                $stark,
                &stark_proofs[*$table].proof,
                &stark_challenges[*$table]
                    .as_ref()
                    .expect("Missing challenges"),
                Some(&ctl_vars_per_table[*$table]),
                &[],
                config,
            )?;
        };
    }

    verify_table!(arithmetic_stark, Table::Arithmetic);
    verify_table!(byte_packing_stark, Table::BytePacking);
    verify_table!(cpu_stark, Table::Cpu);
    if all_proof.use_keccak_tables {
        verify_table!(keccak_stark, Table::Keccak);
        verify_table!(keccak_sponge_stark, Table::KeccakSponge);
    }
    verify_table!(logic_stark, Table::Logic);
    verify_table!(memory_stark, Table::Memory);
    verify_table!(mem_before_stark, Table::MemBefore);
    verify_table!(mem_after_stark, Table::MemAfter);
=======
        let public_values = all_proof.public_values;

        // Verify shift table and kernel code.
        if is_initial {
            verify_initial_memory::<F, C, D>(&public_values, config)?;
        }

        // Extra sums to add to the looked last value.
        // Only necessary for the Memory values.
        let mut extra_looking_sums = vec![vec![F::ZERO; config.num_challenges]; NUM_TABLES];

        // Memory
        extra_looking_sums[*Table::Memory] = (0..config.num_challenges)
            .map(|i| get_memory_extra_looking_sum(&public_values, ctl_challenges.challenges[i]))
            .collect_vec();

        verify_cross_table_lookups::<F, D, NUM_TABLES>(
            cross_table_lookups,
            all_proof
                .multi_proof
                .stark_proofs
                .map(|p| p.proof.openings.ctl_zs_first.unwrap()),
            Some(&extra_looking_sums),
            config,
        )
    }

    /// Computes the extra product to multiply to the looked value. It contains
    /// memory operations not in the CPU trace:
    /// - block metadata writes,
    /// - trie roots writes.
    pub(crate) fn get_memory_extra_looking_sum<F, const D: usize>(
        public_values: &PublicValues<F>,
        challenge: GrandProductChallenge<F>,
    ) -> F
    where
        F: RichField + Extendable<D>,
    {
        let mut sum = F::ZERO;
>>>>>>> 18162539

        // Add metadata and tries writes.
        let fields = [
            (
                GlobalMetadata::BlockBeneficiary,
                U256::from_big_endian(&public_values.block_metadata.block_beneficiary.0),
            ),
            #[cfg(feature = "cdk_erigon")]
            (
                GlobalMetadata::BurnAddr,
                public_values
                    .burn_addr
                    .expect("There should be an address set in cdk_erigon."),
            ),
            (
                GlobalMetadata::BlockTimestamp,
                public_values.block_metadata.block_timestamp,
            ),
            (
                GlobalMetadata::BlockNumber,
                public_values.block_metadata.block_number,
            ),
            (
                GlobalMetadata::BlockRandom,
                public_values.block_metadata.block_random.into_uint(),
            ),
            (
                GlobalMetadata::BlockDifficulty,
                public_values.block_metadata.block_difficulty,
            ),
            (
                GlobalMetadata::BlockGasLimit,
                public_values.block_metadata.block_gaslimit,
            ),
            (
                GlobalMetadata::BlockChainId,
                public_values.block_metadata.block_chain_id,
            ),
            (
                GlobalMetadata::BlockBaseFee,
                public_values.block_metadata.block_base_fee,
            ),
            #[cfg(feature = "eth_mainnet")]
            (
                GlobalMetadata::ParentBeaconBlockRoot,
                h2u(public_values.block_metadata.parent_beacon_block_root),
            ),
            (
                GlobalMetadata::BlockCurrentHash,
                h2u(public_values.block_hashes.cur_hash),
            ),
            (
                GlobalMetadata::BlockGasUsed,
                public_values.block_metadata.block_gas_used,
            ),
            #[cfg(feature = "eth_mainnet")]
            (
                GlobalMetadata::BlockBlobGasUsed,
                public_values.block_metadata.block_blob_gas_used,
            ),
            #[cfg(feature = "eth_mainnet")]
            (
                GlobalMetadata::BlockExcessBlobGas,
                public_values.block_metadata.block_excess_blob_gas,
            ),
            (
                GlobalMetadata::TxnNumberBefore,
                public_values.extra_block_data.txn_number_before,
            ),
            (
                GlobalMetadata::TxnNumberAfter,
                public_values.extra_block_data.txn_number_after,
            ),
            (
                GlobalMetadata::BlockGasUsedBefore,
                public_values.extra_block_data.gas_used_before,
            ),
            (
                GlobalMetadata::BlockGasUsedAfter,
                public_values.extra_block_data.gas_used_after,
            ),
            (
                GlobalMetadata::StateTrieRootDigestBefore,
                h2u(public_values.trie_roots_before.state_root),
            ),
            (
                GlobalMetadata::TransactionTrieRootDigestBefore,
                h2u(public_values.trie_roots_before.transactions_root),
            ),
            (
                GlobalMetadata::ReceiptTrieRootDigestBefore,
                h2u(public_values.trie_roots_before.receipts_root),
            ),
            (
                GlobalMetadata::StateTrieRootDigestAfter,
                h2u(public_values.trie_roots_after.state_root),
            ),
            (
                GlobalMetadata::TransactionTrieRootDigestAfter,
                h2u(public_values.trie_roots_after.transactions_root),
            ),
            (
                GlobalMetadata::ReceiptTrieRootDigestAfter,
                h2u(public_values.trie_roots_after.receipts_root),
            ),
            (GlobalMetadata::KernelHash, h2u(KERNEL.code_hash)),
            (GlobalMetadata::KernelLen, KERNEL.code.len().into()),
        ];

        let segment = F::from_canonical_usize(Segment::GlobalMetadata.unscale());

        fields.map(|(field, val)| {
            // These fields are already scaled by their segment, and are in context 0
            // (kernel).
            sum = add_data_write(challenge, segment, sum, field.unscale(), val)
        });

        // Add block bloom writes.
        let bloom_segment = F::from_canonical_usize(Segment::GlobalBlockBloom.unscale());
        for index in 0..8 {
            let val = public_values.block_metadata.block_bloom[index];
            sum = add_data_write(challenge, bloom_segment, sum, index, val);
        }

        // Add Blockhashes writes.
        let block_hashes_segment = F::from_canonical_usize(Segment::BlockHashes.unscale());
        for index in 0..256 {
            let val = h2u(public_values.block_hashes.prev_hashes[index]);
            sum = add_data_write(challenge, block_hashes_segment, sum, index, val);
        }

        let registers_segment = F::from_canonical_usize(Segment::RegistersStates.unscale());
        let registers_before = [
            public_values.registers_before.program_counter,
            public_values.registers_before.is_kernel,
            public_values.registers_before.stack_len,
            public_values.registers_before.stack_top,
            public_values.registers_before.context,
            public_values.registers_before.gas_used,
        ];
        for i in 0..registers_before.len() {
            sum = add_data_write(challenge, registers_segment, sum, i, registers_before[i]);
        }
        let registers_after = [
            public_values.registers_after.program_counter,
            public_values.registers_after.is_kernel,
            public_values.registers_after.stack_len,
            public_values.registers_after.stack_top,
            public_values.registers_after.context,
            public_values.registers_after.gas_used,
        ];
        for i in 0..registers_before.len() {
            sum = add_data_write(
                challenge,
                registers_segment,
                sum,
                registers_before.len() + i,
                registers_after[i],
            );
        }

        sum
    }

    fn add_data_write<F, const D: usize>(
        challenge: GrandProductChallenge<F>,
        segment: F,
        running_sum: F,
        index: usize,
        val: U256,
    ) -> F
    where
        F: RichField + Extendable<D>,
    {
        let mut row = [F::ZERO; 13];
        row[0] = F::ZERO; // is_read
        row[1] = F::ZERO; // context
        row[2] = segment;
        row[3] = F::from_canonical_usize(index);

        for j in 0..VALUE_LIMBS {
            row[j + 4] = F::from_canonical_u32((val >> (j * 32)).low_u32());
        }
        row[12] = F::TWO; // timestamp
        running_sum + challenge.combine(row.iter()).inverse()
    }

    pub fn verify_all_proofs<
        F: RichField + Extendable<D>,
        C: GenericConfig<D, F = F>,
        const D: usize,
    >(
        all_stark: &AllStark<F, D>,
        all_proofs: &[AllProof<F, C, D>],
        config: &StarkConfig,
    ) -> Result<()> {
        assert!(!all_proofs.is_empty());

        verify_proof(all_stark, all_proofs[0].clone(), config, true)?;

        for all_proof in &all_proofs[1..] {
            verify_proof(all_stark, all_proof.clone(), config, false)?;
        }

        Ok(())
    }
}

#[cfg(debug_assertions)]
pub(crate) mod debug_utils {
    use ethereum_types::BigEndianHash;

    use super::*;
    use crate::cpu::kernel::constants::global_metadata::GlobalMetadata;
    use crate::memory::VALUE_LIMBS;
    use crate::proof::*;
    use crate::util::h2u;

    /// Output all the extra memory rows that don't appear in the CPU trace but
    /// are necessary to correctly check the MemoryStark CTL.
    pub(crate) fn get_memory_extra_looking_values<F, const D: usize>(
        public_values: &PublicValues<F>,
    ) -> Vec<Vec<F>>
    where
        F: RichField + Extendable<D>,
    {
        // Add metadata and tries writes.
        let fields = [
            (
                GlobalMetadata::BlockBeneficiary,
                U256::from_big_endian(&public_values.block_metadata.block_beneficiary.0),
            ),
            #[cfg(feature = "cdk_erigon")]
            (
                GlobalMetadata::BurnAddr,
                public_values
                    .burn_addr
                    .expect("There should be an address set in cdk_erigon."),
            ),
            (
                GlobalMetadata::BlockTimestamp,
                public_values.block_metadata.block_timestamp,
            ),
            (
                GlobalMetadata::BlockNumber,
                public_values.block_metadata.block_number,
            ),
            (
                GlobalMetadata::BlockRandom,
                public_values.block_metadata.block_random.into_uint(),
            ),
            (
                GlobalMetadata::BlockDifficulty,
                public_values.block_metadata.block_difficulty,
            ),
            (
                GlobalMetadata::BlockGasLimit,
                public_values.block_metadata.block_gaslimit,
            ),
            (
                GlobalMetadata::BlockChainId,
                public_values.block_metadata.block_chain_id,
            ),
            (
                GlobalMetadata::BlockBaseFee,
                public_values.block_metadata.block_base_fee,
            ),
            (
                GlobalMetadata::BlockCurrentHash,
                h2u(public_values.block_hashes.cur_hash),
            ),
            (
                GlobalMetadata::BlockGasUsed,
                public_values.block_metadata.block_gas_used,
            ),
            #[cfg(feature = "eth_mainnet")]
            (
                GlobalMetadata::BlockBlobGasUsed,
                public_values.block_metadata.block_blob_gas_used,
            ),
            #[cfg(feature = "eth_mainnet")]
            (
                GlobalMetadata::BlockExcessBlobGas,
                public_values.block_metadata.block_excess_blob_gas,
            ),
            #[cfg(feature = "eth_mainnet")]
            (
                GlobalMetadata::ParentBeaconBlockRoot,
                h2u(public_values.block_metadata.parent_beacon_block_root),
            ),
            (
                GlobalMetadata::TxnNumberBefore,
                public_values.extra_block_data.txn_number_before,
            ),
            (
                GlobalMetadata::TxnNumberAfter,
                public_values.extra_block_data.txn_number_after,
            ),
            (
                GlobalMetadata::BlockGasUsedBefore,
                public_values.extra_block_data.gas_used_before,
            ),
            (
                GlobalMetadata::BlockGasUsedAfter,
                public_values.extra_block_data.gas_used_after,
            ),
            (
                GlobalMetadata::StateTrieRootDigestBefore,
                h2u(public_values.trie_roots_before.state_root),
            ),
            (
                GlobalMetadata::TransactionTrieRootDigestBefore,
                h2u(public_values.trie_roots_before.transactions_root),
            ),
            (
                GlobalMetadata::ReceiptTrieRootDigestBefore,
                h2u(public_values.trie_roots_before.receipts_root),
            ),
            (
                GlobalMetadata::StateTrieRootDigestAfter,
                h2u(public_values.trie_roots_after.state_root),
            ),
            (
                GlobalMetadata::TransactionTrieRootDigestAfter,
                h2u(public_values.trie_roots_after.transactions_root),
            ),
            (
                GlobalMetadata::ReceiptTrieRootDigestAfter,
                h2u(public_values.trie_roots_after.receipts_root),
            ),
            (GlobalMetadata::KernelHash, h2u(KERNEL.code_hash)),
            (GlobalMetadata::KernelLen, KERNEL.code.len().into()),
        ];

        let segment = F::from_canonical_usize(Segment::GlobalMetadata.unscale());
        let mut extra_looking_rows = Vec::new();

        fields.map(|(field, val)| {
            extra_looking_rows.push(add_extra_looking_row(segment, field.unscale(), val))
        });

        // Add block bloom writes.
        let bloom_segment = F::from_canonical_usize(Segment::GlobalBlockBloom.unscale());
        for index in 0..8 {
            let val = public_values.block_metadata.block_bloom[index];
            extra_looking_rows.push(add_extra_looking_row(bloom_segment, index, val));
        }

        // Add Blockhashes writes.
        let block_hashes_segment = F::from_canonical_usize(Segment::BlockHashes.unscale());
        for index in 0..256 {
            let val = h2u(public_values.block_hashes.prev_hashes[index]);
            extra_looking_rows.push(add_extra_looking_row(block_hashes_segment, index, val));
        }

        // Add registers writes.
        let registers_segment = F::from_canonical_usize(Segment::RegistersStates.unscale());
        let registers_before = [
            public_values.registers_before.program_counter,
            public_values.registers_before.is_kernel,
            public_values.registers_before.stack_len,
            public_values.registers_before.stack_top,
            public_values.registers_before.context,
            public_values.registers_before.gas_used,
        ];
        for i in 0..registers_before.len() {
            extra_looking_rows.push(add_extra_looking_row(
                registers_segment,
                i,
                registers_before[i],
            ));
        }
        let registers_after = [
            public_values.registers_after.program_counter,
            public_values.registers_after.is_kernel,
            public_values.registers_after.stack_len,
            public_values.registers_after.stack_top,
            public_values.registers_after.context,
            public_values.registers_after.gas_used,
        ];
        for i in 0..registers_before.len() {
            extra_looking_rows.push(add_extra_looking_row(
                registers_segment,
                registers_before.len() + i,
                registers_after[i],
            ));
        }

        extra_looking_rows
    }

    fn add_extra_looking_row<F, const D: usize>(segment: F, index: usize, val: U256) -> Vec<F>
    where
        F: RichField + Extendable<D>,
    {
        let mut row = vec![F::ZERO; 13];
        row[0] = F::ZERO; // is_read
        row[1] = F::ZERO; // context
        row[2] = segment;
        row[3] = F::from_canonical_usize(index);

        for j in 0..VALUE_LIMBS {
            row[j + 4] = F::from_canonical_u32((val >> (j * 32)).low_u32());
        }
        row[12] = F::TWO; // timestamp
        row
    }
}<|MERGE_RESOLUTION|>--- conflicted
+++ resolved
@@ -199,7 +199,9 @@
                 verify_stark_proof_with_challenges(
                     $stark,
                     &stark_proofs[*$table].proof,
-                    &stark_challenges[*$table],
+                    &stark_challenges[*$table]
+                        .as_ref()
+                        .expect("Missing challenges"),
                     Some(&ctl_vars_per_table[*$table]),
                     &[],
                     config,
@@ -210,8 +212,10 @@
         verify_table!(arithmetic_stark, Table::Arithmetic);
         verify_table!(byte_packing_stark, Table::BytePacking);
         verify_table!(cpu_stark, Table::Cpu);
-        verify_table!(keccak_stark, Table::Keccak);
-        verify_table!(keccak_sponge_stark, Table::KeccakSponge);
+        if all_proof.use_keccak_tables {
+            verify_table!(keccak_stark, Table::Keccak);
+            verify_table!(keccak_sponge_stark, Table::KeccakSponge);
+        }
         verify_table!(logic_stark, Table::Logic);
         verify_table!(memory_stark, Table::Memory);
         verify_table!(mem_before_stark, Table::MemBefore);
@@ -220,36 +224,6 @@
         #[cfg(feature = "cdk_erigon")]
         verify_table!(poseidon_stark, Table::Poseidon);
 
-<<<<<<< HEAD
-    let stark_proofs = &all_proof.multi_proof.stark_proofs;
-
-    macro_rules! verify_table {
-        ($stark:ident, $table:expr) => {
-            verify_stark_proof_with_challenges(
-                $stark,
-                &stark_proofs[*$table].proof,
-                &stark_challenges[*$table]
-                    .as_ref()
-                    .expect("Missing challenges"),
-                Some(&ctl_vars_per_table[*$table]),
-                &[],
-                config,
-            )?;
-        };
-    }
-
-    verify_table!(arithmetic_stark, Table::Arithmetic);
-    verify_table!(byte_packing_stark, Table::BytePacking);
-    verify_table!(cpu_stark, Table::Cpu);
-    if all_proof.use_keccak_tables {
-        verify_table!(keccak_stark, Table::Keccak);
-        verify_table!(keccak_sponge_stark, Table::KeccakSponge);
-    }
-    verify_table!(logic_stark, Table::Logic);
-    verify_table!(memory_stark, Table::Memory);
-    verify_table!(mem_before_stark, Table::MemBefore);
-    verify_table!(mem_after_stark, Table::MemAfter);
-=======
         let public_values = all_proof.public_values;
 
         // Verify shift table and kernel code.
@@ -289,7 +263,6 @@
         F: RichField + Extendable<D>,
     {
         let mut sum = F::ZERO;
->>>>>>> 18162539
 
         // Add metadata and tries writes.
         let fields = [
