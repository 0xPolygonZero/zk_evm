use ethereum_types::U256;
use plonky2::field::extension::Extendable;
use plonky2::field::polynomial::PolynomialValues;
use plonky2::fri::oracle::PolynomialBatch;
use plonky2::hash::hash_types::RichField;
use plonky2::hash::merkle_tree::MerkleCap;
use plonky2::plonk::config::GenericConfig;
use plonky2::util::timing::TimingTree;
use plonky2::util::transpose;
<<<<<<< HEAD
use starky::config::StarkConfig;
use starky::cross_table_lookup::{verify_cross_table_lookups, CrossTableLookup, CtlCheckVars};
use starky::lookup::GrandProductChallenge;
use starky::stark::Stark;
use starky::verifier::verify_stark_proof_with_challenges;
=======
>>>>>>> 3660408a

use crate::cpu::kernel::aggregator::KERNEL;
use crate::memory::segments::Segment;

pub(crate) fn initial_memory_merkle_cap<
    F: RichField + Extendable<D>,
    C: GenericConfig<D, F = F>,
    const D: usize,
>(
    rate_bits: usize,
    cap_height: usize,
) -> MerkleCap<F, C::Hasher> {
    // At the start of a transaction proof, `MemBefore` only contains the kernel
    // `Code` segment and the `ShiftTable`.
    let mut trace = Vec::with_capacity((KERNEL.code.len() + 256).next_power_of_two());

    // Push kernel code.
    for (i, &byte) in KERNEL.code.iter().enumerate() {
        let mut row = vec![F::ZERO; crate::memory_continuation::columns::NUM_COLUMNS];
        row[crate::memory_continuation::columns::FILTER] = F::ONE;
        row[crate::memory_continuation::columns::ADDR_CONTEXT] = F::ZERO;
        row[crate::memory_continuation::columns::ADDR_SEGMENT] =
            F::from_canonical_usize(Segment::Code.unscale());
        row[crate::memory_continuation::columns::ADDR_VIRTUAL] = F::from_canonical_usize(i);
        row[crate::memory_continuation::columns::value_limb(0)] = F::from_canonical_u8(byte);
        trace.push(row);
    }
    let mut val = U256::one();
    // Push shift table.
    for i in 0..256 {
        let mut row = vec![F::ZERO; crate::memory_continuation::columns::NUM_COLUMNS];

        row[crate::memory_continuation::columns::FILTER] = F::ONE;
        row[crate::memory_continuation::columns::ADDR_CONTEXT] = F::ZERO;
        row[crate::memory_continuation::columns::ADDR_SEGMENT] =
            F::from_canonical_usize(Segment::ShiftTable.unscale());
        row[crate::memory_continuation::columns::ADDR_VIRTUAL] = F::from_canonical_usize(i);
        for j in 0..crate::memory::VALUE_LIMBS {
            row[j + 4] = F::from_canonical_u32((val >> (j * 32)).low_u32());
        }
        trace.push(row);
        val <<= 1;
    }

    // Padding.
    let num_rows = trace.len();
    let num_rows_padded = num_rows.next_power_of_two();
    trace.resize(
        num_rows_padded,
        vec![F::ZERO; crate::memory_continuation::columns::NUM_COLUMNS],
    );

    let cols = transpose(&trace);
    let polys = cols
        .into_iter()
        .map(|column| PolynomialValues::new(column))
        .collect::<Vec<_>>();

    PolynomialBatch::<F, C, D>::from_values(
        polys,
        rate_bits,
        false,
        cap_height,
        &mut TimingTree::default(),
        None,
    )
    .merkle_tree
    .cap
}

pub mod testing {
    use anyhow::{ensure, Result};
    use ethereum_types::{BigEndianHash, U256};
    use itertools::Itertools;
    use plonky2::field::extension::Extendable;
    use plonky2::hash::hash_types::RichField;
    use plonky2::plonk::config::{GenericConfig, GenericHashOut};
    use starky::config::StarkConfig;
    use starky::cross_table_lookup::{get_ctl_vars_from_proofs, verify_cross_table_lookups};
    use starky::lookup::GrandProductChallenge;
    use starky::stark::Stark;
    use starky::verifier::verify_stark_proof_with_challenges;

    use crate::all_stark::Table;
    use crate::cpu::kernel::aggregator::KERNEL;
    use crate::cpu::kernel::constants::global_metadata::GlobalMetadata;
    use crate::get_challenges::testing::AllProofChallenges;
    use crate::memory::segments::Segment;
    use crate::memory::VALUE_LIMBS;
    use crate::proof::PublicValues;
    use crate::proof::*;
    use crate::util::h2u;
    use crate::verifier::initial_memory_merkle_cap;
    use crate::{AllStark, NUM_TABLES};

    impl<F: RichField + Extendable<D>, const D: usize> AllStark<F, D> {
        pub(crate) fn num_lookups_helper_columns(
            &self,
            config: &StarkConfig,
        ) -> [usize; NUM_TABLES] {
            [
                self.arithmetic_stark.num_lookup_helper_columns(config),
                self.byte_packing_stark.num_lookup_helper_columns(config),
                self.cpu_stark.num_lookup_helper_columns(config),
                self.keccak_stark.num_lookup_helper_columns(config),
                self.keccak_sponge_stark.num_lookup_helper_columns(config),
                self.logic_stark.num_lookup_helper_columns(config),
                self.memory_stark.num_lookup_helper_columns(config),
                self.mem_before_stark.num_lookup_helper_columns(config),
                self.mem_after_stark.num_lookup_helper_columns(config),
                #[cfg(feature = "cdk_erigon")]
                self.poseidon_stark.num_lookup_helper_columns(config),
            ]
        }
    }

    fn verify_initial_memory<
        F: RichField + Extendable<D>,
        C: GenericConfig<D, F = F>,
        const D: usize,
    >(
        public_values: &PublicValues<F>,
        config: &StarkConfig,
    ) -> Result<()> {
        for (hash1, hash2) in initial_memory_merkle_cap::<F, C, D>(
            config.fri_config.rate_bits,
            config.fri_config.cap_height,
        )
        .0
        .iter()
        .zip(public_values.mem_before.mem_cap.iter())
        {
            for (&limb1, limb2) in hash1.to_vec().iter().zip(hash2) {
                ensure!(
                    limb1 == F::from_canonical_u64(limb2.as_u64()),
                    anyhow::Error::msg("Invalid initial MemBefore Merkle cap.")
                );
            }
        }

        Ok(())
    }

    pub fn verify_proof<
        F: RichField + Extendable<D>,
        C: GenericConfig<D, F = F>,
        const D: usize,
    >(
        all_stark: &AllStark<F, D>,
        all_proof: AllProof<F, C, D>,
        config: &StarkConfig,
        is_initial: bool,
    ) -> Result<()> {
        let AllProofChallenges {
            stark_challenges,
            ctl_challenges,
        } = all_proof
            .get_challenges(config)
            .map_err(|_| anyhow::Error::msg("Invalid sampling of proof challenges."))?;

        let num_lookup_columns = all_stark.num_lookups_helper_columns(config);

        let AllStark {
            arithmetic_stark,
            byte_packing_stark,
            cpu_stark,
            keccak_stark,
            keccak_sponge_stark,
            logic_stark,
            memory_stark,
            mem_before_stark,
            mem_after_stark,
            #[cfg(feature = "cdk_erigon")]
            poseidon_stark,
            cross_table_lookups,
        } = all_stark;

        let ctl_vars_per_table = get_ctl_vars_from_proofs(
            &all_proof.multi_proof,
            cross_table_lookups,
            &ctl_challenges,
            &num_lookup_columns,
            all_stark.arithmetic_stark.constraint_degree(),
        );

        let stark_proofs = &all_proof.multi_proof.stark_proofs;

        macro_rules! verify_table {
            ($stark:ident, $table:expr) => {
                verify_stark_proof_with_challenges(
                    $stark,
                    &stark_proofs[*$table].proof,
                    &stark_challenges[*$table]
                        .as_ref()
                        .expect("Missing challenges"),
                    Some(&ctl_vars_per_table[*$table]),
                    &[],
                    config,
                )?;
            };
        }

        verify_table!(arithmetic_stark, Table::Arithmetic);
        verify_table!(byte_packing_stark, Table::BytePacking);
        verify_table!(cpu_stark, Table::Cpu);
        if all_proof.use_keccak_tables {
            verify_table!(keccak_stark, Table::Keccak);
            verify_table!(keccak_sponge_stark, Table::KeccakSponge);
        }
        verify_table!(logic_stark, Table::Logic);
        verify_table!(memory_stark, Table::Memory);
        verify_table!(mem_before_stark, Table::MemBefore);
        verify_table!(mem_after_stark, Table::MemAfter);

        #[cfg(feature = "cdk_erigon")]
<<<<<<< HEAD
        poseidon_stark,
        cross_table_lookups,
    } = all_stark;

    let stark_proofs = &all_proof.multi_proof.stark_proofs;

    macro_rules! verify_table {
        ($stark:ident, $table:expr) => {
            let stark_proof = &stark_proofs[*$table]
                .as_ref()
                .expect("Missing stark_proof")
                .proof;
            let ctl_vars = {
                let (total_num_helpers, _, num_helpers_by_ctl) =
                    CrossTableLookup::num_ctl_helpers_zs_all(
                        &all_stark.cross_table_lookups,
                        *$table,
                        config.num_challenges,
                        $stark.constraint_degree(),
                    );
                CtlCheckVars::from_proof(
                    *$table,
                    &stark_proof,
                    &all_stark.cross_table_lookups,
                    &ctl_challenges,
                    num_lookup_columns[*$table],
                    total_num_helpers,
                    &num_helpers_by_ctl,
                )
            };
            verify_stark_proof_with_challenges(
                $stark,
                stark_proof,
                &stark_challenges[*$table]
                    .as_ref()
                    .expect("Missing challenges"),
                Some(&ctl_vars),
                &[],
                config,
            )?;
        };
    }

    verify_table!(arithmetic_stark, Table::Arithmetic);
    verify_table!(byte_packing_stark, Table::BytePacking);
    verify_table!(cpu_stark, Table::Cpu);
    if all_proof.use_keccak_tables {
        verify_table!(keccak_stark, Table::Keccak);
        verify_table!(keccak_sponge_stark, Table::KeccakSponge);
    }
    verify_table!(logic_stark, Table::Logic);
    verify_table!(memory_stark, Table::Memory);
    verify_table!(mem_before_stark, Table::MemBefore);
    verify_table!(mem_after_stark, Table::MemAfter);
=======
        verify_table!(poseidon_stark, Table::Poseidon);

        let public_values = all_proof.public_values;

        // Verify shift table and kernel code.
        if is_initial {
            verify_initial_memory::<F, C, D>(&public_values, config)?;
        }

        // Extra sums to add to the looked last value.
        // Only necessary for the Memory values.
        let mut extra_looking_sums = vec![vec![F::ZERO; config.num_challenges]; NUM_TABLES];

        // Memory
        extra_looking_sums[*Table::Memory] = (0..config.num_challenges)
            .map(|i| get_memory_extra_looking_sum(&public_values, ctl_challenges.challenges[i]))
            .collect_vec();

        verify_cross_table_lookups::<F, D, NUM_TABLES>(
            cross_table_lookups,
            all_proof
                .multi_proof
                .stark_proofs
                .map(|p| p.proof.openings.ctl_zs_first.unwrap()),
            Some(&extra_looking_sums),
            config,
        )
    }

    /// Computes the extra product to multiply to the looked value. It contains
    /// memory operations not in the CPU trace:
    /// - block metadata writes,
    /// - trie roots writes.
    pub(crate) fn get_memory_extra_looking_sum<F, const D: usize>(
        public_values: &PublicValues<F>,
        challenge: GrandProductChallenge<F>,
    ) -> F
    where
        F: RichField + Extendable<D>,
    {
        let mut sum = F::ZERO;
>>>>>>> 3660408a

        // Add metadata and tries writes.
        let fields = [
            (
                GlobalMetadata::BlockBeneficiary,
                U256::from_big_endian(&public_values.block_metadata.block_beneficiary.0),
            ),
            #[cfg(feature = "cdk_erigon")]
            (
                GlobalMetadata::BurnAddr,
                public_values
                    .burn_addr
                    .expect("There should be an address set in cdk_erigon."),
            ),
            (
                GlobalMetadata::BlockTimestamp,
                public_values.block_metadata.block_timestamp,
            ),
            (
                GlobalMetadata::BlockNumber,
                public_values.block_metadata.block_number,
            ),
            (
                GlobalMetadata::BlockRandom,
                public_values.block_metadata.block_random.into_uint(),
            ),
            (
                GlobalMetadata::BlockDifficulty,
                public_values.block_metadata.block_difficulty,
            ),
            (
                GlobalMetadata::BlockGasLimit,
                public_values.block_metadata.block_gaslimit,
            ),
            (
                GlobalMetadata::BlockChainId,
                public_values.block_metadata.block_chain_id,
            ),
            (
                GlobalMetadata::BlockBaseFee,
                public_values.block_metadata.block_base_fee,
            ),
            #[cfg(feature = "eth_mainnet")]
            (
                GlobalMetadata::ParentBeaconBlockRoot,
                h2u(public_values.block_metadata.parent_beacon_block_root),
            ),
            (
                GlobalMetadata::BlockCurrentHash,
                h2u(public_values.block_hashes.cur_hash),
            ),
            (
                GlobalMetadata::BlockGasUsed,
                public_values.block_metadata.block_gas_used,
            ),
            #[cfg(feature = "eth_mainnet")]
            (
                GlobalMetadata::BlockBlobGasUsed,
                public_values.block_metadata.block_blob_gas_used,
            ),
            #[cfg(feature = "eth_mainnet")]
            (
                GlobalMetadata::BlockExcessBlobGas,
                public_values.block_metadata.block_excess_blob_gas,
            ),
            (
                GlobalMetadata::TxnNumberBefore,
                public_values.extra_block_data.txn_number_before,
            ),
            (
                GlobalMetadata::TxnNumberAfter,
                public_values.extra_block_data.txn_number_after,
            ),
            (
                GlobalMetadata::BlockGasUsedBefore,
                public_values.extra_block_data.gas_used_before,
            ),
            (
                GlobalMetadata::BlockGasUsedAfter,
                public_values.extra_block_data.gas_used_after,
            ),
            (
                GlobalMetadata::StateTrieRootDigestBefore,
                h2u(public_values.trie_roots_before.state_root),
            ),
            (
                GlobalMetadata::TransactionTrieRootDigestBefore,
                h2u(public_values.trie_roots_before.transactions_root),
            ),
            (
                GlobalMetadata::ReceiptTrieRootDigestBefore,
                h2u(public_values.trie_roots_before.receipts_root),
            ),
            (
                GlobalMetadata::StateTrieRootDigestAfter,
                h2u(public_values.trie_roots_after.state_root),
            ),
            (
                GlobalMetadata::TransactionTrieRootDigestAfter,
                h2u(public_values.trie_roots_after.transactions_root),
            ),
            (
                GlobalMetadata::ReceiptTrieRootDigestAfter,
                h2u(public_values.trie_roots_after.receipts_root),
            ),
            (GlobalMetadata::KernelHash, h2u(KERNEL.code_hash)),
            (GlobalMetadata::KernelLen, KERNEL.code.len().into()),
        ];

        let segment = F::from_canonical_usize(Segment::GlobalMetadata.unscale());

        fields.map(|(field, val)| {
            // These fields are already scaled by their segment, and are in context 0
            // (kernel).
            sum = add_data_write(challenge, segment, sum, field.unscale(), val)
        });

<<<<<<< HEAD
    // Extra sums to add to the looked last value.
    // Only necessary for the Memory values.
    let mut extra_looking_sums = vec![vec![F::ZERO; config.num_challenges]; NUM_TABLES];

    // Memory
    extra_looking_sums[*Table::Memory] = (0..config.num_challenges)
        .map(|i| get_memory_extra_looking_sum(&public_values, ctl_challenges.challenges[i]))
        .collect_vec();

    let all_ctls = &all_stark.cross_table_lookups;

    verify_cross_table_lookups::<F, D, NUM_TABLES>(
        cross_table_lookups,
        core::array::from_fn(|i| {
            if let Some(stark_proof) = &stark_proofs[i] {
                stark_proof
                    .proof
                    .openings
                    .ctl_zs_first
                    .as_ref()
                    .expect("Missing ctl_zs")
                    .clone()
            } else if i == *Table::Keccak {
                let (_, n, _) = CrossTableLookup::num_ctl_helpers_zs_all(
                    all_ctls,
                    *Table::Keccak,
                    config.num_challenges,
                    keccak_stark.constraint_degree(),
                );
                vec![F::ZERO; n]
            } else if i == *Table::KeccakSponge {
                let (_, n, _) = CrossTableLookup::num_ctl_helpers_zs_all(
                    all_ctls,
                    *Table::KeccakSponge,
                    config.num_challenges,
                    keccak_sponge_stark.constraint_degree(),
                );
                vec![F::ZERO; n]
            } else {
                panic!("Unable to find stark_proof");
            }
        }),
        Some(&extra_looking_sums),
        config,
    )
}
=======
        // Add block bloom writes.
        let bloom_segment = F::from_canonical_usize(Segment::GlobalBlockBloom.unscale());
        for index in 0..8 {
            let val = public_values.block_metadata.block_bloom[index];
            sum = add_data_write(challenge, bloom_segment, sum, index, val);
        }
>>>>>>> 3660408a

        // Add Blockhashes writes.
        let block_hashes_segment = F::from_canonical_usize(Segment::BlockHashes.unscale());
        for index in 0..256 {
            let val = h2u(public_values.block_hashes.prev_hashes[index]);
            sum = add_data_write(challenge, block_hashes_segment, sum, index, val);
        }

        let registers_segment = F::from_canonical_usize(Segment::RegistersStates.unscale());
        let registers_before = [
            public_values.registers_before.program_counter,
            public_values.registers_before.is_kernel,
            public_values.registers_before.stack_len,
            public_values.registers_before.stack_top,
            public_values.registers_before.context,
            public_values.registers_before.gas_used,
        ];
        for i in 0..registers_before.len() {
            sum = add_data_write(challenge, registers_segment, sum, i, registers_before[i]);
        }
        let registers_after = [
            public_values.registers_after.program_counter,
            public_values.registers_after.is_kernel,
            public_values.registers_after.stack_len,
            public_values.registers_after.stack_top,
            public_values.registers_after.context,
            public_values.registers_after.gas_used,
        ];
        for i in 0..registers_before.len() {
            sum = add_data_write(
                challenge,
                registers_segment,
                sum,
                registers_before.len() + i,
                registers_after[i],
            );
        }

        sum
    }

    fn add_data_write<F, const D: usize>(
        challenge: GrandProductChallenge<F>,
        segment: F,
        running_sum: F,
        index: usize,
        val: U256,
    ) -> F
    where
        F: RichField + Extendable<D>,
    {
        let mut row = [F::ZERO; 13];
        row[0] = F::ZERO; // is_read
        row[1] = F::ZERO; // context
        row[2] = segment;
        row[3] = F::from_canonical_usize(index);

        for j in 0..VALUE_LIMBS {
            row[j + 4] = F::from_canonical_u32((val >> (j * 32)).low_u32());
        }
        row[12] = F::TWO; // timestamp
        running_sum + challenge.combine(row.iter()).inverse()
    }

    pub fn verify_all_proofs<
        F: RichField + Extendable<D>,
        C: GenericConfig<D, F = F>,
        const D: usize,
    >(
        all_stark: &AllStark<F, D>,
        all_proofs: &[AllProof<F, C, D>],
        config: &StarkConfig,
    ) -> Result<()> {
        assert!(!all_proofs.is_empty());

        verify_proof(all_stark, all_proofs[0].clone(), config, true)?;

        for all_proof in &all_proofs[1..] {
            verify_proof(all_stark, all_proof.clone(), config, false)?;
        }

        Ok(())
    }
}

#[cfg(debug_assertions)]
pub(crate) mod debug_utils {
    use ethereum_types::BigEndianHash;

    use super::*;
    use crate::cpu::kernel::constants::global_metadata::GlobalMetadata;
    use crate::memory::VALUE_LIMBS;
    use crate::proof::*;
    use crate::util::h2u;

    /// Output all the extra memory rows that don't appear in the CPU trace but
    /// are necessary to correctly check the MemoryStark CTL.
    pub(crate) fn get_memory_extra_looking_values<F, const D: usize>(
        public_values: &PublicValues<F>,
    ) -> Vec<Vec<F>>
    where
        F: RichField + Extendable<D>,
    {
        // Add metadata and tries writes.
        let fields = [
            (
                GlobalMetadata::BlockBeneficiary,
                U256::from_big_endian(&public_values.block_metadata.block_beneficiary.0),
            ),
            #[cfg(feature = "cdk_erigon")]
            (
                GlobalMetadata::BurnAddr,
                public_values
                    .burn_addr
                    .expect("There should be an address set in cdk_erigon."),
            ),
            (
                GlobalMetadata::BlockTimestamp,
                public_values.block_metadata.block_timestamp,
            ),
            (
                GlobalMetadata::BlockNumber,
                public_values.block_metadata.block_number,
            ),
            (
                GlobalMetadata::BlockRandom,
                public_values.block_metadata.block_random.into_uint(),
            ),
            (
                GlobalMetadata::BlockDifficulty,
                public_values.block_metadata.block_difficulty,
            ),
            (
                GlobalMetadata::BlockGasLimit,
                public_values.block_metadata.block_gaslimit,
            ),
            (
                GlobalMetadata::BlockChainId,
                public_values.block_metadata.block_chain_id,
            ),
            (
                GlobalMetadata::BlockBaseFee,
                public_values.block_metadata.block_base_fee,
            ),
            (
                GlobalMetadata::BlockCurrentHash,
                h2u(public_values.block_hashes.cur_hash),
            ),
            (
                GlobalMetadata::BlockGasUsed,
                public_values.block_metadata.block_gas_used,
            ),
            #[cfg(feature = "eth_mainnet")]
            (
                GlobalMetadata::BlockBlobGasUsed,
                public_values.block_metadata.block_blob_gas_used,
            ),
            #[cfg(feature = "eth_mainnet")]
            (
                GlobalMetadata::BlockExcessBlobGas,
                public_values.block_metadata.block_excess_blob_gas,
            ),
            #[cfg(feature = "eth_mainnet")]
            (
                GlobalMetadata::ParentBeaconBlockRoot,
                h2u(public_values.block_metadata.parent_beacon_block_root),
            ),
            (
                GlobalMetadata::TxnNumberBefore,
                public_values.extra_block_data.txn_number_before,
            ),
            (
                GlobalMetadata::TxnNumberAfter,
                public_values.extra_block_data.txn_number_after,
            ),
            (
                GlobalMetadata::BlockGasUsedBefore,
                public_values.extra_block_data.gas_used_before,
            ),
            (
                GlobalMetadata::BlockGasUsedAfter,
                public_values.extra_block_data.gas_used_after,
            ),
            (
                GlobalMetadata::StateTrieRootDigestBefore,
                h2u(public_values.trie_roots_before.state_root),
            ),
            (
                GlobalMetadata::TransactionTrieRootDigestBefore,
                h2u(public_values.trie_roots_before.transactions_root),
            ),
            (
                GlobalMetadata::ReceiptTrieRootDigestBefore,
                h2u(public_values.trie_roots_before.receipts_root),
            ),
            (
                GlobalMetadata::StateTrieRootDigestAfter,
                h2u(public_values.trie_roots_after.state_root),
            ),
            (
                GlobalMetadata::TransactionTrieRootDigestAfter,
                h2u(public_values.trie_roots_after.transactions_root),
            ),
            (
                GlobalMetadata::ReceiptTrieRootDigestAfter,
                h2u(public_values.trie_roots_after.receipts_root),
            ),
            (GlobalMetadata::KernelHash, h2u(KERNEL.code_hash)),
            (GlobalMetadata::KernelLen, KERNEL.code.len().into()),
        ];

        let segment = F::from_canonical_usize(Segment::GlobalMetadata.unscale());
        let mut extra_looking_rows = Vec::new();

        fields.map(|(field, val)| {
            extra_looking_rows.push(add_extra_looking_row(segment, field.unscale(), val))
        });

        // Add block bloom writes.
        let bloom_segment = F::from_canonical_usize(Segment::GlobalBlockBloom.unscale());
        for index in 0..8 {
            let val = public_values.block_metadata.block_bloom[index];
            extra_looking_rows.push(add_extra_looking_row(bloom_segment, index, val));
        }

        // Add Blockhashes writes.
        let block_hashes_segment = F::from_canonical_usize(Segment::BlockHashes.unscale());
        for index in 0..256 {
            let val = h2u(public_values.block_hashes.prev_hashes[index]);
            extra_looking_rows.push(add_extra_looking_row(block_hashes_segment, index, val));
        }

        // Add registers writes.
        let registers_segment = F::from_canonical_usize(Segment::RegistersStates.unscale());
        let registers_before = [
            public_values.registers_before.program_counter,
            public_values.registers_before.is_kernel,
            public_values.registers_before.stack_len,
            public_values.registers_before.stack_top,
            public_values.registers_before.context,
            public_values.registers_before.gas_used,
        ];
        for i in 0..registers_before.len() {
            extra_looking_rows.push(add_extra_looking_row(
                registers_segment,
                i,
                registers_before[i],
            ));
        }
        let registers_after = [
            public_values.registers_after.program_counter,
            public_values.registers_after.is_kernel,
            public_values.registers_after.stack_len,
            public_values.registers_after.stack_top,
            public_values.registers_after.context,
            public_values.registers_after.gas_used,
        ];
        for i in 0..registers_before.len() {
            extra_looking_rows.push(add_extra_looking_row(
                registers_segment,
                registers_before.len() + i,
                registers_after[i],
            ));
        }

        extra_looking_rows
    }

    fn add_extra_looking_row<F, const D: usize>(segment: F, index: usize, val: U256) -> Vec<F>
    where
        F: RichField + Extendable<D>,
    {
        let mut row = vec![F::ZERO; 13];
        row[0] = F::ZERO; // is_read
        row[1] = F::ZERO; // context
        row[2] = segment;
        row[3] = F::from_canonical_usize(index);

        for j in 0..VALUE_LIMBS {
            row[j + 4] = F::from_canonical_u32((val >> (j * 32)).low_u32());
        }
        row[12] = F::TWO; // timestamp
        row
    }
}<|MERGE_RESOLUTION|>--- conflicted
+++ resolved
@@ -7,14 +7,7 @@
 use plonky2::plonk::config::GenericConfig;
 use plonky2::util::timing::TimingTree;
 use plonky2::util::transpose;
-<<<<<<< HEAD
-use starky::config::StarkConfig;
-use starky::cross_table_lookup::{verify_cross_table_lookups, CrossTableLookup, CtlCheckVars};
-use starky::lookup::GrandProductChallenge;
 use starky::stark::Stark;
-use starky::verifier::verify_stark_proof_with_challenges;
-=======
->>>>>>> 3660408a
 
 use crate::cpu::kernel::aggregator::KERNEL;
 use crate::memory::segments::Segment;
@@ -191,49 +184,6 @@
             poseidon_stark,
             cross_table_lookups,
         } = all_stark;
-
-        let ctl_vars_per_table = get_ctl_vars_from_proofs(
-            &all_proof.multi_proof,
-            cross_table_lookups,
-            &ctl_challenges,
-            &num_lookup_columns,
-            all_stark.arithmetic_stark.constraint_degree(),
-        );
-
-        let stark_proofs = &all_proof.multi_proof.stark_proofs;
-
-        macro_rules! verify_table {
-            ($stark:ident, $table:expr) => {
-                verify_stark_proof_with_challenges(
-                    $stark,
-                    &stark_proofs[*$table].proof,
-                    &stark_challenges[*$table]
-                        .as_ref()
-                        .expect("Missing challenges"),
-                    Some(&ctl_vars_per_table[*$table]),
-                    &[],
-                    config,
-                )?;
-            };
-        }
-
-        verify_table!(arithmetic_stark, Table::Arithmetic);
-        verify_table!(byte_packing_stark, Table::BytePacking);
-        verify_table!(cpu_stark, Table::Cpu);
-        if all_proof.use_keccak_tables {
-            verify_table!(keccak_stark, Table::Keccak);
-            verify_table!(keccak_sponge_stark, Table::KeccakSponge);
-        }
-        verify_table!(logic_stark, Table::Logic);
-        verify_table!(memory_stark, Table::Memory);
-        verify_table!(mem_before_stark, Table::MemBefore);
-        verify_table!(mem_after_stark, Table::MemAfter);
-
-        #[cfg(feature = "cdk_erigon")]
-<<<<<<< HEAD
-        poseidon_stark,
-        cross_table_lookups,
-    } = all_stark;
 
     let stark_proofs = &all_proof.multi_proof.stark_proofs;
 
@@ -285,7 +235,8 @@
     verify_table!(memory_stark, Table::Memory);
     verify_table!(mem_before_stark, Table::MemBefore);
     verify_table!(mem_after_stark, Table::MemAfter);
-=======
+
+        #[cfg(feature = "cdk_erigon")]
         verify_table!(poseidon_stark, Table::Poseidon);
 
         let public_values = all_proof.public_values;
@@ -303,157 +254,6 @@
         extra_looking_sums[*Table::Memory] = (0..config.num_challenges)
             .map(|i| get_memory_extra_looking_sum(&public_values, ctl_challenges.challenges[i]))
             .collect_vec();
-
-        verify_cross_table_lookups::<F, D, NUM_TABLES>(
-            cross_table_lookups,
-            all_proof
-                .multi_proof
-                .stark_proofs
-                .map(|p| p.proof.openings.ctl_zs_first.unwrap()),
-            Some(&extra_looking_sums),
-            config,
-        )
-    }
-
-    /// Computes the extra product to multiply to the looked value. It contains
-    /// memory operations not in the CPU trace:
-    /// - block metadata writes,
-    /// - trie roots writes.
-    pub(crate) fn get_memory_extra_looking_sum<F, const D: usize>(
-        public_values: &PublicValues<F>,
-        challenge: GrandProductChallenge<F>,
-    ) -> F
-    where
-        F: RichField + Extendable<D>,
-    {
-        let mut sum = F::ZERO;
->>>>>>> 3660408a
-
-        // Add metadata and tries writes.
-        let fields = [
-            (
-                GlobalMetadata::BlockBeneficiary,
-                U256::from_big_endian(&public_values.block_metadata.block_beneficiary.0),
-            ),
-            #[cfg(feature = "cdk_erigon")]
-            (
-                GlobalMetadata::BurnAddr,
-                public_values
-                    .burn_addr
-                    .expect("There should be an address set in cdk_erigon."),
-            ),
-            (
-                GlobalMetadata::BlockTimestamp,
-                public_values.block_metadata.block_timestamp,
-            ),
-            (
-                GlobalMetadata::BlockNumber,
-                public_values.block_metadata.block_number,
-            ),
-            (
-                GlobalMetadata::BlockRandom,
-                public_values.block_metadata.block_random.into_uint(),
-            ),
-            (
-                GlobalMetadata::BlockDifficulty,
-                public_values.block_metadata.block_difficulty,
-            ),
-            (
-                GlobalMetadata::BlockGasLimit,
-                public_values.block_metadata.block_gaslimit,
-            ),
-            (
-                GlobalMetadata::BlockChainId,
-                public_values.block_metadata.block_chain_id,
-            ),
-            (
-                GlobalMetadata::BlockBaseFee,
-                public_values.block_metadata.block_base_fee,
-            ),
-            #[cfg(feature = "eth_mainnet")]
-            (
-                GlobalMetadata::ParentBeaconBlockRoot,
-                h2u(public_values.block_metadata.parent_beacon_block_root),
-            ),
-            (
-                GlobalMetadata::BlockCurrentHash,
-                h2u(public_values.block_hashes.cur_hash),
-            ),
-            (
-                GlobalMetadata::BlockGasUsed,
-                public_values.block_metadata.block_gas_used,
-            ),
-            #[cfg(feature = "eth_mainnet")]
-            (
-                GlobalMetadata::BlockBlobGasUsed,
-                public_values.block_metadata.block_blob_gas_used,
-            ),
-            #[cfg(feature = "eth_mainnet")]
-            (
-                GlobalMetadata::BlockExcessBlobGas,
-                public_values.block_metadata.block_excess_blob_gas,
-            ),
-            (
-                GlobalMetadata::TxnNumberBefore,
-                public_values.extra_block_data.txn_number_before,
-            ),
-            (
-                GlobalMetadata::TxnNumberAfter,
-                public_values.extra_block_data.txn_number_after,
-            ),
-            (
-                GlobalMetadata::BlockGasUsedBefore,
-                public_values.extra_block_data.gas_used_before,
-            ),
-            (
-                GlobalMetadata::BlockGasUsedAfter,
-                public_values.extra_block_data.gas_used_after,
-            ),
-            (
-                GlobalMetadata::StateTrieRootDigestBefore,
-                h2u(public_values.trie_roots_before.state_root),
-            ),
-            (
-                GlobalMetadata::TransactionTrieRootDigestBefore,
-                h2u(public_values.trie_roots_before.transactions_root),
-            ),
-            (
-                GlobalMetadata::ReceiptTrieRootDigestBefore,
-                h2u(public_values.trie_roots_before.receipts_root),
-            ),
-            (
-                GlobalMetadata::StateTrieRootDigestAfter,
-                h2u(public_values.trie_roots_after.state_root),
-            ),
-            (
-                GlobalMetadata::TransactionTrieRootDigestAfter,
-                h2u(public_values.trie_roots_after.transactions_root),
-            ),
-            (
-                GlobalMetadata::ReceiptTrieRootDigestAfter,
-                h2u(public_values.trie_roots_after.receipts_root),
-            ),
-            (GlobalMetadata::KernelHash, h2u(KERNEL.code_hash)),
-            (GlobalMetadata::KernelLen, KERNEL.code.len().into()),
-        ];
-
-        let segment = F::from_canonical_usize(Segment::GlobalMetadata.unscale());
-
-        fields.map(|(field, val)| {
-            // These fields are already scaled by their segment, and are in context 0
-            // (kernel).
-            sum = add_data_write(challenge, segment, sum, field.unscale(), val)
-        });
-
-<<<<<<< HEAD
-    // Extra sums to add to the looked last value.
-    // Only necessary for the Memory values.
-    let mut extra_looking_sums = vec![vec![F::ZERO; config.num_challenges]; NUM_TABLES];
-
-    // Memory
-    extra_looking_sums[*Table::Memory] = (0..config.num_challenges)
-        .map(|i| get_memory_extra_looking_sum(&public_values, ctl_challenges.challenges[i]))
-        .collect_vec();
 
     let all_ctls = &all_stark.cross_table_lookups;
 
@@ -492,14 +292,142 @@
         config,
     )
 }
-=======
+
+    /// Computes the extra product to multiply to the looked value. It contains
+    /// memory operations not in the CPU trace:
+    /// - block metadata writes,
+    /// - trie roots writes.
+    pub(crate) fn get_memory_extra_looking_sum<F, const D: usize>(
+        public_values: &PublicValues<F>,
+        challenge: GrandProductChallenge<F>,
+    ) -> F
+    where
+        F: RichField + Extendable<D>,
+    {
+        let mut sum = F::ZERO;
+
+        // Add metadata and tries writes.
+        let fields = [
+            (
+                GlobalMetadata::BlockBeneficiary,
+                U256::from_big_endian(&public_values.block_metadata.block_beneficiary.0),
+            ),
+            #[cfg(feature = "cdk_erigon")]
+            (
+                GlobalMetadata::BurnAddr,
+                public_values
+                    .burn_addr
+                    .expect("There should be an address set in cdk_erigon."),
+            ),
+            (
+                GlobalMetadata::BlockTimestamp,
+                public_values.block_metadata.block_timestamp,
+            ),
+            (
+                GlobalMetadata::BlockNumber,
+                public_values.block_metadata.block_number,
+            ),
+            (
+                GlobalMetadata::BlockRandom,
+                public_values.block_metadata.block_random.into_uint(),
+            ),
+            (
+                GlobalMetadata::BlockDifficulty,
+                public_values.block_metadata.block_difficulty,
+            ),
+            (
+                GlobalMetadata::BlockGasLimit,
+                public_values.block_metadata.block_gaslimit,
+            ),
+            (
+                GlobalMetadata::BlockChainId,
+                public_values.block_metadata.block_chain_id,
+            ),
+            (
+                GlobalMetadata::BlockBaseFee,
+                public_values.block_metadata.block_base_fee,
+            ),
+            #[cfg(feature = "eth_mainnet")]
+            (
+                GlobalMetadata::ParentBeaconBlockRoot,
+                h2u(public_values.block_metadata.parent_beacon_block_root),
+            ),
+            (
+                GlobalMetadata::BlockCurrentHash,
+                h2u(public_values.block_hashes.cur_hash),
+            ),
+            (
+                GlobalMetadata::BlockGasUsed,
+                public_values.block_metadata.block_gas_used,
+            ),
+            #[cfg(feature = "eth_mainnet")]
+            (
+                GlobalMetadata::BlockBlobGasUsed,
+                public_values.block_metadata.block_blob_gas_used,
+            ),
+            #[cfg(feature = "eth_mainnet")]
+            (
+                GlobalMetadata::BlockExcessBlobGas,
+                public_values.block_metadata.block_excess_blob_gas,
+            ),
+            (
+                GlobalMetadata::TxnNumberBefore,
+                public_values.extra_block_data.txn_number_before,
+            ),
+            (
+                GlobalMetadata::TxnNumberAfter,
+                public_values.extra_block_data.txn_number_after,
+            ),
+            (
+                GlobalMetadata::BlockGasUsedBefore,
+                public_values.extra_block_data.gas_used_before,
+            ),
+            (
+                GlobalMetadata::BlockGasUsedAfter,
+                public_values.extra_block_data.gas_used_after,
+            ),
+            (
+                GlobalMetadata::StateTrieRootDigestBefore,
+                h2u(public_values.trie_roots_before.state_root),
+            ),
+            (
+                GlobalMetadata::TransactionTrieRootDigestBefore,
+                h2u(public_values.trie_roots_before.transactions_root),
+            ),
+            (
+                GlobalMetadata::ReceiptTrieRootDigestBefore,
+                h2u(public_values.trie_roots_before.receipts_root),
+            ),
+            (
+                GlobalMetadata::StateTrieRootDigestAfter,
+                h2u(public_values.trie_roots_after.state_root),
+            ),
+            (
+                GlobalMetadata::TransactionTrieRootDigestAfter,
+                h2u(public_values.trie_roots_after.transactions_root),
+            ),
+            (
+                GlobalMetadata::ReceiptTrieRootDigestAfter,
+                h2u(public_values.trie_roots_after.receipts_root),
+            ),
+            (GlobalMetadata::KernelHash, h2u(KERNEL.code_hash)),
+            (GlobalMetadata::KernelLen, KERNEL.code.len().into()),
+        ];
+
+        let segment = F::from_canonical_usize(Segment::GlobalMetadata.unscale());
+
+        fields.map(|(field, val)| {
+            // These fields are already scaled by their segment, and are in context 0
+            // (kernel).
+            sum = add_data_write(challenge, segment, sum, field.unscale(), val)
+        });
+
         // Add block bloom writes.
         let bloom_segment = F::from_canonical_usize(Segment::GlobalBlockBloom.unscale());
         for index in 0..8 {
             let val = public_values.block_metadata.block_bloom[index];
             sum = add_data_write(challenge, bloom_segment, sum, index, val);
         }
->>>>>>> 3660408a
 
         // Add Blockhashes writes.
         let block_hashes_segment = F::from_canonical_usize(Segment::BlockHashes.unscale());
