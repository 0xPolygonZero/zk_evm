use ethereum_types::U256;
use plonky2::field::extension::Extendable;
use plonky2::field::polynomial::PolynomialValues;
use plonky2::fri::oracle::PolynomialBatch;
use plonky2::hash::hash_types::RichField;
use plonky2::hash::merkle_tree::MerkleCap;
use plonky2::plonk::config::GenericConfig;
use plonky2::util::timing::TimingTree;
use plonky2::util::transpose;

use crate::cpu::kernel::aggregator::KERNEL;
use crate::memory::segments::Segment;

pub(crate) fn initial_memory_merkle_cap<
    F: RichField + Extendable<D>,
    C: GenericConfig<D, F = F>,
    const D: usize,
>(
    rate_bits: usize,
    cap_height: usize,
) -> MerkleCap<F, C::Hasher> {
    // At the start of a transaction proof, `MemBefore` only contains the kernel
    // `Code` segment and the `ShiftTable`.
    let mut trace = Vec::with_capacity((KERNEL.code.len() + 256).next_power_of_two());

    // Push kernel code.
    for (i, &byte) in KERNEL.code.iter().enumerate() {
        let mut row = vec![F::ZERO; crate::memory_continuation::columns::NUM_COLUMNS];
        row[crate::memory_continuation::columns::FILTER] = F::ONE;
        row[crate::memory_continuation::columns::ADDR_CONTEXT] = F::ZERO;
        row[crate::memory_continuation::columns::ADDR_SEGMENT] =
            F::from_canonical_usize(Segment::Code.unscale());
        row[crate::memory_continuation::columns::ADDR_VIRTUAL] = F::from_canonical_usize(i);
        row[crate::memory_continuation::columns::value_limb(0)] = F::from_canonical_u8(byte);
        trace.push(row);
    }
    let mut val = U256::one();
    // Push shift table.
    for i in 0..256 {
        let mut row = vec![F::ZERO; crate::memory_continuation::columns::NUM_COLUMNS];

        row[crate::memory_continuation::columns::FILTER] = F::ONE;
        row[crate::memory_continuation::columns::ADDR_CONTEXT] = F::ZERO;
        row[crate::memory_continuation::columns::ADDR_SEGMENT] =
            F::from_canonical_usize(Segment::ShiftTable.unscale());
        row[crate::memory_continuation::columns::ADDR_VIRTUAL] = F::from_canonical_usize(i);
        for j in 0..crate::memory::VALUE_LIMBS {
            row[j + 4] = F::from_canonical_u32((val >> (j * 32)).low_u32());
        }
        trace.push(row);
        val <<= 1;
    }

    // Padding.
    let num_rows = trace.len();
    let num_rows_padded = num_rows.next_power_of_two();
    trace.resize(
        num_rows_padded,
        vec![F::ZERO; crate::memory_continuation::columns::NUM_COLUMNS],
    );

    let cols = transpose(&trace);
    let polys = cols
        .into_iter()
        .map(|column| PolynomialValues::new(column))
        .collect::<Vec<_>>();

    PolynomialBatch::<F, C, D>::from_values(
        polys,
        rate_bits,
        false,
        cap_height,
        &mut TimingTree::default(),
        None,
    )
    .merkle_tree
    .cap
}

pub mod testing {
    use anyhow::{ensure, Result};
    use ethereum_types::{BigEndianHash, U256};
    use hashbrown::HashMap;
    use itertools::Itertools;
    use plonky2::field::extension::Extendable;
    use plonky2::hash::hash_types::RichField;
    use plonky2::plonk::config::{GenericConfig, GenericHashOut};
    use starky::config::StarkConfig;
    use starky::cross_table_lookup::verify_cross_table_lookups;
    use starky::cross_table_lookup::CrossTableLookup;
    use starky::cross_table_lookup::CtlCheckVars;
    use starky::lookup::GrandProductChallenge;
    use starky::stark::Stark;
    use starky::verifier::verify_stark_proof_with_challenges;

<<<<<<< HEAD
    use crate::all_stark::{Table, OPTIONAL_TABLE_INDICES};
=======
    use crate::all_stark::{Table, MEMORY_CTL_IDX, NUM_CTLS};
>>>>>>> ce0ab8c8
    use crate::cpu::kernel::aggregator::KERNEL;
    use crate::cpu::kernel::constants::global_metadata::GlobalMetadata;
    use crate::get_challenges::testing::AllProofChallenges;
    use crate::memory::segments::Segment;
    use crate::memory::VALUE_LIMBS;
    use crate::proof::PublicValues;
    use crate::proof::*;
    use crate::util::h2u;
    use crate::verifier::initial_memory_merkle_cap;
    use crate::{AllStark, NUM_TABLES};

    impl<F: RichField + Extendable<D>, const D: usize> AllStark<F, D> {
        pub(crate) fn num_lookups_helper_columns(
            &self,
            config: &StarkConfig,
        ) -> [usize; NUM_TABLES] {
            [
                self.arithmetic_stark.num_lookup_helper_columns(config),
                self.byte_packing_stark.num_lookup_helper_columns(config),
                self.cpu_stark.num_lookup_helper_columns(config),
                self.keccak_stark.num_lookup_helper_columns(config),
                self.keccak_sponge_stark.num_lookup_helper_columns(config),
                self.logic_stark.num_lookup_helper_columns(config),
                self.memory_stark.num_lookup_helper_columns(config),
                self.mem_before_stark.num_lookup_helper_columns(config),
                self.mem_after_stark.num_lookup_helper_columns(config),
                #[cfg(feature = "cdk_erigon")]
                self.poseidon_stark.num_lookup_helper_columns(config),
            ]
        }

        pub fn get_constraint_degree(&self, table: Table) -> usize {
            match table {
                Table::Arithmetic => self.arithmetic_stark.constraint_degree(),
                Table::BytePacking => self.byte_packing_stark.constraint_degree(),
                Table::Cpu => self.cpu_stark.constraint_degree(),
                Table::Keccak => self.keccak_stark.constraint_degree(),
                Table::KeccakSponge => self.keccak_sponge_stark.constraint_degree(),
                Table::Logic => self.logic_stark.constraint_degree(),
                Table::Memory => self.memory_stark.constraint_degree(),
                Table::MemBefore => self.mem_before_stark.constraint_degree(),
                Table::MemAfter => self.mem_after_stark.constraint_degree(),
                #[cfg(feature = "cdk_erigon")]
                Table::Poseidon => self.poseidon_stark.constraint_degree(),
            }
        }
    }

    fn verify_initial_memory<
        F: RichField + Extendable<D>,
        C: GenericConfig<D, F = F>,
        const D: usize,
    >(
        public_values: &PublicValues<F>,
        config: &StarkConfig,
    ) -> Result<()> {
        for (hash1, hash2) in initial_memory_merkle_cap::<F, C, D>(
            config.fri_config.rate_bits,
            config.fri_config.cap_height,
        )
        .0
        .iter()
        .zip(public_values.mem_before.mem_cap.iter())
        {
            for (&limb1, limb2) in hash1.to_vec().iter().zip(hash2) {
                ensure!(
                    limb1 == F::from_canonical_u64(limb2.as_u64()),
                    anyhow::Error::msg("Invalid initial MemBefore Merkle cap.")
                );
            }
        }

        Ok(())
    }

    pub fn verify_proof<
        F: RichField + Extendable<D>,
        C: GenericConfig<D, F = F>,
        const D: usize,
    >(
        all_stark: &AllStark<F, D>,
        all_proof: AllProof<F, C, D>,
        config: &StarkConfig,
        is_initial: bool,
    ) -> Result<()> {
        let AllProofChallenges {
            stark_challenges,
            ctl_challenges,
        } = all_proof
            .get_challenges(config)
            .map_err(|_| anyhow::Error::msg("Invalid sampling of proof challenges."))?;

        let num_lookup_columns = all_stark.num_lookups_helper_columns(config);

        let AllStark {
            arithmetic_stark,
            byte_packing_stark,
            cpu_stark,
            keccak_stark,
            keccak_sponge_stark,
            logic_stark,
            memory_stark,
            mem_before_stark,
            mem_after_stark,
            #[cfg(feature = "cdk_erigon")]
            poseidon_stark,
            cross_table_lookups,
        } = all_stark;

        let stark_proofs = &all_proof.multi_proof.stark_proofs;

        macro_rules! verify_table {
            ($stark:ident, $table:expr) => {
                if !OPTIONAL_TABLE_INDICES.contains(&*$table) || all_proof.table_in_use[*$table] {
                    let stark_proof = &stark_proofs[*$table]
                        .as_ref()
                        .expect("Missing stark_proof")
                        .proof;
                    let ctl_vars = {
                        let (total_num_helpers, _, num_helpers_by_ctl) =
                            CrossTableLookup::num_ctl_helpers_zs_all(
                                &all_stark.cross_table_lookups,
                                *$table,
                                config.num_challenges,
                                $stark.constraint_degree(),
                            );
                        CtlCheckVars::from_proof(
                            *$table,
                            &stark_proof,
                            &all_stark.cross_table_lookups,
                            &ctl_challenges,
                            num_lookup_columns[*$table],
                            total_num_helpers,
                            &num_helpers_by_ctl,
                        )
                    };
                    verify_stark_proof_with_challenges(
                        $stark,
                        stark_proof,
                        &stark_challenges[*$table]
                            .as_ref()
                            .expect("Missing challenges"),
                        Some(&ctl_vars),
                        &[],
                        config,
                    )?;
                }
            };
        }

        verify_table!(arithmetic_stark, Table::Arithmetic);
        verify_table!(byte_packing_stark, Table::BytePacking);
        verify_table!(cpu_stark, Table::Cpu);
        verify_table!(keccak_stark, Table::Keccak);
        verify_table!(keccak_sponge_stark, Table::KeccakSponge);
        verify_table!(logic_stark, Table::Logic);
        verify_table!(memory_stark, Table::Memory);
        verify_table!(mem_before_stark, Table::MemBefore);
        verify_table!(mem_after_stark, Table::MemAfter);

        #[cfg(feature = "cdk_erigon")]
        verify_table!(poseidon_stark, Table::Poseidon);

        let public_values = all_proof.public_values;

        // Verify shift table and kernel code.
        if is_initial {
            verify_initial_memory::<F, C, D>(&public_values, config)?;
        }

        // Extra sums to add to the looked last value.
        // Only necessary for the Memory values.
        let mut extra_looking_sums =
            HashMap::from_iter((0..NUM_CTLS).map(|i| (i, vec![F::ZERO; config.num_challenges])));

        // Memory
        extra_looking_sums.insert(
            MEMORY_CTL_IDX,
            (0..config.num_challenges)
                .map(|i| get_memory_extra_looking_sum(&public_values, ctl_challenges.challenges[i]))
                .collect_vec(),
        );

        let all_ctls = &all_stark.cross_table_lookups;

        let table_all = Table::all();
        let ctl_zs_first_values = core::array::from_fn(|i| {
            let table = table_all[i];
            if let Some(stark_proof) = &stark_proofs[i] {
                stark_proof
                    .proof
                    .openings
                    .ctl_zs_first
                    .as_ref()
                    .expect("Missing ctl_zs")
                    .clone()
            } else if OPTIONAL_TABLE_INDICES.contains(&table) {
                let degree = all_stark.get_constraint_degree(table);
                let (_, n, _) = CrossTableLookup::num_ctl_helpers_zs_all(
                    all_ctls,
                    i,
                    config.num_challenges,
                    degree,
                );
                vec![F::ZERO; n]
            } else {
                panic!("Unable to find stark_proof for table {:?}", table);
            }
        });

        verify_cross_table_lookups::<F, D, NUM_TABLES>(
            cross_table_lookups,
<<<<<<< HEAD
            ctl_zs_first_values,
            Some(&extra_looking_sums),
=======
            core::array::from_fn(|i| {
                if let Some(stark_proof) = &stark_proofs[i] {
                    stark_proof
                        .proof
                        .openings
                        .ctl_zs_first
                        .as_ref()
                        .expect("Missing ctl_zs")
                        .clone()
                } else if i == *Table::Keccak {
                    let (_, n, _) = CrossTableLookup::num_ctl_helpers_zs_all(
                        all_ctls,
                        *Table::Keccak,
                        config.num_challenges,
                        keccak_stark.constraint_degree(),
                    );
                    vec![F::ZERO; n]
                } else if i == *Table::KeccakSponge {
                    let (_, n, _) = CrossTableLookup::num_ctl_helpers_zs_all(
                        all_ctls,
                        *Table::KeccakSponge,
                        config.num_challenges,
                        keccak_sponge_stark.constraint_degree(),
                    );
                    vec![F::ZERO; n]
                } else {
                    panic!("Unable to find stark_proof");
                }
            }),
            &extra_looking_sums,
>>>>>>> ce0ab8c8
            config,
        )
    }

    /// Computes the extra product to multiply to the looked value. It contains
    /// memory operations not in the CPU trace:
    /// - block metadata writes,
    /// - trie roots writes.
    pub(crate) fn get_memory_extra_looking_sum<F, const D: usize>(
        public_values: &PublicValues<F>,
        challenge: GrandProductChallenge<F>,
    ) -> F
    where
        F: RichField + Extendable<D>,
    {
        let mut sum = F::ZERO;

        // Add metadata and tries writes.
        let fields = [
            (
                GlobalMetadata::BlockBeneficiary,
                U256::from_big_endian(&public_values.block_metadata.block_beneficiary.0),
            ),
            #[cfg(feature = "cdk_erigon")]
            (
                GlobalMetadata::BurnAddr,
                public_values
                    .burn_addr
                    .expect("There should be an address set in cdk_erigon."),
            ),
            (
                GlobalMetadata::BlockTimestamp,
                public_values.block_metadata.block_timestamp,
            ),
            (
                GlobalMetadata::BlockNumber,
                public_values.block_metadata.block_number,
            ),
            (
                GlobalMetadata::BlockRandom,
                public_values.block_metadata.block_random.into_uint(),
            ),
            (
                GlobalMetadata::BlockDifficulty,
                public_values.block_metadata.block_difficulty,
            ),
            (
                GlobalMetadata::BlockGasLimit,
                public_values.block_metadata.block_gaslimit,
            ),
            (
                GlobalMetadata::BlockChainId,
                public_values.block_metadata.block_chain_id,
            ),
            (
                GlobalMetadata::BlockBaseFee,
                public_values.block_metadata.block_base_fee,
            ),
            #[cfg(feature = "eth_mainnet")]
            (
                GlobalMetadata::ParentBeaconBlockRoot,
                h2u(public_values.block_metadata.parent_beacon_block_root),
            ),
            (
                GlobalMetadata::BlockCurrentHash,
                h2u(public_values.block_hashes.cur_hash),
            ),
            (
                GlobalMetadata::BlockGasUsed,
                public_values.block_metadata.block_gas_used,
            ),
            #[cfg(feature = "eth_mainnet")]
            (
                GlobalMetadata::BlockBlobGasUsed,
                public_values.block_metadata.block_blob_gas_used,
            ),
            #[cfg(feature = "eth_mainnet")]
            (
                GlobalMetadata::BlockExcessBlobGas,
                public_values.block_metadata.block_excess_blob_gas,
            ),
            (
                GlobalMetadata::TxnNumberBefore,
                public_values.extra_block_data.txn_number_before,
            ),
            (
                GlobalMetadata::TxnNumberAfter,
                public_values.extra_block_data.txn_number_after,
            ),
            (
                GlobalMetadata::BlockGasUsedBefore,
                public_values.extra_block_data.gas_used_before,
            ),
            (
                GlobalMetadata::BlockGasUsedAfter,
                public_values.extra_block_data.gas_used_after,
            ),
            (
                GlobalMetadata::StateTrieRootDigestBefore,
                h2u(public_values.trie_roots_before.state_root),
            ),
            (
                GlobalMetadata::TransactionTrieRootDigestBefore,
                h2u(public_values.trie_roots_before.transactions_root),
            ),
            (
                GlobalMetadata::ReceiptTrieRootDigestBefore,
                h2u(public_values.trie_roots_before.receipts_root),
            ),
            (
                GlobalMetadata::StateTrieRootDigestAfter,
                h2u(public_values.trie_roots_after.state_root),
            ),
            (
                GlobalMetadata::TransactionTrieRootDigestAfter,
                h2u(public_values.trie_roots_after.transactions_root),
            ),
            (
                GlobalMetadata::ReceiptTrieRootDigestAfter,
                h2u(public_values.trie_roots_after.receipts_root),
            ),
            (GlobalMetadata::KernelHash, h2u(KERNEL.code_hash)),
            (GlobalMetadata::KernelLen, KERNEL.code.len().into()),
        ];

        let segment = F::from_canonical_usize(Segment::GlobalMetadata.unscale());

        fields.map(|(field, val)| {
            // These fields are already scaled by their segment, and are in context 0
            // (kernel).
            sum = add_data_write(challenge, segment, sum, field.unscale(), val)
        });

        // Add block bloom writes.
        let bloom_segment = F::from_canonical_usize(Segment::GlobalBlockBloom.unscale());
        for index in 0..8 {
            let val = public_values.block_metadata.block_bloom[index];
            sum = add_data_write(challenge, bloom_segment, sum, index, val);
        }

        // Add Blockhashes writes.
        let block_hashes_segment = F::from_canonical_usize(Segment::BlockHashes.unscale());
        for index in 0..256 {
            let val = h2u(public_values.block_hashes.prev_hashes[index]);
            sum = add_data_write(challenge, block_hashes_segment, sum, index, val);
        }

        let registers_segment = F::from_canonical_usize(Segment::RegistersStates.unscale());
        let registers_before = [
            public_values.registers_before.program_counter,
            public_values.registers_before.is_kernel,
            public_values.registers_before.stack_len,
            public_values.registers_before.stack_top,
            public_values.registers_before.context,
            public_values.registers_before.gas_used,
        ];
        for i in 0..registers_before.len() {
            sum = add_data_write(challenge, registers_segment, sum, i, registers_before[i]);
        }
        let registers_after = [
            public_values.registers_after.program_counter,
            public_values.registers_after.is_kernel,
            public_values.registers_after.stack_len,
            public_values.registers_after.stack_top,
            public_values.registers_after.context,
            public_values.registers_after.gas_used,
        ];
        for i in 0..registers_before.len() {
            sum = add_data_write(
                challenge,
                registers_segment,
                sum,
                registers_before.len() + i,
                registers_after[i],
            );
        }

        sum
    }

    fn add_data_write<F, const D: usize>(
        challenge: GrandProductChallenge<F>,
        segment: F,
        running_sum: F,
        index: usize,
        val: U256,
    ) -> F
    where
        F: RichField + Extendable<D>,
    {
        let mut row = [F::ZERO; 13];
        row[0] = F::ZERO; // is_read
        row[1] = F::ZERO; // context
        row[2] = segment;
        row[3] = F::from_canonical_usize(index);

        for j in 0..VALUE_LIMBS {
            row[j + 4] = F::from_canonical_u32((val >> (j * 32)).low_u32());
        }
        row[12] = F::TWO; // timestamp
        running_sum + challenge.combine(row.iter()).inverse()
    }

    pub fn verify_all_proofs<
        F: RichField + Extendable<D>,
        C: GenericConfig<D, F = F>,
        const D: usize,
    >(
        all_stark: &AllStark<F, D>,
        all_proofs: &[AllProof<F, C, D>],
        config: &StarkConfig,
    ) -> Result<()> {
        assert!(!all_proofs.is_empty());

        verify_proof(all_stark, all_proofs[0].clone(), config, true)?;

        for all_proof in &all_proofs[1..] {
            verify_proof(all_stark, all_proof.clone(), config, false)?;
        }

        Ok(())
    }
}

#[cfg(debug_assertions)]
pub(crate) mod debug_utils {
    use ethereum_types::BigEndianHash;

    use super::*;
    use crate::cpu::kernel::constants::global_metadata::GlobalMetadata;
    use crate::memory::VALUE_LIMBS;
    use crate::proof::*;
    use crate::util::h2u;

    /// Output all the extra memory rows that don't appear in the CPU trace but
    /// are necessary to correctly check the MemoryStark CTL.
    pub(crate) fn get_memory_extra_looking_values<F, const D: usize>(
        public_values: &PublicValues<F>,
    ) -> Vec<Vec<F>>
    where
        F: RichField + Extendable<D>,
    {
        // Add metadata and tries writes.
        let fields = [
            (
                GlobalMetadata::BlockBeneficiary,
                U256::from_big_endian(&public_values.block_metadata.block_beneficiary.0),
            ),
            #[cfg(feature = "cdk_erigon")]
            (
                GlobalMetadata::BurnAddr,
                public_values
                    .burn_addr
                    .expect("There should be an address set in cdk_erigon."),
            ),
            (
                GlobalMetadata::BlockTimestamp,
                public_values.block_metadata.block_timestamp,
            ),
            (
                GlobalMetadata::BlockNumber,
                public_values.block_metadata.block_number,
            ),
            (
                GlobalMetadata::BlockRandom,
                public_values.block_metadata.block_random.into_uint(),
            ),
            (
                GlobalMetadata::BlockDifficulty,
                public_values.block_metadata.block_difficulty,
            ),
            (
                GlobalMetadata::BlockGasLimit,
                public_values.block_metadata.block_gaslimit,
            ),
            (
                GlobalMetadata::BlockChainId,
                public_values.block_metadata.block_chain_id,
            ),
            (
                GlobalMetadata::BlockBaseFee,
                public_values.block_metadata.block_base_fee,
            ),
            (
                GlobalMetadata::BlockCurrentHash,
                h2u(public_values.block_hashes.cur_hash),
            ),
            (
                GlobalMetadata::BlockGasUsed,
                public_values.block_metadata.block_gas_used,
            ),
            #[cfg(feature = "eth_mainnet")]
            (
                GlobalMetadata::BlockBlobGasUsed,
                public_values.block_metadata.block_blob_gas_used,
            ),
            #[cfg(feature = "eth_mainnet")]
            (
                GlobalMetadata::BlockExcessBlobGas,
                public_values.block_metadata.block_excess_blob_gas,
            ),
            #[cfg(feature = "eth_mainnet")]
            (
                GlobalMetadata::ParentBeaconBlockRoot,
                h2u(public_values.block_metadata.parent_beacon_block_root),
            ),
            (
                GlobalMetadata::TxnNumberBefore,
                public_values.extra_block_data.txn_number_before,
            ),
            (
                GlobalMetadata::TxnNumberAfter,
                public_values.extra_block_data.txn_number_after,
            ),
            (
                GlobalMetadata::BlockGasUsedBefore,
                public_values.extra_block_data.gas_used_before,
            ),
            (
                GlobalMetadata::BlockGasUsedAfter,
                public_values.extra_block_data.gas_used_after,
            ),
            (
                GlobalMetadata::StateTrieRootDigestBefore,
                h2u(public_values.trie_roots_before.state_root),
            ),
            (
                GlobalMetadata::TransactionTrieRootDigestBefore,
                h2u(public_values.trie_roots_before.transactions_root),
            ),
            (
                GlobalMetadata::ReceiptTrieRootDigestBefore,
                h2u(public_values.trie_roots_before.receipts_root),
            ),
            (
                GlobalMetadata::StateTrieRootDigestAfter,
                h2u(public_values.trie_roots_after.state_root),
            ),
            (
                GlobalMetadata::TransactionTrieRootDigestAfter,
                h2u(public_values.trie_roots_after.transactions_root),
            ),
            (
                GlobalMetadata::ReceiptTrieRootDigestAfter,
                h2u(public_values.trie_roots_after.receipts_root),
            ),
            (GlobalMetadata::KernelHash, h2u(KERNEL.code_hash)),
            (GlobalMetadata::KernelLen, KERNEL.code.len().into()),
        ];

        let segment = F::from_canonical_usize(Segment::GlobalMetadata.unscale());
        let mut extra_looking_rows = Vec::new();

        fields.map(|(field, val)| {
            extra_looking_rows.push(add_extra_looking_row(segment, field.unscale(), val))
        });

        // Add block bloom writes.
        let bloom_segment = F::from_canonical_usize(Segment::GlobalBlockBloom.unscale());
        for index in 0..8 {
            let val = public_values.block_metadata.block_bloom[index];
            extra_looking_rows.push(add_extra_looking_row(bloom_segment, index, val));
        }

        // Add Blockhashes writes.
        let block_hashes_segment = F::from_canonical_usize(Segment::BlockHashes.unscale());
        for index in 0..256 {
            let val = h2u(public_values.block_hashes.prev_hashes[index]);
            extra_looking_rows.push(add_extra_looking_row(block_hashes_segment, index, val));
        }

        // Add registers writes.
        let registers_segment = F::from_canonical_usize(Segment::RegistersStates.unscale());
        let registers_before = [
            public_values.registers_before.program_counter,
            public_values.registers_before.is_kernel,
            public_values.registers_before.stack_len,
            public_values.registers_before.stack_top,
            public_values.registers_before.context,
            public_values.registers_before.gas_used,
        ];
        for i in 0..registers_before.len() {
            extra_looking_rows.push(add_extra_looking_row(
                registers_segment,
                i,
                registers_before[i],
            ));
        }
        let registers_after = [
            public_values.registers_after.program_counter,
            public_values.registers_after.is_kernel,
            public_values.registers_after.stack_len,
            public_values.registers_after.stack_top,
            public_values.registers_after.context,
            public_values.registers_after.gas_used,
        ];
        for i in 0..registers_before.len() {
            extra_looking_rows.push(add_extra_looking_row(
                registers_segment,
                registers_before.len() + i,
                registers_after[i],
            ));
        }

        extra_looking_rows
    }

    fn add_extra_looking_row<F, const D: usize>(segment: F, index: usize, val: U256) -> Vec<F>
    where
        F: RichField + Extendable<D>,
    {
        let mut row = vec![F::ZERO; 13];
        row[0] = F::ZERO; // is_read
        row[1] = F::ZERO; // context
        row[2] = segment;
        row[3] = F::from_canonical_usize(index);

        for j in 0..VALUE_LIMBS {
            row[j + 4] = F::from_canonical_u32((val >> (j * 32)).low_u32());
        }
        row[12] = F::TWO; // timestamp
        row
    }
}<|MERGE_RESOLUTION|>--- conflicted
+++ resolved
@@ -93,11 +93,7 @@
     use starky::stark::Stark;
     use starky::verifier::verify_stark_proof_with_challenges;
 
-<<<<<<< HEAD
-    use crate::all_stark::{Table, OPTIONAL_TABLE_INDICES};
-=======
-    use crate::all_stark::{Table, MEMORY_CTL_IDX, NUM_CTLS};
->>>>>>> ce0ab8c8
+    use crate::all_stark::{Table, MEMORY_CTL_IDX, NUM_CTLS, OPTIONAL_TABLE_INDICES};
     use crate::cpu::kernel::aggregator::KERNEL;
     use crate::cpu::kernel::constants::global_metadata::GlobalMetadata;
     use crate::get_challenges::testing::AllProofChallenges;
@@ -310,41 +306,8 @@
 
         verify_cross_table_lookups::<F, D, NUM_TABLES>(
             cross_table_lookups,
-<<<<<<< HEAD
             ctl_zs_first_values,
-            Some(&extra_looking_sums),
-=======
-            core::array::from_fn(|i| {
-                if let Some(stark_proof) = &stark_proofs[i] {
-                    stark_proof
-                        .proof
-                        .openings
-                        .ctl_zs_first
-                        .as_ref()
-                        .expect("Missing ctl_zs")
-                        .clone()
-                } else if i == *Table::Keccak {
-                    let (_, n, _) = CrossTableLookup::num_ctl_helpers_zs_all(
-                        all_ctls,
-                        *Table::Keccak,
-                        config.num_challenges,
-                        keccak_stark.constraint_degree(),
-                    );
-                    vec![F::ZERO; n]
-                } else if i == *Table::KeccakSponge {
-                    let (_, n, _) = CrossTableLookup::num_ctl_helpers_zs_all(
-                        all_ctls,
-                        *Table::KeccakSponge,
-                        config.num_challenges,
-                        keccak_sponge_stark.constraint_degree(),
-                    );
-                    vec![F::ZERO; n]
-                } else {
-                    panic!("Unable to find stark_proof");
-                }
-            }),
             &extra_looking_sums,
->>>>>>> ce0ab8c8
             config,
         )
     }
