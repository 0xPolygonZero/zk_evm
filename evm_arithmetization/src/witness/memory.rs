--- conflicted
+++ resolved
@@ -202,16 +202,13 @@
     /// need a specific behaviour here, since the values can be stored either in
     /// `preinitialized_segments` or in the memory itself.
     pub(crate) fn get_preinit_memory(&self, segment: Segment) -> Vec<Option<U256>> {
-<<<<<<< HEAD
         assert!(
             segment == Segment::AccountsLinkedList
                 || segment == Segment::StorageLinkedList
                 || segment == Segment::TrieData
                 || segment == Segment::HashedNodes
         );
-=======
         assert!(PREINITIALIZED_SEGMENTS_INDICES.contains(&segment.unscale()));
->>>>>>> 1724620c
         let len = self
             .preinitialized_segments
             .get(&segment)
