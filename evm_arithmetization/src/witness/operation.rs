--- conflicted
+++ resolved
@@ -170,8 +170,6 @@
     Ok(())
 }
 
-<<<<<<< HEAD
-=======
 #[cfg(feature = "cdk_erigon")]
 /// Pops 3 elements `x,y,z` from the stack, and returns `Poseidon(x || y ||
 /// z)[0..4]`, where values are split into 64-bit limbs, and `z` is used as the
@@ -260,7 +258,6 @@
     Ok(())
 }
 
->>>>>>> 223a0d99
 pub(crate) fn generate_prover_input<F: RichField, T: Transition<F>>(
     state: &mut T,
     mut row: CpuColumnsView<F>,
