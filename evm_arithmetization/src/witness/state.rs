--- conflicted
+++ resolved
@@ -5,17 +5,6 @@
 
 const KERNEL_CONTEXT: usize = 0;
 
-<<<<<<< HEAD
-/// Structure for the state of the registers before and after
-/// the current execution.
-#[derive(Copy, Clone, Default)]
-pub struct PublicRegisterStates {
-    registers_before: RegistersState,
-    registers_after: RegistersState,
-}
-
-=======
->>>>>>> d22bde29
 #[derive(Clone, Copy, Debug, Eq, PartialEq, Deserialize, Serialize)]
 pub struct RegistersState {
     pub program_counter: usize,
