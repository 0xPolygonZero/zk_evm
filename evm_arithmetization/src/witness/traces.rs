--- conflicted
+++ resolved
@@ -1,10 +1,3 @@
-<<<<<<< HEAD
-use core::mem::size_of;
-
-use env_logger::fmt::Timestamp;
-use itertools::Itertools;
-=======
->>>>>>> 57545d55
 use plonky2::field::extension::Extendable;
 use plonky2::field::polynomial::PolynomialValues;
 use plonky2::field::types::Field;
@@ -17,15 +10,10 @@
 use crate::all_stark::{AllStark, NUM_TABLES};
 use crate::arithmetic::{BinaryOperator, Operation};
 use crate::byte_packing::byte_packing_stark::BytePackingOp;
-<<<<<<< HEAD
 use crate::cpu::columns::{CpuColumnsView, NUM_CPU_COLUMNS};
 use crate::keccak_sponge::columns::KECCAK_WIDTH_BYTES;
 use crate::keccak_sponge::keccak_sponge_stark::KeccakSpongeOp;
 use crate::poseidon::columns::PoseidonColumnsView;
-=======
-use crate::cpu::columns::CpuColumnsView;
-use crate::keccak_sponge::keccak_sponge_stark::KeccakSpongeOp;
->>>>>>> 57545d55
 use crate::poseidon::poseidon_stark::PoseidonOp;
 use crate::witness::memory::MemoryOp;
 use crate::{arithmetic, keccak, keccak_sponge, logic};
@@ -43,11 +31,7 @@
 }
 
 #[derive(Debug)]
-<<<<<<< HEAD
-pub(crate) struct Traces<T: Copy + RichField> {
-=======
 pub(crate) struct Traces<T: Copy + Field> {
->>>>>>> 57545d55
     pub(crate) arithmetic_ops: Vec<arithmetic::Operation>,
     pub(crate) byte_packing_ops: Vec<BytePackingOp>,
     pub(crate) cpu: Vec<CpuColumnsView<T>>,
@@ -58,11 +42,7 @@
     pub(crate) poseidon_ops: Vec<PoseidonOp<T>>,
 }
 
-<<<<<<< HEAD
-impl<T: Copy + RichField> Traces<T> {
-=======
 impl<T: Copy + Field> Traces<T> {
->>>>>>> 57545d55
     pub(crate) fn new() -> Self {
         Traces {
             arithmetic_ops: vec![],
@@ -229,11 +209,7 @@
     }
 }
 
-<<<<<<< HEAD
-impl<T: Copy + RichField> Default for Traces<T> {
-=======
 impl<T: Copy + Field> Default for Traces<T> {
->>>>>>> 57545d55
     fn default() -> Self {
         Self::new()
     }
