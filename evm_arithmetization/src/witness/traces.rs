--- conflicted
+++ resolved
@@ -6,8 +6,6 @@
 use starky::config::StarkConfig;
 use starky::util::trace_rows_to_poly_values;
 
-use super::memory::MemoryAddress;
-use super::state::RegistersState;
 use crate::all_stark::{AllStark, NUM_TABLES};
 use crate::arithmetic::{BinaryOperator, Operation};
 use crate::byte_packing::byte_packing_stark::BytePackingOp;
@@ -128,7 +126,7 @@
         mut trace_lengths: TraceCheckpoint,
         config: &StarkConfig,
         timing: &mut TimingTree,
-    ) -> ([Vec<PolynomialValues<T>>; NUM_TABLES], Vec<Vec<T>>)
+    ) -> [Vec<PolynomialValues<T>>; NUM_TABLES]
     where
         T: RichField + Extendable<D>,
     {
@@ -187,8 +185,6 @@
                 stale_contexts,
                 timing
             )
-<<<<<<< HEAD
-=======
         );
         trace_lengths.memory_len = unpadded_memory_length;
 
@@ -212,48 +208,8 @@
             trace_lengths,
             mem_before_values.len(),
             final_values.len()
->>>>>>> d22bde29
-        );
-        trace_lengths.memory_len = unpadded_memory_length;
-
-<<<<<<< HEAD
-        let mem_before_trace = timed!(
-            timing,
-            "generate mem_before trace",
-            all_stark
-                .mem_before_stark
-                .generate_trace(mem_before_values_to_rows(mem_before_values), timing)
-        );
-        let mem_after_trace = timed!(
-            timing,
-            "generate mem_after trace",
-            all_stark
-                .mem_after_stark
-                .generate_trace(final_values.clone(), timing)
-        );
-
-        log::info!(
-            "Trace lengths (before padding): {:?}, mem_before_len: {}, mem_after_len: {}",
-            trace_lengths,
-            mem_before_values.len(),
-            final_values.len()
-        );
-
-        (
-            [
-                arithmetic_trace,
-                byte_packing_trace,
-                cpu_trace,
-                keccak_trace,
-                keccak_sponge_trace,
-                logic_trace,
-                memory_trace,
-                mem_before_trace,
-                mem_after_trace,
-            ],
-            final_values,
-        )
-=======
+        );
+
         [
             arithmetic_trace,
             byte_packing_trace,
@@ -265,7 +221,6 @@
             mem_before_trace,
             mem_after_trace,
         ]
->>>>>>> d22bde29
     }
 }
 
