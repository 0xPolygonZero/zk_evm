use ethereum_types::U256;
use log::log_enabled;
use plonky2::field::types::Field;
use plonky2::hash::hash_types::RichField;

use super::util::stack_pop_with_log_and_fill;
use crate::cpu::columns::CpuColumnsView;
use crate::cpu::kernel::aggregator::KERNEL;
use crate::cpu::kernel::constants::context_metadata::ContextMetadata;
use crate::cpu::kernel::constants::global_metadata::GlobalMetadata;
use crate::cpu::kernel::constants::MAX_CODE_SIZE;
use crate::cpu::kernel::opcodes::get_opcode;
use crate::cpu::membus::NUM_GP_CHANNELS;
use crate::cpu::stack::{
    EQ_STACK_BEHAVIOR, IS_ZERO_STACK_BEHAVIOR, JUMPI_OP, JUMP_OP, MIGHT_OVERFLOW, STACK_BEHAVIORS,
};
use crate::generation::state::State;
use crate::memory::segments::Segment;
// TO REMOVE!
use crate::util::u256_to_usize;
use crate::witness::errors::ProgramError;
use crate::witness::gas::gas_to_charge;
use crate::witness::memory::MemoryAddress;
use crate::witness::operation::*;
use crate::witness::state::RegistersState;
use crate::witness::util::{mem_read_code_with_log_and_fill, mem_read_gp_with_log_and_fill};
use crate::{arithmetic, logic};

pub(crate) const EXC_STOP_CODE: u8 = 6;

pub(crate) fn read_code_memory<F: RichField, T: Transition<F>>(
    state: &mut T,
    row: &mut CpuColumnsView<F>,
) -> u8 {
    let generation_state = state.get_mut_generation_state();
    let code_context = generation_state.registers.code_context();
    row.code_context = F::from_canonical_usize(code_context);

    let address = MemoryAddress::new(
        code_context,
        Segment::Code,
        generation_state.registers.program_counter,
    );
    let (opcode, mem_log) = mem_read_code_with_log_and_fill(address, generation_state, row);

    state.push_memory(mem_log);

    opcode
}

pub(crate) fn decode(registers: RegistersState, opcode: u8) -> Result<Operation, ProgramError> {
    match (opcode, registers.is_kernel) {
        (0x00, _) => Ok(Operation::Syscall(opcode, 0, false)), // STOP
        (0x01, _) => Ok(Operation::BinaryArithmetic(arithmetic::BinaryOperator::Add)),
        (0x02, _) => Ok(Operation::BinaryArithmetic(arithmetic::BinaryOperator::Mul)),
        (0x03, _) => Ok(Operation::BinaryArithmetic(arithmetic::BinaryOperator::Sub)),
        (0x04, _) => Ok(Operation::BinaryArithmetic(arithmetic::BinaryOperator::Div)),
        (0x05, _) => Ok(Operation::Syscall(opcode, 2, false)), // SDIV
        (0x06, _) => Ok(Operation::BinaryArithmetic(arithmetic::BinaryOperator::Mod)),
        (0x07, _) => Ok(Operation::Syscall(opcode, 2, false)), // SMOD
        (0x08, _) => Ok(Operation::TernaryArithmetic(
            arithmetic::TernaryOperator::AddMod,
        )),
        (0x09, _) => Ok(Operation::TernaryArithmetic(
            arithmetic::TernaryOperator::MulMod,
        )),
        (0x0a, _) => Ok(Operation::Syscall(opcode, 2, false)), // EXP
        (0x0b, _) => Ok(Operation::Syscall(opcode, 2, false)), // SIGNEXTEND
        (0x0c, true) => Ok(Operation::BinaryArithmetic(
            arithmetic::BinaryOperator::AddFp254,
        )),
        (0x0d, true) => Ok(Operation::BinaryArithmetic(
            arithmetic::BinaryOperator::MulFp254,
        )),
        (0x0e, true) => Ok(Operation::BinaryArithmetic(
            arithmetic::BinaryOperator::SubFp254,
        )),
        (0x0f, true) => Ok(Operation::TernaryArithmetic(
            arithmetic::TernaryOperator::SubMod,
        )),
        (0x10, _) => Ok(Operation::BinaryArithmetic(arithmetic::BinaryOperator::Lt)),
        (0x11, _) => Ok(Operation::BinaryArithmetic(arithmetic::BinaryOperator::Gt)),
        (0x12, _) => Ok(Operation::Syscall(opcode, 2, false)), // SLT
        (0x13, _) => Ok(Operation::Syscall(opcode, 2, false)), // SGT
        (0x14, _) => Ok(Operation::Eq),
        (0x15, _) => Ok(Operation::Iszero),
        (0x16, _) => Ok(Operation::BinaryLogic(logic::Op::And)),
        (0x17, _) => Ok(Operation::BinaryLogic(logic::Op::Or)),
        (0x18, _) => Ok(Operation::BinaryLogic(logic::Op::Xor)),
        (0x19, _) => Ok(Operation::Not),
        (0x1a, _) => Ok(Operation::BinaryArithmetic(
            arithmetic::BinaryOperator::Byte,
        )),
        (0x1b, _) => Ok(Operation::BinaryArithmetic(arithmetic::BinaryOperator::Shl)),
        (0x1c, _) => Ok(Operation::BinaryArithmetic(arithmetic::BinaryOperator::Shr)),
        (0x1d, _) => Ok(Operation::Syscall(opcode, 2, false)), // SAR
        (0x20, _) => Ok(Operation::Syscall(opcode, 2, false)), // KECCAK256
        (0x21, true) => Ok(Operation::KeccakGeneral),
        #[cfg(feature = "cdk_erigon")]
        (0x22, true) => Ok(Operation::Poseidon),
        #[cfg(feature = "cdk_erigon")]
        (0x23, true) => Ok(Operation::PoseidonGeneral),
        (0x30, _) => Ok(Operation::Syscall(opcode, 0, true)), // ADDRESS
        (0x31, _) => Ok(Operation::Syscall(opcode, 1, false)), // BALANCE
        (0x32, _) => Ok(Operation::Syscall(opcode, 0, true)), // ORIGIN
        (0x33, _) => Ok(Operation::Syscall(opcode, 0, true)), // CALLER
        (0x34, _) => Ok(Operation::Syscall(opcode, 0, true)), // CALLVALUE
        (0x35, _) => Ok(Operation::Syscall(opcode, 1, false)), // CALLDATALOAD
        (0x36, _) => Ok(Operation::Syscall(opcode, 0, true)), // CALLDATASIZE
        (0x37, _) => Ok(Operation::Syscall(opcode, 3, false)), // CALLDATACOPY
        (0x38, _) => Ok(Operation::Syscall(opcode, 0, true)), // CODESIZE
        (0x39, _) => Ok(Operation::Syscall(opcode, 3, false)), // CODECOPY
        (0x3a, _) => Ok(Operation::Syscall(opcode, 0, true)), // GASPRICE
        (0x3b, _) => Ok(Operation::Syscall(opcode, 1, false)), // EXTCODESIZE
        (0x3c, _) => Ok(Operation::Syscall(opcode, 4, false)), // EXTCODECOPY
        (0x3d, _) => Ok(Operation::Syscall(opcode, 0, true)), // RETURNDATASIZE
        (0x3e, _) => Ok(Operation::Syscall(opcode, 3, false)), // RETURNDATACOPY
        (0x3f, _) => Ok(Operation::Syscall(opcode, 1, false)), // EXTCODEHASH
        (0x40, _) => Ok(Operation::Syscall(opcode, 1, false)), // BLOCKHASH
        (0x41, _) => Ok(Operation::Syscall(opcode, 0, true)), // COINBASE
        (0x42, _) => Ok(Operation::Syscall(opcode, 0, true)), // TIMESTAMP
        (0x43, _) => Ok(Operation::Syscall(opcode, 0, true)), // NUMBER
        (0x44, _) => Ok(Operation::Syscall(opcode, 0, true)), // DIFFICULTY
        (0x45, _) => Ok(Operation::Syscall(opcode, 0, true)), // GASLIMIT
        (0x46, _) => Ok(Operation::Syscall(opcode, 0, true)), // CHAINID
        (0x47, _) => Ok(Operation::Syscall(opcode, 0, true)), // SELFBALANCE
        (0x48, _) => Ok(Operation::Syscall(opcode, 0, true)), // BASEFEE
        #[cfg(feature = "eth_mainnet")]
        (0x49, _) => Ok(Operation::Syscall(opcode, 1, false)), // BLOBHASH
        #[cfg(feature = "eth_mainnet")]
        (0x4a, _) => Ok(Operation::Syscall(opcode, 0, true)), // BLOBBASEFEE
        (0x50, _) => Ok(Operation::Pop),
        (0x51, _) => Ok(Operation::Syscall(opcode, 1, false)), // MLOAD
        (0x52, _) => Ok(Operation::Syscall(opcode, 2, false)), // MSTORE
        (0x53, _) => Ok(Operation::Syscall(opcode, 2, false)), // MSTORE8
        (0x54, _) => Ok(Operation::Syscall(opcode, 1, false)), // SLOAD
        (0x55, _) => Ok(Operation::Syscall(opcode, 2, false)), // SSTORE
        (0x56, _) => Ok(Operation::Jump),
        (0x57, _) => Ok(Operation::Jumpi),
        (0x58, _) => Ok(Operation::Pc),
        (0x59, _) => Ok(Operation::Syscall(opcode, 0, true)), // MSIZE
        (0x5a, _) => Ok(Operation::Syscall(opcode, 0, true)), // GAS
        (0x5b, _) => Ok(Operation::Jumpdest),
        (0x5c, _) => Ok(Operation::Syscall(opcode, 1, false)), // TLOAD
        (0x5d, _) => Ok(Operation::Syscall(opcode, 2, false)), // TSTORE
        (0x5e, _) => Ok(Operation::Syscall(opcode, 3, false)), // MCOPY
        (0x5f..=0x7f, _) => Ok(Operation::Push(opcode - 0x5f)),
        (0x80..=0x8f, _) => Ok(Operation::Dup(opcode & 0xf)),
        (0x90..=0x9f, _) => Ok(Operation::Swap(opcode & 0xf)),
        (0xa0, _) => Ok(Operation::Syscall(opcode, 2, false)), // LOG0
        (0xa1, _) => Ok(Operation::Syscall(opcode, 3, false)), // LOG1
        (0xa2, _) => Ok(Operation::Syscall(opcode, 4, false)), // LOG2
        (0xa3, _) => Ok(Operation::Syscall(opcode, 5, false)), // LOG3
        (0xa4, _) => Ok(Operation::Syscall(opcode, 6, false)), // LOG4
        (0xa5, true) => {
            log::warn!(
                "Kernel panic at {}",
                KERNEL.offset_name(registers.program_counter),
            );
            Err(ProgramError::KernelPanic)
        }
        (0xc0..=0xdf, true) => Ok(Operation::Mstore32Bytes(opcode - 0xc0 + 1)),
        (0xee, true) => Ok(Operation::ProverInput),
        (0xf0, _) => Ok(Operation::Syscall(opcode, 3, false)), // CREATE
        (0xf1, _) => Ok(Operation::Syscall(opcode, 7, false)), // CALL
        (0xf2, _) => Ok(Operation::Syscall(opcode, 7, false)), // CALLCODE
        (0xf3, _) => Ok(Operation::Syscall(opcode, 2, false)), // RETURN
        (0xf4, _) => Ok(Operation::Syscall(opcode, 6, false)), // DELEGATECALL
        (0xf5, _) => Ok(Operation::Syscall(opcode, 4, false)), // CREATE2
        (0xf6, true) => Ok(Operation::GetContext),
        (0xf7, true) => Ok(Operation::SetContext),
        (0xf8, true) => Ok(Operation::Mload32Bytes),
        (0xf9, true) => Ok(Operation::ExitKernel),
        (0xfa, _) => Ok(Operation::Syscall(opcode, 6, false)), // STATICCALL
        (0xfb, true) => Ok(Operation::MloadGeneral),
        (0xfc, true) => Ok(Operation::MstoreGeneral),
        (0xfd, _) => Ok(Operation::Syscall(opcode, 2, false)), // REVERT
        (0xff, _) => Ok(Operation::Syscall(opcode, 1, false)), // SELFDESTRUCT
        _ => {
            log::warn!("Invalid opcode: {}", opcode);
            Err(ProgramError::InvalidOpcode)
        }
    }
}

pub(crate) fn fill_op_flag<F: Field>(op: Operation, row: &mut CpuColumnsView<F>) {
    let flags = &mut row.op;
    *match op {
        Operation::Dup(_) | Operation::Swap(_) => &mut flags.dup_swap,
        Operation::Iszero | Operation::Eq => &mut flags.eq_iszero,
        Operation::Not | Operation::Pop => &mut flags.not_pop,
        Operation::Syscall(_, _, _) => &mut flags.syscall,
        Operation::BinaryLogic(_) => &mut flags.logic_op,
        Operation::BinaryArithmetic(arithmetic::BinaryOperator::AddFp254)
        | Operation::BinaryArithmetic(arithmetic::BinaryOperator::MulFp254)
        | Operation::BinaryArithmetic(arithmetic::BinaryOperator::SubFp254) => &mut flags.fp254_op,
        Operation::BinaryArithmetic(arithmetic::BinaryOperator::Shl)
        | Operation::BinaryArithmetic(arithmetic::BinaryOperator::Shr) => &mut flags.shift,
        Operation::BinaryArithmetic(_) => &mut flags.binary_op,
        Operation::TernaryArithmetic(_) => &mut flags.ternary_op,
        Operation::KeccakGeneral | Operation::Jumpdest => &mut flags.jumpdest_keccak_general,
        #[cfg(feature = "cdk_erigon")]
        Operation::Poseidon | Operation::PoseidonGeneral => &mut flags.poseidon,
        Operation::ProverInput | Operation::Push(1..) => &mut flags.push_prover_input,
        Operation::Jump | Operation::Jumpi => &mut flags.jumps,
        Operation::Pc | Operation::Push(0) => &mut flags.pc_push0,
        Operation::GetContext | Operation::SetContext => &mut flags.context_op,
        Operation::Mload32Bytes | Operation::Mstore32Bytes(_) => &mut flags.m_op_32bytes,
        Operation::ExitKernel => &mut flags.exit_kernel,
        Operation::MloadGeneral | Operation::MstoreGeneral => &mut flags.m_op_general,
    } = F::ONE;
}

// Equal to the number of pops if an operation pops without pushing, and `None`
// otherwise.
pub(crate) const fn get_op_special_length(op: Operation) -> Option<usize> {
    let behavior_opt = match op {
        Operation::Push(0) | Operation::Pc => STACK_BEHAVIORS.pc_push0,
        Operation::Push(1..) | Operation::ProverInput => STACK_BEHAVIORS.push_prover_input,
        Operation::Dup(_) | Operation::Swap(_) => STACK_BEHAVIORS.dup_swap,
        Operation::Iszero => IS_ZERO_STACK_BEHAVIOR,
        Operation::Not | Operation::Pop => STACK_BEHAVIORS.not_pop,
        Operation::Syscall(_, _, _) => STACK_BEHAVIORS.syscall,
        Operation::Eq => EQ_STACK_BEHAVIOR,
        Operation::BinaryLogic(_) => STACK_BEHAVIORS.logic_op,
        Operation::BinaryArithmetic(arithmetic::BinaryOperator::AddFp254)
        | Operation::BinaryArithmetic(arithmetic::BinaryOperator::MulFp254)
        | Operation::BinaryArithmetic(arithmetic::BinaryOperator::SubFp254) => {
            STACK_BEHAVIORS.fp254_op
        }
        Operation::BinaryArithmetic(arithmetic::BinaryOperator::Shl)
        | Operation::BinaryArithmetic(arithmetic::BinaryOperator::Shr) => STACK_BEHAVIORS.shift,
        Operation::BinaryArithmetic(_) => STACK_BEHAVIORS.binary_op,
        Operation::TernaryArithmetic(_) => STACK_BEHAVIORS.ternary_op,
        Operation::KeccakGeneral | Operation::Jumpdest => STACK_BEHAVIORS.jumpdest_keccak_general,
        #[cfg(feature = "cdk_erigon")]
        Operation::Poseidon | Operation::PoseidonGeneral => STACK_BEHAVIORS.poseidon,
        Operation::Jump => JUMP_OP,
        Operation::Jumpi => JUMPI_OP,
        Operation::GetContext | Operation::SetContext => None,
        Operation::Mload32Bytes | Operation::Mstore32Bytes(_) => STACK_BEHAVIORS.m_op_32bytes,
        Operation::ExitKernel => STACK_BEHAVIORS.exit_kernel,
        Operation::MloadGeneral | Operation::MstoreGeneral => STACK_BEHAVIORS.m_op_general,
    };
    if let Some(behavior) = behavior_opt {
        if behavior.num_pops > 0 && !behavior.pushes {
            Some(behavior.num_pops)
        } else {
            None
        }
    } else {
        None
    }
}

// These operations might trigger a stack overflow, typically those pushing
// without popping. Kernel-only pushing instructions aren't considered; they
// can't overflow.
pub(crate) const fn might_overflow_op(op: Operation) -> bool {
    match op {
        Operation::Push(1..) | Operation::ProverInput => MIGHT_OVERFLOW.push_prover_input,
        Operation::Dup(_) | Operation::Swap(_) => MIGHT_OVERFLOW.dup_swap,
        Operation::Iszero | Operation::Eq => MIGHT_OVERFLOW.eq_iszero,
        Operation::Not | Operation::Pop => MIGHT_OVERFLOW.not_pop,
        Operation::Syscall(_, _, _) => MIGHT_OVERFLOW.syscall,
        Operation::BinaryLogic(_) => MIGHT_OVERFLOW.logic_op,
        Operation::BinaryArithmetic(arithmetic::BinaryOperator::AddFp254)
        | Operation::BinaryArithmetic(arithmetic::BinaryOperator::MulFp254)
        | Operation::BinaryArithmetic(arithmetic::BinaryOperator::SubFp254) => {
            MIGHT_OVERFLOW.fp254_op
        }
        Operation::BinaryArithmetic(arithmetic::BinaryOperator::Shl)
        | Operation::BinaryArithmetic(arithmetic::BinaryOperator::Shr) => MIGHT_OVERFLOW.shift,
        Operation::BinaryArithmetic(_) => MIGHT_OVERFLOW.binary_op,
        Operation::TernaryArithmetic(_) => MIGHT_OVERFLOW.ternary_op,
        Operation::KeccakGeneral | Operation::Jumpdest => MIGHT_OVERFLOW.jumpdest_keccak_general,
        #[cfg(feature = "cdk_erigon")]
        Operation::Poseidon | Operation::PoseidonGeneral => MIGHT_OVERFLOW.poseidon,
        Operation::Jump | Operation::Jumpi => MIGHT_OVERFLOW.jumps,
        Operation::Pc | Operation::Push(0) => MIGHT_OVERFLOW.pc_push0,
        Operation::GetContext | Operation::SetContext => MIGHT_OVERFLOW.context_op,
        Operation::Mload32Bytes | Operation::Mstore32Bytes(_) => MIGHT_OVERFLOW.m_op_32bytes,
        Operation::ExitKernel => MIGHT_OVERFLOW.exit_kernel,
        Operation::MloadGeneral | Operation::MstoreGeneral => MIGHT_OVERFLOW.m_op_general,
    }
}

pub(crate) fn log_kernel_instruction<F: RichField, S: State<F>>(state: &mut S, op: Operation) {
    // The logic below is a bit costly, so skip it if debug logs aren't enabled.
    if !log_enabled!(log::Level::Debug) {
        return;
    }

    let pc = state.get_registers().program_counter;
    let is_interesting_offset = KERNEL
        .offset_label(pc)
        .filter(|label| !label.starts_with("halt"))
        .is_some();
    let level = if is_interesting_offset {
        log::Level::Debug
    } else {
        log::Level::Trace
    };
    state.log(
        level,
        format!(
            "Cycle {}, ctx={}, pc={}, instruction={:?}, stack={:?}",
            state.get_clock(),
            state.get_context(),
            KERNEL.offset_name(pc),
            op,
            state.get_generation_state().stack(),
        ),
    );
    // if KERNEL.offset_name(pc) == "insert_all_initial_nodes" {
    //     let mem = state
    //         .get_generation_state()
    //         .memory
    //         .get_preinit_memory(Segment::AccountsLinkedList);
    //     log::debug!(
    //         "state linked list = {:?}",
    //         StateLinkedList::from_mem_and_segment(&mem,
    // Segment::AccountsLinkedList)     );
    // }

<<<<<<< HEAD
    if KERNEL.offset_name(pc) == "smt_hash_state" {
        // let mem = state
        //     .get_generation_state()
        //     .memory
        //     .get_preinit_memory(Segment::AccountsLinkedList);

        // log::debug!(
        //     "state linked list = {:?}",
        //     StateLinkedList::from_mem_and_segment(&mem, Segment::AccountsLinkedList)
        // );

=======
    if KERNEL.offset_name(pc) == "smt_hash_state" || KERNEL.offset_name(pc) == "sys_sstore"{
        let mem = state
            .get_generation_state()
            .memory
            .get_preinit_memory(Segment::AccountsLinkedList);
        log::debug!(
            "state linked list = {:?}",
            StateLinkedList::from_mem_and_segment(&mem, Segment::AccountsLinkedList)
        );
>>>>>>> f77e018e
        let root_ptr = u256_to_usize(
            state
                .get_generation_state()
                .memory
                .read_global_metadata(GlobalMetadata::StateTrieRoot),
        )
        .unwrap();
        let mem = state
            .get_generation_state()
            .memory
            .get_preinit_memory(Segment::TrieData);
        log::debug!(
            "state smt data = {:?}",
            mem[root_ptr..]
                .iter()
                .map(|x| x.unwrap_or_default())
                .collect::<Vec<U256>>()
        );
    }
    // state.log(
    //     level,
    //     format!(
    //         "state memory = {:?}",
    //         state
    //             .get_generation_state()
    //             .memory
    //             .get_preinit_memory(Segment::AccountsLinkedList),
    //     ),
    // );
    // state.log(
    //     level,
    //     format!(
    //         "smt = {}",
    //         state
    //             .get_generation_state()
    //             .inputs
    //             .trimmed_tries
    //             .state_trie
    //     ),
    // );

    assert!(
        pc < KERNEL.code.len(),
        "Kernel PC is out of range: {} while KERNEL len is {}",
        pc,
        KERNEL.code.len()
    );
}

pub(crate) trait Transition<F: RichField>: State<F>
where
    Self: Sized,
{
    /// When in jumpdest analysis, adds the offset `dst` to the jumpdest table.
    /// Returns a boolean indicating whether we are running the jumpdest
    /// analysis.
    fn generate_jumpdest_analysis(&mut self, dst: usize) -> bool;

    fn final_exception(&mut self) -> anyhow::Result<()> {
        let checkpoint = self.checkpoint();

        let (row, _) = self.base_row();

        generate_exception(EXC_STOP_CODE, self, row)
            .map_err(|e| anyhow::anyhow!("Exception handling failed with error {:?}", e))?;

        self.apply_ops(checkpoint);
        Ok(())
    }

    /// Performs the next operation in the execution, and updates the gas used
    /// and program counter.
    fn perform_state_op(
        &mut self,
        op: Operation,
        row: CpuColumnsView<F>,
    ) -> Result<Operation, ProgramError>
    where
        Self: Sized,
    {
        self.perform_op(op, row)?;
        self.incr_pc(match op {
            Operation::Syscall(_, _, _) | Operation::ExitKernel => 0,
            Operation::Push(n) => n as usize + 1,
            Operation::Jump | Operation::Jumpi => 0,
            _ => 1,
        });

        self.incr_gas(gas_to_charge(op));
        let registers = self.get_registers();
        let gas_limit_address = MemoryAddress::new(
            registers.context,
            Segment::ContextMetadata,
            ContextMetadata::GasLimit.unscale(), // context offsets are already scaled
        );

        if !registers.is_kernel {
            let gas_limit = TryInto::<u64>::try_into(self.get_from_memory(gas_limit_address));
            match gas_limit {
                Ok(limit) => {
                    if registers.gas_used > limit {
                        return Err(ProgramError::OutOfGas);
                    }
                }
                Err(_) => return Err(ProgramError::IntegerTooLarge),
            }
        }

        Ok(op)
    }

    fn generate_jump(&mut self, mut row: CpuColumnsView<F>) -> Result<(), ProgramError> {
        let [(dst, _)] =
            stack_pop_with_log_and_fill::<1, _>(self.get_mut_generation_state(), &mut row)?;

        let dst: u32 = dst
            .try_into()
            .map_err(|_| ProgramError::InvalidJumpDestination)?;

        if !self.is_kernel() && dst > MAX_CODE_SIZE as u32 {
            return Err(ProgramError::InvalidJumpDestination);
        }

        if !self.generate_jumpdest_analysis(dst as usize) {
            row.mem_channels[1].value[0] = F::ONE;

            let gen_state = self.get_mut_generation_state();

            // We skip jump destinations verification with `cdk_erigon`.
            if !cfg!(feature = "cdk_erigon") {
                let (jumpdest_bit, jumpdest_bit_log) = mem_read_gp_with_log_and_fill(
                    NUM_GP_CHANNELS - 1,
                    MemoryAddress::new(
                        gen_state.registers.context,
                        Segment::JumpdestBits,
                        dst as usize,
                    ),
                    gen_state,
                    &mut row,
                );

                if gen_state.registers.is_kernel {
                    // Don't actually do the read, just set the address, etc.
                    let channel = &mut row.mem_channels[NUM_GP_CHANNELS - 1];
                    channel.used = F::ZERO;
                    channel.value[0] = F::ONE;
                } else {
                    if jumpdest_bit != ethereum_types::U256::one() {
                        return Err(ProgramError::InvalidJumpDestination);
                    }
                    self.push_memory(jumpdest_bit_log);
                }
            } else if !gen_state.registers.is_kernel {
                // Perform a sanity check on the jumpdest, and abort if it is invalid.
                let addr =
                    MemoryAddress::new(gen_state.registers.context, Segment::Code, dst as usize);
                let jump_dst = gen_state.get_from_memory(addr);
                if jump_dst != get_opcode("JUMPDEST").into() {
                    return Err(ProgramError::InvalidJumpDestination);
                }
            }

            // Extra fields required by the constraints.
            row.general.jumps_mut().should_jump = F::ONE;
            row.general.jumps_mut().cond_sum_pinv = F::ONE;

            let diff = row.stack_len - F::ONE;
            if let Some(inv) = diff.try_inverse() {
                row.general.stack_mut().stack_inv = inv;
                row.general.stack_mut().stack_inv_aux = F::ONE;
            } else {
                row.general.stack_mut().stack_inv = F::ZERO;
                row.general.stack_mut().stack_inv_aux = F::ZERO;
            }

            self.push_cpu(row);
        }
        self.get_mut_generation_state().jump_to(dst as usize)?;
        Ok(())
    }

    fn generate_jumpi(&mut self, mut row: CpuColumnsView<F>) -> Result<(), ProgramError> {
        let [(dst, _), (cond, log_cond)] =
            stack_pop_with_log_and_fill::<2, _>(self.get_mut_generation_state(), &mut row)?;

        let should_jump = !cond.is_zero();
        if should_jump {
            let dst: u32 = dst
                .try_into()
                .map_err(|_| ProgramError::InvalidJumpiDestination)?;

            if !self.is_kernel() && dst > MAX_CODE_SIZE as u32 {
                return Err(ProgramError::InvalidJumpiDestination);
            }

            if !self.generate_jumpdest_analysis(dst as usize) {
                row.general.jumps_mut().should_jump = F::ONE;
                let cond_sum_u64 = cond
                    .0
                    .into_iter()
                    .map(|limb| ((limb as u32) as u64) + (limb >> 32))
                    .sum();
                let cond_sum = F::from_canonical_u64(cond_sum_u64);
                row.general.jumps_mut().cond_sum_pinv = cond_sum.inverse();
            }
            self.get_mut_generation_state().jump_to(dst as usize)?;
        } else {
            row.general.jumps_mut().should_jump = F::ZERO;
            row.general.jumps_mut().cond_sum_pinv = F::ZERO;
            self.incr_pc(1);
        }

        let gen_state = self.get_mut_generation_state();

        // We skip jump destinations verification with `cdk_erigon`.
        if !cfg!(feature = "cdk_erigon") {
            let (jumpdest_bit, jumpdest_bit_log) = mem_read_gp_with_log_and_fill(
                NUM_GP_CHANNELS - 1,
                MemoryAddress::new(
                    gen_state.registers.context,
                    Segment::JumpdestBits,
                    dst.low_u32() as usize,
                ),
                gen_state,
                &mut row,
            );

            if !should_jump || gen_state.registers.is_kernel {
                // Don't actually do the read, just set the address, etc.
                let channel = &mut row.mem_channels[NUM_GP_CHANNELS - 1];
                channel.used = F::ZERO;
                channel.value[0] = F::ONE;
            } else {
                if jumpdest_bit != ethereum_types::U256::one() {
                    return Err(ProgramError::InvalidJumpiDestination);
                }
                self.push_memory(jumpdest_bit_log);
            }
        } else if should_jump && !gen_state.registers.is_kernel {
            // Perform a sanity check on the jumpdest, and abort if it is invalid.
            let addr = MemoryAddress::new(
                gen_state.registers.context,
                Segment::Code,
                dst.low_u32() as usize,
            );
            let jump_dst = gen_state.get_from_memory(addr);
            if jump_dst != get_opcode("JUMPDEST").into() {
                return Err(ProgramError::InvalidJumpiDestination);
            }
        }

        let diff = row.stack_len - F::TWO;
        if let Some(inv) = diff.try_inverse() {
            row.general.stack_mut().stack_inv = inv;
            row.general.stack_mut().stack_inv_aux = F::ONE;
        } else {
            row.general.stack_mut().stack_inv = F::ZERO;
            row.general.stack_mut().stack_inv_aux = F::ZERO;
        }

        self.push_memory(log_cond);
        self.push_cpu(row);
        Ok(())
    }

    /// Skips the following instructions for some specific labels
    fn skip_if_necessary(&mut self, op: Operation) -> Result<Operation, ProgramError>;

    fn perform_op(&mut self, op: Operation, row: CpuColumnsView<F>) -> Result<(), ProgramError>
    where
        Self: Sized,
    {
        let op = self.skip_if_necessary(op)?;

        match op {
            Operation::Push(n) => generate_push(n, self, row),
            Operation::Dup(n) => generate_dup(n, self, row),
            Operation::Swap(n) => generate_swap(n, self, row),
            Operation::Iszero => generate_iszero(self, row),
            Operation::Not => generate_not(self, row),
            Operation::BinaryArithmetic(arithmetic::BinaryOperator::Shl) => generate_shl(self, row),
            Operation::BinaryArithmetic(arithmetic::BinaryOperator::Shr) => generate_shr(self, row),
            Operation::Syscall(opcode, stack_values_read, stack_len_increased) => {
                generate_syscall(opcode, stack_values_read, stack_len_increased, self, row)
            }
            Operation::Eq => generate_eq(self, row),
            Operation::BinaryLogic(binary_logic_op) => {
                generate_binary_logic_op(binary_logic_op, self, row)
            }
            Operation::BinaryArithmetic(op) => generate_binary_arithmetic_op(op, self, row),
            Operation::TernaryArithmetic(op) => generate_ternary_arithmetic_op(op, self, row),
            Operation::KeccakGeneral => generate_keccak_general(self, row),
            #[cfg(feature = "cdk_erigon")]
            Operation::Poseidon => generate_poseidon(self, row),
            #[cfg(feature = "cdk_erigon")]
            Operation::PoseidonGeneral => generate_poseidon_general(self, row),
            Operation::ProverInput => generate_prover_input(self, row),
            Operation::Pop => generate_pop(self, row),
            Operation::Jump => self.generate_jump(row),
            Operation::Jumpi => self.generate_jumpi(row),
            Operation::Pc => generate_pc(self, row),
            Operation::Jumpdest => generate_jumpdest(self, row),
            Operation::GetContext => generate_get_context(self, row),
            Operation::SetContext => generate_set_context(self, row),
            Operation::Mload32Bytes => generate_mload_32bytes(self, row),
            Operation::Mstore32Bytes(n) => generate_mstore_32bytes(n, self, row),
            Operation::ExitKernel => generate_exit_kernel(self, row),
            Operation::MloadGeneral => generate_mload_general(self, row),
            Operation::MstoreGeneral => generate_mstore_general(self, row),
        }
    }

    fn fill_stack_fields(&mut self, row: &mut CpuColumnsView<F>) -> Result<(), ProgramError>;
}<|MERGE_RESOLUTION|>--- conflicted
+++ resolved
@@ -10,6 +10,8 @@
 use crate::cpu::kernel::constants::global_metadata::GlobalMetadata;
 use crate::cpu::kernel::constants::MAX_CODE_SIZE;
 use crate::cpu::kernel::opcodes::get_opcode;
+#[cfg(test)]
+use crate::cpu::kernel::tests::mpt::linked_list::StateLinkedList;
 use crate::cpu::membus::NUM_GP_CHANNELS;
 use crate::cpu::stack::{
     EQ_STACK_BEHAVIOR, IS_ZERO_STACK_BEHAVIOR, JUMPI_OP, JUMP_OP, MIGHT_OVERFLOW, STACK_BEHAVIORS,
@@ -323,29 +325,16 @@
     // Segment::AccountsLinkedList)     );
     // }
 
-<<<<<<< HEAD
-    if KERNEL.offset_name(pc) == "smt_hash_state" {
-        // let mem = state
-        //     .get_generation_state()
-        //     .memory
-        //     .get_preinit_memory(Segment::AccountsLinkedList);
-
-        // log::debug!(
-        //     "state linked list = {:?}",
-        //     StateLinkedList::from_mem_and_segment(&mem, Segment::AccountsLinkedList)
-        // );
-
-=======
-    if KERNEL.offset_name(pc) == "smt_hash_state" || KERNEL.offset_name(pc) == "sys_sstore"{
+    if KERNEL.offset_name(pc) == "smt_hash_state" || KERNEL.offset_name(pc) == "sys_sstore" {
         let mem = state
             .get_generation_state()
             .memory
             .get_preinit_memory(Segment::AccountsLinkedList);
+        #[cfg(test)]
         log::debug!(
             "state linked list = {:?}",
             StateLinkedList::from_mem_and_segment(&mem, Segment::AccountsLinkedList)
         );
->>>>>>> f77e018e
         let root_ptr = u256_to_usize(
             state
                 .get_generation_state()
