use ethereum_types::U256;
use log::log_enabled;
use plonky2::field::types::Field;
use plonky2::hash::hash_types::RichField;

use super::util::{mem_read_gp_with_log_and_fill, stack_pop_with_log_and_fill};
use crate::cpu::columns::CpuColumnsView;
use crate::cpu::kernel::aggregator::KERNEL;
use crate::cpu::kernel::constants::context_metadata::ContextMetadata;
use crate::cpu::membus::NUM_GP_CHANNELS;
use crate::cpu::stack::{
    EQ_STACK_BEHAVIOR, IS_ZERO_STACK_BEHAVIOR, JUMPI_OP, JUMP_OP, MIGHT_OVERFLOW, STACK_BEHAVIORS,
};
use crate::generation::state::{GenerationState, State};
use crate::memory::segments::Segment;
use crate::witness::errors::ProgramError;
use crate::witness::gas::gas_to_charge;
use crate::witness::memory::MemoryAddress;
use crate::witness::operation::*;
use crate::witness::state::RegistersState;
use crate::witness::util::mem_read_code_with_log_and_fill;
use crate::{arithmetic, logic};

<<<<<<< HEAD
fn read_code_memory<F: RichField>(
    state: &mut GenerationState<F>,
    row: &mut CpuColumnsView<F>,
) -> u8 {
    let code_context = state.registers.code_context();
=======
pub(crate) fn read_code_memory<F: Field, T: Transition<F>>(
    state: &mut T,
    row: &mut CpuColumnsView<F>,
) -> u8 {
    let generation_state = state.get_mut_generation_state();
    let code_context = generation_state.registers.code_context();
>>>>>>> ed8d982e
    row.code_context = F::from_canonical_usize(code_context);

    let address = MemoryAddress::new(
        code_context,
        Segment::Code,
        generation_state.registers.program_counter,
    );
    let (opcode, mem_log) = mem_read_code_with_log_and_fill(address, generation_state, row);

    state.push_memory(mem_log);

    opcode
}

pub(crate) fn decode(registers: RegistersState, opcode: u8) -> Result<Operation, ProgramError> {
    match (opcode, registers.is_kernel) {
        (0x00, _) => Ok(Operation::Syscall(opcode, 0, false)), // STOP
        (0x01, _) => Ok(Operation::BinaryArithmetic(arithmetic::BinaryOperator::Add)),
        (0x02, _) => Ok(Operation::BinaryArithmetic(arithmetic::BinaryOperator::Mul)),
        (0x03, _) => Ok(Operation::BinaryArithmetic(arithmetic::BinaryOperator::Sub)),
        (0x04, _) => Ok(Operation::BinaryArithmetic(arithmetic::BinaryOperator::Div)),
        (0x05, _) => Ok(Operation::Syscall(opcode, 2, false)), // SDIV
        (0x06, _) => Ok(Operation::BinaryArithmetic(arithmetic::BinaryOperator::Mod)),
        (0x07, _) => Ok(Operation::Syscall(opcode, 2, false)), // SMOD
        (0x08, _) => Ok(Operation::TernaryArithmetic(
            arithmetic::TernaryOperator::AddMod,
        )),
        (0x09, _) => Ok(Operation::TernaryArithmetic(
            arithmetic::TernaryOperator::MulMod,
        )),
        (0x0a, _) => Ok(Operation::Syscall(opcode, 2, false)), // EXP
        (0x0b, _) => Ok(Operation::Syscall(opcode, 2, false)), // SIGNEXTEND
        (0x0c, true) => Ok(Operation::BinaryArithmetic(
            arithmetic::BinaryOperator::AddFp254,
        )),
        (0x0d, true) => Ok(Operation::BinaryArithmetic(
            arithmetic::BinaryOperator::MulFp254,
        )),
        (0x0e, true) => Ok(Operation::BinaryArithmetic(
            arithmetic::BinaryOperator::SubFp254,
        )),
        (0x0f, true) => Ok(Operation::TernaryArithmetic(
            arithmetic::TernaryOperator::SubMod,
        )),
        (0x10, _) => Ok(Operation::BinaryArithmetic(arithmetic::BinaryOperator::Lt)),
        (0x11, _) => Ok(Operation::BinaryArithmetic(arithmetic::BinaryOperator::Gt)),
        (0x12, _) => Ok(Operation::Syscall(opcode, 2, false)), // SLT
        (0x13, _) => Ok(Operation::Syscall(opcode, 2, false)), // SGT
        (0x14, _) => Ok(Operation::Eq),
        (0x15, _) => Ok(Operation::Iszero),
        (0x16, _) => Ok(Operation::BinaryLogic(logic::Op::And)),
        (0x17, _) => Ok(Operation::BinaryLogic(logic::Op::Or)),
        (0x18, _) => Ok(Operation::BinaryLogic(logic::Op::Xor)),
        (0x19, _) => Ok(Operation::Not),
        (0x1a, _) => Ok(Operation::BinaryArithmetic(
            arithmetic::BinaryOperator::Byte,
        )),
        (0x1b, _) => Ok(Operation::BinaryArithmetic(arithmetic::BinaryOperator::Shl)),
        (0x1c, _) => Ok(Operation::BinaryArithmetic(arithmetic::BinaryOperator::Shr)),
        (0x1d, _) => Ok(Operation::Syscall(opcode, 2, false)), // SAR
        (0x20, _) => Ok(Operation::Syscall(opcode, 2, false)), // KECCAK256
        (0x21, true) => Ok(Operation::KeccakGeneral),
        (0x22, true) => Ok(Operation::Poseidon),
        (0x30, _) => Ok(Operation::Syscall(opcode, 0, true)), // ADDRESS
        (0x31, _) => Ok(Operation::Syscall(opcode, 1, false)), // BALANCE
        (0x32, _) => Ok(Operation::Syscall(opcode, 0, true)), // ORIGIN
        (0x33, _) => Ok(Operation::Syscall(opcode, 0, true)), // CALLER
        (0x34, _) => Ok(Operation::Syscall(opcode, 0, true)), // CALLVALUE
        (0x35, _) => Ok(Operation::Syscall(opcode, 1, false)), // CALLDATALOAD
        (0x36, _) => Ok(Operation::Syscall(opcode, 0, true)), // CALLDATASIZE
        (0x37, _) => Ok(Operation::Syscall(opcode, 3, false)), // CALLDATACOPY
        (0x38, _) => Ok(Operation::Syscall(opcode, 0, true)), // CODESIZE
        (0x39, _) => Ok(Operation::Syscall(opcode, 3, false)), // CODECOPY
        (0x3a, _) => Ok(Operation::Syscall(opcode, 0, true)), // GASPRICE
        (0x3b, _) => Ok(Operation::Syscall(opcode, 1, false)), // EXTCODESIZE
        (0x3c, _) => Ok(Operation::Syscall(opcode, 4, false)), // EXTCODECOPY
        (0x3d, _) => Ok(Operation::Syscall(opcode, 0, true)), // RETURNDATASIZE
        (0x3e, _) => Ok(Operation::Syscall(opcode, 3, false)), // RETURNDATACOPY
        (0x3f, _) => Ok(Operation::Syscall(opcode, 1, false)), // EXTCODEHASH
        (0x40, _) => Ok(Operation::Syscall(opcode, 1, false)), // BLOCKHASH
        (0x41, _) => Ok(Operation::Syscall(opcode, 0, true)), // COINBASE
        (0x42, _) => Ok(Operation::Syscall(opcode, 0, true)), // TIMESTAMP
        (0x43, _) => Ok(Operation::Syscall(opcode, 0, true)), // NUMBER
        (0x44, _) => Ok(Operation::Syscall(opcode, 0, true)), // DIFFICULTY
        (0x45, _) => Ok(Operation::Syscall(opcode, 0, true)), // GASLIMIT
        (0x46, _) => Ok(Operation::Syscall(opcode, 0, true)), // CHAINID
        (0x47, _) => Ok(Operation::Syscall(opcode, 0, true)), // SELFBALANCE
        (0x48, _) => Ok(Operation::Syscall(opcode, 0, true)), // BASEFEE
        (0x49, true) => Ok(Operation::ProverInput),
        (0x50, _) => Ok(Operation::Pop),
        (0x51, _) => Ok(Operation::Syscall(opcode, 1, false)), // MLOAD
        (0x52, _) => Ok(Operation::Syscall(opcode, 2, false)), // MSTORE
        (0x53, _) => Ok(Operation::Syscall(opcode, 2, false)), // MSTORE8
        (0x54, _) => Ok(Operation::Syscall(opcode, 1, false)), // SLOAD
        (0x55, _) => Ok(Operation::Syscall(opcode, 2, false)), // SSTORE
        (0x56, _) => Ok(Operation::Jump),
        (0x57, _) => Ok(Operation::Jumpi),
        (0x58, _) => Ok(Operation::Pc),
        (0x59, _) => Ok(Operation::Syscall(opcode, 0, true)), // MSIZE
        (0x5a, _) => Ok(Operation::Syscall(opcode, 0, true)), // GAS
        (0x5b, _) => Ok(Operation::Jumpdest),
        (0x5f..=0x7f, _) => Ok(Operation::Push(opcode - 0x5f)),
        (0x80..=0x8f, _) => Ok(Operation::Dup(opcode & 0xf)),
        (0x90..=0x9f, _) => Ok(Operation::Swap(opcode & 0xf)),
        (0xa0, _) => Ok(Operation::Syscall(opcode, 2, false)), // LOG0
        (0xa1, _) => Ok(Operation::Syscall(opcode, 3, false)), // LOG1
        (0xa2, _) => Ok(Operation::Syscall(opcode, 4, false)), // LOG2
        (0xa3, _) => Ok(Operation::Syscall(opcode, 5, false)), // LOG3
        (0xa4, _) => Ok(Operation::Syscall(opcode, 6, false)), // LOG4
        (0xa5, true) => {
            log::warn!(
                "Kernel panic at {}",
                KERNEL.offset_name(registers.program_counter),
            );
            Err(ProgramError::KernelPanic)
        }
        (0xc0..=0xdf, true) => Ok(Operation::Mstore32Bytes(opcode - 0xc0 + 1)),
        (0xf0, _) => Ok(Operation::Syscall(opcode, 3, false)), // CREATE
        (0xf1, _) => Ok(Operation::Syscall(opcode, 7, false)), // CALL
        (0xf2, _) => Ok(Operation::Syscall(opcode, 7, false)), // CALLCODE
        (0xf3, _) => Ok(Operation::Syscall(opcode, 2, false)), // RETURN
        (0xf4, _) => Ok(Operation::Syscall(opcode, 6, false)), // DELEGATECALL
        (0xf5, _) => Ok(Operation::Syscall(opcode, 4, false)), // CREATE2
        (0xf6, true) => Ok(Operation::GetContext),
        (0xf7, true) => Ok(Operation::SetContext),
        (0xf8, true) => Ok(Operation::Mload32Bytes),
        (0xf9, true) => Ok(Operation::ExitKernel),
        (0xfa, _) => Ok(Operation::Syscall(opcode, 6, false)), // STATICCALL
        (0xfb, true) => Ok(Operation::MloadGeneral),
        (0xfc, true) => Ok(Operation::MstoreGeneral),
        (0xfd, _) => Ok(Operation::Syscall(opcode, 2, false)), // REVERT
        (0xff, _) => Ok(Operation::Syscall(opcode, 1, false)), // SELFDESTRUCT
        _ => {
            log::warn!("Invalid opcode: {}", opcode);
            Err(ProgramError::InvalidOpcode)
        }
    }
}

pub(crate) fn fill_op_flag<F: Field>(op: Operation, row: &mut CpuColumnsView<F>) {
    let flags = &mut row.op;
    *match op {
        Operation::Dup(_) | Operation::Swap(_) => &mut flags.dup_swap,
        Operation::Iszero | Operation::Eq => &mut flags.eq_iszero,
        Operation::Not | Operation::Pop => &mut flags.not_pop,
        Operation::Syscall(_, _, _) => &mut flags.syscall,
        Operation::BinaryLogic(_) => &mut flags.logic_op,
        Operation::BinaryArithmetic(arithmetic::BinaryOperator::AddFp254)
        | Operation::BinaryArithmetic(arithmetic::BinaryOperator::MulFp254)
        | Operation::BinaryArithmetic(arithmetic::BinaryOperator::SubFp254) => &mut flags.fp254_op,
        Operation::BinaryArithmetic(arithmetic::BinaryOperator::Shl)
        | Operation::BinaryArithmetic(arithmetic::BinaryOperator::Shr) => &mut flags.shift,
        Operation::BinaryArithmetic(_) => &mut flags.binary_op,
        Operation::TernaryArithmetic(_) => &mut flags.ternary_op,
        Operation::KeccakGeneral | Operation::Jumpdest => &mut flags.jumpdest_keccak_general,
        Operation::Poseidon => &mut flags.poseidon,
        Operation::ProverInput | Operation::Push(1..) => &mut flags.push_prover_input,
        Operation::Jump | Operation::Jumpi => &mut flags.jumps,
        Operation::Pc | Operation::Push(0) => &mut flags.pc_push0,
        Operation::GetContext | Operation::SetContext => &mut flags.context_op,
        Operation::Mload32Bytes | Operation::Mstore32Bytes(_) => &mut flags.m_op_32bytes,
        Operation::ExitKernel => &mut flags.exit_kernel,
        Operation::MloadGeneral | Operation::MstoreGeneral => &mut flags.m_op_general,
    } = F::ONE;
}

// Equal to the number of pops if an operation pops without pushing, and `None`
// otherwise.
pub(crate) const fn get_op_special_length(op: Operation) -> Option<usize> {
    let behavior_opt = match op {
        Operation::Push(0) | Operation::Pc => STACK_BEHAVIORS.pc_push0,
        Operation::Push(1..) | Operation::ProverInput => STACK_BEHAVIORS.push_prover_input,
        Operation::Dup(_) | Operation::Swap(_) => STACK_BEHAVIORS.dup_swap,
        Operation::Iszero => IS_ZERO_STACK_BEHAVIOR,
        Operation::Not | Operation::Pop => STACK_BEHAVIORS.not_pop,
        Operation::Syscall(_, _, _) => STACK_BEHAVIORS.syscall,
        Operation::Eq => EQ_STACK_BEHAVIOR,
        Operation::BinaryLogic(_) => STACK_BEHAVIORS.logic_op,
        Operation::BinaryArithmetic(arithmetic::BinaryOperator::AddFp254)
        | Operation::BinaryArithmetic(arithmetic::BinaryOperator::MulFp254)
        | Operation::BinaryArithmetic(arithmetic::BinaryOperator::SubFp254) => {
            STACK_BEHAVIORS.fp254_op
        }
        Operation::BinaryArithmetic(arithmetic::BinaryOperator::Shl)
        | Operation::BinaryArithmetic(arithmetic::BinaryOperator::Shr) => STACK_BEHAVIORS.shift,
        Operation::BinaryArithmetic(_) => STACK_BEHAVIORS.binary_op,
        Operation::TernaryArithmetic(_) => STACK_BEHAVIORS.ternary_op,
        Operation::KeccakGeneral | Operation::Jumpdest => STACK_BEHAVIORS.jumpdest_keccak_general,
        Operation::Poseidon => STACK_BEHAVIORS.poseidon,
        Operation::Jump => JUMP_OP,
        Operation::Jumpi => JUMPI_OP,
        Operation::GetContext | Operation::SetContext => None,
        Operation::Mload32Bytes | Operation::Mstore32Bytes(_) => STACK_BEHAVIORS.m_op_32bytes,
        Operation::ExitKernel => STACK_BEHAVIORS.exit_kernel,
        Operation::MloadGeneral | Operation::MstoreGeneral => STACK_BEHAVIORS.m_op_general,
    };
    if let Some(behavior) = behavior_opt {
        if behavior.num_pops > 0 && !behavior.pushes {
            Some(behavior.num_pops)
        } else {
            None
        }
    } else {
        None
    }
}

// These operations might trigger a stack overflow, typically those pushing
// without popping. Kernel-only pushing instructions aren't considered; they
// can't overflow.
pub(crate) const fn might_overflow_op(op: Operation) -> bool {
    match op {
        Operation::Push(1..) | Operation::ProverInput => MIGHT_OVERFLOW.push_prover_input,
        Operation::Dup(_) | Operation::Swap(_) => MIGHT_OVERFLOW.dup_swap,
        Operation::Iszero | Operation::Eq => MIGHT_OVERFLOW.eq_iszero,
        Operation::Not | Operation::Pop => MIGHT_OVERFLOW.not_pop,
        Operation::Syscall(_, _, _) => MIGHT_OVERFLOW.syscall,
        Operation::BinaryLogic(_) => MIGHT_OVERFLOW.logic_op,
        Operation::BinaryArithmetic(arithmetic::BinaryOperator::AddFp254)
        | Operation::BinaryArithmetic(arithmetic::BinaryOperator::MulFp254)
        | Operation::BinaryArithmetic(arithmetic::BinaryOperator::SubFp254) => {
            MIGHT_OVERFLOW.fp254_op
        }
        Operation::BinaryArithmetic(arithmetic::BinaryOperator::Shl)
        | Operation::BinaryArithmetic(arithmetic::BinaryOperator::Shr) => MIGHT_OVERFLOW.shift,
        Operation::BinaryArithmetic(_) => MIGHT_OVERFLOW.binary_op,
        Operation::TernaryArithmetic(_) => MIGHT_OVERFLOW.ternary_op,
        Operation::KeccakGeneral | Operation::Jumpdest => MIGHT_OVERFLOW.jumpdest_keccak_general,
        Operation::Poseidon => MIGHT_OVERFLOW.poseidon,
        Operation::Jump | Operation::Jumpi => MIGHT_OVERFLOW.jumps,
        Operation::Pc | Operation::Push(0) => MIGHT_OVERFLOW.pc_push0,
        Operation::GetContext | Operation::SetContext => MIGHT_OVERFLOW.context_op,
        Operation::Mload32Bytes | Operation::Mstore32Bytes(_) => MIGHT_OVERFLOW.m_op_32bytes,
        Operation::ExitKernel => MIGHT_OVERFLOW.exit_kernel,
        Operation::MloadGeneral | Operation::MstoreGeneral => MIGHT_OVERFLOW.m_op_general,
    }
}

<<<<<<< HEAD
fn perform_op<F: RichField>(
    state: &mut GenerationState<F>,
    op: Operation,
    row: CpuColumnsView<F>,
) -> Result<Operation, ProgramError> {
    match op {
        Operation::Push(n) => generate_push(n, state, row)?,
        Operation::Dup(n) => generate_dup(n, state, row)?,
        Operation::Swap(n) => generate_swap(n, state, row)?,
        Operation::Iszero => generate_iszero(state, row)?,
        Operation::Not => generate_not(state, row)?,
        Operation::BinaryArithmetic(arithmetic::BinaryOperator::Shl) => generate_shl(state, row)?,
        Operation::BinaryArithmetic(arithmetic::BinaryOperator::Shr) => generate_shr(state, row)?,
        Operation::Syscall(opcode, stack_values_read, stack_len_increased) => {
            generate_syscall(opcode, stack_values_read, stack_len_increased, state, row)?
        }
        Operation::Eq => generate_eq(state, row)?,
        Operation::BinaryLogic(binary_logic_op) => {
            generate_binary_logic_op(binary_logic_op, state, row)?
        }
        Operation::BinaryArithmetic(op) => generate_binary_arithmetic_op(op, state, row)?,
        Operation::TernaryArithmetic(op) => generate_ternary_arithmetic_op(op, state, row)?,
        Operation::KeccakGeneral => generate_keccak_general(state, row)?,
        Operation::Poseidon => generate_poseidon(state, row)?,
        Operation::ProverInput => generate_prover_input(state, row)?,
        Operation::Pop => generate_pop(state, row)?,
        Operation::Jump => generate_jump(state, row)?,
        Operation::Jumpi => generate_jumpi(state, row)?,
        Operation::Pc => generate_pc(state, row)?,
        Operation::Jumpdest => generate_jumpdest(state, row)?,
        Operation::GetContext => generate_get_context(state, row)?,
        Operation::SetContext => generate_set_context(state, row)?,
        Operation::Mload32Bytes => generate_mload_32bytes(state, row)?,
        Operation::Mstore32Bytes(n) => generate_mstore_32bytes(n, state, row)?,
        Operation::ExitKernel => generate_exit_kernel(state, row)?,
        Operation::MloadGeneral => generate_mload_general(state, row)?,
        Operation::MstoreGeneral => generate_mstore_general(state, row)?,
    };

    state.registers.program_counter += match op {
        Operation::Syscall(_, _, _) | Operation::ExitKernel => 0,
        Operation::Push(n) => n as usize + 1,
        Operation::Jump | Operation::Jumpi => 0,
        _ => 1,
    };

    state.registers.gas_used += gas_to_charge(op);

    let gas_limit_address = MemoryAddress::new(
        state.registers.context,
        Segment::ContextMetadata,
        ContextMetadata::GasLimit.unscale(), // context offsets are already scaled
    );
    if !state.registers.is_kernel {
        let gas_limit = TryInto::<u64>::try_into(state.memory.get(gas_limit_address));
        match gas_limit {
            Ok(limit) => {
                if state.registers.gas_used > limit {
                    return Err(ProgramError::OutOfGas);
                }
            }
            Err(_) => return Err(ProgramError::IntegerTooLarge),
        }
    }

    Ok(op)
}

/// Row that has the correct values for system registers and the code channel,
/// but is otherwise blank. It fulfills the constraints that are common to
/// successful operations and the exception operation. It also returns the
/// opcode.
fn base_row<F: RichField>(state: &mut GenerationState<F>) -> (CpuColumnsView<F>, u8) {
    let mut row: CpuColumnsView<F> = CpuColumnsView::default();
    row.clock = F::from_canonical_usize(state.traces.clock());
    row.context = F::from_canonical_usize(state.registers.context);
    row.program_counter = F::from_canonical_usize(state.registers.program_counter);
    row.is_kernel_mode = F::from_bool(state.registers.is_kernel);
    row.gas = F::from_canonical_u64(state.registers.gas_used);
    row.stack_len = F::from_canonical_usize(state.registers.stack_len);
    fill_channel_with_value(&mut row, 0, state.registers.stack_top);

    let opcode = read_code_memory(state, &mut row);
    (row, opcode)
}

pub(crate) fn fill_stack_fields<F: RichField>(
    state: &mut GenerationState<F>,
    row: &mut CpuColumnsView<F>,
) -> Result<(), ProgramError> {
    if state.registers.is_stack_top_read {
        let channel = &mut row.mem_channels[0];
        channel.used = F::ONE;
        channel.is_read = F::ONE;
        channel.addr_context = F::from_canonical_usize(state.registers.context);
        channel.addr_segment = F::from_canonical_usize(Segment::Stack.unscale());
        channel.addr_virtual = F::from_canonical_usize(state.registers.stack_len - 1);

        let address = MemoryAddress::new(
            state.registers.context,
            Segment::Stack,
            state.registers.stack_len - 1,
        );

        let mem_op = MemoryOp::new(
            GeneralPurpose(0),
            state.traces.clock(),
            address,
            MemoryOpKind::Read,
            state.registers.stack_top,
        );
        state.traces.push_memory(mem_op);
        state.registers.is_stack_top_read = false;
    }

    if state.registers.check_overflow {
        if state.registers.is_kernel {
            row.general.stack_mut().stack_len_bounds_aux = F::ZERO;
        } else {
            let clock = state.traces.clock();
            let last_row = &mut state.traces.cpu[clock - 1];
            let disallowed_len = F::from_canonical_usize(MAX_USER_STACK_SIZE + 1);
            let diff = row.stack_len - disallowed_len;
            if let Some(inv) = diff.try_inverse() {
                last_row.general.stack_mut().stack_len_bounds_aux = inv;
            } else {
                // This is a stack overflow that should have been caught earlier.
                return Err(ProgramError::InterpreterError);
            }
        }
        state.registers.check_overflow = false;
    }

    Ok(())
}

fn try_perform_instruction<F: RichField>(
    state: &mut GenerationState<F>,
) -> Result<Operation, ProgramError> {
    let (mut row, opcode) = base_row(state);
    let op = decode(state.registers, opcode)?;

    if state.registers.is_kernel {
        log_kernel_instruction(state, op);
    } else {
        log::debug!("User instruction: {:?}", op);
    }

    fill_op_flag(op, &mut row);

    fill_stack_fields(state, &mut row)?;

    // Might write in general CPU columns when it shouldn't, but the correct values
    // will overwrite these ones during the op generation.
    if let Some(special_len) = get_op_special_length(op) {
        let special_len = F::from_canonical_usize(special_len);
        let diff = row.stack_len - special_len;
        if let Some(inv) = diff.try_inverse() {
            row.general.stack_mut().stack_inv = inv;
            row.general.stack_mut().stack_inv_aux = F::ONE;
            state.registers.is_stack_top_read = true;
        }
    } else if let Some(inv) = row.stack_len.try_inverse() {
        row.general.stack_mut().stack_inv = inv;
        row.general.stack_mut().stack_inv_aux = F::ONE;
    }

    perform_op(state, op, row)
}

fn log_kernel_instruction<F: RichField>(state: &GenerationState<F>, op: Operation) {
=======
pub(crate) fn log_kernel_instruction<F: Field, S: State<F>>(state: &mut S, op: Operation) {
>>>>>>> ed8d982e
    // The logic below is a bit costly, so skip it if debug logs aren't enabled.
    if !log_enabled!(log::Level::Debug) {
        return;
    }

    let pc = state.get_registers().program_counter;
    let is_interesting_offset = KERNEL
        .offset_label(pc)
        .filter(|label| !label.starts_with("halt"))
        .is_some();
    let level = if is_interesting_offset {
        log::Level::Debug
    } else {
        log::Level::Trace
    };
    log::log!(
        level,
        "Cycle {}, ctx={}, pc={}, instruction={:?}, stack={:?}",
        state.get_clock(),
        state.get_context(),
        KERNEL.offset_name(pc),
        op,
        state.get_generation_state().stack(),
    );

    assert!(pc < KERNEL.code.len(), "Kernel PC is out of range: {}", pc);
}

<<<<<<< HEAD
fn handle_error<F: RichField>(
    state: &mut GenerationState<F>,
    err: ProgramError,
) -> anyhow::Result<()> {
    let exc_code: u8 = match err {
        ProgramError::OutOfGas => 0,
        ProgramError::InvalidOpcode => 1,
        ProgramError::StackUnderflow => 2,
        ProgramError::InvalidJumpDestination => 3,
        ProgramError::InvalidJumpiDestination => 4,
        ProgramError::StackOverflow => 5,
        _ => bail!("TODO: figure out what to do with this..."),
    };
=======
pub(crate) trait Transition<F: Field>: State<F> {
    /// When in jumpdest analysis, adds the offset `dst` to the jumpdest table.
    /// Returns a boolean indicating whether we are running the jumpdest
    /// analysis.
    fn generate_jumpdest_analysis(&mut self, dst: usize) -> bool;

    /// Performs the next operation in the execution, and updates the gas used
    /// and program counter.
    fn perform_state_op(
        &mut self,
        opcode: u8,
        op: Operation,
        row: CpuColumnsView<F>,
    ) -> Result<Operation, ProgramError>
    where
        Self: Sized,
    {
        self.perform_op(op, opcode, row)?;
        self.incr_pc(match op {
            Operation::Syscall(_, _, _) | Operation::ExitKernel => 0,
            Operation::Push(n) => n as usize + 1,
            Operation::Jump | Operation::Jumpi => 0,
            _ => 1,
        });

        self.incr_gas(gas_to_charge(op));
        let registers = self.get_registers();
        let gas_limit_address = MemoryAddress::new(
            registers.context,
            Segment::ContextMetadata,
            ContextMetadata::GasLimit.unscale(), // context offsets are already scaled
        );

        if !registers.is_kernel {
            let gas_limit = TryInto::<u64>::try_into(self.get_from_memory(gas_limit_address));
            match gas_limit {
                Ok(limit) => {
                    if registers.gas_used > limit {
                        return Err(ProgramError::OutOfGas);
                    }
                }
                Err(_) => return Err(ProgramError::IntegerTooLarge),
            }
        }
>>>>>>> ed8d982e

        Ok(op)
    }

    fn generate_jump(&mut self, mut row: CpuColumnsView<F>) -> Result<(), ProgramError> {
        let [(dst, _)] =
            stack_pop_with_log_and_fill::<1, _>(self.get_mut_generation_state(), &mut row)?;

        let dst: u32 = dst
            .try_into()
            .map_err(|_| ProgramError::InvalidJumpDestination)?;

        if !self.generate_jumpdest_analysis(dst as usize) {
            let gen_state = self.get_mut_generation_state();
            let (jumpdest_bit, jumpdest_bit_log) = mem_read_gp_with_log_and_fill(
                NUM_GP_CHANNELS - 1,
                MemoryAddress::new(
                    gen_state.registers.context,
                    Segment::JumpdestBits,
                    dst as usize,
                ),
                gen_state,
                &mut row,
            );

            row.mem_channels[1].value[0] = F::ONE;

<<<<<<< HEAD
pub(crate) fn transition<F: RichField>(state: &mut GenerationState<F>) -> anyhow::Result<()> {
    let checkpoint = state.checkpoint();
    let result = try_perform_instruction(state);

    match result {
        Ok(op) => {
            state
                .memory
                .apply_ops(state.traces.mem_ops_since(checkpoint.traces));
            if might_overflow_op(op) {
                state.registers.check_overflow = true;
=======
            if gen_state.registers.is_kernel {
                // Don't actually do the read, just set the address, etc.
                let channel = &mut row.mem_channels[NUM_GP_CHANNELS - 1];
                channel.used = F::ZERO;
                channel.value[0] = F::ONE;
            } else {
                if jumpdest_bit != U256::one() {
                    return Err(ProgramError::InvalidJumpDestination);
                }
                self.push_memory(jumpdest_bit_log);
>>>>>>> ed8d982e
            }

            // Extra fields required by the constraints.
            row.general.jumps_mut().should_jump = F::ONE;
            row.general.jumps_mut().cond_sum_pinv = F::ONE;

            let diff = row.stack_len - F::ONE;
            if let Some(inv) = diff.try_inverse() {
                row.general.stack_mut().stack_inv = inv;
                row.general.stack_mut().stack_inv_aux = F::ONE;
            } else {
                row.general.stack_mut().stack_inv = F::ZERO;
                row.general.stack_mut().stack_inv_aux = F::ZERO;
            }

            self.push_cpu(row);
        }
        self.get_mut_generation_state().jump_to(dst as usize)?;
        Ok(())
    }

    fn generate_jumpi(&mut self, mut row: CpuColumnsView<F>) -> Result<(), ProgramError> {
        let [(dst, _), (cond, log_cond)] =
            stack_pop_with_log_and_fill::<2, _>(self.get_mut_generation_state(), &mut row)?;

        let should_jump = !cond.is_zero();
        if should_jump {
            let dst: u32 = dst
                .try_into()
                .map_err(|_| ProgramError::InvalidJumpiDestination)?;
            let is_kernel = self.get_registers().is_kernel;
            if !self.generate_jumpdest_analysis(dst as usize) {
                row.general.jumps_mut().should_jump = F::ONE;
                let cond_sum_u64 = cond
                    .0
                    .into_iter()
                    .map(|limb| ((limb as u32) as u64) + (limb >> 32))
                    .sum();
                let cond_sum = F::from_canonical_u64(cond_sum_u64);
                row.general.jumps_mut().cond_sum_pinv = cond_sum.inverse();
            }
            self.get_mut_generation_state().jump_to(dst as usize)?;
        } else {
            row.general.jumps_mut().should_jump = F::ZERO;
            row.general.jumps_mut().cond_sum_pinv = F::ZERO;
            self.incr_pc(1);
        }

        let gen_state = self.get_mut_generation_state();
        let (jumpdest_bit, jumpdest_bit_log) = mem_read_gp_with_log_and_fill(
            NUM_GP_CHANNELS - 1,
            MemoryAddress::new(
                gen_state.registers.context,
                Segment::JumpdestBits,
                dst.low_u32() as usize,
            ),
            gen_state,
            &mut row,
        );
        if !should_jump || gen_state.registers.is_kernel {
            // Don't actually do the read, just set the address, etc.
            let channel = &mut row.mem_channels[NUM_GP_CHANNELS - 1];
            channel.used = F::ZERO;
            channel.value[0] = F::ONE;
        } else {
            if jumpdest_bit != U256::one() {
                return Err(ProgramError::InvalidJumpiDestination);
            }
            self.push_memory(jumpdest_bit_log);
        }

        let diff = row.stack_len - F::TWO;
        if let Some(inv) = diff.try_inverse() {
            row.general.stack_mut().stack_inv = inv;
            row.general.stack_mut().stack_inv_aux = F::ONE;
        } else {
            row.general.stack_mut().stack_inv = F::ZERO;
            row.general.stack_mut().stack_inv_aux = F::ZERO;
        }

        self.push_memory(log_cond);
        self.push_cpu(row);
        Ok(())
    }

    /// Skips the following instructions for some specific labels
    fn skip_if_necessary(&mut self, op: Operation) -> Result<Operation, ProgramError>;

    fn perform_op(
        &mut self,
        op: Operation,
        opcode: u8,
        row: CpuColumnsView<F>,
    ) -> Result<(), ProgramError>
    where
        Self: Sized,
    {
        let op = self.skip_if_necessary(op)?;

        #[cfg(debug_assertions)]
        if !self.get_registers().is_kernel {
            log::debug!(
                "User instruction {:?}, stack = {:?}, ctx = {}",
                op,
                {
                    let mut stack = self.get_stack();
                    stack.reverse();
                    stack
                },
                self.get_registers().context
            );
        }

        match op {
            Operation::Push(n) => generate_push(n, self, row)?,
            Operation::Dup(n) => generate_dup(n, self, row)?,
            Operation::Swap(n) => generate_swap(n, self, row)?,
            Operation::Iszero => generate_iszero(self, row)?,
            Operation::Not => generate_not(self, row)?,
            Operation::BinaryArithmetic(arithmetic::BinaryOperator::Shl) => {
                generate_shl(self, row)?
            }
            Operation::BinaryArithmetic(arithmetic::BinaryOperator::Shr) => {
                generate_shr(self, row)?
            }
            Operation::Syscall(opcode, stack_values_read, stack_len_increased) => {
                generate_syscall(opcode, stack_values_read, stack_len_increased, self, row)?
            }
            Operation::Eq => generate_eq(self, row)?,
            Operation::BinaryLogic(binary_logic_op) => {
                generate_binary_logic_op(binary_logic_op, self, row)?
            }
            Operation::BinaryArithmetic(op) => generate_binary_arithmetic_op(op, self, row)?,
            Operation::TernaryArithmetic(op) => generate_ternary_arithmetic_op(op, self, row)?,
            Operation::KeccakGeneral => generate_keccak_general(self, row)?,
            Operation::ProverInput => generate_prover_input(self, row)?,
            Operation::Pop => generate_pop(self, row)?,
            Operation::Jump => self.generate_jump(row)?,
            Operation::Jumpi => self.generate_jumpi(row)?,
            Operation::Pc => generate_pc(self, row)?,
            Operation::Jumpdest => generate_jumpdest(self, row)?,
            Operation::GetContext => generate_get_context(self, row)?,
            Operation::SetContext => generate_set_context(self, row)?,
            Operation::Mload32Bytes => generate_mload_32bytes(self, row)?,
            Operation::Mstore32Bytes(n) => generate_mstore_32bytes(n, self, row)?,
            Operation::ExitKernel => generate_exit_kernel(self, row)?,
            Operation::MloadGeneral => generate_mload_general(self, row)?,
            Operation::MstoreGeneral => generate_mstore_general(self, row)?,
        };

        Ok(())
    }

    fn fill_stack_fields(&mut self, row: &mut CpuColumnsView<F>) -> Result<(), ProgramError>;
}<|MERGE_RESOLUTION|>--- conflicted
+++ resolved
@@ -21,20 +21,12 @@
 use crate::witness::util::mem_read_code_with_log_and_fill;
 use crate::{arithmetic, logic};
 
-<<<<<<< HEAD
-fn read_code_memory<F: RichField>(
-    state: &mut GenerationState<F>,
-    row: &mut CpuColumnsView<F>,
-) -> u8 {
-    let code_context = state.registers.code_context();
-=======
-pub(crate) fn read_code_memory<F: Field, T: Transition<F>>(
+pub(crate) fn read_code_memory<F: RichField, T: Transition<F>>(
     state: &mut T,
     row: &mut CpuColumnsView<F>,
 ) -> u8 {
     let generation_state = state.get_mut_generation_state();
     let code_context = generation_state.registers.code_context();
->>>>>>> ed8d982e
     row.code_context = F::from_canonical_usize(code_context);
 
     let address = MemoryAddress::new(
@@ -273,181 +265,7 @@
     }
 }
 
-<<<<<<< HEAD
-fn perform_op<F: RichField>(
-    state: &mut GenerationState<F>,
-    op: Operation,
-    row: CpuColumnsView<F>,
-) -> Result<Operation, ProgramError> {
-    match op {
-        Operation::Push(n) => generate_push(n, state, row)?,
-        Operation::Dup(n) => generate_dup(n, state, row)?,
-        Operation::Swap(n) => generate_swap(n, state, row)?,
-        Operation::Iszero => generate_iszero(state, row)?,
-        Operation::Not => generate_not(state, row)?,
-        Operation::BinaryArithmetic(arithmetic::BinaryOperator::Shl) => generate_shl(state, row)?,
-        Operation::BinaryArithmetic(arithmetic::BinaryOperator::Shr) => generate_shr(state, row)?,
-        Operation::Syscall(opcode, stack_values_read, stack_len_increased) => {
-            generate_syscall(opcode, stack_values_read, stack_len_increased, state, row)?
-        }
-        Operation::Eq => generate_eq(state, row)?,
-        Operation::BinaryLogic(binary_logic_op) => {
-            generate_binary_logic_op(binary_logic_op, state, row)?
-        }
-        Operation::BinaryArithmetic(op) => generate_binary_arithmetic_op(op, state, row)?,
-        Operation::TernaryArithmetic(op) => generate_ternary_arithmetic_op(op, state, row)?,
-        Operation::KeccakGeneral => generate_keccak_general(state, row)?,
-        Operation::Poseidon => generate_poseidon(state, row)?,
-        Operation::ProverInput => generate_prover_input(state, row)?,
-        Operation::Pop => generate_pop(state, row)?,
-        Operation::Jump => generate_jump(state, row)?,
-        Operation::Jumpi => generate_jumpi(state, row)?,
-        Operation::Pc => generate_pc(state, row)?,
-        Operation::Jumpdest => generate_jumpdest(state, row)?,
-        Operation::GetContext => generate_get_context(state, row)?,
-        Operation::SetContext => generate_set_context(state, row)?,
-        Operation::Mload32Bytes => generate_mload_32bytes(state, row)?,
-        Operation::Mstore32Bytes(n) => generate_mstore_32bytes(n, state, row)?,
-        Operation::ExitKernel => generate_exit_kernel(state, row)?,
-        Operation::MloadGeneral => generate_mload_general(state, row)?,
-        Operation::MstoreGeneral => generate_mstore_general(state, row)?,
-    };
-
-    state.registers.program_counter += match op {
-        Operation::Syscall(_, _, _) | Operation::ExitKernel => 0,
-        Operation::Push(n) => n as usize + 1,
-        Operation::Jump | Operation::Jumpi => 0,
-        _ => 1,
-    };
-
-    state.registers.gas_used += gas_to_charge(op);
-
-    let gas_limit_address = MemoryAddress::new(
-        state.registers.context,
-        Segment::ContextMetadata,
-        ContextMetadata::GasLimit.unscale(), // context offsets are already scaled
-    );
-    if !state.registers.is_kernel {
-        let gas_limit = TryInto::<u64>::try_into(state.memory.get(gas_limit_address));
-        match gas_limit {
-            Ok(limit) => {
-                if state.registers.gas_used > limit {
-                    return Err(ProgramError::OutOfGas);
-                }
-            }
-            Err(_) => return Err(ProgramError::IntegerTooLarge),
-        }
-    }
-
-    Ok(op)
-}
-
-/// Row that has the correct values for system registers and the code channel,
-/// but is otherwise blank. It fulfills the constraints that are common to
-/// successful operations and the exception operation. It also returns the
-/// opcode.
-fn base_row<F: RichField>(state: &mut GenerationState<F>) -> (CpuColumnsView<F>, u8) {
-    let mut row: CpuColumnsView<F> = CpuColumnsView::default();
-    row.clock = F::from_canonical_usize(state.traces.clock());
-    row.context = F::from_canonical_usize(state.registers.context);
-    row.program_counter = F::from_canonical_usize(state.registers.program_counter);
-    row.is_kernel_mode = F::from_bool(state.registers.is_kernel);
-    row.gas = F::from_canonical_u64(state.registers.gas_used);
-    row.stack_len = F::from_canonical_usize(state.registers.stack_len);
-    fill_channel_with_value(&mut row, 0, state.registers.stack_top);
-
-    let opcode = read_code_memory(state, &mut row);
-    (row, opcode)
-}
-
-pub(crate) fn fill_stack_fields<F: RichField>(
-    state: &mut GenerationState<F>,
-    row: &mut CpuColumnsView<F>,
-) -> Result<(), ProgramError> {
-    if state.registers.is_stack_top_read {
-        let channel = &mut row.mem_channels[0];
-        channel.used = F::ONE;
-        channel.is_read = F::ONE;
-        channel.addr_context = F::from_canonical_usize(state.registers.context);
-        channel.addr_segment = F::from_canonical_usize(Segment::Stack.unscale());
-        channel.addr_virtual = F::from_canonical_usize(state.registers.stack_len - 1);
-
-        let address = MemoryAddress::new(
-            state.registers.context,
-            Segment::Stack,
-            state.registers.stack_len - 1,
-        );
-
-        let mem_op = MemoryOp::new(
-            GeneralPurpose(0),
-            state.traces.clock(),
-            address,
-            MemoryOpKind::Read,
-            state.registers.stack_top,
-        );
-        state.traces.push_memory(mem_op);
-        state.registers.is_stack_top_read = false;
-    }
-
-    if state.registers.check_overflow {
-        if state.registers.is_kernel {
-            row.general.stack_mut().stack_len_bounds_aux = F::ZERO;
-        } else {
-            let clock = state.traces.clock();
-            let last_row = &mut state.traces.cpu[clock - 1];
-            let disallowed_len = F::from_canonical_usize(MAX_USER_STACK_SIZE + 1);
-            let diff = row.stack_len - disallowed_len;
-            if let Some(inv) = diff.try_inverse() {
-                last_row.general.stack_mut().stack_len_bounds_aux = inv;
-            } else {
-                // This is a stack overflow that should have been caught earlier.
-                return Err(ProgramError::InterpreterError);
-            }
-        }
-        state.registers.check_overflow = false;
-    }
-
-    Ok(())
-}
-
-fn try_perform_instruction<F: RichField>(
-    state: &mut GenerationState<F>,
-) -> Result<Operation, ProgramError> {
-    let (mut row, opcode) = base_row(state);
-    let op = decode(state.registers, opcode)?;
-
-    if state.registers.is_kernel {
-        log_kernel_instruction(state, op);
-    } else {
-        log::debug!("User instruction: {:?}", op);
-    }
-
-    fill_op_flag(op, &mut row);
-
-    fill_stack_fields(state, &mut row)?;
-
-    // Might write in general CPU columns when it shouldn't, but the correct values
-    // will overwrite these ones during the op generation.
-    if let Some(special_len) = get_op_special_length(op) {
-        let special_len = F::from_canonical_usize(special_len);
-        let diff = row.stack_len - special_len;
-        if let Some(inv) = diff.try_inverse() {
-            row.general.stack_mut().stack_inv = inv;
-            row.general.stack_mut().stack_inv_aux = F::ONE;
-            state.registers.is_stack_top_read = true;
-        }
-    } else if let Some(inv) = row.stack_len.try_inverse() {
-        row.general.stack_mut().stack_inv = inv;
-        row.general.stack_mut().stack_inv_aux = F::ONE;
-    }
-
-    perform_op(state, op, row)
-}
-
-fn log_kernel_instruction<F: RichField>(state: &GenerationState<F>, op: Operation) {
-=======
-pub(crate) fn log_kernel_instruction<F: Field, S: State<F>>(state: &mut S, op: Operation) {
->>>>>>> ed8d982e
+pub(crate) fn log_kernel_instruction<F: RichField, S: State<F>>(state: &mut S, op: Operation) {
     // The logic below is a bit costly, so skip it if debug logs aren't enabled.
     if !log_enabled!(log::Level::Debug) {
         return;
@@ -476,22 +294,7 @@
     assert!(pc < KERNEL.code.len(), "Kernel PC is out of range: {}", pc);
 }
 
-<<<<<<< HEAD
-fn handle_error<F: RichField>(
-    state: &mut GenerationState<F>,
-    err: ProgramError,
-) -> anyhow::Result<()> {
-    let exc_code: u8 = match err {
-        ProgramError::OutOfGas => 0,
-        ProgramError::InvalidOpcode => 1,
-        ProgramError::StackUnderflow => 2,
-        ProgramError::InvalidJumpDestination => 3,
-        ProgramError::InvalidJumpiDestination => 4,
-        ProgramError::StackOverflow => 5,
-        _ => bail!("TODO: figure out what to do with this..."),
-    };
-=======
-pub(crate) trait Transition<F: Field>: State<F> {
+pub(crate) trait Transition<F: RichField>: State<F> {
     /// When in jumpdest analysis, adds the offset `dst` to the jumpdest table.
     /// Returns a boolean indicating whether we are running the jumpdest
     /// analysis.
@@ -507,6 +310,7 @@
     ) -> Result<Operation, ProgramError>
     where
         Self: Sized,
+        F: RichField,
     {
         self.perform_op(op, opcode, row)?;
         self.incr_pc(match op {
@@ -535,7 +339,6 @@
                 Err(_) => return Err(ProgramError::IntegerTooLarge),
             }
         }
->>>>>>> ed8d982e
 
         Ok(op)
     }
@@ -563,19 +366,6 @@
 
             row.mem_channels[1].value[0] = F::ONE;
 
-<<<<<<< HEAD
-pub(crate) fn transition<F: RichField>(state: &mut GenerationState<F>) -> anyhow::Result<()> {
-    let checkpoint = state.checkpoint();
-    let result = try_perform_instruction(state);
-
-    match result {
-        Ok(op) => {
-            state
-                .memory
-                .apply_ops(state.traces.mem_ops_since(checkpoint.traces));
-            if might_overflow_op(op) {
-                state.registers.check_overflow = true;
-=======
             if gen_state.registers.is_kernel {
                 // Don't actually do the read, just set the address, etc.
                 let channel = &mut row.mem_channels[NUM_GP_CHANNELS - 1];
@@ -586,7 +376,6 @@
                     return Err(ProgramError::InvalidJumpDestination);
                 }
                 self.push_memory(jumpdest_bit_log);
->>>>>>> ed8d982e
             }
 
             // Extra fields required by the constraints.
@@ -683,6 +472,7 @@
     ) -> Result<(), ProgramError>
     where
         Self: Sized,
+        F: RichField,
     {
         let op = self.skip_if_necessary(op)?;
 
@@ -723,6 +513,7 @@
             Operation::TernaryArithmetic(op) => generate_ternary_arithmetic_op(op, self, row)?,
             Operation::KeccakGeneral => generate_keccak_general(self, row)?,
             Operation::ProverInput => generate_prover_input(self, row)?,
+            Operation::Poseidon => generate_poseidon(self, row)?,
             Operation::Pop => generate_pop(self, row)?,
             Operation::Jump => self.generate_jump(row)?,
             Operation::Jumpi => self.generate_jumpi(row)?,
