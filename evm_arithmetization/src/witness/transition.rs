--- conflicted
+++ resolved
@@ -121,12 +121,9 @@
         (0x59, _) => Ok(Operation::Syscall(opcode, 0, true)), // MSIZE
         (0x5a, _) => Ok(Operation::Syscall(opcode, 0, true)), // GAS
         (0x5b, _) => Ok(Operation::Jumpdest),
-<<<<<<< HEAD
         (0x5c, _) => Ok(Operation::Syscall(opcode, 1, false)), // TLOAD
         (0x5d, _) => Ok(Operation::Syscall(opcode, 2, false)), // TSTORE
-=======
         (0x5e, _) => Ok(Operation::Syscall(opcode, 3, false)), // MCOPY
->>>>>>> 8926efdc
         (0x5f..=0x7f, _) => Ok(Operation::Push(opcode - 0x5f)),
         (0x80..=0x8f, _) => Ok(Operation::Dup(opcode & 0xf)),
         (0x90..=0x9f, _) => Ok(Operation::Swap(opcode & 0xf)),
