--- conflicted
+++ resolved
@@ -347,11 +347,7 @@
         );
         state
             .traces
-<<<<<<< HEAD
-            .push_keccak_bytes(sponge_state, (clock - 1) * NUM_CHANNELS + 1);
-=======
-            .push_keccak_bytes(is_generation, sponge_state, clock * NUM_CHANNELS);
->>>>>>> cea1bb11
+            .push_keccak_bytes(is_generation, sponge_state, (clock - 1) * NUM_CHANNELS + 1);
         keccakf_u8s(&mut sponge_state);
     }
 
@@ -378,11 +374,7 @@
     xor_into_sponge(state, is_generation, &mut sponge_state, &final_block);
     state
         .traces
-<<<<<<< HEAD
-        .push_keccak_bytes(sponge_state, (clock - 1) * NUM_CHANNELS + 1);
-=======
-        .push_keccak_bytes(is_generation, sponge_state, clock * NUM_CHANNELS);
->>>>>>> cea1bb11
+        .push_keccak_bytes(is_generation, sponge_state, (clock - 1) * NUM_CHANNELS + 1);
 
     state.traces.push_keccak_sponge(KeccakSpongeOp {
         base_address,
@@ -411,24 +403,15 @@
         address.increment();
     }
 
-<<<<<<< HEAD
-    state.traces.push_byte_packing(BytePackingOp {
-        is_read: true,
-        base_address,
-        timestamp: (clock - 1) * NUM_CHANNELS + 1,
-        bytes,
-    });
-=======
     state.traces.push_byte_packing(
         is_generation,
         BytePackingOp {
             is_read: true,
             base_address,
-            timestamp: clock * NUM_CHANNELS,
+            timestamp: (clock - 1) * NUM_CHANNELS + 1,
             bytes,
         },
     );
->>>>>>> cea1bb11
 }
 
 pub(crate) fn byte_unpacking_log<F: Field>(
@@ -457,22 +440,13 @@
         address.increment();
     }
 
-<<<<<<< HEAD
-    state.traces.push_byte_packing(BytePackingOp {
-        is_read: false,
-        base_address,
-        timestamp: (clock - 1) * NUM_CHANNELS + 1,
-        bytes,
-    });
-=======
     state.traces.push_byte_packing(
         is_generation,
         BytePackingOp {
             is_read: false,
             base_address,
-            timestamp: clock * NUM_CHANNELS,
+            timestamp: (clock - 1) * NUM_CHANNELS + 1,
             bytes,
         },
     );
->>>>>>> cea1bb11
 }