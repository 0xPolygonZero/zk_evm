--- conflicted
+++ resolved
@@ -1,5 +1,4 @@
 use ethereum_types::U256;
-use plonky2::field::types::Field;
 use plonky2::hash::hash_types::RichField;
 
 use super::memory::DUMMY_MEMOP;
@@ -23,7 +22,7 @@
     res
 }
 
-fn to_bits_le<F: Field>(n: u8) -> [F; 8] {
+fn to_bits_le<F: RichField>(n: u8) -> [F; 8] {
     let mut res = [F::ZERO; 8];
     for (i, bit) in res.iter_mut().enumerate() {
         *bit = F::from_bool(n & (1 << i) != 0);
@@ -62,7 +61,11 @@
         .get_with_init(MemoryAddress::new(context, segment, virt))
 }
 
-pub(crate) fn fill_channel_with_value<F: Field>(row: &mut CpuColumnsView<F>, n: usize, val: U256) {
+pub(crate) fn fill_channel_with_value<F: RichField>(
+    row: &mut CpuColumnsView<F>,
+    n: usize,
+    val: U256,
+) {
     let channel = &mut row.mem_channels[n];
     let val_limbs: [u64; 4] = val.0;
     for (i, limb) in val_limbs.into_iter().enumerate() {
@@ -80,13 +83,8 @@
 
 /// Pushes and (maybe) writes the previous stack top in memory. This happens in
 /// opcodes which only push.
-<<<<<<< HEAD
-pub(crate) fn push_with_write<F: RichField>(
-    state: &mut GenerationState<F>,
-=======
-pub(crate) fn push_with_write<F: Field, T: Transition<F>>(
+pub(crate) fn push_with_write<F: RichField, T: Transition<F>>(
     state: &mut T,
->>>>>>> ed8d982e
     row: &mut CpuColumnsView<F>,
     val: U256,
 ) -> Result<(), ProgramError> {
@@ -273,13 +271,8 @@
     Ok(result)
 }
 
-<<<<<<< HEAD
-fn xor_into_sponge<F: RichField>(
-    state: &mut GenerationState<F>,
-=======
-fn xor_into_sponge<F: Field, T: Transition<F>>(
+fn xor_into_sponge<F: RichField, T: Transition<F>>(
     state: &mut T,
->>>>>>> ed8d982e
     sponge_state: &mut [u8; KECCAK_WIDTH_BYTES],
     block: &[u8; KECCAK_RATE_BYTES],
 ) {
@@ -294,13 +287,8 @@
     }
 }
 
-<<<<<<< HEAD
-pub(crate) fn keccak_sponge_log<F: RichField>(
-    state: &mut GenerationState<F>,
-=======
-pub(crate) fn keccak_sponge_log<F: Field, T: Transition<F>>(
+pub(crate) fn keccak_sponge_log<F: RichField, T: Transition<F>>(
     state: &mut T,
->>>>>>> ed8d982e
     base_address: MemoryAddress,
     input: Vec<u8>,
 ) {
@@ -355,13 +343,8 @@
     });
 }
 
-<<<<<<< HEAD
-pub(crate) fn byte_packing_log<F: RichField>(
-    state: &mut GenerationState<F>,
-=======
-pub(crate) fn byte_packing_log<F: Field, T: Transition<F>>(
+pub(crate) fn byte_packing_log<F: RichField, T: Transition<F>>(
     state: &mut T,
->>>>>>> ed8d982e
     base_address: MemoryAddress,
     bytes: Vec<u8>,
 ) {
@@ -387,13 +370,8 @@
     });
 }
 
-<<<<<<< HEAD
-pub(crate) fn byte_unpacking_log<F: RichField>(
-    state: &mut GenerationState<F>,
-=======
-pub(crate) fn byte_unpacking_log<F: Field, T: Transition<F>>(
+pub(crate) fn byte_unpacking_log<F: RichField, T: Transition<F>>(
     state: &mut T,
->>>>>>> ed8d982e
     base_address: MemoryAddress,
     val: U256,
     len: usize,
