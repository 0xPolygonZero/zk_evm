use std::collections::HashMap;
use std::str::FromStr;
use std::time::Duration;

use env_logger::{try_init_from_env, Env, DEFAULT_FILTER_ENV};
use ethereum_types::{Address, BigEndianHash, H256};
use evm_arithmetization::generation::mpt::{AccountRlp, LegacyReceiptRlp};
use evm_arithmetization::generation::TrieInputs;
use evm_arithmetization::proof::{BlockHashes, BlockMetadata, TrieRoots};
use evm_arithmetization::prover::{generate_all_data_segments, prove};
use evm_arithmetization::verifier::verify_proof;
use evm_arithmetization::{AllStark, GenerationInputs, Node};
use hex_literal::hex;
use keccak_hash::keccak;
use mpt_trie::nibbles::Nibbles;
use mpt_trie::partial_trie::{HashedPartialTrie, PartialTrie};
use plonky2::field::goldilocks_field::GoldilocksField;
use plonky2::plonk::config::KeccakGoldilocksConfig;
use plonky2::util::timing::TimingTree;
use starky::config::StarkConfig;

type F = GoldilocksField;
const D: usize = 2;
type C = KeccakGoldilocksConfig;

fn get_generation_inputs() -> GenerationInputs {
    let beneficiary = hex!("2adc25665018aa1fe0e6bc666dac8fc2697ff9ba");
    let sender = hex!("a94f5374fce5edbc8e2a8697c15331677e6ebf0b");
    let to = hex!("095e7baea6a6c7c4c2dfeb977efac326af552d87");

    let beneficiary_state_key = keccak(beneficiary);
    let sender_state_key = keccak(sender);
    let to_hashed = keccak(to);

    let beneficiary_nibbles = Nibbles::from_bytes_be(beneficiary_state_key.as_bytes()).unwrap();
    let sender_nibbles = Nibbles::from_bytes_be(sender_state_key.as_bytes()).unwrap();
    let to_nibbles = Nibbles::from_bytes_be(to_hashed.as_bytes()).unwrap();

    let code = [0x60, 0x01, 0x60, 0x01, 0x01, 0x60, 0x00, 0x55, 0x00];
    let code_hash = keccak(code);

    let beneficiary_account_before = AccountRlp {
        nonce: 1.into(),
        ..AccountRlp::default()
    };
    let sender_account_before = AccountRlp {
        balance: 0x0de0b6b3a7640000u64.into(),
        ..AccountRlp::default()
    };
    let to_account_before = AccountRlp {
        balance: 0x0de0b6b3a7640000u64.into(),
        code_hash,
        ..AccountRlp::default()
    };

    let mut state_trie_before = HashedPartialTrie::from(Node::Empty);
    state_trie_before
        .insert(
            beneficiary_nibbles,
            rlp::encode(&beneficiary_account_before).to_vec(),
        )
        .unwrap();
    state_trie_before
        .insert(sender_nibbles, rlp::encode(&sender_account_before).to_vec())
        .unwrap();
    state_trie_before
        .insert(to_nibbles, rlp::encode(&to_account_before).to_vec())
        .unwrap();

    let tries_before = TrieInputs {
        state_trie: state_trie_before,
        transactions_trie: Node::Empty.into(),
        receipts_trie: Node::Empty.into(),
        storage_tries: vec![(to_hashed, Node::Empty.into())],
    };

    let txn = hex!("f863800a83061a8094095e7baea6a6c7c4c2dfeb977efac326af552d87830186a0801ba0ffb600e63115a7362e7811894a91d8ba4330e526f22121c994c4692035dfdfd5a06198379fcac8de3dbfac48b165df4bf88e2088f294b61efb9a65fe2281c76e16");

    let block_metadata = BlockMetadata {
        block_beneficiary: Address::from(beneficiary),
        block_timestamp: 0x03e8.into(),
        block_number: 1.into(),
        block_difficulty: 0x020000.into(),
        block_random: H256::from_uint(&0x020000.into()),
        block_gaslimit: 0xff112233u32.into(),
        block_chain_id: 1.into(),
        block_base_fee: 0xa.into(),
        block_gas_used: 0xa868u64.into(),
        block_bloom: [0.into(); 8],
    };

    let mut contract_code = HashMap::new();
    contract_code.insert(keccak(vec![]), vec![]);
    contract_code.insert(code_hash, code.to_vec());

    let expected_state_trie_after = {
        let beneficiary_account_after = AccountRlp {
            nonce: 1.into(),
            ..AccountRlp::default()
        };
        let sender_account_after = AccountRlp {
            balance: 0xde0b6b3a75be550u64.into(),
            nonce: 1.into(),
            ..AccountRlp::default()
        };
        let to_account_after = AccountRlp {
            balance: 0xde0b6b3a76586a0u64.into(),
            code_hash,
            // Storage map: { 0 => 2 }
            storage_root: HashedPartialTrie::from(Node::Leaf {
                nibbles: Nibbles::from_h256_be(keccak([0u8; 32])),
                value: vec![2],
            })
            .hash(),
            ..AccountRlp::default()
        };

        let mut expected_state_trie_after = HashedPartialTrie::from(Node::Empty);
        expected_state_trie_after
            .insert(
                beneficiary_nibbles,
                rlp::encode(&beneficiary_account_after).to_vec(),
            )
            .unwrap();
        expected_state_trie_after
            .insert(sender_nibbles, rlp::encode(&sender_account_after).to_vec())
            .unwrap();
        expected_state_trie_after
            .insert(to_nibbles, rlp::encode(&to_account_after).to_vec())
            .unwrap();
        expected_state_trie_after
    };

    let receipt_0 = LegacyReceiptRlp {
        status: true,
        cum_gas_used: 0xa868u64.into(),
        bloom: vec![0; 256].into(),
        logs: vec![],
    };
    let mut receipts_trie = HashedPartialTrie::from(Node::Empty);
    receipts_trie
        .insert(
            Nibbles::from_str("0x80").unwrap(),
            rlp::encode(&receipt_0).to_vec(),
        )
        .unwrap();
    let transactions_trie: HashedPartialTrie = Node::Leaf {
        nibbles: Nibbles::from_str("0x80").unwrap(),
        value: txn.to_vec(),
    }
    .into();

    let trie_roots_after = TrieRoots {
        state_root: expected_state_trie_after.hash(),
        transactions_root: transactions_trie.hash(),
        receipts_root: receipts_trie.hash(),
    };

    GenerationInputs {
        signed_txn: Some(txn.to_vec()),
        withdrawals: vec![],
        tries: tries_before,
        trie_roots_after,
        contract_code,
        block_metadata,
        checkpoint_state_trie_root: HashedPartialTrie::from(Node::Empty).hash(),
        txn_number_before: 0.into(),
        gas_used_before: 0.into(),
        gas_used_after: 0xa868u64.into(),
        block_hashes: BlockHashes {
            prev_hashes: vec![H256::default(); 256],
            cur_hash: H256::default(),
        },
    }
}
/// The `add11_yml` test case from https://github.com/ethereum/tests
#[test]
fn add11_yml() -> anyhow::Result<()> {
    init_logger();

    let all_stark = AllStark::<F, D>::default();
    let config = StarkConfig::standard_fast_config();
    let inputs = get_generation_inputs();

    let max_cpu_len_log = 20;
    let mut data = generate_all_data_segments::<F>(Some(max_cpu_len_log), &inputs)?;

    let mut timing = TimingTree::new("prove", log::Level::Debug);

    let proof = prove::<F, C, D>(&all_stark, &config, inputs, &mut data[0], &mut timing, None)?;
    timing.filter(Duration::from_millis(100)).print();

    verify_proof(&all_stark, proof, &config)
}

<<<<<<< HEAD
#[test]
#[ignore] // Too slow to run on CI.
fn add11_segments_aggreg() -> anyhow::Result<()> {
    init_logger();

    type F = GoldilocksField;
    const D: usize = 2;
    type C = PoseidonGoldilocksConfig;

    let all_stark = AllStark::<F, D>::default();
    let config = StarkConfig::standard_fast_config();

    let inputs = get_generation_inputs();

    let all_circuits = AllRecursiveCircuits::<F, C, D>::new(
        &all_stark,
        &[
            16..17,
            8..15,
            8..17,
            4..15,
            7..11,
            4..13,
            10..20,
            7..18,
            10..18,
        ], // Minimal ranges to prove an empty list
        &config,
    );

    let mut timing = TimingTree::new("prove", log::Level::Debug);
    let max_cpu_len_log = 20;

    let all_segment_proofs = &all_circuits.prove_all_segments(
        &all_stark,
        &config,
        inputs,
        max_cpu_len_log,
        &mut timing,
        None,
    )?;

    for segment_proof in all_segment_proofs {
        let ProverOutputData {
            proof_with_pis: proof,
            ..
        } = segment_proof;
        all_circuits.verify_root(proof.clone())?;
    }

    assert_eq!(all_segment_proofs.len(), 2);

    let (first_aggreg_proof, first_aggreg_pv) = all_circuits.prove_segment_aggregation(
        false,
        &all_segment_proofs[0].proof_with_pis,
        all_segment_proofs[0].public_values.clone(),
        false,
        &all_segment_proofs[1].proof_with_pis,
        all_segment_proofs[1].public_values.clone(),
    )?;
    all_circuits.verify_segment_aggregation(&first_aggreg_proof)?;

    let (txn_aggreg_proof, _) =
        all_circuits.prove_transaction_aggregation(None, &first_aggreg_proof, first_aggreg_pv)?;
    all_circuits.verify_txn_aggregation(&txn_aggreg_proof)
}

=======
>>>>>>> d391d364
fn init_logger() {
    let _ = try_init_from_env(Env::default().filter_or(DEFAULT_FILTER_ENV, "info"));
}<|MERGE_RESOLUTION|>--- conflicted
+++ resolved
@@ -193,76 +193,6 @@
     verify_proof(&all_stark, proof, &config)
 }
 
-<<<<<<< HEAD
-#[test]
-#[ignore] // Too slow to run on CI.
-fn add11_segments_aggreg() -> anyhow::Result<()> {
-    init_logger();
-
-    type F = GoldilocksField;
-    const D: usize = 2;
-    type C = PoseidonGoldilocksConfig;
-
-    let all_stark = AllStark::<F, D>::default();
-    let config = StarkConfig::standard_fast_config();
-
-    let inputs = get_generation_inputs();
-
-    let all_circuits = AllRecursiveCircuits::<F, C, D>::new(
-        &all_stark,
-        &[
-            16..17,
-            8..15,
-            8..17,
-            4..15,
-            7..11,
-            4..13,
-            10..20,
-            7..18,
-            10..18,
-        ], // Minimal ranges to prove an empty list
-        &config,
-    );
-
-    let mut timing = TimingTree::new("prove", log::Level::Debug);
-    let max_cpu_len_log = 20;
-
-    let all_segment_proofs = &all_circuits.prove_all_segments(
-        &all_stark,
-        &config,
-        inputs,
-        max_cpu_len_log,
-        &mut timing,
-        None,
-    )?;
-
-    for segment_proof in all_segment_proofs {
-        let ProverOutputData {
-            proof_with_pis: proof,
-            ..
-        } = segment_proof;
-        all_circuits.verify_root(proof.clone())?;
-    }
-
-    assert_eq!(all_segment_proofs.len(), 2);
-
-    let (first_aggreg_proof, first_aggreg_pv) = all_circuits.prove_segment_aggregation(
-        false,
-        &all_segment_proofs[0].proof_with_pis,
-        all_segment_proofs[0].public_values.clone(),
-        false,
-        &all_segment_proofs[1].proof_with_pis,
-        all_segment_proofs[1].public_values.clone(),
-    )?;
-    all_circuits.verify_segment_aggregation(&first_aggreg_proof)?;
-
-    let (txn_aggreg_proof, _) =
-        all_circuits.prove_transaction_aggregation(None, &first_aggreg_proof, first_aggreg_pv)?;
-    all_circuits.verify_txn_aggregation(&txn_aggreg_proof)
-}
-
-=======
->>>>>>> d391d364
 fn init_logger() {
     let _ = try_init_from_env(Env::default().filter_or(DEFAULT_FILTER_ENV, "info"));
 }