use std::collections::HashMap;
use std::str::FromStr;
use std::time::Duration;

use env_logger::{try_init_from_env, Env, DEFAULT_FILTER_ENV};
use ethereum_types::{Address, BigEndianHash, H256};
use evm_arithmetization::generation::mpt::{AccountRlp, LegacyReceiptRlp};
use evm_arithmetization::generation::TrieInputs;
use evm_arithmetization::proof::{BlockHashes, BlockMetadata, TrieRoots};
use evm_arithmetization::prover::{generate_all_data_segments, prove};
use evm_arithmetization::verifier::verify_proof;
use evm_arithmetization::{AllStark, GenerationInputs, Node};
use hex_literal::hex;
use keccak_hash::keccak;
use mpt_trie::nibbles::Nibbles;
use mpt_trie::partial_trie::{HashedPartialTrie, PartialTrie};
use plonky2::field::goldilocks_field::GoldilocksField;
use plonky2::plonk::config::KeccakGoldilocksConfig;
use plonky2::util::timing::TimingTree;
use starky::config::StarkConfig;

type F = GoldilocksField;
const D: usize = 2;
type C = KeccakGoldilocksConfig;

fn get_generation_inputs() -> GenerationInputs {
    let beneficiary = hex!("2adc25665018aa1fe0e6bc666dac8fc2697ff9ba");
    let sender = hex!("a94f5374fce5edbc8e2a8697c15331677e6ebf0b");
    let to = hex!("095e7baea6a6c7c4c2dfeb977efac326af552d87");

    let beneficiary_state_key = keccak(beneficiary);
    let sender_state_key = keccak(sender);
    let to_hashed = keccak(to);

    let beneficiary_nibbles = Nibbles::from_bytes_be(beneficiary_state_key.as_bytes()).unwrap();
    let sender_nibbles = Nibbles::from_bytes_be(sender_state_key.as_bytes()).unwrap();
    let to_nibbles = Nibbles::from_bytes_be(to_hashed.as_bytes()).unwrap();

    let code = [0x60, 0x01, 0x60, 0x01, 0x01, 0x60, 0x00, 0x55, 0x00];
    let code_hash = keccak(code);

    let beneficiary_account_before = AccountRlp {
        nonce: 1.into(),
        ..AccountRlp::default()
    };
    let sender_account_before = AccountRlp {
        balance: 0x0de0b6b3a7640000u64.into(),
        ..AccountRlp::default()
    };
    let to_account_before = AccountRlp {
        balance: 0x0de0b6b3a7640000u64.into(),
        code_hash,
        ..AccountRlp::default()
    };

    let mut state_trie_before = HashedPartialTrie::from(Node::Empty);
    state_trie_before
        .insert(
            beneficiary_nibbles,
            rlp::encode(&beneficiary_account_before).to_vec(),
        )
        .unwrap();
    state_trie_before
        .insert(sender_nibbles, rlp::encode(&sender_account_before).to_vec())
        .unwrap();
    state_trie_before
        .insert(to_nibbles, rlp::encode(&to_account_before).to_vec())
        .unwrap();

    let tries_before = TrieInputs {
        state_trie: state_trie_before,
        transactions_trie: Node::Empty.into(),
        receipts_trie: Node::Empty.into(),
        storage_tries: vec![(to_hashed, Node::Empty.into())],
    };

    let txn = hex!("f863800a83061a8094095e7baea6a6c7c4c2dfeb977efac326af552d87830186a0801ba0ffb600e63115a7362e7811894a91d8ba4330e526f22121c994c4692035dfdfd5a06198379fcac8de3dbfac48b165df4bf88e2088f294b61efb9a65fe2281c76e16");

    let block_metadata = BlockMetadata {
        block_beneficiary: Address::from(beneficiary),
        block_timestamp: 0x03e8.into(),
        block_number: 1.into(),
        block_difficulty: 0x020000.into(),
        block_random: H256::from_uint(&0x020000.into()),
        block_gaslimit: 0xff112233u32.into(),
        block_chain_id: 1.into(),
        block_base_fee: 0xa.into(),
        block_gas_used: 0xa868u64.into(),
        block_bloom: [0.into(); 8],
    };

    let mut contract_code = HashMap::new();
    contract_code.insert(keccak(vec![]), vec![]);
    contract_code.insert(code_hash, code.to_vec());

    let expected_state_trie_after = {
        let beneficiary_account_after = AccountRlp {
            nonce: 1.into(),
            ..AccountRlp::default()
        };
        let sender_account_after = AccountRlp {
            balance: 0xde0b6b3a75be550u64.into(),
            nonce: 1.into(),
            ..AccountRlp::default()
        };
        let to_account_after = AccountRlp {
            balance: 0xde0b6b3a76586a0u64.into(),
            code_hash,
            // Storage map: { 0 => 2 }
            storage_root: HashedPartialTrie::from(Node::Leaf {
                nibbles: Nibbles::from_h256_be(keccak([0u8; 32])),
                value: vec![2],
            })
            .hash(),
            ..AccountRlp::default()
        };

        let mut expected_state_trie_after = HashedPartialTrie::from(Node::Empty);
        expected_state_trie_after
            .insert(
                beneficiary_nibbles,
                rlp::encode(&beneficiary_account_after).to_vec(),
            )
            .unwrap();
        expected_state_trie_after
            .insert(sender_nibbles, rlp::encode(&sender_account_after).to_vec())
            .unwrap();
        expected_state_trie_after
            .insert(to_nibbles, rlp::encode(&to_account_after).to_vec())
            .unwrap();
        expected_state_trie_after
    };

    let receipt_0 = LegacyReceiptRlp {
        status: true,
        cum_gas_used: 0xa868u64.into(),
        bloom: vec![0; 256].into(),
        logs: vec![],
    };
    let mut receipts_trie = HashedPartialTrie::from(Node::Empty);
    receipts_trie
        .insert(
            Nibbles::from_str("0x80").unwrap(),
            rlp::encode(&receipt_0).to_vec(),
        )
        .unwrap();
    let transactions_trie: HashedPartialTrie = Node::Leaf {
        nibbles: Nibbles::from_str("0x80").unwrap(),
        value: txn.to_vec(),
    }
    .into();

    let trie_roots_after = TrieRoots {
        state_root: expected_state_trie_after.hash(),
        transactions_root: transactions_trie.hash(),
        receipts_root: receipts_trie.hash(),
    };

    GenerationInputs {
        signed_txn: Some(txn.to_vec()),
        withdrawals: vec![],
        tries: tries_before,
        trie_roots_after,
        contract_code,
        block_metadata,
        checkpoint_state_trie_root: HashedPartialTrie::from(Node::Empty).hash(),
        txn_number_before: 0.into(),
        gas_used_before: 0.into(),
        gas_used_after: 0xa868u64.into(),
        block_hashes: BlockHashes {
            prev_hashes: vec![H256::default(); 256],
            cur_hash: H256::default(),
        },
    }
}
/// The `add11_yml` test case from https://github.com/ethereum/tests
#[test]
fn add11_yml() -> anyhow::Result<()> {
    init_logger();

    let all_stark = AllStark::<F, D>::default();
    let config = StarkConfig::standard_fast_config();
    let inputs = get_generation_inputs();

    let max_cpu_len_log = 20;
<<<<<<< HEAD
    let segment_idx = 0;
    let proof = prove::<F, C, D>(
        &all_stark,
        &config,
        inputs,
        max_cpu_len_log,
        segment_idx,
        &mut timing,
        None,
    )?
    .expect("The initial registers should not be at the halt label.");
    timing.filter(Duration::from_millis(100)).print();

    verify_proof(&all_stark, proof, &config)
}

#[test]
#[ignore] // Too slow to run on CI.
fn add11_segments_aggreg() -> anyhow::Result<()> {
    init_logger();

    type F = GoldilocksField;
    const D: usize = 2;
    type C = PoseidonGoldilocksConfig;

    let all_stark = AllStark::<F, D>::default();
    let config = StarkConfig::standard_fast_config();

    let inputs = get_generation_inputs();

    let all_circuits = AllRecursiveCircuits::<F, C, D>::new(
        &all_stark,
        &[
            16..17,
            8..15,
            8..16,
            4..15,
            7..11,
            4..13,
            16..19,
            7..18,
            7..17,
        ], // Minimal ranges to prove an empty list
        &config,
    );
=======
    let mut data = generate_all_data_segments::<F>(Some(max_cpu_len_log), &inputs)?;
>>>>>>> dc236969

    let mut timing = TimingTree::new("prove", log::Level::Debug);

    let proof = prove::<F, C, D>(&all_stark, &config, inputs, &mut data[0], &mut timing, None)?;
    timing.filter(Duration::from_millis(100)).print();

    verify_proof(&all_stark, proof, &config)
}

fn init_logger() {
    let _ = try_init_from_env(Env::default().filter_or(DEFAULT_FILTER_ENV, "info"));
}<|MERGE_RESOLUTION|>--- conflicted
+++ resolved
@@ -183,59 +183,11 @@
     let inputs = get_generation_inputs();
 
     let max_cpu_len_log = 20;
-<<<<<<< HEAD
-    let segment_idx = 0;
-    let proof = prove::<F, C, D>(
-        &all_stark,
-        &config,
-        inputs,
-        max_cpu_len_log,
-        segment_idx,
-        &mut timing,
-        None,
-    )?
-    .expect("The initial registers should not be at the halt label.");
-    timing.filter(Duration::from_millis(100)).print();
-
-    verify_proof(&all_stark, proof, &config)
-}
-
-#[test]
-#[ignore] // Too slow to run on CI.
-fn add11_segments_aggreg() -> anyhow::Result<()> {
-    init_logger();
-
-    type F = GoldilocksField;
-    const D: usize = 2;
-    type C = PoseidonGoldilocksConfig;
-
-    let all_stark = AllStark::<F, D>::default();
-    let config = StarkConfig::standard_fast_config();
-
-    let inputs = get_generation_inputs();
-
-    let all_circuits = AllRecursiveCircuits::<F, C, D>::new(
-        &all_stark,
-        &[
-            16..17,
-            8..15,
-            8..16,
-            4..15,
-            7..11,
-            4..13,
-            16..19,
-            7..18,
-            7..17,
-        ], // Minimal ranges to prove an empty list
-        &config,
-    );
-=======
     let mut data = generate_all_data_segments::<F>(Some(max_cpu_len_log), &inputs)?;
->>>>>>> dc236969
 
     let mut timing = TimingTree::new("prove", log::Level::Debug);
 
-    let proof = prove::<F, C, D>(&all_stark, &config, inputs, &mut data[0], &mut timing, None)?;
+    let proof = prove::<F, C, D>(&all_stark, &config, inputs, &mut data[1], &mut timing, None)?;
     timing.filter(Duration::from_millis(100)).print();
 
     verify_proof(&all_stark, proof, &config)
