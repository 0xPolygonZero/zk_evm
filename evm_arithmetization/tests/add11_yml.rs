use std::collections::HashMap;
use std::str::FromStr;
use std::time::Duration;

use ethereum_types::{Address, BigEndianHash, H256};
use evm_arithmetization::generation::mpt::{AccountRlp, LegacyReceiptRlp};
use evm_arithmetization::generation::TrieInputs;
use evm_arithmetization::proof::{BlockHashes, BlockMetadata, TrieRoots};
<<<<<<< HEAD
use evm_arithmetization::prover::testing::prove_all_segments;
use evm_arithmetization::verifier::testing::verify_all_proofs;
use evm_arithmetization::{AllStark, GenerationInputs, Node};
=======
use evm_arithmetization::prover::prove;
use evm_arithmetization::testing_utils::{
    beacon_roots_account_nibbles, beacon_roots_contract_from_storage, ger_account_nibbles,
    init_logger, preinitialized_state_and_storage_tries, update_beacon_roots_account_storage,
    GLOBAL_EXIT_ROOT_ACCOUNT,
};
use evm_arithmetization::verifier::verify_proof;
use evm_arithmetization::{AllStark, Node, StarkConfig};
>>>>>>> e7e83ded
use hex_literal::hex;
use keccak_hash::keccak;
use mpt_trie::nibbles::Nibbles;
use mpt_trie::partial_trie::{HashedPartialTrie, PartialTrie};
use plonky2::field::goldilocks_field::GoldilocksField;
use plonky2::plonk::config::KeccakGoldilocksConfig;
use plonky2::util::timing::TimingTree;
use starky::config::StarkConfig;

type F = GoldilocksField;
const D: usize = 2;
type C = KeccakGoldilocksConfig;

fn get_generation_inputs() -> GenerationInputs {
    let beneficiary = hex!("2adc25665018aa1fe0e6bc666dac8fc2697ff9ba");
    let sender = hex!("a94f5374fce5edbc8e2a8697c15331677e6ebf0b");
    let to = hex!("095e7baea6a6c7c4c2dfeb977efac326af552d87");

    let beneficiary_state_key = keccak(beneficiary);
    let sender_state_key = keccak(sender);
    let to_hashed = keccak(to);

    let beneficiary_nibbles = Nibbles::from_bytes_be(beneficiary_state_key.as_bytes()).unwrap();
    let sender_nibbles = Nibbles::from_bytes_be(sender_state_key.as_bytes()).unwrap();
    let to_nibbles = Nibbles::from_bytes_be(to_hashed.as_bytes()).unwrap();

    let code = [0x60, 0x01, 0x60, 0x01, 0x01, 0x60, 0x00, 0x55, 0x00];
    let code_hash = keccak(code);

    let beneficiary_account_before = AccountRlp {
        nonce: 1.into(),
        ..AccountRlp::default()
    };
    let sender_account_before = AccountRlp {
        balance: 0x0de0b6b3a7640000u64.into(),
        ..AccountRlp::default()
    };
    let to_account_before = AccountRlp {
        balance: 0x0de0b6b3a7640000u64.into(),
        code_hash,
        ..AccountRlp::default()
    };

<<<<<<< HEAD
    let mut state_trie_before = HashedPartialTrie::from(Node::Empty);
    state_trie_before
        .insert(
            beneficiary_nibbles,
            rlp::encode(&beneficiary_account_before).to_vec(),
        )
        .unwrap();
    state_trie_before
        .insert(sender_nibbles, rlp::encode(&sender_account_before).to_vec())
        .unwrap();
    state_trie_before
        .insert(to_nibbles, rlp::encode(&to_account_before).to_vec())
        .unwrap();
=======
    let (mut state_trie_before, mut storage_tries) = preinitialized_state_and_storage_tries()?;
    let mut beacon_roots_account_storage = storage_tries[0].1.clone();
    state_trie_before.insert(
        beneficiary_nibbles,
        rlp::encode(&beneficiary_account_before).to_vec(),
    )?;
    state_trie_before.insert(sender_nibbles, rlp::encode(&sender_account_before).to_vec())?;
    state_trie_before.insert(to_nibbles, rlp::encode(&to_account_before).to_vec())?;
>>>>>>> e7e83ded

    storage_tries.push((to_hashed, Node::Empty.into()));

    let tries_before = TrieInputs {
        state_trie: state_trie_before.clone(),
        transactions_trie: Node::Empty.into(),
        receipts_trie: Node::Empty.into(),
        storage_tries,
    };

    let txn = hex!("f863800a83061a8094095e7baea6a6c7c4c2dfeb977efac326af552d87830186a0801ba0ffb600e63115a7362e7811894a91d8ba4330e526f22121c994c4692035dfdfd5a06198379fcac8de3dbfac48b165df4bf88e2088f294b61efb9a65fe2281c76e16");

    let block_metadata = BlockMetadata {
        block_beneficiary: Address::from(beneficiary),
        block_timestamp: 0x03e8.into(),
        block_number: 1.into(),
        block_difficulty: 0x020000.into(),
        block_random: H256::from_uint(&0x020000.into()),
        block_gaslimit: 0xff112233u32.into(),
        block_chain_id: 1.into(),
        block_base_fee: 0xa.into(),
        block_gas_used: 0xa868u64.into(),
        ..Default::default()
    };

    let mut contract_code = HashMap::new();
    contract_code.insert(keccak(vec![]), vec![]);
    contract_code.insert(code_hash, code.to_vec());

    let expected_state_trie_after = {
        update_beacon_roots_account_storage(
            &mut beacon_roots_account_storage,
            block_metadata.block_timestamp,
            block_metadata.parent_beacon_block_root,
        )?;
        let beacon_roots_account =
            beacon_roots_contract_from_storage(&beacon_roots_account_storage);

        let beneficiary_account_after = AccountRlp {
            nonce: 1.into(),
            ..AccountRlp::default()
        };
        let sender_account_after = AccountRlp {
            balance: 0xde0b6b3a75be550u64.into(),
            nonce: 1.into(),
            ..AccountRlp::default()
        };
        let to_account_after = AccountRlp {
            balance: 0xde0b6b3a76586a0u64.into(),
            code_hash,
            // Storage map: { 0 => 2 }
            storage_root: HashedPartialTrie::from(Node::Leaf {
                nibbles: Nibbles::from_h256_be(keccak([0u8; 32])),
                value: vec![2],
            })
            .hash(),
            ..AccountRlp::default()
        };

        let mut expected_state_trie_after = HashedPartialTrie::from(Node::Empty);
        expected_state_trie_after
<<<<<<< HEAD
            .insert(
                beneficiary_nibbles,
                rlp::encode(&beneficiary_account_after).to_vec(),
            )
            .unwrap();
        expected_state_trie_after
            .insert(sender_nibbles, rlp::encode(&sender_account_after).to_vec())
            .unwrap();
        expected_state_trie_after
            .insert(to_nibbles, rlp::encode(&to_account_after).to_vec())
            .unwrap();
=======
            .insert(sender_nibbles, rlp::encode(&sender_account_after).to_vec())?;
        expected_state_trie_after.insert(to_nibbles, rlp::encode(&to_account_after).to_vec())?;
        expected_state_trie_after.insert(
            beacon_roots_account_nibbles(),
            rlp::encode(&beacon_roots_account).to_vec(),
        )?;
        expected_state_trie_after.insert(
            ger_account_nibbles(),
            rlp::encode(&GLOBAL_EXIT_ROOT_ACCOUNT).to_vec(),
        )?;

>>>>>>> e7e83ded
        expected_state_trie_after
    };

    let receipt_0 = LegacyReceiptRlp {
        status: true,
        cum_gas_used: 0xa868u64.into(),
        bloom: vec![0; 256].into(),
        logs: vec![],
    };
    let mut receipts_trie = HashedPartialTrie::from(Node::Empty);
    receipts_trie
        .insert(
            Nibbles::from_str("0x80").unwrap(),
            rlp::encode(&receipt_0).to_vec(),
        )
        .unwrap();
    let transactions_trie: HashedPartialTrie = Node::Leaf {
        nibbles: Nibbles::from_str("0x80").unwrap(),
        value: txn.to_vec(),
    }
    .into();

    let trie_roots_after = TrieRoots {
        state_root: expected_state_trie_after.hash(),
        transactions_root: transactions_trie.hash(),
        receipts_root: receipts_trie.hash(),
    };

    GenerationInputs {
        signed_txns: vec![txn.to_vec()],
        withdrawals: vec![],
        global_exit_roots: vec![],
        tries: tries_before,
        trie_roots_after,
        contract_code,
        block_metadata,
        checkpoint_state_trie_root: state_trie_before.hash(),
        txn_number_before: 0.into(),
        gas_used_before: 0.into(),
        gas_used_after: 0xa868u64.into(),
        block_hashes: BlockHashes {
            prev_hashes: vec![H256::default(); 256],
            cur_hash: H256::default(),
        },
    }
}
/// The `add11_yml` test case from https://github.com/ethereum/tests
#[test]
fn add11_yml() -> anyhow::Result<()> {
    init_logger();

    let all_stark = AllStark::<F, D>::default();
    let config = StarkConfig::standard_fast_config();
    let inputs = get_generation_inputs();

    let max_cpu_len_log = 20;

    let mut timing = TimingTree::new("prove", log::Level::Debug);

    let proofs = prove_all_segments::<F, C, D>(
        &all_stark,
        &config,
        inputs,
        max_cpu_len_log,
        &mut timing,
        None,
    )?;

    timing.filter(Duration::from_millis(100)).print();

<<<<<<< HEAD
    verify_all_proofs(&all_stark, &proofs, &config)
}

fn init_logger() {
    let _ = try_init_from_env(Env::default().filter_or(DEFAULT_FILTER_ENV, "info"));
=======
    verify_proof(&all_stark, proof, &config)
>>>>>>> e7e83ded
}<|MERGE_RESOLUTION|>--- conflicted
+++ resolved
@@ -6,20 +6,15 @@
 use evm_arithmetization::generation::mpt::{AccountRlp, LegacyReceiptRlp};
 use evm_arithmetization::generation::TrieInputs;
 use evm_arithmetization::proof::{BlockHashes, BlockMetadata, TrieRoots};
-<<<<<<< HEAD
 use evm_arithmetization::prover::testing::prove_all_segments;
-use evm_arithmetization::verifier::testing::verify_all_proofs;
-use evm_arithmetization::{AllStark, GenerationInputs, Node};
-=======
-use evm_arithmetization::prover::prove;
 use evm_arithmetization::testing_utils::{
     beacon_roots_account_nibbles, beacon_roots_contract_from_storage, ger_account_nibbles,
     init_logger, preinitialized_state_and_storage_tries, update_beacon_roots_account_storage,
     GLOBAL_EXIT_ROOT_ACCOUNT,
 };
-use evm_arithmetization::verifier::verify_proof;
-use evm_arithmetization::{AllStark, Node, StarkConfig};
->>>>>>> e7e83ded
+use evm_arithmetization::verifier::testing::verify_all_proofs;
+use evm_arithmetization::StarkConfig;
+use evm_arithmetization::{AllStark, GenerationInputs, Node};
 use hex_literal::hex;
 use keccak_hash::keccak;
 use mpt_trie::nibbles::Nibbles;
@@ -27,7 +22,6 @@
 use plonky2::field::goldilocks_field::GoldilocksField;
 use plonky2::plonk::config::KeccakGoldilocksConfig;
 use plonky2::util::timing::TimingTree;
-use starky::config::StarkConfig;
 
 type F = GoldilocksField;
 const D: usize = 2;
@@ -63,8 +57,9 @@
         ..AccountRlp::default()
     };
 
-<<<<<<< HEAD
-    let mut state_trie_before = HashedPartialTrie::from(Node::Empty);
+    let (mut state_trie_before, mut storage_tries) =
+        preinitialized_state_and_storage_tries().unwrap();
+    let mut beacon_roots_account_storage = storage_tries[0].1.clone();
     state_trie_before
         .insert(
             beneficiary_nibbles,
@@ -77,16 +72,6 @@
     state_trie_before
         .insert(to_nibbles, rlp::encode(&to_account_before).to_vec())
         .unwrap();
-=======
-    let (mut state_trie_before, mut storage_tries) = preinitialized_state_and_storage_tries()?;
-    let mut beacon_roots_account_storage = storage_tries[0].1.clone();
-    state_trie_before.insert(
-        beneficiary_nibbles,
-        rlp::encode(&beneficiary_account_before).to_vec(),
-    )?;
-    state_trie_before.insert(sender_nibbles, rlp::encode(&sender_account_before).to_vec())?;
-    state_trie_before.insert(to_nibbles, rlp::encode(&to_account_before).to_vec())?;
->>>>>>> e7e83ded
 
     storage_tries.push((to_hashed, Node::Empty.into()));
 
@@ -121,7 +106,8 @@
             &mut beacon_roots_account_storage,
             block_metadata.block_timestamp,
             block_metadata.parent_beacon_block_root,
-        )?;
+        )
+        .unwrap();
         let beacon_roots_account =
             beacon_roots_contract_from_storage(&beacon_roots_account_storage);
 
@@ -148,7 +134,6 @@
 
         let mut expected_state_trie_after = HashedPartialTrie::from(Node::Empty);
         expected_state_trie_after
-<<<<<<< HEAD
             .insert(
                 beneficiary_nibbles,
                 rlp::encode(&beneficiary_account_after).to_vec(),
@@ -160,19 +145,18 @@
         expected_state_trie_after
             .insert(to_nibbles, rlp::encode(&to_account_after).to_vec())
             .unwrap();
-=======
-            .insert(sender_nibbles, rlp::encode(&sender_account_after).to_vec())?;
-        expected_state_trie_after.insert(to_nibbles, rlp::encode(&to_account_after).to_vec())?;
-        expected_state_trie_after.insert(
-            beacon_roots_account_nibbles(),
-            rlp::encode(&beacon_roots_account).to_vec(),
-        )?;
-        expected_state_trie_after.insert(
-            ger_account_nibbles(),
-            rlp::encode(&GLOBAL_EXIT_ROOT_ACCOUNT).to_vec(),
-        )?;
-
->>>>>>> e7e83ded
+        expected_state_trie_after
+            .insert(
+                beacon_roots_account_nibbles(),
+                rlp::encode(&beacon_roots_account).to_vec(),
+            )
+            .unwrap();
+        expected_state_trie_after
+            .insert(
+                ger_account_nibbles(),
+                rlp::encode(&GLOBAL_EXIT_ROOT_ACCOUNT).to_vec(),
+            )
+            .unwrap();
         expected_state_trie_after
     };
 
@@ -243,13 +227,5 @@
 
     timing.filter(Duration::from_millis(100)).print();
 
-<<<<<<< HEAD
     verify_all_proofs(&all_stark, &proofs, &config)
-}
-
-fn init_logger() {
-    let _ = try_init_from_env(Env::default().filter_or(DEFAULT_FILTER_ENV, "info"));
-=======
-    verify_proof(&all_stark, proof, &config)
->>>>>>> e7e83ded
 }