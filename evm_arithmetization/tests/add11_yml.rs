use std::collections::HashMap;
use std::str::FromStr;
use std::time::Duration;

use env_logger::{try_init_from_env, Env, DEFAULT_FILTER_ENV};
use ethereum_types::{Address, BigEndianHash, H160, H256, U256};
use evm_arithmetization::generation::mpt::{AccountRlp, LegacyReceiptRlp};
use evm_arithmetization::generation::{GenerationInputs, TrieInputs};
use evm_arithmetization::proof::{BlockHashes, BlockMetadata, TrieRoots};
use evm_arithmetization::prover::prove;
use evm_arithmetization::verifier::verify_proof;
use evm_arithmetization::{AllStark, Node, StarkConfig};
use hex_literal::hex;
use mpt_trie::nibbles::Nibbles;
use mpt_trie::partial_trie::{HashedPartialTrie, PartialTrie};
use plonky2::field::goldilocks_field::GoldilocksField;
use plonky2::plonk::config::KeccakGoldilocksConfig;
use plonky2::util::timing::TimingTree;
use smt_trie::code::hash_bytecode_u256;
use smt_trie::db::{Db, MemoryDb};
use smt_trie::keys::{key_balance, key_code, key_code_length, key_nonce, key_storage};
use smt_trie::smt::Smt;
use smt_trie::utils::hashout2u;

type F = GoldilocksField;
const D: usize = 2;
type C = KeccakGoldilocksConfig;

/// The `add11_yml` test case from https://github.com/ethereum/tests
#[test]
fn add11_yml() -> anyhow::Result<()> {
    init_logger();

    let all_stark = AllStark::<F, D>::default();
    let config = StarkConfig::standard_fast_config();

    let beneficiary = hex!("2adc25665018aa1fe0e6bc666dac8fc2697ff9ba");
    let sender = hex!("a94f5374fce5edbc8e2a8697c15331677e6ebf0b");
    let to = hex!("095e7baea6a6c7c4c2dfeb977efac326af552d87");

    let code = [0x60, 0x01, 0x60, 0x01, 0x01, 0x60, 0x00, 0x55, 0x00];
    let code_hash = hash_bytecode_u256(code.to_vec());

    let beneficiary_account_before = AccountRlp {
        nonce: 1.into(),
        ..AccountRlp::default()
    };
    let sender_account_before = AccountRlp {
        balance: 0x0de0b6b3a7640000u64.into(),
        ..AccountRlp::default()
    };
    let to_account_before = AccountRlp {
        balance: 0x0de0b6b3a7640000u64.into(),
        code_hash,
        ..AccountRlp::default()
    };

<<<<<<< HEAD
    let mut state_smt_before = Smt::<MemoryDb>::default();
    set_account(
        &mut state_smt_before,
        H160(beneficiary),
        &beneficiary_account_before,
        &HashMap::new(),
    );
    set_account(
        &mut state_smt_before,
        H160(sender),
        &sender_account_before,
        &HashMap::new(),
    );
    set_account(
        &mut state_smt_before,
        H160(to),
        &to_account_before,
        &HashMap::new(),
    );
=======
    let mut state_trie_before = HashedPartialTrie::from(Node::Empty);
    state_trie_before.insert(
        beneficiary_nibbles,
        rlp::encode(&beneficiary_account_before).to_vec(),
    )?;
    state_trie_before.insert(sender_nibbles, rlp::encode(&sender_account_before).to_vec())?;
    state_trie_before.insert(to_nibbles, rlp::encode(&to_account_before).to_vec())?;
>>>>>>> ed8d982e

    let tries_before = TrieInputs {
        state_smt: state_smt_before.serialize(),
        transactions_trie: Node::Empty.into(),
        receipts_trie: Node::Empty.into(),
    };

    let txn = hex!("f863800a83061a8094095e7baea6a6c7c4c2dfeb977efac326af552d87830186a0801ba0ffb600e63115a7362e7811894a91d8ba4330e526f22121c994c4692035dfdfd5a06198379fcac8de3dbfac48b165df4bf88e2088f294b61efb9a65fe2281c76e16");

    let block_metadata = BlockMetadata {
        block_beneficiary: Address::from(beneficiary),
        block_timestamp: 0x03e8.into(),
        block_number: 1.into(),
        block_difficulty: 0x020000.into(),
        block_random: H256::from_uint(&0x020000.into()),
        block_gaslimit: 0xff112233u32.into(),
        block_chain_id: 1.into(),
        block_base_fee: 0xa.into(),
        block_gas_used: 0xa868u64.into(),
        block_bloom: [0.into(); 8],
    };

    let mut contract_code = HashMap::new();
    contract_code.insert(hash_bytecode_u256(vec![]), vec![]);
    contract_code.insert(code_hash, code.to_vec());

    let expected_state_smt_after = {
        let mut smt = Smt::<MemoryDb>::default();
        let beneficiary_account_after = AccountRlp {
            nonce: 1.into(),
            ..AccountRlp::default()
        };
        let sender_account_after = AccountRlp {
            balance: 0xde0b6b3a75be550u64.into(),
            nonce: 1.into(),
            ..AccountRlp::default()
        };
        let to_account_after = AccountRlp {
            balance: 0xde0b6b3a76586a0u64.into(),
            code_hash,
            ..AccountRlp::default()
        };

<<<<<<< HEAD
        set_account(
            &mut smt,
            H160(beneficiary),
            &beneficiary_account_after,
            &HashMap::new(),
        );
        set_account(
            &mut smt,
            H160(sender),
            &sender_account_after,
            &HashMap::new(),
        );
        set_account(
            &mut smt,
            H160(to),
            &to_account_after,
            &HashMap::from([(U256::zero(), 2.into())]), // Storage map: { 0 => 2 }
        );

        smt
=======
        let mut expected_state_trie_after = HashedPartialTrie::from(Node::Empty);
        expected_state_trie_after.insert(
            beneficiary_nibbles,
            rlp::encode(&beneficiary_account_after).to_vec(),
        )?;
        expected_state_trie_after
            .insert(sender_nibbles, rlp::encode(&sender_account_after).to_vec())?;
        expected_state_trie_after.insert(to_nibbles, rlp::encode(&to_account_after).to_vec())?;
        expected_state_trie_after
>>>>>>> ed8d982e
    };

    let receipt_0 = LegacyReceiptRlp {
        status: true,
        cum_gas_used: 0xa868u64.into(),
        bloom: vec![0; 256].into(),
        logs: vec![],
    };
    let mut receipts_trie = HashedPartialTrie::from(Node::Empty);
    receipts_trie.insert(
        Nibbles::from_str("0x80").unwrap(),
        rlp::encode(&receipt_0).to_vec(),
    )?;
    let transactions_trie: HashedPartialTrie = Node::Leaf {
        nibbles: Nibbles::from_str("0x80").unwrap(),
        value: txn.to_vec(),
    }
    .into();

    let trie_roots_after = TrieRoots {
        state_root: H256::from_uint(&hashout2u(expected_state_smt_after.root)),
        transactions_root: transactions_trie.hash(),
        receipts_root: receipts_trie.hash(),
    };
    let inputs = GenerationInputs {
        signed_txn: Some(txn.to_vec()),
        withdrawals: vec![],
        tries: tries_before,
        trie_roots_after,
        contract_code,
        block_metadata,
        checkpoint_state_trie_root: HashedPartialTrie::from(Node::Empty).hash(),
        txn_number_before: 0.into(),
        gas_used_before: 0.into(),
        gas_used_after: 0xa868u64.into(),
        block_hashes: BlockHashes {
            prev_hashes: vec![H256::default(); 256],
            cur_hash: H256::default(),
        },
    };

    let mut timing = TimingTree::new("prove", log::Level::Debug);
    let proof = prove::<F, C, D>(&all_stark, &config, inputs, &mut timing, None)?;
    timing.filter(Duration::from_millis(100)).print();

    verify_proof(&all_stark, proof, &config)
}

fn init_logger() {
    let _ = try_init_from_env(Env::default().filter_or(DEFAULT_FILTER_ENV, "info"));
}

fn set_account<D: Db>(
    smt: &mut Smt<D>,
    addr: Address,
    account: &AccountRlp,
    storage: &HashMap<U256, U256>,
) {
    smt.set(key_balance(addr), account.balance);
    smt.set(key_nonce(addr), account.nonce);
    smt.set(key_code(addr), account.code_hash);
    smt.set(key_code_length(addr), account.code_length);
    for (&k, &v) in storage {
        smt.set(key_storage(addr, k), v);
    }
}<|MERGE_RESOLUTION|>--- conflicted
+++ resolved
@@ -55,7 +55,6 @@
         ..AccountRlp::default()
     };
 
-<<<<<<< HEAD
     let mut state_smt_before = Smt::<MemoryDb>::default();
     set_account(
         &mut state_smt_before,
@@ -75,15 +74,6 @@
         &to_account_before,
         &HashMap::new(),
     );
-=======
-    let mut state_trie_before = HashedPartialTrie::from(Node::Empty);
-    state_trie_before.insert(
-        beneficiary_nibbles,
-        rlp::encode(&beneficiary_account_before).to_vec(),
-    )?;
-    state_trie_before.insert(sender_nibbles, rlp::encode(&sender_account_before).to_vec())?;
-    state_trie_before.insert(to_nibbles, rlp::encode(&to_account_before).to_vec())?;
->>>>>>> ed8d982e
 
     let tries_before = TrieInputs {
         state_smt: state_smt_before.serialize(),
@@ -127,7 +117,6 @@
             ..AccountRlp::default()
         };
 
-<<<<<<< HEAD
         set_account(
             &mut smt,
             H160(beneficiary),
@@ -148,17 +137,6 @@
         );
 
         smt
-=======
-        let mut expected_state_trie_after = HashedPartialTrie::from(Node::Empty);
-        expected_state_trie_after.insert(
-            beneficiary_nibbles,
-            rlp::encode(&beneficiary_account_after).to_vec(),
-        )?;
-        expected_state_trie_after
-            .insert(sender_nibbles, rlp::encode(&sender_account_after).to_vec())?;
-        expected_state_trie_after.insert(to_nibbles, rlp::encode(&to_account_after).to_vec())?;
-        expected_state_trie_after
->>>>>>> ed8d982e
     };
 
     let receipt_0 = LegacyReceiptRlp {
