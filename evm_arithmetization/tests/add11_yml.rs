--- conflicted
+++ resolved
@@ -165,16 +165,10 @@
         },
     };
 
-<<<<<<< HEAD
-    let bytes =
-        std::fs::read("/Users/agonzalez/Downloads/LoopCallsDepthThenRevert3_d0g0v0_Shanghai.json")
-            .unwrap();
-=======
     let bytes = std::fs::read(
         "/Users/agonzalez/Downloads/vitalikTransactionTestParis_d0g0v0_Shanghai.json",
     )
     .unwrap();
->>>>>>> b83871dc
     let inputs = serde_json::from_slice(&bytes).unwrap();
 
     let mut timing = TimingTree::new("prove", log::Level::Debug);
