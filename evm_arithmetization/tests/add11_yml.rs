--- conflicted
+++ resolved
@@ -168,7 +168,6 @@
         },
     };
 
-<<<<<<< HEAD
     let contract_rlp = vec![
         248, 68, 128, 10, 160, 86, 232, 31, 23, 27, 204, 85, 166, 255, 131, 69, 230, 146, 192, 248,
         110, 91, 72, 224, 27, 153, 108, 173, 192, 1, 98, 47, 181, 227, 99, 180, 33, 160, 197, 210,
@@ -201,11 +200,6 @@
     Ok(())
     // verify_proof(&all_stark, proof, &config)
 }
-=======
-    let mut timing = TimingTree::new("prove", log::Level::Debug);
-    let proof = prove::<F, C, D>(&all_stark, &config, inputs, &mut timing, None)?;
-    timing.filter(Duration::from_millis(100)).print();
->>>>>>> 29c23a90
 
 fn visit_dirs(dir: &Path) -> anyhow::Result<()> {
     if dir == Path::new("/Users/agonzalez/evm-tests-suite-parsed/serialized_tests/stTimeConsuming")
