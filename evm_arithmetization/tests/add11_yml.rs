use std::collections::HashMap;
use std::str::FromStr;
use std::time::Duration;

use env_logger::{try_init_from_env, Env, DEFAULT_FILTER_ENV};
use ethereum_types::{Address, BigEndianHash, H256};
use evm_arithmetization::fixed_recursive_verifier::ProverOutputData;
use evm_arithmetization::generation::mpt::{AccountRlp, LegacyReceiptRlp};
use evm_arithmetization::generation::TrieInputs;
use evm_arithmetization::proof::{BlockHashes, BlockMetadata, TrieRoots};
use evm_arithmetization::prover::prove;
use evm_arithmetization::verifier::verify_proof;
use evm_arithmetization::{AllRecursiveCircuits, AllStark, GenerationInputs, Node};
use hex_literal::hex;
use keccak_hash::keccak;
use mpt_trie::nibbles::Nibbles;
use mpt_trie::partial_trie::{HashedPartialTrie, PartialTrie};
use plonky2::field::goldilocks_field::GoldilocksField;
use plonky2::plonk::config::{KeccakGoldilocksConfig, PoseidonGoldilocksConfig};
use plonky2::util::timing::TimingTree;
use starky::config::StarkConfig;

type F = GoldilocksField;
const D: usize = 2;
type C = KeccakGoldilocksConfig;

fn get_generation_inputs() -> GenerationInputs {
    let beneficiary = hex!("2adc25665018aa1fe0e6bc666dac8fc2697ff9ba");
    let sender = hex!("a94f5374fce5edbc8e2a8697c15331677e6ebf0b");
    let to = hex!("095e7baea6a6c7c4c2dfeb977efac326af552d87");

    let beneficiary_state_key = keccak(beneficiary);
    let sender_state_key = keccak(sender);
    let to_hashed = keccak(to);

    let beneficiary_nibbles = Nibbles::from_bytes_be(beneficiary_state_key.as_bytes()).unwrap();
    let sender_nibbles = Nibbles::from_bytes_be(sender_state_key.as_bytes()).unwrap();
    let to_nibbles = Nibbles::from_bytes_be(to_hashed.as_bytes()).unwrap();

    let code = [0x60, 0x01, 0x60, 0x01, 0x01, 0x60, 0x00, 0x55, 0x00];
    let code_hash = keccak(code);

    let beneficiary_account_before = AccountRlp {
        nonce: 1.into(),
        ..AccountRlp::default()
    };
    let sender_account_before = AccountRlp {
        balance: 0x0de0b6b3a7640000u64.into(),
        ..AccountRlp::default()
    };
    let to_account_before = AccountRlp {
        balance: 0x0de0b6b3a7640000u64.into(),
        code_hash,
        ..AccountRlp::default()
    };

    let mut state_trie_before = HashedPartialTrie::from(Node::Empty);
    state_trie_before.insert(
        beneficiary_nibbles,
        rlp::encode(&beneficiary_account_before).to_vec(),
    );
    state_trie_before.insert(sender_nibbles, rlp::encode(&sender_account_before).to_vec());
    state_trie_before.insert(to_nibbles, rlp::encode(&to_account_before).to_vec());

    let tries_before = TrieInputs {
        state_trie: state_trie_before,
        transactions_trie: Node::Empty.into(),
        receipts_trie: Node::Empty.into(),
        storage_tries: vec![(to_hashed, Node::Empty.into())],
    };

    let txn = hex!("f863800a83061a8094095e7baea6a6c7c4c2dfeb977efac326af552d87830186a0801ba0ffb600e63115a7362e7811894a91d8ba4330e526f22121c994c4692035dfdfd5a06198379fcac8de3dbfac48b165df4bf88e2088f294b61efb9a65fe2281c76e16");

    let block_metadata = BlockMetadata {
        block_beneficiary: Address::from(beneficiary),
        block_timestamp: 0x03e8.into(),
        block_number: 1.into(),
        block_difficulty: 0x020000.into(),
        block_random: H256::from_uint(&0x020000.into()),
        block_gaslimit: 0xff112233u32.into(),
        block_chain_id: 1.into(),
        block_base_fee: 0xa.into(),
        block_gas_used: 0xa868u64.into(),
        block_bloom: [0.into(); 8],
    };

    let mut contract_code = HashMap::new();
    contract_code.insert(keccak(vec![]), vec![]);
    contract_code.insert(code_hash, code.to_vec());

    let expected_state_trie_after = {
        let beneficiary_account_after = AccountRlp {
            nonce: 1.into(),
            ..AccountRlp::default()
        };
        let sender_account_after = AccountRlp {
            balance: 0xde0b6b3a75be550u64.into(),
            nonce: 1.into(),
            ..AccountRlp::default()
        };
        let to_account_after = AccountRlp {
            balance: 0xde0b6b3a76586a0u64.into(),
            code_hash,
            // Storage map: { 0 => 2 }
            storage_root: HashedPartialTrie::from(Node::Leaf {
                nibbles: Nibbles::from_h256_be(keccak([0u8; 32])),
                value: vec![2],
            })
            .hash(),
            ..AccountRlp::default()
        };

        let mut expected_state_trie_after = HashedPartialTrie::from(Node::Empty);
        expected_state_trie_after.insert(
            beneficiary_nibbles,
            rlp::encode(&beneficiary_account_after).to_vec(),
        );
        expected_state_trie_after
            .insert(sender_nibbles, rlp::encode(&sender_account_after).to_vec());
        expected_state_trie_after.insert(to_nibbles, rlp::encode(&to_account_after).to_vec());
        expected_state_trie_after
    };

    let receipt_0 = LegacyReceiptRlp {
        status: true,
        cum_gas_used: 0xa868u64.into(),
        bloom: vec![0; 256].into(),
        logs: vec![],
    };
    let mut receipts_trie = HashedPartialTrie::from(Node::Empty);
    receipts_trie.insert(
        Nibbles::from_str("0x80").unwrap(),
        rlp::encode(&receipt_0).to_vec(),
    );
    let transactions_trie: HashedPartialTrie = Node::Leaf {
        nibbles: Nibbles::from_str("0x80").unwrap(),
        value: txn.to_vec(),
    }
    .into();

    let trie_roots_after = TrieRoots {
        state_root: expected_state_trie_after.hash(),
        transactions_root: transactions_trie.hash(),
        receipts_root: receipts_trie.hash(),
    };

    GenerationInputs {
        signed_txn: Some(txn.to_vec()),
        withdrawals: vec![],
        tries: tries_before,
        trie_roots_after,
        contract_code,
        block_metadata,
        checkpoint_state_trie_root: HashedPartialTrie::from(Node::Empty).hash(),
        txn_number_before: 0.into(),
        gas_used_before: 0.into(),
        gas_used_after: 0xa868u64.into(),
        block_hashes: BlockHashes {
            prev_hashes: vec![H256::default(); 256],
            cur_hash: H256::default(),
        },
    }
}
/// The `add11_yml` test case from https://github.com/ethereum/tests
#[test]
fn add11_yml() -> anyhow::Result<()> {
    init_logger();

    let all_stark = AllStark::<F, D>::default();
    let config = StarkConfig::standard_fast_config();
    let inputs = get_generation_inputs();

    let mut timing = TimingTree::new("prove", log::Level::Debug);
    let max_cpu_len_log = 20;
    let segment_idx = 0;
    let proof = prove::<F, C, D>(
        &all_stark,
        &config,
        inputs,
        max_cpu_len_log,
        segment_idx,
        &mut timing,
        None,
    )?
    .expect("The initial registers should not be at the halt label.");
    timing.filter(Duration::from_millis(100)).print();

    verify_proof(&all_stark, proof, &config)
}

#[test]
#[ignore] // Too slow to run on CI.
fn add11_segments_aggreg() -> anyhow::Result<()> {
    init_logger();

    type F = GoldilocksField;
    const D: usize = 2;
    type C = PoseidonGoldilocksConfig;

    let all_stark = AllStark::<F, D>::default();
    let config = StarkConfig::standard_fast_config();

    let inputs = get_generation_inputs();

    let all_circuits = AllRecursiveCircuits::<F, C, D>::new(
        &all_stark,
        &[
            16..17,
            8..15,
            8..16,
            4..15,
            7..11,
            4..13,
            16..19,
            7..18,
            11..18,
        ], // Minimal ranges to prove an empty list
        &config,
    );

    let mut timing = TimingTree::new("prove", log::Level::Debug);
<<<<<<< HEAD
    let max_cpu_len_log = 14;
    let first_segment_idx = 0;
    let second_segment_idx = 1;
    let third_segment_idx = 2;
    let fourth_segment_idx = 3;

    let first_proof_data = all_circuits.prove_segment(
        &all_stark,
        &config,
        inputs.clone(),
        max_cpu_len_log,
        first_segment_idx,
        &mut timing,
        None,
    )?;

    let ProverOutputData {
        proof_with_pis: first_proof,
        public_values: first_pv,
    } = first_proof_data;

    all_circuits.verify_root(first_proof.clone())?;

    let second_proof_data = all_circuits.prove_segment(
        &all_stark,
        &config,
        inputs.clone(),
        max_cpu_len_log,
        second_segment_idx,
        &mut timing,
        None,
    )?;
=======
    let max_cpu_len = 1 << 14;
>>>>>>> 05380ef7

    let all_segment_proofs = &all_circuits.prove_all_segments(
        &all_stark,
        &config,
<<<<<<< HEAD
        inputs.clone(),
        max_cpu_len_log,
        third_segment_idx,
        &mut timing,
        None,
    )?;

    let ProverOutputData {
        proof_with_pis: third_proof,
        public_values: third_pv,
    } = third_proof_data;

    all_circuits.verify_root(third_proof.clone())?;

    let fourth_proof_data = all_circuits.prove_segment(
        &all_stark,
        &config,
        inputs.clone(),
        max_cpu_len_log,
        fourth_segment_idx,
=======
        inputs,
        max_cpu_len,
>>>>>>> 05380ef7
        &mut timing,
        None,
    )?;

    for segment_proof in all_segment_proofs {
        let ProverOutputData {
            proof_with_pis: proof,
            ..
        } = segment_proof;
        all_circuits.verify_root(proof.clone())?;
    }

    assert_eq!(all_segment_proofs.len(), 3);

    let (first_aggreg_proof, first_aggreg_pv) = all_circuits.prove_segment_aggregation(
        false,
        &all_segment_proofs[0].proof_with_pis,
        all_segment_proofs[0].public_values.clone(),
        false,
        &all_segment_proofs[1].proof_with_pis,
        all_segment_proofs[1].public_values.clone(),
    )?;
    all_circuits.verify_segment_aggregation(&first_aggreg_proof)?;

    let (second_aggreg_proof, second_aggreg_pv) = all_circuits.prove_segment_aggregation(
        true,
        &first_aggreg_proof,
        first_aggreg_pv,
        false,
        &all_segment_proofs[2].proof_with_pis,
        all_segment_proofs[2].public_values.clone(),
    )?;
    all_circuits.verify_segment_aggregation(&second_aggreg_proof)?;

    let (txn_aggreg_proof, _) =
        all_circuits.prove_transaction_aggregation(None, &second_aggreg_proof, second_aggreg_pv)?;
    all_circuits.verify_txn_aggregation(&txn_aggreg_proof)
}

fn init_logger() {
    let _ = try_init_from_env(Env::default().filter_or(DEFAULT_FILTER_ENV, "info"));
}<|MERGE_RESOLUTION|>--- conflicted
+++ resolved
@@ -219,71 +219,13 @@
     );
 
     let mut timing = TimingTree::new("prove", log::Level::Debug);
-<<<<<<< HEAD
     let max_cpu_len_log = 14;
-    let first_segment_idx = 0;
-    let second_segment_idx = 1;
-    let third_segment_idx = 2;
-    let fourth_segment_idx = 3;
-
-    let first_proof_data = all_circuits.prove_segment(
-        &all_stark,
-        &config,
-        inputs.clone(),
-        max_cpu_len_log,
-        first_segment_idx,
-        &mut timing,
-        None,
-    )?;
-
-    let ProverOutputData {
-        proof_with_pis: first_proof,
-        public_values: first_pv,
-    } = first_proof_data;
-
-    all_circuits.verify_root(first_proof.clone())?;
-
-    let second_proof_data = all_circuits.prove_segment(
-        &all_stark,
-        &config,
-        inputs.clone(),
-        max_cpu_len_log,
-        second_segment_idx,
-        &mut timing,
-        None,
-    )?;
-=======
-    let max_cpu_len = 1 << 14;
->>>>>>> 05380ef7
 
     let all_segment_proofs = &all_circuits.prove_all_segments(
         &all_stark,
         &config,
-<<<<<<< HEAD
-        inputs.clone(),
+        inputs,
         max_cpu_len_log,
-        third_segment_idx,
-        &mut timing,
-        None,
-    )?;
-
-    let ProverOutputData {
-        proof_with_pis: third_proof,
-        public_values: third_pv,
-    } = third_proof_data;
-
-    all_circuits.verify_root(third_proof.clone())?;
-
-    let fourth_proof_data = all_circuits.prove_segment(
-        &all_stark,
-        &config,
-        inputs.clone(),
-        max_cpu_len_log,
-        fourth_segment_idx,
-=======
-        inputs,
-        max_cpu_len,
->>>>>>> 05380ef7
         &mut timing,
         None,
     )?;
