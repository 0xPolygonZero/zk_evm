use core::marker::PhantomData;
use std::collections::HashMap;
use std::time::Duration;

use env_logger::{try_init_from_env, Env, DEFAULT_FILTER_ENV};
use ethereum_types::{BigEndianHash, H256};
use evm_arithmetization::fixed_recursive_verifier::ProverOutputData;
use evm_arithmetization::generation::{GenerationInputs, TrieInputs};
use evm_arithmetization::proof::{BlockHashes, BlockMetadata, PublicValues, TrieRoots};
use evm_arithmetization::{AllRecursiveCircuits, AllStark, Node, StarkConfig};
use keccak_hash::keccak;
use log::info;
use mpt_trie::partial_trie::{HashedPartialTrie, PartialTrie};
use plonky2::field::goldilocks_field::GoldilocksField;
use plonky2::plonk::config::PoseidonGoldilocksConfig;
use plonky2::util::serialization::{DefaultGateSerializer, DefaultGeneratorSerializer};
use plonky2::util::timing::TimingTree;

type F = GoldilocksField;
const D: usize = 2;
type C = PoseidonGoldilocksConfig;

/// Execute the empty list of transactions, i.e. a no-op.
#[test]
#[ignore] // Too slow to run on CI.
fn test_empty_txn_list() -> anyhow::Result<()> {
    init_logger();

    let all_stark = AllStark::<F, D>::default();
    let config = StarkConfig::standard_fast_config();

    let block_metadata = BlockMetadata {
        block_number: 1.into(),
        ..Default::default()
    };

    let state_trie = HashedPartialTrie::from(Node::Empty);
    let transactions_trie = HashedPartialTrie::from(Node::Empty);
    let receipts_trie = HashedPartialTrie::from(Node::Empty);
    let storage_tries = vec![];

    let mut contract_code = HashMap::new();
    contract_code.insert(keccak(vec![]), vec![]);

    // No transactions, so no trie roots change.
    let trie_roots_after = TrieRoots {
        state_root: state_trie.hash(),
        transactions_root: transactions_trie.hash(),
        receipts_root: receipts_trie.hash(),
    };

    let mut initial_block_hashes = vec![H256::default(); 256];
    initial_block_hashes[255] = H256::from_uint(&0x200.into());
    let inputs = GenerationInputs {
        signed_txn: None,
        withdrawals: vec![],
        tries: TrieInputs {
            state_trie,
            transactions_trie,
            receipts_trie,
            storage_tries,
        },
        trie_roots_after,
        contract_code,
        checkpoint_state_trie_root: HashedPartialTrie::from(Node::Empty).hash(),
        block_metadata,
        txn_number_before: 0.into(),
        gas_used_before: 0.into(),
        gas_used_after: 0.into(),
        block_hashes: BlockHashes {
            prev_hashes: initial_block_hashes,
            cur_hash: H256::default(),
        },
    };

    // Initialize the preprocessed circuits for the zkEVM.
    let all_circuits = AllRecursiveCircuits::<F, C, D>::new(
        &all_stark,
        // Minimal ranges to prove an empty list
        &[
            16..17,
            8..10,
            7..11,
            4..15,
            8..11,
            4..13,
            11..18,
            8..18,
            10..18,
        ],
        &config,
    );

    {
        let gate_serializer = DefaultGateSerializer;
        let generator_serializer = DefaultGeneratorSerializer::<C, D> {
            _phantom: PhantomData::<C>,
        };

        let timing = TimingTree::new("serialize AllRecursiveCircuits", log::Level::Info);
        let all_circuits_bytes = all_circuits
            .to_bytes(false, &gate_serializer, &generator_serializer)
            .map_err(|_| anyhow::Error::msg("AllRecursiveCircuits serialization failed."))?;
        timing.filter(Duration::from_millis(100)).print();
        info!(
            "AllRecursiveCircuits length: {} bytes",
            all_circuits_bytes.len()
        );

        let timing = TimingTree::new("deserialize AllRecursiveCircuits", log::Level::Info);
        let all_circuits_from_bytes = AllRecursiveCircuits::<F, C, D>::from_bytes(
            &all_circuits_bytes,
            false,
            &gate_serializer,
            &generator_serializer,
        )
        .map_err(|_| anyhow::Error::msg("AllRecursiveCircuits deserialization failed."))?;
        timing.filter(Duration::from_millis(100)).print();

        assert_eq!(all_circuits, all_circuits_from_bytes);
    }

<<<<<<< HEAD
    let max_cpu_len_log = 20;
=======
    let max_cpu_len = 1 << 9;
>>>>>>> 05380ef7
    let mut timing = TimingTree::new("prove", log::Level::Info);

    let segment_proofs_data = &all_circuits.prove_all_segments(
        &all_stark,
        &config,
<<<<<<< HEAD
        inputs.clone(),
        max_cpu_len_log,
        0,
=======
        inputs,
        max_cpu_len,
>>>>>>> 05380ef7
        &mut timing,
        None,
    )?;

    assert_eq!(segment_proofs_data.len(), 3);
    for proof_data in segment_proofs_data {
        let ProverOutputData {
            proof_with_pis: proof,
            ..
        } = proof_data;
        all_circuits.verify_root(proof.clone())?;
    }

<<<<<<< HEAD
    let final_root_proof_data = all_circuits.prove_segment(
        &all_stark,
        &config,
        inputs,
        max_cpu_len_log,
        1,
        &mut timing,
        None,
    )?;
    let ProverOutputData {
        proof_with_pis: final_root_proof,
        public_values: final_public_values,
        ..
    } = final_root_proof_data;
    all_circuits.verify_root(final_root_proof.clone())?;

    let first_mem_before = public_values.mem_before.mem_cap.clone();
    let first_mem_after = public_values.mem_after.mem_cap.clone();
    let final_mem_before = final_public_values.mem_before.mem_cap.clone();
    let final_mem_after = final_public_values.mem_after.mem_cap.clone();
=======
    let first_mem_before = segment_proofs_data[0]
        .public_values
        .mem_before
        .mem_cap
        .clone();
    let first_mem_after = segment_proofs_data[0]
        .public_values
        .mem_after
        .mem_cap
        .clone();
    let second_mem_before = segment_proofs_data[1]
        .public_values
        .mem_before
        .mem_cap
        .clone();
    let second_mem_after = segment_proofs_data[1]
        .public_values
        .mem_after
        .mem_cap
        .clone();
    let third_mem_before = segment_proofs_data[2]
        .public_values
        .mem_before
        .mem_cap
        .clone();
    let third_mem_after = segment_proofs_data[2]
        .public_values
        .mem_after
        .mem_cap
        .clone();
>>>>>>> 05380ef7

    // Test retrieved public values from the proof public inputs.
    let retrieved_public_values = PublicValues::from_public_inputs(
        &segment_proofs_data[0].proof_with_pis.public_inputs,
        first_mem_before.len(),
        first_mem_after.len(),
    );
    assert_eq!(
        retrieved_public_values,
        segment_proofs_data[0].public_values
    );

    let retrieved_public_values = PublicValues::from_public_inputs(
        &segment_proofs_data[1].proof_with_pis.public_inputs,
        second_mem_before.len(),
        second_mem_after.len(),
    );
    assert_eq!(
        retrieved_public_values,
        segment_proofs_data[1].public_values
    );

    let retrieved_public_values = PublicValues::from_public_inputs(
        &segment_proofs_data[2].proof_with_pis.public_inputs,
        third_mem_before.len(),
        third_mem_after.len(),
    );
    assert_eq!(
        retrieved_public_values,
        segment_proofs_data[2].public_values
    );

    // We can duplicate the proofs here because the state hasn't mutated.
    let (segmented_agg_proof, segmented_agg_public_values) = all_circuits
        .prove_segment_aggregation(
            false,
            &segment_proofs_data[0].proof_with_pis,
            segment_proofs_data[0].public_values.clone(),
            false,
            &segment_proofs_data[1].proof_with_pis,
            segment_proofs_data[1].public_values.clone(),
        )?;
    all_circuits.verify_segment_aggregation(&segmented_agg_proof)?;

    let (segmented_agg_proof, segmented_agg_public_values) = all_circuits
        .prove_segment_aggregation(
            true,
            &segmented_agg_proof,
            segmented_agg_public_values,
            false,
            &segment_proofs_data[2].proof_with_pis,
            segment_proofs_data[2].public_values.clone(),
        )?;
    all_circuits.verify_segment_aggregation(&segmented_agg_proof)?;

    // Test retrieved public values from the proof public inputs.
    let retrieved_public_values = PublicValues::from_public_inputs(
        &segmented_agg_proof.public_inputs,
        segmented_agg_public_values.mem_before.mem_cap.len(),
        segmented_agg_public_values.mem_before.mem_cap.len(),
    );
    assert_eq!(retrieved_public_values, segmented_agg_public_values);

    let (txn_proof, txn_public_values) = all_circuits.prove_transaction_aggregation(
        None,
        &segmented_agg_proof,
        segmented_agg_public_values,
    )?;
    all_circuits.verify_txn_aggregation(&txn_proof)?;

    // Test retrieved public values from the proof public inputs.
    let retrieved_public_values = PublicValues::from_public_inputs(
        &txn_proof.public_inputs,
        txn_public_values.mem_before.mem_cap.len(),
        txn_public_values.mem_before.mem_cap.len(),
    );
    assert_eq!(retrieved_public_values, txn_public_values);

    let (block_proof, block_public_values) =
        all_circuits.prove_block(None, &txn_proof, txn_public_values)?;
    all_circuits.verify_block(&block_proof)?;

    // Test retrieved public values from the proof public inputs.
    let retrieved_public_values = PublicValues::from_public_inputs(
        &block_proof.public_inputs,
        block_public_values.mem_before.mem_cap.len(),
        block_public_values.mem_before.mem_cap.len(),
    );
    assert_eq!(retrieved_public_values, block_public_values);

    // Get the verifier associated to these preprocessed circuits, and have it
    // verify the block_proof.
    let verifier = all_circuits.final_verifier_data();
    verifier.verify(block_proof)
}

fn init_logger() {
    let _ = try_init_from_env(Env::default().filter_or(DEFAULT_FILTER_ENV, "info"));
}<|MERGE_RESOLUTION|>--- conflicted
+++ resolved
@@ -120,24 +120,14 @@
         assert_eq!(all_circuits, all_circuits_from_bytes);
     }
 
-<<<<<<< HEAD
-    let max_cpu_len_log = 20;
-=======
-    let max_cpu_len = 1 << 9;
->>>>>>> 05380ef7
+    let max_cpu_len_log = 9;
     let mut timing = TimingTree::new("prove", log::Level::Info);
 
     let segment_proofs_data = &all_circuits.prove_all_segments(
         &all_stark,
         &config,
-<<<<<<< HEAD
-        inputs.clone(),
+        inputs,
         max_cpu_len_log,
-        0,
-=======
-        inputs,
-        max_cpu_len,
->>>>>>> 05380ef7
         &mut timing,
         None,
     )?;
@@ -151,28 +141,6 @@
         all_circuits.verify_root(proof.clone())?;
     }
 
-<<<<<<< HEAD
-    let final_root_proof_data = all_circuits.prove_segment(
-        &all_stark,
-        &config,
-        inputs,
-        max_cpu_len_log,
-        1,
-        &mut timing,
-        None,
-    )?;
-    let ProverOutputData {
-        proof_with_pis: final_root_proof,
-        public_values: final_public_values,
-        ..
-    } = final_root_proof_data;
-    all_circuits.verify_root(final_root_proof.clone())?;
-
-    let first_mem_before = public_values.mem_before.mem_cap.clone();
-    let first_mem_after = public_values.mem_after.mem_cap.clone();
-    let final_mem_before = final_public_values.mem_before.mem_cap.clone();
-    let final_mem_after = final_public_values.mem_after.mem_cap.clone();
-=======
     let first_mem_before = segment_proofs_data[0]
         .public_values
         .mem_before
@@ -203,7 +171,6 @@
         .mem_after
         .mem_cap
         .clone();
->>>>>>> 05380ef7
 
     // Test retrieved public values from the proof public inputs.
     let retrieved_public_values = PublicValues::from_public_inputs(
