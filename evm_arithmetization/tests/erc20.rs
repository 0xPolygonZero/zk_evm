use std::collections::HashMap;
use std::str::FromStr;
use std::time::Duration;

use ethereum_types::{Address, BigEndianHash, H160, H256, U256};
use evm_arithmetization::generation::mpt::{AccountRlp, LegacyReceiptRlp, LogRlp};
use evm_arithmetization::generation::{GenerationInputs, TrieInputs};
use evm_arithmetization::proof::{BlockHashes, BlockMetadata, TrieRoots};
use evm_arithmetization::prover::prove;
use evm_arithmetization::testing_utils::{
    beacon_roots_account_nibbles, beacon_roots_contract_from_storage, create_account_storage,
    ger_account_nibbles, init_logger, preinitialized_state_and_storage_tries, sd2u,
    update_beacon_roots_account_storage, GLOBAL_EXIT_ROOT_ACCOUNT,
};
use evm_arithmetization::verifier::verify_proof;
use evm_arithmetization::{AllStark, Node, StarkConfig};
use hex_literal::hex;
use mpt_trie::nibbles::Nibbles;
use mpt_trie::partial_trie::{HashedPartialTrie, PartialTrie};
use plonky2::field::goldilocks_field::GoldilocksField;
use plonky2::plonk::config::KeccakGoldilocksConfig;
use plonky2::util::timing::TimingTree;
use smt_trie::code::hash_bytecode_u256;
use smt_trie::db::{Db, MemoryDb};
use smt_trie::keys::{key_balance, key_code, key_code_length, key_nonce, key_storage};
use smt_trie::smt::Smt;
use smt_trie::utils::hashout2u;

type F = GoldilocksField;
const D: usize = 2;
type C = KeccakGoldilocksConfig;

/// Test a simple ERC20 transfer.
/// Used the following Solidity code:
/// ```solidity
/// pragma solidity ^0.8.13;
/// import "../lib/openzeppelin-contracts/contracts/token/ERC20/ERC20.sol";
/// contract Token is ERC20 {
///     constructor() ERC20("Token", "TKN") {
///         _mint(msg.sender, 1_000_000 ether);
///     }
/// }
/// contract Giver {
///     Token public token;
///     constructor(address _token) {
///         token = Token(_token);
///     }
///     function send(uint256 amount) public {
///         token.transfer(0x1f9090aaE28b8a3dCeaDf281B0F12828e676c326, amount);
///     }
/// }
/// ```
#[test]
fn test_erc20() -> anyhow::Result<()> {
    init_logger();

    let all_stark = AllStark::<F, D>::default();
    let config = StarkConfig::standard_fast_config();

    let beneficiary = hex!("deadbeefdeadbeefdeadbeefdeadbeefdeadbeef");
    let sender = hex!("70997970C51812dc3A010C7d01b50e0d17dc79C8");
    let giver = hex!("e7f1725E7734CE288F8367e1Bb143E90bb3F0512");
    let token = hex!("5FbDB2315678afecb367f032d93F642f64180aa3");

<<<<<<< HEAD
    let mut state_smt_before = Smt::<MemoryDb>::default();
    set_account(
        &mut state_smt_before,
        H160(sender),
        &sender_account(),
        &HashMap::new(),
    );
    set_account(
        &mut state_smt_before,
        H160(giver),
        &giver_account(),
        &giver_storage(),
    );
    set_account(
        &mut state_smt_before,
        H160(token),
        &token_account(),
        &token_storage(),
    );
=======
    let sender_state_key = keccak(sender);
    let giver_state_key = keccak(giver);
    let token_state_key = keccak(token);

    let sender_nibbles = Nibbles::from_bytes_be(sender_state_key.as_bytes()).unwrap();
    let giver_nibbles = Nibbles::from_bytes_be(giver_state_key.as_bytes()).unwrap();
    let token_nibbles = Nibbles::from_bytes_be(token_state_key.as_bytes()).unwrap();

    let (mut state_trie_before, mut storage_tries) = preinitialized_state_and_storage_tries()?;
    let mut beacon_roots_account_storage = storage_tries[0].1.clone();
    state_trie_before.insert(sender_nibbles, rlp::encode(&sender_account()).to_vec())?;
    state_trie_before.insert(giver_nibbles, rlp::encode(&giver_account()?).to_vec())?;
    state_trie_before.insert(token_nibbles, rlp::encode(&token_account()?).to_vec())?;

    storage_tries.extend([
        (giver_state_key, giver_storage()?),
        (token_state_key, token_storage()?),
    ]);
>>>>>>> 2ad611ae

    let tries_before = TrieInputs {
        state_smt: state_smt_before.serialize(),
        transactions_trie: HashedPartialTrie::from(Node::Empty),
        receipts_trie: HashedPartialTrie::from(Node::Empty),
    };

    let txn = signed_tx();

    let gas_used = 56_499.into();
    let bloom = bloom();
    let block_metadata = BlockMetadata {
        block_beneficiary: Address::from(beneficiary),
        block_timestamp: 0x03e8.into(),
        block_number: 1.into(),
        block_difficulty: 0x020000.into(),
        block_random: H256::from_uint(&0x020000.into()),
        block_gaslimit: 0xff112233u32.into(),
        block_chain_id: 1.into(),
        block_base_fee: 0xa.into(),
        block_gas_used: gas_used,
        block_bloom: bloom,
        ..Default::default()
    };

    let contract_code = [giver_bytecode(), token_bytecode(), vec![]]
        .map(|v| (hash_bytecode_u256(v.clone()), v))
        .into();

<<<<<<< HEAD
    let expected_smt_after: Smt<MemoryDb> = {
        let mut smt = Smt::default();
=======
    let expected_state_trie_after: HashedPartialTrie = {
        update_beacon_roots_account_storage(
            &mut beacon_roots_account_storage,
            block_metadata.block_timestamp,
            block_metadata.parent_beacon_block_root,
        )?;
        let beacon_roots_account =
            beacon_roots_contract_from_storage(&beacon_roots_account_storage);

        let mut state_trie_after = HashedPartialTrie::from(Node::Empty);
>>>>>>> 2ad611ae
        let sender_account = sender_account();
        let sender_account_after = AccountRlp {
            nonce: sender_account.nonce + 1,
            balance: sender_account.balance - gas_used * 0xa,
            ..sender_account
        };
<<<<<<< HEAD
        set_account(
            &mut smt,
            H160(sender),
            &sender_account_after,
            &HashMap::new(),
        );
        set_account(&mut smt, H160(giver), &giver_account(), &giver_storage());
        set_account(
            &mut smt,
            H160(token),
            &token_account(),
            &token_storage_after(),
        );

        smt
=======
        state_trie_after.insert(sender_nibbles, rlp::encode(&sender_account_after).to_vec())?;
        state_trie_after.insert(giver_nibbles, rlp::encode(&giver_account()?).to_vec())?;
        let token_account_after = AccountRlp {
            storage_root: token_storage_after()?.hash(),
            ..token_account()?
        };
        state_trie_after.insert(token_nibbles, rlp::encode(&token_account_after).to_vec())?;
        state_trie_after.insert(
            beacon_roots_account_nibbles(),
            rlp::encode(&beacon_roots_account).to_vec(),
        )?;
        state_trie_after.insert(
            ger_account_nibbles(),
            rlp::encode(&GLOBAL_EXIT_ROOT_ACCOUNT).to_vec(),
        )?;

        state_trie_after
>>>>>>> 2ad611ae
    };

    let receipt_0 = LegacyReceiptRlp {
        status: true,
        cum_gas_used: gas_used,
        bloom: bloom_bytes().to_vec().into(),
        logs: vec![LogRlp {
            address: H160::from_str("0x5fbdb2315678afecb367f032d93f642f64180aa3").unwrap(),
            topics: vec![
                H256::from_str(
                    "0xddf252ad1be2c89b69c2b068fc378daa952ba7f163c4a11628f55a4df523b3ef",
                )
                .unwrap(),
                H256::from_str(
                    "0x000000000000000000000000e7f1725e7734ce288f8367e1bb143e90bb3f0512",
                )
                .unwrap(),
                H256::from_str(
                    "0x0000000000000000000000001f9090aae28b8a3dceadf281b0f12828e676c326",
                )
                .unwrap(),
            ],
            data: hex!("0000000000000000000000000000000000000000000000056bc75e2d63100000")
                .to_vec()
                .into(),
        }],
    };
    let mut receipts_trie = HashedPartialTrie::from(Node::Empty);
    receipts_trie.insert(Nibbles::from_str("0x80").unwrap(), receipt_0.encode(2))?;
    let transactions_trie: HashedPartialTrie = Node::Leaf {
        nibbles: Nibbles::from_str("0x80").unwrap(),
        value: txn.to_vec(),
    }
    .into();

    let trie_roots_after = TrieRoots {
        state_root: H256::from_uint(&hashout2u(expected_smt_after.root)),
        transactions_root: transactions_trie.hash(),
        receipts_root: receipts_trie.hash(),
    };
    let inputs = GenerationInputs {
        signed_txn: Some(txn.to_vec()),
        withdrawals: vec![],
        global_exit_roots: vec![],
        tries: tries_before,
        trie_roots_after,
        contract_code,
        checkpoint_state_trie_root: HashedPartialTrie::from(Node::Empty).hash(),
        block_metadata,
        txn_number_before: 0.into(),
        gas_used_before: 0.into(),
        gas_used_after: gas_used,
        block_hashes: BlockHashes {
            prev_hashes: vec![H256::default(); 256],
            cur_hash: H256::default(),
        },
    };

    let mut timing = TimingTree::new("prove", log::Level::Debug);
    let proof = prove::<F, C, D>(&all_stark, &config, inputs, &mut timing, None)?;
    timing.filter(Duration::from_millis(100)).print();

    verify_proof(&all_stark, proof, &config)
}

fn giver_bytecode() -> Vec<u8> {
    hex!("608060405234801561001057600080fd5b50600436106100365760003560e01c8063a52c101e1461003b578063fc0c546a14610050575b600080fd5b61004e61004936600461010c565b61007f565b005b600054610063906001600160a01b031681565b6040516001600160a01b03909116815260200160405180910390f35b60005460405163a9059cbb60e01b8152731f9090aae28b8a3dceadf281b0f12828e676c3266004820152602481018390526001600160a01b039091169063a9059cbb906044016020604051808303816000875af11580156100e4573d6000803e3d6000fd5b505050506040513d601f19601f820116820180604052508101906101089190610125565b5050565b60006020828403121561011e57600080fd5b5035919050565b60006020828403121561013757600080fd5b8151801515811461014757600080fd5b939250505056fea264697066735822122050741efdbac11eb0bbb776ce3ac6004e596b7d7559658a12506164388c371cfd64736f6c63430008140033").into()
}

fn token_bytecode() -> Vec<u8> {
    hex!("608060405234801561001057600080fd5b50600436106100935760003560e01c8063313ce56711610066578063313ce567146100fe57806370a082311461010d57806395d89b4114610136578063a9059cbb1461013e578063dd62ed3e1461015157600080fd5b806306fdde0314610098578063095ea7b3146100b657806318160ddd146100d957806323b872dd146100eb575b600080fd5b6100a061018a565b6040516100ad919061056a565b60405180910390f35b6100c96100c43660046105d4565b61021c565b60405190151581526020016100ad565b6002545b6040519081526020016100ad565b6100c96100f93660046105fe565b610236565b604051601281526020016100ad565b6100dd61011b36600461063a565b6001600160a01b031660009081526020819052604090205490565b6100a061025a565b6100c961014c3660046105d4565b610269565b6100dd61015f36600461065c565b6001600160a01b03918216600090815260016020908152604080832093909416825291909152205490565b6060600380546101999061068f565b80601f01602080910402602001604051908101604052809291908181526020018280546101c59061068f565b80156102125780601f106101e757610100808354040283529160200191610212565b820191906000526020600020905b8154815290600101906020018083116101f557829003601f168201915b5050505050905090565b60003361022a818585610277565b60019150505b92915050565b600033610244858285610289565b61024f85858561030c565b506001949350505050565b6060600480546101999061068f565b60003361022a81858561030c565b610284838383600161036b565b505050565b6001600160a01b03838116600090815260016020908152604080832093861683529290522054600019811461030657818110156102f757604051637dc7a0d960e11b81526001600160a01b038416600482015260248101829052604481018390526064015b60405180910390fd5b6103068484848403600061036b565b50505050565b6001600160a01b03831661033657604051634b637e8f60e11b8152600060048201526024016102ee565b6001600160a01b0382166103605760405163ec442f0560e01b8152600060048201526024016102ee565b610284838383610440565b6001600160a01b0384166103955760405163e602df0560e01b8152600060048201526024016102ee565b6001600160a01b0383166103bf57604051634a1406b160e11b8152600060048201526024016102ee565b6001600160a01b038085166000908152600160209081526040808320938716835292905220829055801561030657826001600160a01b0316846001600160a01b03167f8c5be1e5ebec7d5bd14f71427d1e84f3dd0314c0f7b2291e5b200ac8c7c3b9258460405161043291815260200190565b60405180910390a350505050565b6001600160a01b03831661046b57806002600082825461046091906106c9565b909155506104dd9050565b6001600160a01b038316600090815260208190526040902054818110156104be5760405163391434e360e21b81526001600160a01b038516600482015260248101829052604481018390526064016102ee565b6001600160a01b03841660009081526020819052604090209082900390555b6001600160a01b0382166104f957600280548290039055610518565b6001600160a01b03821660009081526020819052604090208054820190555b816001600160a01b0316836001600160a01b03167fddf252ad1be2c89b69c2b068fc378daa952ba7f163c4a11628f55a4df523b3ef8360405161055d91815260200190565b60405180910390a3505050565b600060208083528351808285015260005b818110156105975785810183015185820160400152820161057b565b506000604082860101526040601f19601f8301168501019250505092915050565b80356001600160a01b03811681146105cf57600080fd5b919050565b600080604083850312156105e757600080fd5b6105f0836105b8565b946020939093013593505050565b60008060006060848603121561061357600080fd5b61061c846105b8565b925061062a602085016105b8565b9150604084013590509250925092565b60006020828403121561064c57600080fd5b610655826105b8565b9392505050565b6000806040838503121561066f57600080fd5b610678836105b8565b9150610686602084016105b8565b90509250929050565b600181811c908216806106a357607f821691505b6020821081036106c357634e487b7160e01b600052602260045260246000fd5b50919050565b8082018082111561023057634e487b7160e01b600052601160045260246000fdfea2646970667358221220266a323ae4a816f6c6342a5be431fedcc0d45c44b02ea75f5474eb450b5d45b364736f6c63430008140033").into()
}

<<<<<<< HEAD
fn sd2u(s: &str) -> U256 {
    U256::from_dec_str(s).unwrap()
}

fn giver_storage() -> HashMap<U256, U256> {
    let mut storage = HashMap::new();
    storage.insert(
        U256::zero(),
        sd2u("546584486846459126461364135121053344201067465379"),
    );
    storage
}

fn token_storage() -> HashMap<U256, U256> {
    let mut storage = HashMap::new();
    storage.insert(
        sd2u("82183438603287090451672504949863617512989139203883434767553028632841710582583"),
        sd2u("1000000000000000000000"),
    );
    storage
}

fn token_storage_after() -> HashMap<U256, U256> {
    let mut storage = HashMap::new();
    storage.insert(
        sd2u("82183438603287090451672504949863617512989139203883434767553028632841710582583"),
        sd2u("900000000000000000000"),
    );
    storage.insert(
        sd2u("53006154680716014998529145169423020330606407246856709517064848190396281160729"),
        sd2u("100000000000000000000"),
    );
    storage
=======
fn giver_storage() -> anyhow::Result<HashedPartialTrie> {
    create_account_storage(&[(
        U256::zero(),
        sd2u("546584486846459126461364135121053344201067465379"),
    )])
}

fn token_storage() -> anyhow::Result<HashedPartialTrie> {
    create_account_storage(&[(
        sd2u("82183438603287090451672504949863617512989139203883434767553028632841710582583"),
        sd2u("1000000000000000000000"),
    )])
}

fn token_storage_after() -> anyhow::Result<HashedPartialTrie> {
    create_account_storage(&[
        (
            sd2u("82183438603287090451672504949863617512989139203883434767553028632841710582583"),
            sd2u("900000000000000000000"),
        ),
        (
            sd2u("53006154680716014998529145169423020330606407246856709517064848190396281160729"),
            sd2u("100000000000000000000"),
        ),
    ])
>>>>>>> 2ad611ae
}

fn giver_account() -> AccountRlp {
    let code = giver_bytecode();
    let len = code.len();
    AccountRlp {
        nonce: 1.into(),
        balance: 0.into(),
        code_hash: hash_bytecode_u256(code),
        code_length: len.into(),
    }
}

fn token_account() -> AccountRlp {
    let code = token_bytecode();
    let len = code.len();
    AccountRlp {
        nonce: 1.into(),
        balance: 0.into(),
        code_hash: hash_bytecode_u256(code),
        code_length: len.into(),
    }
}

fn sender_account() -> AccountRlp {
    AccountRlp {
        nonce: 0.into(),
        balance: sd2u("10000000000000000000000"),
        ..Default::default()
    }
}

fn signed_tx() -> Vec<u8> {
    hex!("02f88701800a0a830142c594e7f1725e7734ce288f8367e1bb143e90bb3f051280a4a52c101e0000000000000000000000000000000000000000000000056bc75e2d63100000c001a0303f5591159d7ea303faecb1c8bd8624b55732f769de28b111190dfb9a7c5234a019d5d6d38938dc1c63acbe106cf361672def773ace4ca587860117d057326627").into()
}

fn bloom_bytes() -> [u8; 256] {
    hex!("00000000000000000400000000000000000000000000000000000000000000000000000000000000000000000000000000000000000000000000000000000000000000000000000000000008000000000008000000000000000000000000000000000040000000000000000000000000000000000000000000000014000000000000000000000000000000000000000000000000000000000000000200000000000000000000000000000002000000000000000000000000000000000000000000000042000000000000000000000000000000000000000000020000000000080000000000000000000000000000000000000000000000000000000000000000")
}

fn bloom() -> [U256; 8] {
    let bloom = bloom_bytes()
        .chunks_exact(32)
        .map(U256::from_big_endian)
        .collect::<Vec<_>>();
    bloom.try_into().unwrap()
}

fn set_account<D: Db>(
    smt: &mut Smt<D>,
    addr: Address,
    account: &AccountRlp,
    storage: &HashMap<U256, U256>,
) {
    smt.set(key_balance(addr), account.balance);
    smt.set(key_nonce(addr), account.nonce);
    smt.set(key_code(addr), account.code_hash);
    smt.set(key_code_length(addr), account.code_length);
    for (&k, &v) in storage {
        smt.set(key_storage(addr, k), v);
    }
}<|MERGE_RESOLUTION|>--- conflicted
+++ resolved
@@ -8,9 +8,7 @@
 use evm_arithmetization::proof::{BlockHashes, BlockMetadata, TrieRoots};
 use evm_arithmetization::prover::prove;
 use evm_arithmetization::testing_utils::{
-    beacon_roots_account_nibbles, beacon_roots_contract_from_storage, create_account_storage,
-    ger_account_nibbles, init_logger, preinitialized_state_and_storage_tries, sd2u,
-    update_beacon_roots_account_storage, GLOBAL_EXIT_ROOT_ACCOUNT,
+    init_logger, preinitialized_state, preinitialized_state_with_updated_storage, sd2u,
 };
 use evm_arithmetization::verifier::verify_proof;
 use evm_arithmetization::{AllStark, Node, StarkConfig};
@@ -62,8 +60,7 @@
     let giver = hex!("e7f1725E7734CE288F8367e1Bb143E90bb3F0512");
     let token = hex!("5FbDB2315678afecb367f032d93F642f64180aa3");
 
-<<<<<<< HEAD
-    let mut state_smt_before = Smt::<MemoryDb>::default();
+    let mut state_smt_before = preinitialized_state();
     set_account(
         &mut state_smt_before,
         H160(sender),
@@ -82,26 +79,6 @@
         &token_account(),
         &token_storage(),
     );
-=======
-    let sender_state_key = keccak(sender);
-    let giver_state_key = keccak(giver);
-    let token_state_key = keccak(token);
-
-    let sender_nibbles = Nibbles::from_bytes_be(sender_state_key.as_bytes()).unwrap();
-    let giver_nibbles = Nibbles::from_bytes_be(giver_state_key.as_bytes()).unwrap();
-    let token_nibbles = Nibbles::from_bytes_be(token_state_key.as_bytes()).unwrap();
-
-    let (mut state_trie_before, mut storage_tries) = preinitialized_state_and_storage_tries()?;
-    let mut beacon_roots_account_storage = storage_tries[0].1.clone();
-    state_trie_before.insert(sender_nibbles, rlp::encode(&sender_account()).to_vec())?;
-    state_trie_before.insert(giver_nibbles, rlp::encode(&giver_account()?).to_vec())?;
-    state_trie_before.insert(token_nibbles, rlp::encode(&token_account()?).to_vec())?;
-
-    storage_tries.extend([
-        (giver_state_key, giver_storage()?),
-        (token_state_key, token_storage()?),
-    ]);
->>>>>>> 2ad611ae
 
     let tries_before = TrieInputs {
         state_smt: state_smt_before.serialize(),
@@ -131,28 +108,14 @@
         .map(|v| (hash_bytecode_u256(v.clone()), v))
         .into();
 
-<<<<<<< HEAD
     let expected_smt_after: Smt<MemoryDb> = {
-        let mut smt = Smt::default();
-=======
-    let expected_state_trie_after: HashedPartialTrie = {
-        update_beacon_roots_account_storage(
-            &mut beacon_roots_account_storage,
-            block_metadata.block_timestamp,
-            block_metadata.parent_beacon_block_root,
-        )?;
-        let beacon_roots_account =
-            beacon_roots_contract_from_storage(&beacon_roots_account_storage);
-
-        let mut state_trie_after = HashedPartialTrie::from(Node::Empty);
->>>>>>> 2ad611ae
+        let mut smt = preinitialized_state_with_updated_storage(&block_metadata, &[]);
         let sender_account = sender_account();
         let sender_account_after = AccountRlp {
             nonce: sender_account.nonce + 1,
             balance: sender_account.balance - gas_used * 0xa,
             ..sender_account
         };
-<<<<<<< HEAD
         set_account(
             &mut smt,
             H160(sender),
@@ -168,25 +131,6 @@
         );
 
         smt
-=======
-        state_trie_after.insert(sender_nibbles, rlp::encode(&sender_account_after).to_vec())?;
-        state_trie_after.insert(giver_nibbles, rlp::encode(&giver_account()?).to_vec())?;
-        let token_account_after = AccountRlp {
-            storage_root: token_storage_after()?.hash(),
-            ..token_account()?
-        };
-        state_trie_after.insert(token_nibbles, rlp::encode(&token_account_after).to_vec())?;
-        state_trie_after.insert(
-            beacon_roots_account_nibbles(),
-            rlp::encode(&beacon_roots_account).to_vec(),
-        )?;
-        state_trie_after.insert(
-            ger_account_nibbles(),
-            rlp::encode(&GLOBAL_EXIT_ROOT_ACCOUNT).to_vec(),
-        )?;
-
-        state_trie_after
->>>>>>> 2ad611ae
     };
 
     let receipt_0 = LegacyReceiptRlp {
@@ -260,11 +204,6 @@
     hex!("608060405234801561001057600080fd5b50600436106100935760003560e01c8063313ce56711610066578063313ce567146100fe57806370a082311461010d57806395d89b4114610136578063a9059cbb1461013e578063dd62ed3e1461015157600080fd5b806306fdde0314610098578063095ea7b3146100b657806318160ddd146100d957806323b872dd146100eb575b600080fd5b6100a061018a565b6040516100ad919061056a565b60405180910390f35b6100c96100c43660046105d4565b61021c565b60405190151581526020016100ad565b6002545b6040519081526020016100ad565b6100c96100f93660046105fe565b610236565b604051601281526020016100ad565b6100dd61011b36600461063a565b6001600160a01b031660009081526020819052604090205490565b6100a061025a565b6100c961014c3660046105d4565b610269565b6100dd61015f36600461065c565b6001600160a01b03918216600090815260016020908152604080832093909416825291909152205490565b6060600380546101999061068f565b80601f01602080910402602001604051908101604052809291908181526020018280546101c59061068f565b80156102125780601f106101e757610100808354040283529160200191610212565b820191906000526020600020905b8154815290600101906020018083116101f557829003601f168201915b5050505050905090565b60003361022a818585610277565b60019150505b92915050565b600033610244858285610289565b61024f85858561030c565b506001949350505050565b6060600480546101999061068f565b60003361022a81858561030c565b610284838383600161036b565b505050565b6001600160a01b03838116600090815260016020908152604080832093861683529290522054600019811461030657818110156102f757604051637dc7a0d960e11b81526001600160a01b038416600482015260248101829052604481018390526064015b60405180910390fd5b6103068484848403600061036b565b50505050565b6001600160a01b03831661033657604051634b637e8f60e11b8152600060048201526024016102ee565b6001600160a01b0382166103605760405163ec442f0560e01b8152600060048201526024016102ee565b610284838383610440565b6001600160a01b0384166103955760405163e602df0560e01b8152600060048201526024016102ee565b6001600160a01b0383166103bf57604051634a1406b160e11b8152600060048201526024016102ee565b6001600160a01b038085166000908152600160209081526040808320938716835292905220829055801561030657826001600160a01b0316846001600160a01b03167f8c5be1e5ebec7d5bd14f71427d1e84f3dd0314c0f7b2291e5b200ac8c7c3b9258460405161043291815260200190565b60405180910390a350505050565b6001600160a01b03831661046b57806002600082825461046091906106c9565b909155506104dd9050565b6001600160a01b038316600090815260208190526040902054818110156104be5760405163391434e360e21b81526001600160a01b038516600482015260248101829052604481018390526064016102ee565b6001600160a01b03841660009081526020819052604090209082900390555b6001600160a01b0382166104f957600280548290039055610518565b6001600160a01b03821660009081526020819052604090208054820190555b816001600160a01b0316836001600160a01b03167fddf252ad1be2c89b69c2b068fc378daa952ba7f163c4a11628f55a4df523b3ef8360405161055d91815260200190565b60405180910390a3505050565b600060208083528351808285015260005b818110156105975785810183015185820160400152820161057b565b506000604082860101526040601f19601f8301168501019250505092915050565b80356001600160a01b03811681146105cf57600080fd5b919050565b600080604083850312156105e757600080fd5b6105f0836105b8565b946020939093013593505050565b60008060006060848603121561061357600080fd5b61061c846105b8565b925061062a602085016105b8565b9150604084013590509250925092565b60006020828403121561064c57600080fd5b610655826105b8565b9392505050565b6000806040838503121561066f57600080fd5b610678836105b8565b9150610686602084016105b8565b90509250929050565b600181811c908216806106a357607f821691505b6020821081036106c357634e487b7160e01b600052602260045260246000fd5b50919050565b8082018082111561023057634e487b7160e01b600052601160045260246000fdfea2646970667358221220266a323ae4a816f6c6342a5be431fedcc0d45c44b02ea75f5474eb450b5d45b364736f6c63430008140033").into()
 }
 
-<<<<<<< HEAD
-fn sd2u(s: &str) -> U256 {
-    U256::from_dec_str(s).unwrap()
-}
-
 fn giver_storage() -> HashMap<U256, U256> {
     let mut storage = HashMap::new();
     storage.insert(
@@ -294,33 +233,6 @@
         sd2u("100000000000000000000"),
     );
     storage
-=======
-fn giver_storage() -> anyhow::Result<HashedPartialTrie> {
-    create_account_storage(&[(
-        U256::zero(),
-        sd2u("546584486846459126461364135121053344201067465379"),
-    )])
-}
-
-fn token_storage() -> anyhow::Result<HashedPartialTrie> {
-    create_account_storage(&[(
-        sd2u("82183438603287090451672504949863617512989139203883434767553028632841710582583"),
-        sd2u("1000000000000000000000"),
-    )])
-}
-
-fn token_storage_after() -> anyhow::Result<HashedPartialTrie> {
-    create_account_storage(&[
-        (
-            sd2u("82183438603287090451672504949863617512989139203883434767553028632841710582583"),
-            sd2u("900000000000000000000"),
-        ),
-        (
-            sd2u("53006154680716014998529145169423020330606407246856709517064848190396281160729"),
-            sd2u("100000000000000000000"),
-        ),
-    ])
->>>>>>> 2ad611ae
 }
 
 fn giver_account() -> AccountRlp {
