--- conflicted
+++ resolved
@@ -180,12 +180,8 @@
     };
 
     let inputs = GenerationInputs {
-<<<<<<< HEAD
-        signed_txn: Some(txn.to_vec()),
+        signed_txns: vec![txn.to_vec()],
         burn_addr: None,
-=======
-        signed_txns: vec![txn.to_vec()],
->>>>>>> e475f621
         withdrawals: vec![],
         global_exit_roots: vec![],
         tries: tries_before,
