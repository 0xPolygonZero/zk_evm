--- conflicted
+++ resolved
@@ -189,11 +189,8 @@
         },
     };
 
-<<<<<<< HEAD
+    let max_cpu_len_log = 20;
     log::debug!("Expected final trie = {:#?}", expected_state_trie_after);
-=======
-    let max_cpu_len_log = 20;
->>>>>>> a31692a7
     let mut timing = TimingTree::new("prove", log::Level::Debug);
 
     let proofs = prove_all_segments::<F, C, D>(
