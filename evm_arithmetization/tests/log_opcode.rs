use std::collections::HashMap;
use std::str::FromStr;
use std::time::Duration;

use bytes::Bytes;
use env_logger::{try_init_from_env, Env, DEFAULT_FILTER_ENV};
use ethereum_types::{Address, BigEndianHash, H256, U256};
use evm_arithmetization::fixed_recursive_verifier::ProverOutputData;
use evm_arithmetization::generation::mpt::transaction_testing::{
    AddressOption, LegacyTransactionRlp,
};
use evm_arithmetization::generation::mpt::{AccountRlp, LegacyReceiptRlp, LogRlp};
use evm_arithmetization::generation::{GenerationInputs, TrieInputs};
use evm_arithmetization::proof::{BlockHashes, BlockMetadata, TrieRoots};
use evm_arithmetization::prover::testing::prove_all_segments;
use evm_arithmetization::verifier::verify_all_proofs;
use evm_arithmetization::{AllRecursiveCircuits, AllStark, Node, StarkConfig};
use hex_literal::hex;
use keccak_hash::keccak;
use mpt_trie::nibbles::Nibbles;
use mpt_trie::partial_trie::{HashedPartialTrie, PartialTrie};
use plonky2::field::goldilocks_field::GoldilocksField;
use plonky2::plonk::config::PoseidonGoldilocksConfig;
use plonky2::util::timing::TimingTree;

type F = GoldilocksField;
const D: usize = 2;
type C = PoseidonGoldilocksConfig;

/// Variation of `add11_yml` testing LOG opcodes.
#[test]
#[ignore] // Too slow to run on CI.
fn test_log_opcodes() -> anyhow::Result<()> {
    init_logger();

    let all_stark = AllStark::<F, D>::default();
    let config = StarkConfig::standard_fast_config();

    let beneficiary = hex!("2adc25665018aa1fe0e6bc666dac8fc2697ff9ba");
    let sender = hex!("af1276cbb260bb13deddb4209ae99ae6e497f446");
    // Private key: DCDFF53B4F013DBCDC717F89FE3BF4D8B10512AAE282B48E01D7530470382701
    let to = hex!("095e7baea6a6c7c4c2dfeb977efac326af552d87");

    let beneficiary_state_key = keccak(beneficiary);
    let sender_state_key = keccak(sender);
    let to_hashed = keccak(to);

    let beneficiary_nibbles = Nibbles::from_bytes_be(beneficiary_state_key.as_bytes()).unwrap();
    let sender_nibbles = Nibbles::from_bytes_be(sender_state_key.as_bytes()).unwrap();
    let to_nibbles = Nibbles::from_bytes_be(to_hashed.as_bytes()).unwrap();

    // For the first code transaction code, we consider two LOG opcodes. The first
    // deals with 0 topics and empty data. The second deals with two topics, and
    // data of length 5, stored in memory.
    let code = [
        0x64, 0xA1, 0xB2, 0xC3, 0xD4, 0xE5, 0x60, 0x0, 0x52, // MSTORE(0x0, 0xA1B2C3D4E5)
        0x60, 0x0, 0x60, 0x0, 0xA0, // LOG0(0x0, 0x0)
        0x60, 99, 0x60, 98, 0x60, 5, 0x60, 27, 0xA2, // LOG2(27, 5, 98, 99)
        0x00,
    ];
    println!("contract: {:02x?}", code);
    let code_gas = 3 + 3 + 3 // PUSHs and MSTORE
                 + 3 + 3 + 375 // PUSHs and LOG0
                 + 3 + 3 + 3 + 3 + 375 + 375*2 + 8*5 + 3// PUSHs, LOG2 and memory expansion
    ;
    let gas_used = 21_000 + code_gas;

    let code_hash = keccak(code);

    // Set accounts before the transaction.
    let beneficiary_account_before = AccountRlp {
        nonce: 1.into(),
        ..AccountRlp::default()
    };

    let sender_balance_before = 5000000000000000u64;
    let sender_account_before = AccountRlp {
        balance: sender_balance_before.into(),
        ..AccountRlp::default()
    };
    let to_account_before = AccountRlp {
        balance: 9000000000u64.into(),
        code_hash,
        ..AccountRlp::default()
    };

    // Initialize the state trie with three accounts.
    let mut state_trie_before = HashedPartialTrie::from(Node::Empty);
    state_trie_before.insert(
        beneficiary_nibbles,
        rlp::encode(&beneficiary_account_before).to_vec(),
    )?;
    state_trie_before.insert(sender_nibbles, rlp::encode(&sender_account_before).to_vec())?;
    state_trie_before.insert(to_nibbles, rlp::encode(&to_account_before).to_vec())?;

    // We now add two receipts with logs and data. This updates the receipt trie as
    // well.
    let log_0 = LogRlp {
        address: hex!("7ef66b77759e12Caf3dDB3E4AFF524E577C59D8D").into(),
        topics: vec![
            hex!("8a22ee899102a366ac8ad0495127319cb1ff2403cfae855f83a89cda1266674d").into(),
            hex!("000000000000000000000000000000000000000000000000000000000000002a").into(),
            hex!("0000000000000000000000000000000000000000000000000000000000bd9fe6").into(),
        ],
        data: hex!("f7af1cc94b1aef2e0fa15f1b4baefa86eb60e78fa4bd082372a0a446d197fb58")
            .to_vec()
            .into(),
    };

    let receipt_0 = LegacyReceiptRlp {
            status: true,
            cum_gas_used: 0x016e5bu64.into(),
            bloom: hex!("00000000000000000000000000000000000000000000000000800000000000000040000000005000000000000000000000000000000000000000000000000000000000000000000000000000000000000002000000000000000000000000000000000000000000000000000000000000000000000000000000080008000000000000000000000000000000000000000000000000000000000000000000000000000000000000000000500000000000000000000000000000000000000000000000000000000000000000000000000000000000000000000000000000000000100000000000000000000000000020000000000008000000000000000000000000").to_vec().into(),
            logs: vec![log_0],
        };

    // Insert the first receipt into the initial receipt trie. The initial receipts
    // trie has an initial node with a random nibble.
    let mut receipts_trie = HashedPartialTrie::from(Node::Empty);
    receipts_trie.insert(
        Nibbles::from_str("0x1337").unwrap(),
        rlp::encode(&receipt_0).to_vec(),
    )?;

    let tries_before = TrieInputs {
        state_trie: state_trie_before,
        transactions_trie: Node::Empty.into(),
        receipts_trie: receipts_trie.clone(),
        storage_tries: vec![(to_hashed, Node::Empty.into())],
    };

    // Prove a transaction which carries out two LOG opcodes.
    let txn_gas_price = 10;
    let txn = hex!("f860800a830186a094095e7baea6a6c7c4c2dfeb977efac326af552d87808026a0c3040cb042c541f9440771879b6bbf3f91464b265431de87eea1ec3206350eb8a046f5f3d06b8816f19f24ee919fd84bfb736db71df10a72fba4495f479e96f678");

    let block_metadata = BlockMetadata {
        block_beneficiary: Address::from(beneficiary),
        block_timestamp: 0x03e8.into(),
        block_number: 1.into(),
        block_difficulty: 0x020000.into(),
        block_random: H256::from_uint(&0x020000.into()),
        block_gaslimit: 0xffffffffu32.into(),
        block_chain_id: 1.into(),
        block_base_fee: 0xa.into(),
        block_gas_used: 0.into(),
        block_bloom: [0.into(); 8],
    };

    let mut contract_code = HashMap::new();
    contract_code.insert(keccak(vec![]), vec![]);
    contract_code.insert(code_hash, code.to_vec());

    // Update the state and receipt tries after the transaction, so that we have the
    // correct expected tries: Update accounts
    let beneficiary_account_after = AccountRlp {
        nonce: 1.into(),
        ..AccountRlp::default()
    };

    let sender_balance_after = sender_balance_before - gas_used * txn_gas_price;
    let sender_account_after = AccountRlp {
        balance: sender_balance_after.into(),
        nonce: 1.into(),
        ..AccountRlp::default()
    };
    let to_account_after = AccountRlp {
        balance: 9000000000u64.into(),
        code_hash,
        ..AccountRlp::default()
    };

    // Update the receipt trie.
    let first_log = LogRlp {
        address: to.into(),
        topics: vec![],
        data: Bytes::new(),
    };

    let second_log = LogRlp {
        address: to.into(),
        topics: vec![
            hex!("0000000000000000000000000000000000000000000000000000000000000062").into(), /* dec: 98 */
            hex!("0000000000000000000000000000000000000000000000000000000000000063").into(), /* dec: 99 */
        ],
        data: hex!("a1b2c3d4e5").to_vec().into(),
    };

    let receipt = LegacyReceiptRlp {
        status: true,
        cum_gas_used: gas_used.into(),
        bloom: hex!("00000000000000001000000000000000000000000000000000000000000000000000000000000000000000000000000000000000000000000000000000000000000008000000000000000000000000000000000000000000000000000000000000000000000000000000000000000004000000000000000000000000000000000000000000000000000000000000000000000000000000000000000002000000000000000000000004000000000000000000000000000000800000000000000000000000000000000000000000000000000000000000000000000000000400000000000040000000000000000000000000002000000000000000000000000000").to_vec().into(),
        logs: vec![first_log, second_log],
    };

    let receipt_nibbles = Nibbles::from_str("0x80").unwrap(); // RLP(0) = 0x80

    receipts_trie.insert(receipt_nibbles, rlp::encode(&receipt).to_vec())?;

    // Update the state trie.
    let mut expected_state_trie_after = HashedPartialTrie::from(Node::Empty);
    expected_state_trie_after.insert(
        beneficiary_nibbles,
        rlp::encode(&beneficiary_account_after).to_vec(),
    )?;
    expected_state_trie_after
        .insert(sender_nibbles, rlp::encode(&sender_account_after).to_vec())?;
    expected_state_trie_after.insert(to_nibbles, rlp::encode(&to_account_after).to_vec())?;

    let transactions_trie: HashedPartialTrie = Node::Leaf {
        nibbles: Nibbles::from_str("0x80").unwrap(),
        value: txn.to_vec(),
    }
    .into();

    let trie_roots_after = TrieRoots {
        state_root: expected_state_trie_after.hash(),
        transactions_root: transactions_trie.hash(),
        receipts_root: receipts_trie.hash(),
    };

    let inputs = GenerationInputs {
        signed_txn: Some(txn.to_vec()),
        withdrawals: vec![],
        tries: tries_before,
        trie_roots_after,
        contract_code,
        checkpoint_state_trie_root: HashedPartialTrie::from(Node::Empty).hash(),
        block_metadata,
        txn_number_before: 0.into(),
        gas_used_before: 0.into(),
        gas_used_after: gas_used.into(),

        block_hashes: BlockHashes {
            prev_hashes: vec![H256::default(); 256],
            cur_hash: H256::default(),
        },
    };

    let max_cpu_len_log = 20;
    let mut timing = TimingTree::new("prove", log::Level::Debug);
<<<<<<< HEAD
    let proof = prove::<F, C, D>(&all_stark, &config, inputs, &mut data[1], &mut timing, None)?;
    timing.filter(Duration::from_millis(100)).print();
=======
>>>>>>> 1e38116b

    let proofs = prove_all_segments::<F, C, D>(
        &all_stark,
        &config,
        inputs,
        max_cpu_len_log,
        &mut timing,
        None,
    )?;

    timing.filter(Duration::from_millis(100)).print();

    verify_all_proofs(&all_stark, &proofs, &config)
}

// Tests proving two transactions, one of which with logs, and aggregating them.
#[test]
#[ignore] // Too slow to run on CI.
fn test_log_with_aggreg() -> anyhow::Result<()> {
    init_logger();

    let code = [
        0x64, 0xA1, 0xB2, 0xC3, 0xD4, 0xE5, 0x60, 0x0, 0x52, // MSTORE(0x0, 0xA1B2C3D4E5)
        0x60, 0x0, 0x60, 0x0, 0xA0, // LOG0(0x0, 0x0)
        0x60, 99, 0x60, 98, 0x60, 5, 0x60, 27, 0xA2, // LOG2(27, 5, 98, 99)
        0x00,
    ];

    let code_gas = 3 + 3 + 3 // PUSHs and MSTORE
                 + 3 + 3 + 375 // PUSHs and LOG0
                 + 3 + 3 + 3 + 3 + 375 + 375*2 + 8*5 // PUSHs and LOG2
                 + 3 // Memory expansion
    ;

    let gas_used = 21_000 + code_gas;

    let code_hash = keccak(code);

    // First transaction.
    let all_stark = AllStark::<F, D>::default();
    let config = StarkConfig::standard_fast_config();

    let beneficiary = hex!("2adc25665018aa1fe0e6bc666dac8fc2697ff9ba");
    let sender_first = hex!("af1276cbb260bb13deddb4209ae99ae6e497f446");
    let to_first = hex!("095e7baea6a6c7c4c2dfeb977efac326af552d87");
    let to = hex!("095e7baea6a6c7c4c2dfeb977efac326af552e89");

    let beneficiary_state_key = keccak(beneficiary);
    let sender_state_key = keccak(sender_first);
    let to_hashed = keccak(to_first);
    let to_hashed_2 = keccak(to);

    let beneficiary_nibbles = Nibbles::from_bytes_be(beneficiary_state_key.as_bytes()).unwrap();
    let sender_nibbles = Nibbles::from_bytes_be(sender_state_key.as_bytes()).unwrap();
    let to_nibbles = Nibbles::from_bytes_be(to_hashed.as_bytes()).unwrap();
    let to_second_nibbles = Nibbles::from_bytes_be(to_hashed_2.as_bytes()).unwrap();

    let beneficiary_account_before = AccountRlp {
        nonce: 1.into(),
        ..AccountRlp::default()
    };
    let sender_balance_before = 1000000000000000000u64.into();
    let sender_account_before = AccountRlp {
        balance: sender_balance_before,
        ..AccountRlp::default()
    };
    let to_account_before = AccountRlp {
        ..AccountRlp::default()
    };
    let to_account_second_before = AccountRlp {
        code_hash,
        ..AccountRlp::default()
    };

    // In the first transaction, the sender account sends `txn_value` to
    // `to_account`.
    let gas_price = 10;
    let txn_value = 0xau64;
    let mut state_trie_before = HashedPartialTrie::from(Node::Empty);
    state_trie_before.insert(
        beneficiary_nibbles,
        rlp::encode(&beneficiary_account_before).to_vec(),
    )?;
    state_trie_before.insert(sender_nibbles, rlp::encode(&sender_account_before).to_vec())?;
    state_trie_before.insert(to_nibbles, rlp::encode(&to_account_before).to_vec())?;
    state_trie_before.insert(
        to_second_nibbles,
        rlp::encode(&to_account_second_before).to_vec(),
    )?;
    let checkpoint_state_trie_root = state_trie_before.hash();

    let tries_before = TrieInputs {
        state_trie: state_trie_before,
        transactions_trie: Node::Empty.into(),
        receipts_trie: Node::Empty.into(),
        storage_tries: vec![],
    };

    let txn = hex!("f85f800a82520894095e7baea6a6c7c4c2dfeb977efac326af552d870a8026a0122f370ed4023a6c253350c6bfb87d7d7eb2cd86447befee99e0a26b70baec20a07100ab1b3977f2b4571202b9f4b68850858caf5469222794600b5ce1cfb348ad");

    let block_1_metadata = BlockMetadata {
        block_beneficiary: Address::from(beneficiary),
        block_timestamp: 0x03e8.into(),
        block_number: 1.into(),
        block_difficulty: 0x020000.into(),
        block_gaslimit: 0x445566u32.into(),
        block_chain_id: 1.into(),
        block_base_fee: 0xa.into(),
        block_gas_used: (22570 + 21000).into(),
        block_bloom: [
            0.into(),
            0.into(),
            U256::from_dec_str(
                "55213970774324510299479508399853534522527075462195808724319849722937344",
            )
            .unwrap(),
            U256::from_dec_str("1361129467683753853853498429727072845824").unwrap(),
            33554432.into(),
            U256::from_dec_str("9223372036854775808").unwrap(),
            U256::from_dec_str(
                "3618502788666131106986593281521497120414687020801267626233049500247285563392",
            )
            .unwrap(),
            U256::from_dec_str("2722259584404615024560450425766186844160").unwrap(),
        ],
        block_random: Default::default(),
    };

    let beneficiary_account_after = AccountRlp {
        nonce: 1.into(),
        ..AccountRlp::default()
    };

    let sender_balance_after = sender_balance_before - gas_price * 21000 - txn_value;
    let sender_account_after = AccountRlp {
        balance: sender_balance_after,
        nonce: 1.into(),
        ..AccountRlp::default()
    };
    let to_account_after = AccountRlp {
        balance: txn_value.into(),
        ..AccountRlp::default()
    };

    let mut contract_code = HashMap::new();
    contract_code.insert(keccak(vec![]), vec![]);
    contract_code.insert(code_hash, code.to_vec());

    let mut expected_state_trie_after = HashedPartialTrie::from(Node::Empty);
    expected_state_trie_after.insert(
        beneficiary_nibbles,
        rlp::encode(&beneficiary_account_after).to_vec(),
    )?;
    expected_state_trie_after
        .insert(sender_nibbles, rlp::encode(&sender_account_after).to_vec())?;
    expected_state_trie_after.insert(to_nibbles, rlp::encode(&to_account_after).to_vec())?;
    expected_state_trie_after.insert(
        to_second_nibbles,
        rlp::encode(&to_account_second_before).to_vec(),
    )?;

    // Compute new receipt trie.
    let mut receipts_trie = HashedPartialTrie::from(Node::Empty);
    let receipt_0 = LegacyReceiptRlp {
        status: true,
        cum_gas_used: 21000u64.into(),
        bloom: [0x00; 256].to_vec().into(),
        logs: vec![],
    };
    receipts_trie.insert(
        Nibbles::from_str("0x80").unwrap(),
        rlp::encode(&receipt_0).to_vec(),
    )?;

    let mut transactions_trie: HashedPartialTrie = Node::Leaf {
        nibbles: Nibbles::from_str("0x80").unwrap(),
        value: txn.to_vec(),
    }
    .into();

    let tries_after = TrieRoots {
        state_root: expected_state_trie_after.hash(),
        transactions_root: transactions_trie.hash(),
        receipts_root: receipts_trie.clone().hash(),
    };

    let block_1_hash =
        H256::from_str("0x0101010101010101010101010101010101010101010101010101010101010101")?;
    let mut block_hashes = vec![H256::default(); 256];

    let inputs_first = GenerationInputs {
        signed_txn: Some(txn.to_vec()),
        withdrawals: vec![],
        tries: tries_before,
        trie_roots_after: tries_after,
        contract_code,
        checkpoint_state_trie_root,
        block_metadata: block_1_metadata.clone(),
        txn_number_before: 0.into(),
        gas_used_before: 0.into(),
        gas_used_after: 21000u64.into(),
        block_hashes: BlockHashes {
            prev_hashes: block_hashes.clone(),
            cur_hash: block_1_hash,
        },
    };

    // Preprocess all circuits.
    let all_circuits = AllRecursiveCircuits::<F, C, D>::new(
        &all_stark,
        &[
            16..17,
            8..15,
            7..17,
            4..15,
            8..11,
            4..13,
            16..20,
            8..18,
            7..17,
        ],
        &config,
    );

    let mut timing = TimingTree::new("prove root first", log::Level::Info);
    let max_cpu_len_log = 15;

    let segment_proofs_data_first = &all_circuits.prove_all_segments(
        &all_stark,
        &config,
        inputs_first,
        max_cpu_len_log,
        &mut timing,
        None,
    )?;

    assert_eq!(segment_proofs_data_first.len(), 2);

    // The gas used and transaction number are fed to the next transaction, so the
    // two proofs can be correctly aggregated.
    let gas_used_second = segment_proofs_data_first[0]
        .public_values
        .extra_block_data
        .gas_used_after;

    // Prove second transaction. In this second transaction, the code with logs is
    // executed.

    let state_trie_before = expected_state_trie_after;

    let tries_before = TrieInputs {
        state_trie: state_trie_before,
        transactions_trie: transactions_trie.clone(),
        receipts_trie: receipts_trie.clone(),
        storage_tries: vec![],
    };

    // Prove a transaction which carries out two LOG opcodes.
    let txn_gas_price = 10;
    let txn_2 = hex!("f860010a830186a094095e7baea6a6c7c4c2dfeb977efac326af552e89808025a04a223955b0bd3827e3740a9a427d0ea43beb5bafa44a0204bf0a3306c8219f7ba0502c32d78f233e9e7ce9f5df3b576556d5d49731e0678fd5a068cdf359557b5b");

    let mut contract_code = HashMap::new();
    contract_code.insert(keccak(vec![]), vec![]);
    contract_code.insert(code_hash, code.to_vec());

    // Update the state and receipt tries after the transaction, so that we have the
    // correct expected tries: Update accounts.
    let beneficiary_account_after = AccountRlp {
        nonce: 1.into(),
        ..AccountRlp::default()
    };

    let sender_balance_after = sender_balance_after - gas_used * txn_gas_price;
    let sender_account_after = AccountRlp {
        balance: sender_balance_after,
        nonce: 2.into(),
        ..AccountRlp::default()
    };
    let balance_after = to_account_after.balance;
    let to_account_after = AccountRlp {
        balance: balance_after,
        ..AccountRlp::default()
    };
    let to_account_second_after = AccountRlp {
        balance: to_account_second_before.balance,
        code_hash,
        ..AccountRlp::default()
    };

    // Update the receipt trie.
    let first_log = LogRlp {
        address: to.into(),
        topics: vec![],
        data: Bytes::new(),
    };

    let second_log = LogRlp {
        address: to.into(),
        topics: vec![
            hex!("0000000000000000000000000000000000000000000000000000000000000062").into(), /* dec: 98 */
            hex!("0000000000000000000000000000000000000000000000000000000000000063").into(), /* dec: 99 */
        ],
        data: hex!("a1b2c3d4e5").to_vec().into(),
    };

    let receipt = LegacyReceiptRlp {
        status: true,
        cum_gas_used: (22570 + 21000).into(),
        bloom: hex!("00000000000000000000000000000000000000000000000000000000000000000000000000000000000000000000000000000000000000000000000000000000000008000000000000000001000000000000000000000000000000000000000000000000000000000000000000000004000000000000000000000000000000000000000000000000000000000000000000000000000000000000000002000000000000000000000000000000000000000000000000000000800000000000000008000000000000000000000000000000000000000000000000000000000400000000000000000000000000000000000800002000000000000000000000000000").to_vec().into(),
        logs: vec![first_log, second_log],
    };

    let receipt_nibbles = Nibbles::from_str("0x01").unwrap(); // RLP(1) = 0x1

    receipts_trie.insert(receipt_nibbles, rlp::encode(&receipt).to_vec())?;

    // Update the state trie.
    let mut expected_state_trie_after = HashedPartialTrie::from(Node::Empty);
    expected_state_trie_after.insert(
        beneficiary_nibbles,
        rlp::encode(&beneficiary_account_after).to_vec(),
    )?;
    expected_state_trie_after
        .insert(sender_nibbles, rlp::encode(&sender_account_after).to_vec())?;
    expected_state_trie_after.insert(to_nibbles, rlp::encode(&to_account_after).to_vec())?;
    expected_state_trie_after.insert(
        to_second_nibbles,
        rlp::encode(&to_account_second_after).to_vec(),
    )?;

    transactions_trie.insert(Nibbles::from_str("0x01").unwrap(), txn_2.to_vec())?;

    let block_1_state_root = expected_state_trie_after.hash();

    let trie_roots_after = TrieRoots {
        state_root: block_1_state_root,
        transactions_root: transactions_trie.hash(),
        receipts_root: receipts_trie.hash(),
    };

    let inputs = GenerationInputs {
        signed_txn: Some(txn_2.to_vec()),
        withdrawals: vec![],
        tries: tries_before,
        trie_roots_after: trie_roots_after.clone(),
        contract_code,
        checkpoint_state_trie_root,
        block_metadata: block_1_metadata,
        txn_number_before: 1.into(),
        gas_used_before: gas_used_second,
        gas_used_after: receipt.cum_gas_used,
        block_hashes: BlockHashes {
            prev_hashes: block_hashes.clone(),
            cur_hash: block_1_hash,
        },
    };

    let mut timing = TimingTree::new("prove root second", log::Level::Info);
    let segment_proofs_data_second = &all_circuits.prove_all_segments(
        &all_stark,
        &config,
        inputs,
        max_cpu_len_log,
        &mut timing,
        None,
    )?;

    assert_eq!(segment_proofs_data_second.len(), 2);
    for proof_data in segment_proofs_data_second {
        let ProverOutputData {
            proof_with_pis: proof,
            ..
        } = proof_data;
        all_circuits.verify_root(proof.clone())?;
    }

    let (segment_agg_proof_first, updated_agg_public_values_first) = all_circuits
        .prove_segment_aggregation(
            false,
            &segment_proofs_data_first[0].proof_with_pis,
            segment_proofs_data_first[0].public_values.clone(),
            false,
            &segment_proofs_data_first[1].proof_with_pis,
            segment_proofs_data_first[1].public_values.clone(),
        )?;
    all_circuits.verify_segment_aggregation(&segment_agg_proof_first)?;

    let (segment_agg_proof_second, updated_agg_public_values_second) = all_circuits
        .prove_segment_aggregation(
            false,
            &segment_proofs_data_second[0].proof_with_pis,
            segment_proofs_data_second[0].public_values.clone(),
            false,
            &segment_proofs_data_second[1].proof_with_pis,
            segment_proofs_data_second[1].public_values.clone(),
        )?;
    all_circuits.verify_segment_aggregation(&segment_agg_proof_second)?;

    let (txn_proof, txn_pv) = all_circuits.prove_transaction_aggregation(
        false,
        &segment_agg_proof_first,
        updated_agg_public_values_first,
        false,
        &segment_agg_proof_second,
        updated_agg_public_values_second,
    )?;

    let (first_block_proof, _block_public_values) =
        all_circuits.prove_block(None, &txn_proof, txn_pv)?;
    all_circuits.verify_block(&first_block_proof)?;

    // Prove the next, empty block.

    let block_2_hash =
        H256::from_str("0x0123456789101112131415161718192021222324252627282930313233343536")?;
    block_hashes[255] = block_1_hash;

    let block_2_metadata = BlockMetadata {
        block_beneficiary: Address::from(beneficiary),
        block_timestamp: 0x03e8.into(),
        block_number: 2.into(),
        block_difficulty: 0x020000.into(),
        block_gaslimit: 0x445566u32.into(),
        block_chain_id: 1.into(),
        block_base_fee: 0xa.into(),
        ..Default::default()
    };

    let mut contract_code = HashMap::new();
    contract_code.insert(keccak(vec![]), vec![]);

    let max_cpu_len_log = 13;
    let inputs = GenerationInputs {
        signed_txn: None,
        withdrawals: vec![],
        tries: TrieInputs {
            state_trie: expected_state_trie_after,
            transactions_trie: Node::Empty.into(),
            receipts_trie: Node::Empty.into(),
            storage_tries: vec![],
        },
        trie_roots_after: TrieRoots {
            state_root: trie_roots_after.state_root,
            transactions_root: HashedPartialTrie::from(Node::Empty).hash(),
            receipts_root: HashedPartialTrie::from(Node::Empty).hash(),
        },
        contract_code,
        checkpoint_state_trie_root: block_1_state_root, // We use block 1 as new checkpoint.
        block_metadata: block_2_metadata,
        txn_number_before: 0.into(),
        gas_used_before: 0.into(),
        gas_used_after: 0.into(),
        block_hashes: BlockHashes {
            prev_hashes: block_hashes,
            cur_hash: block_2_hash,
        },
    };

    let segment_proofs_data = &all_circuits.prove_all_segments(
        &all_stark,
        &config,
        inputs,
        max_cpu_len_log,
        &mut timing,
        None,
    )?;

    assert_eq!(segment_proofs_data.len(), 2);
    for proof_data in segment_proofs_data {
        let ProverOutputData {
            proof_with_pis: proof,
            ..
        } = proof_data;
        all_circuits.verify_root(proof.clone())?;
    }

    let (segment_agg_proof, updated_agg_public_values) = all_circuits.prove_segment_aggregation(
        false,
        &segment_proofs_data[0].proof_with_pis,
        segment_proofs_data[0].public_values.clone(),
        false,
        &segment_proofs_data[1].proof_with_pis,
        segment_proofs_data[1].public_values.clone(),
    )?;
    all_circuits.verify_segment_aggregation(&segment_agg_proof)?;

    let (second_txn_proof, second_txn_pvs) = all_circuits.prove_transaction_aggregation(
        false,
        &segment_agg_proof,
        updated_agg_public_values.clone(),
        false,
        &segment_agg_proof,
        updated_agg_public_values,
    )?;
    let (second_block_proof, _block_public_values) = all_circuits.prove_block(
        None, // We don't specify a previous proof, considering block 1 as the new checkpoint.
        &second_txn_proof,
        second_txn_pvs,
    )?;
    all_circuits.verify_block(&second_block_proof)
}

/// Values taken from the block 1000000 of Goerli: https://goerli.etherscan.io/txs?block=1000000
#[test]
fn test_txn_and_receipt_trie_hash() -> anyhow::Result<()> {
    // This test checks that inserting into the transaction and receipt
    // `HashedPartialTrie`s works as expected.
    let mut example_txn_trie = HashedPartialTrie::from(Node::Empty);

    // We consider two transactions, with one log each.
    let transaction_0 = LegacyTransactionRlp {
        nonce: 157823u64.into(),
        gas_price: 1000000000u64.into(),
        gas: 250000u64.into(),
        to: AddressOption(Some(hex!("7ef66b77759e12Caf3dDB3E4AFF524E577C59D8D").into())),
        value: 0u64.into(),
        data: hex!("e9c6c176000000000000000000000000000000000000000000000000000000000000002a0000000000000000000000000000000000000000000000000000000000bd9fe6f7af1cc94b1aef2e0fa15f1b4baefa86eb60e78fa4bd082372a0a446d197fb58")
            .to_vec()
            .into(),
        v: 0x1c.into(),
        r: hex!("d0eeac4841caf7a894dd79e6e633efc2380553cdf8b786d1aa0b8a8dee0266f4").into(),
        s: hex!("740710eed9696c663510b7fb71a553112551121595a54ec6d2ec0afcec72a973").into(),
    };

    // Insert the first transaction into the transaction trie.
    example_txn_trie.insert(
        Nibbles::from_str("0x80").unwrap(), // RLP(0) = 0x80
        rlp::encode(&transaction_0).to_vec(),
    )?;

    let transaction_1 = LegacyTransactionRlp {
        nonce: 157824u64.into(),
        gas_price: 1000000000u64.into(),
        gas: 250000u64.into(),
        to: AddressOption(Some(hex!("7ef66b77759e12Caf3dDB3E4AFF524E577C59D8D").into())),
        value: 0u64.into(),
        data: hex!("e9c6c176000000000000000000000000000000000000000000000000000000000000000400000000000000000000000000000000000000000000000000000000004920eaa814f7df6a2203dc0e472e8828be95957c6b329fee8e2b1bb6f044c1eb4fc243")
            .to_vec()
            .into(),
        v: 0x1b.into(),
        r: hex!("a3ff39967683fc684dc7b857d6f62723e78804a14b091a058ad95cc1b8a0281f").into(),
        s: hex!("51b156e05f21f499fa1ae47ebf536b15a237208f1d4a62e33956b6b03cf47742").into(),
    };

    // Insert the second transaction into the transaction trie.
    example_txn_trie.insert(
        Nibbles::from_str("0x01").unwrap(),
        rlp::encode(&transaction_1).to_vec(),
    )?;

    // Receipts:
    let mut example_receipt_trie = HashedPartialTrie::from(Node::Empty);

    let log_0 = LogRlp {
        address: hex!("7ef66b77759e12Caf3dDB3E4AFF524E577C59D8D").into(),
        topics: vec![
            hex!("8a22ee899102a366ac8ad0495127319cb1ff2403cfae855f83a89cda1266674d").into(),
            hex!("000000000000000000000000000000000000000000000000000000000000002a").into(),
            hex!("0000000000000000000000000000000000000000000000000000000000bd9fe6").into(),
        ],
        data: hex!("f7af1cc94b1aef2e0fa15f1b4baefa86eb60e78fa4bd082372a0a446d197fb58")
            .to_vec()
            .into(),
    };

    let receipt_0 = LegacyReceiptRlp {
            status: true,
            cum_gas_used: 0x016e5bu64.into(),
            bloom: hex!("00000000000000000000000000000000000000000000000000800000000000000040000000005000000000000000000000000000000000000000000000000000000000000000000000000000000000000002000000000000000000000000000000000000000000000000000000000000000000000000000000080008000000000000000000000000000000000000000000000000000000000000000000000000000000000000000000500000000000000000000000000000000000000000000000000000000000000000000000000000000000000000000000000000000000100000000000000000000000000020000000000008000000000000000000000000").to_vec().into(),
            logs: vec![log_0],
        };

    // Insert the first receipt into the receipt trie.
    example_receipt_trie.insert(
        Nibbles::from_str("0x80").unwrap(), // RLP(0) is 0x80
        rlp::encode(&receipt_0).to_vec(),
    )?;

    let log_1 = LogRlp {
        address: hex!("7ef66b77759e12Caf3dDB3E4AFF524E577C59D8D").into(),
        topics: vec![
            hex!("8a22ee899102a366ac8ad0495127319cb1ff2403cfae855f83a89cda1266674d").into(),
            hex!("0000000000000000000000000000000000000000000000000000000000000004").into(),
            hex!("00000000000000000000000000000000000000000000000000000000004920ea").into(),
        ],
        data: hex!("a814f7df6a2203dc0e472e8828be95957c6b329fee8e2b1bb6f044c1eb4fc243")
            .to_vec()
            .into(),
    };

    let receipt_1 = LegacyReceiptRlp {
            status: true,
            cum_gas_used: 0x02dcb6u64.into(),
            bloom: hex!("00000000000000000000000000000000000000000000000000800000000000000040000000001000000000000000000000000000000000000000000000000000000000000000000000000000000000000002000000000000000000000000000008000000000000000000000000000000000000000001000000000000000000000000000000000000000000000000000000000000000000000000000000000000000000000001000000400000000000000000000000000000002000040000000000000000000000000000000000000000000000008000000000000000000000000000000000000000000000000000000000000008000000000000000000000000").to_vec().into(),
            logs: vec![log_1],
        };

    // Insert the second receipt into the receipt trie.
    example_receipt_trie.insert(
        Nibbles::from_str("0x01").unwrap(),
        rlp::encode(&receipt_1).to_vec(),
    )?;

    // Check that the trie hashes are correct.
    assert_eq!(
        example_txn_trie.hash(),
        hex!("3ab7120d12e1fc07303508542602beb7eecfe8f262b83fd71eefe7d6205242ce").into()
    );

    assert_eq!(
        example_receipt_trie.hash(),
        hex!("da46cdd329bfedace32da95f2b344d314bc6f55f027d65f9f4ac04ee425e1f98").into()
    );

    Ok(())
}

fn init_logger() {
    let _ = try_init_from_env(Env::default().filter_or(DEFAULT_FILTER_ENV, "info"));
}<|MERGE_RESOLUTION|>--- conflicted
+++ resolved
@@ -238,11 +238,6 @@
 
     let max_cpu_len_log = 20;
     let mut timing = TimingTree::new("prove", log::Level::Debug);
-<<<<<<< HEAD
-    let proof = prove::<F, C, D>(&all_stark, &config, inputs, &mut data[1], &mut timing, None)?;
-    timing.filter(Duration::from_millis(100)).print();
-=======
->>>>>>> 1e38116b
 
     let proofs = prove_all_segments::<F, C, D>(
         &all_stark,
