--- conflicted
+++ resolved
@@ -11,15 +11,8 @@
 };
 use evm_arithmetization::generation::mpt::{AccountRlp, LegacyReceiptRlp, LogRlp};
 use evm_arithmetization::generation::{GenerationInputs, TrieInputs};
-<<<<<<< HEAD
 use evm_arithmetization::proof::{BlockHashes, BlockMetadata, PublicValues, TrieRoots};
-use evm_arithmetization::prover::prove;
-=======
-use evm_arithmetization::proof::{
-    BlockHashes, BlockMetadata, ExtraBlockData, PublicValues, TrieRoots,
-};
 use evm_arithmetization::prover::{generate_all_data_segments, prove};
->>>>>>> 3c4cd10d
 use evm_arithmetization::verifier::verify_proof;
 use evm_arithmetization::{AllRecursiveCircuits, AllStark, Node, StarkConfig};
 use hex_literal::hex;
@@ -319,37 +312,7 @@
         ..AccountRlp::default()
     };
 
-<<<<<<< HEAD
     let block_metadata = BlockMetadata {
-=======
-    // In the first transaction, the sender account sends `txn_value` to
-    // `to_account`.
-    let gas_price = 10;
-    let txn_value = 0xau64;
-    let mut state_trie_before = HashedPartialTrie::from(Node::Empty);
-    state_trie_before.insert(
-        beneficiary_nibbles,
-        rlp::encode(&beneficiary_account_before).to_vec(),
-    )?;
-    state_trie_before.insert(sender_nibbles, rlp::encode(&sender_account_before).to_vec())?;
-    state_trie_before.insert(to_nibbles, rlp::encode(&to_account_before).to_vec())?;
-    state_trie_before.insert(
-        to_second_nibbles,
-        rlp::encode(&to_account_second_before).to_vec(),
-    )?;
-    let checkpoint_state_trie_root = state_trie_before.hash();
-
-    let tries_before = TrieInputs {
-        state_trie: state_trie_before,
-        transactions_trie: Node::Empty.into(),
-        receipts_trie: Node::Empty.into(),
-        storage_tries: vec![],
-    };
-
-    let txn = hex!("f85f800a82520894095e7baea6a6c7c4c2dfeb977efac326af552d870a8026a0122f370ed4023a6c253350c6bfb87d7d7eb2cd86447befee99e0a26b70baec20a07100ab1b3977f2b4571202b9f4b68850858caf5469222794600b5ce1cfb348ad");
-
-    let block_1_metadata = BlockMetadata {
->>>>>>> 3c4cd10d
         block_beneficiary: Address::from(beneficiary),
         block_timestamp: 0x03e8.into(),
         block_number: 1.into(),
@@ -382,76 +345,20 @@
     let mut state_trie_before = HashedPartialTrie::from(Node::Empty);
     state_trie_before.insert(
         beneficiary_nibbles,
-<<<<<<< HEAD
         rlp::encode(&beneficiary_account_before).to_vec(),
     );
     state_trie_before.insert(sender_nibbles, rlp::encode(&sender_account_before).to_vec());
     state_trie_before.insert(to_nibbles, rlp::encode(&to_account_before).to_vec());
     state_trie_before.insert(
-=======
-        rlp::encode(&beneficiary_account_after).to_vec(),
-    )?;
-    expected_state_trie_after
-        .insert(sender_nibbles, rlp::encode(&sender_account_after).to_vec())?;
-    expected_state_trie_after.insert(to_nibbles, rlp::encode(&to_account_after).to_vec())?;
-    expected_state_trie_after.insert(
->>>>>>> 3c4cd10d
         to_second_nibbles,
         rlp::encode(&to_account_second_before).to_vec(),
-    )?;
-
-<<<<<<< HEAD
+    );
+
     let tries_before = TrieInputs {
         state_trie: state_trie_before,
         transactions_trie: Node::Empty.into(),
         receipts_trie: Node::Empty.into(),
         storage_tries: vec![],
-=======
-    // Compute new receipt trie.
-    let mut receipts_trie = HashedPartialTrie::from(Node::Empty);
-    let receipt_0 = LegacyReceiptRlp {
-        status: true,
-        cum_gas_used: 21000u64.into(),
-        bloom: [0x00; 256].to_vec().into(),
-        logs: vec![],
-    };
-    receipts_trie.insert(
-        Nibbles::from_str("0x80").unwrap(),
-        rlp::encode(&receipt_0).to_vec(),
-    )?;
-
-    let mut transactions_trie: HashedPartialTrie = Node::Leaf {
-        nibbles: Nibbles::from_str("0x80").unwrap(),
-        value: txn.to_vec(),
-    }
-    .into();
-
-    let tries_after = TrieRoots {
-        state_root: expected_state_trie_after.hash(),
-        transactions_root: transactions_trie.hash(),
-        receipts_root: receipts_trie.clone().hash(),
-    };
-
-    let block_1_hash =
-        H256::from_str("0x0101010101010101010101010101010101010101010101010101010101010101")?;
-    let mut block_hashes = vec![H256::default(); 256];
-
-    let inputs_first = GenerationInputs {
-        signed_txn: Some(txn.to_vec()),
-        withdrawals: vec![],
-        tries: tries_before,
-        trie_roots_after: tries_after,
-        contract_code,
-        checkpoint_state_trie_root,
-        block_metadata: block_1_metadata.clone(),
-        txn_number_before: 0.into(),
-        gas_used_before: 0.into(),
-        gas_used_after: 21000u64.into(),
-        block_hashes: BlockHashes {
-            prev_hashes: block_hashes.clone(),
-            cur_hash: block_1_hash,
-        },
->>>>>>> 3c4cd10d
     };
 
     let mut contract_code = HashMap::new();
@@ -583,17 +490,13 @@
     expected_state_trie_after.insert(
         to_second_nibbles,
         rlp::encode(&to_account_second_after).to_vec(),
-    )?;
-
-<<<<<<< HEAD
+    );
+
     let mut transactions_trie: HashedPartialTrie = Node::Empty.into();
 
     transactions_trie.insert(Nibbles::from_str("0x80").unwrap(), txn.to_vec());
 
-    transactions_trie.insert(Nibbles::from_str("0x01").unwrap(), txn_2.to_vec());
-=======
     transactions_trie.insert(Nibbles::from_str("0x01").unwrap(), txn_2.to_vec())?;
->>>>>>> 3c4cd10d
 
     let block_state_root = expected_state_trie_after.hash();
 
