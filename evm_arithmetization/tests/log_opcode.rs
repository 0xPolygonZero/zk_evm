use std::collections::HashMap;
use std::str::FromStr;
use std::time::Duration;

use bytes::Bytes;
<<<<<<< HEAD
use env_logger::{try_init_from_env, Env, DEFAULT_FILTER_ENV};
use ethereum_types::{Address, BigEndianHash, H256, U256};
use evm_arithmetization::fixed_recursive_verifier::ProverOutputData;
=======
use ethereum_types::{Address, BigEndianHash, H256};
>>>>>>> e7e83ded
use evm_arithmetization::generation::mpt::transaction_testing::{
    AddressOption, LegacyTransactionRlp,
};
use evm_arithmetization::generation::mpt::{AccountRlp, LegacyReceiptRlp, LogRlp};
use evm_arithmetization::generation::{GenerationInputs, TrieInputs};
use evm_arithmetization::proof::{BlockHashes, BlockMetadata, TrieRoots};
<<<<<<< HEAD
use evm_arithmetization::prover::testing::prove_all_segments;
use evm_arithmetization::verifier::testing::verify_all_proofs;
use evm_arithmetization::{AllRecursiveCircuits, AllStark, Node, StarkConfig};
=======
use evm_arithmetization::prover::prove;
use evm_arithmetization::testing_utils::{
    beacon_roots_account_nibbles, beacon_roots_contract_from_storage, ger_account_nibbles,
    init_logger, preinitialized_state_and_storage_tries, update_beacon_roots_account_storage,
    GLOBAL_EXIT_ROOT_ACCOUNT,
};
use evm_arithmetization::verifier::verify_proof;
use evm_arithmetization::{AllStark, Node, StarkConfig};
>>>>>>> e7e83ded
use hex_literal::hex;
use keccak_hash::keccak;
use mpt_trie::nibbles::Nibbles;
use mpt_trie::partial_trie::{HashedPartialTrie, PartialTrie};
use plonky2::field::goldilocks_field::GoldilocksField;
use plonky2::plonk::config::PoseidonGoldilocksConfig;
use plonky2::util::timing::TimingTree;

type F = GoldilocksField;
const D: usize = 2;
type C = PoseidonGoldilocksConfig;

/// Variation of `add11_yml` testing LOG opcodes.
#[test]
fn test_log_opcodes() -> anyhow::Result<()> {
    init_logger();

    let all_stark = AllStark::<F, D>::default();
    let config = StarkConfig::standard_fast_config();

    let beneficiary = hex!("2adc25665018aa1fe0e6bc666dac8fc2697ff9ba");
    let sender = hex!("af1276cbb260bb13deddb4209ae99ae6e497f446");
    // Private key: DCDFF53B4F013DBCDC717F89FE3BF4D8B10512AAE282B48E01D7530470382701
    let to = hex!("095e7baea6a6c7c4c2dfeb977efac326af552d87");

    let beneficiary_state_key = keccak(beneficiary);
    let sender_state_key = keccak(sender);
    let to_hashed = keccak(to);

    let beneficiary_nibbles = Nibbles::from_bytes_be(beneficiary_state_key.as_bytes()).unwrap();
    let sender_nibbles = Nibbles::from_bytes_be(sender_state_key.as_bytes()).unwrap();
    let to_nibbles = Nibbles::from_bytes_be(to_hashed.as_bytes()).unwrap();

    // For the first code transaction code, we consider two LOG opcodes. The first
    // deals with 0 topics and empty data. The second deals with two topics, and
    // data of length 5, stored in memory.
    let code = [
        0x64, 0xA1, 0xB2, 0xC3, 0xD4, 0xE5, 0x60, 0x0, 0x52, // MSTORE(0x0, 0xA1B2C3D4E5)
        0x60, 0x0, 0x60, 0x0, 0xA0, // LOG0(0x0, 0x0)
        0x60, 99, 0x60, 98, 0x60, 5, 0x60, 27, 0xA2, // LOG2(27, 5, 98, 99)
        0x00,
    ];

    let code_gas = 3 + 3 + 3 // PUSHs and MSTORE
                 + 3 + 3 + 375 // PUSHs and LOG0
                 + 3 + 3 + 3 + 3 + 375 + 375*2 + 8*5 + 3// PUSHs, LOG2 and memory expansion
    ;
    let gas_used = 21_000 + code_gas;

    let code_hash = keccak(code);

    // Set accounts before the transaction.
    let beneficiary_account_before = AccountRlp {
        nonce: 1.into(),
        ..AccountRlp::default()
    };

    let sender_balance_before = 5000000000000000u64;
    let sender_account_before = AccountRlp {
        balance: sender_balance_before.into(),
        ..AccountRlp::default()
    };
    let to_account_before = AccountRlp {
        balance: 9000000000u64.into(),
        code_hash,
        ..AccountRlp::default()
    };

    // Initialize the state trie with three accounts.
    let (mut state_trie_before, mut storage_tries) = preinitialized_state_and_storage_tries()?;
    let mut beacon_roots_account_storage = storage_tries[0].1.clone();
    state_trie_before.insert(
        beneficiary_nibbles,
        rlp::encode(&beneficiary_account_before).to_vec(),
    )?;
    state_trie_before.insert(sender_nibbles, rlp::encode(&sender_account_before).to_vec())?;
    state_trie_before.insert(to_nibbles, rlp::encode(&to_account_before).to_vec())?;

    storage_tries.push((to_hashed, Node::Empty.into()));

    // We now add two receipts with logs and data. This updates the receipt trie as
    // well.
    let log_0 = LogRlp {
        address: hex!("7ef66b77759e12Caf3dDB3E4AFF524E577C59D8D").into(),
        topics: vec![
            hex!("8a22ee899102a366ac8ad0495127319cb1ff2403cfae855f83a89cda1266674d").into(),
            hex!("000000000000000000000000000000000000000000000000000000000000002a").into(),
            hex!("0000000000000000000000000000000000000000000000000000000000bd9fe6").into(),
        ],
        data: hex!("f7af1cc94b1aef2e0fa15f1b4baefa86eb60e78fa4bd082372a0a446d197fb58")
            .to_vec()
            .into(),
    };

    let receipt_0 = LegacyReceiptRlp {
            status: true,
            cum_gas_used: 0x016e5bu64.into(),
            bloom: hex!("00000000000000000000000000000000000000000000000000800000000000000040000000005000000000000000000000000000000000000000000000000000000000000000000000000000000000000002000000000000000000000000000000000000000000000000000000000000000000000000000000080008000000000000000000000000000000000000000000000000000000000000000000000000000000000000000000500000000000000000000000000000000000000000000000000000000000000000000000000000000000000000000000000000000000100000000000000000000000000020000000000008000000000000000000000000").to_vec().into(),
            logs: vec![log_0],
        };

    // Insert the first receipt into the initial receipt trie. The initial receipts
    // trie has an initial node with a random nibble.
    let mut receipts_trie = HashedPartialTrie::from(Node::Empty);
    receipts_trie.insert(
        Nibbles::from_str("0x1337").unwrap(),
        rlp::encode(&receipt_0).to_vec(),
    )?;

    let tries_before = TrieInputs {
        state_trie: state_trie_before,
        transactions_trie: Node::Empty.into(),
        receipts_trie: receipts_trie.clone(),
        storage_tries,
    };

    // Prove a transaction which carries out two LOG opcodes.
    let txn_gas_price = 10;
    let txn = hex!("f860800a830186a094095e7baea6a6c7c4c2dfeb977efac326af552d87808026a0c3040cb042c541f9440771879b6bbf3f91464b265431de87eea1ec3206350eb8a046f5f3d06b8816f19f24ee919fd84bfb736db71df10a72fba4495f479e96f678");

    let block_metadata = BlockMetadata {
        block_beneficiary: Address::from(beneficiary),
        block_timestamp: 0x03e8.into(),
        block_number: 1.into(),
        block_difficulty: 0x020000.into(),
        block_random: H256::from_uint(&0x020000.into()),
        block_gaslimit: 0xffffffffu32.into(),
        block_chain_id: 1.into(),
        block_base_fee: 0xa.into(),
        ..Default::default()
    };

    let mut contract_code = HashMap::new();
    contract_code.insert(keccak(vec![]), vec![]);
    contract_code.insert(code_hash, code.to_vec());

    // Update the state and receipt tries after the transaction, so that we have the
    // correct expected tries: Update accounts
    let beneficiary_account_after = AccountRlp {
        nonce: 1.into(),
        ..AccountRlp::default()
    };

    let sender_balance_after = sender_balance_before - gas_used * txn_gas_price;
    let sender_account_after = AccountRlp {
        balance: sender_balance_after.into(),
        nonce: 1.into(),
        ..AccountRlp::default()
    };
    let to_account_after = AccountRlp {
        balance: 9000000000u64.into(),
        code_hash,
        ..AccountRlp::default()
    };

    update_beacon_roots_account_storage(
        &mut beacon_roots_account_storage,
        block_metadata.block_timestamp,
        block_metadata.parent_beacon_block_root,
    )?;
    let beacon_roots_account = beacon_roots_contract_from_storage(&beacon_roots_account_storage);

    // Update the receipt trie.
    let first_log = LogRlp {
        address: to.into(),
        topics: vec![],
        data: Bytes::new(),
    };

    let second_log = LogRlp {
        address: to.into(),
        topics: vec![
            hex!("0000000000000000000000000000000000000000000000000000000000000062").into(), /* dec: 98 */
            hex!("0000000000000000000000000000000000000000000000000000000000000063").into(), /* dec: 99 */
        ],
        data: hex!("a1b2c3d4e5").to_vec().into(),
    };

    let receipt = LegacyReceiptRlp {
        status: true,
        cum_gas_used: gas_used.into(),
        bloom: hex!("00000000000000001000000000000000000000000000000000000000000000000000000000000000000000000000000000000000000000000000000000000000000008000000000000000000000000000000000000000000000000000000000000000000000000000000000000000004000000000000000000000000000000000000000000000000000000000000000000000000000000000000000002000000000000000000000004000000000000000000000000000000800000000000000000000000000000000000000000000000000000000000000000000000000400000000000040000000000000000000000000002000000000000000000000000000").to_vec().into(),
        logs: vec![first_log, second_log],
    };

    let receipt_nibbles = Nibbles::from_str("0x80").unwrap(); // RLP(0) = 0x80

    receipts_trie.insert(receipt_nibbles, rlp::encode(&receipt).to_vec())?;

    // Update the state trie.
    let mut expected_state_trie_after = HashedPartialTrie::from(Node::Empty);
    expected_state_trie_after.insert(
        beneficiary_nibbles,
        rlp::encode(&beneficiary_account_after).to_vec(),
    )?;
    expected_state_trie_after
        .insert(sender_nibbles, rlp::encode(&sender_account_after).to_vec())?;
    expected_state_trie_after.insert(to_nibbles, rlp::encode(&to_account_after).to_vec())?;
    expected_state_trie_after.insert(
        beacon_roots_account_nibbles(),
        rlp::encode(&beacon_roots_account).to_vec(),
    )?;
    expected_state_trie_after.insert(
        ger_account_nibbles(),
        rlp::encode(&GLOBAL_EXIT_ROOT_ACCOUNT).to_vec(),
    )?;

    let transactions_trie: HashedPartialTrie = Node::Leaf {
        nibbles: Nibbles::from_str("0x80").unwrap(),
        value: txn.to_vec(),
    }
    .into();

    let trie_roots_after = TrieRoots {
        state_root: expected_state_trie_after.hash(),
        transactions_root: transactions_trie.hash(),
        receipts_root: receipts_trie.hash(),
    };

    let inputs = GenerationInputs {
        signed_txns: vec![txn.to_vec()],
        withdrawals: vec![],
        global_exit_roots: vec![],
        tries: tries_before,
        trie_roots_after,
        contract_code,
        checkpoint_state_trie_root: HashedPartialTrie::from(Node::Empty).hash(),
        block_metadata,
        txn_number_before: 0.into(),
        gas_used_before: 0.into(),
        gas_used_after: gas_used.into(),

        block_hashes: BlockHashes {
            prev_hashes: vec![H256::default(); 256],
            cur_hash: H256::default(),
        },
    };

    let max_cpu_len_log = 20;
    let mut timing = TimingTree::new("prove", log::Level::Debug);

    let proofs = prove_all_segments::<F, C, D>(
        &all_stark,
        &config,
        inputs,
        max_cpu_len_log,
        &mut timing,
        None,
    )?;

    timing.filter(Duration::from_millis(100)).print();

    verify_all_proofs(&all_stark, &proofs, &config)
}

<<<<<<< HEAD
// Tests proving two transactions, one of which with logs, and aggregating them.
#[test]
#[ignore] // Too slow to run on CI.
fn test_log_with_aggreg() -> anyhow::Result<()> {
    init_logger();

    let code = [
        0x64, 0xA1, 0xB2, 0xC3, 0xD4, 0xE5, 0x60, 0x0, 0x52, // MSTORE(0x0, 0xA1B2C3D4E5)
        0x60, 0x0, 0x60, 0x0, 0xA0, // LOG0(0x0, 0x0)
        0x60, 99, 0x60, 98, 0x60, 5, 0x60, 27, 0xA2, // LOG2(27, 5, 98, 99)
        0x00,
    ];

    let code_gas = 3 + 3 + 3 // PUSHs and MSTORE
                 + 3 + 3 + 375 // PUSHs and LOG0
                 + 3 + 3 + 3 + 3 + 375 + 375*2 + 8*5 // PUSHs and LOG2
                 + 3 // Memory expansion
    ;

    let gas_used = 21_000 + code_gas;

    let code_hash = keccak(code);

    // First transaction.
    let all_stark = AllStark::<F, D>::default();
    let config = StarkConfig::standard_fast_config();

    let beneficiary = hex!("2adc25665018aa1fe0e6bc666dac8fc2697ff9ba");
    let sender_first = hex!("af1276cbb260bb13deddb4209ae99ae6e497f446");
    let to_first = hex!("095e7baea6a6c7c4c2dfeb977efac326af552d87");
    let to = hex!("095e7baea6a6c7c4c2dfeb977efac326af552e89");

    let beneficiary_state_key = keccak(beneficiary);
    let sender_state_key = keccak(sender_first);
    let to_hashed = keccak(to_first);
    let to_hashed_2 = keccak(to);

    let beneficiary_nibbles = Nibbles::from_bytes_be(beneficiary_state_key.as_bytes()).unwrap();
    let sender_nibbles = Nibbles::from_bytes_be(sender_state_key.as_bytes()).unwrap();
    let to_nibbles = Nibbles::from_bytes_be(to_hashed.as_bytes()).unwrap();
    let to_second_nibbles = Nibbles::from_bytes_be(to_hashed_2.as_bytes()).unwrap();

    let beneficiary_account_before = AccountRlp {
        nonce: 1.into(),
        ..AccountRlp::default()
    };
    let sender_balance_before = 1000000000000000000u64.into();
    let sender_account_before = AccountRlp {
        balance: sender_balance_before,
        ..AccountRlp::default()
    };
    let to_account_before = AccountRlp {
        ..AccountRlp::default()
    };
    let to_account_second_before = AccountRlp {
        code_hash,
        ..AccountRlp::default()
    };

    // In the first transaction, the sender account sends `txn_value` to
    // `to_account`.
    let gas_price = 10;
    let txn_value = 0xau64;
    let mut state_trie_before = HashedPartialTrie::from(Node::Empty);
    state_trie_before.insert(
        beneficiary_nibbles,
        rlp::encode(&beneficiary_account_before).to_vec(),
    )?;
    state_trie_before.insert(sender_nibbles, rlp::encode(&sender_account_before).to_vec())?;
    state_trie_before.insert(to_nibbles, rlp::encode(&to_account_before).to_vec())?;
    state_trie_before.insert(
        to_second_nibbles,
        rlp::encode(&to_account_second_before).to_vec(),
    )?;
    let checkpoint_state_trie_root = state_trie_before.hash();

    let tries_before = TrieInputs {
        state_trie: state_trie_before,
        transactions_trie: Node::Empty.into(),
        receipts_trie: Node::Empty.into(),
        storage_tries: vec![],
    };

    let txn = hex!("f85f800a82520894095e7baea6a6c7c4c2dfeb977efac326af552d870a8026a0122f370ed4023a6c253350c6bfb87d7d7eb2cd86447befee99e0a26b70baec20a07100ab1b3977f2b4571202b9f4b68850858caf5469222794600b5ce1cfb348ad");

    let block_1_metadata = BlockMetadata {
        block_beneficiary: Address::from(beneficiary),
        block_timestamp: 0x03e8.into(),
        block_number: 1.into(),
        block_difficulty: 0x020000.into(),
        block_gaslimit: 0x445566u32.into(),
        block_chain_id: 1.into(),
        block_base_fee: 0xa.into(),
        block_gas_used: (22570 + 21000).into(),
        block_bloom: [
            0.into(),
            0.into(),
            U256::from_dec_str(
                "55213970774324510299479508399853534522527075462195808724319849722937344",
            )
            .unwrap(),
            U256::from_dec_str("1361129467683753853853498429727072845824").unwrap(),
            33554432.into(),
            U256::from_dec_str("9223372036854775808").unwrap(),
            U256::from_dec_str(
                "3618502788666131106986593281521497120414687020801267626233049500247285563392",
            )
            .unwrap(),
            U256::from_dec_str("2722259584404615024560450425766186844160").unwrap(),
        ],
        block_random: Default::default(),
    };

    let beneficiary_account_after = AccountRlp {
        nonce: 1.into(),
        ..AccountRlp::default()
    };

    let sender_balance_after = sender_balance_before - gas_price * 21000 - txn_value;
    let sender_account_after = AccountRlp {
        balance: sender_balance_after,
        nonce: 1.into(),
        ..AccountRlp::default()
    };
    let to_account_after = AccountRlp {
        balance: txn_value.into(),
        ..AccountRlp::default()
    };

    let mut contract_code = HashMap::new();
    contract_code.insert(keccak(vec![]), vec![]);
    contract_code.insert(code_hash, code.to_vec());

    let mut expected_state_trie_after = HashedPartialTrie::from(Node::Empty);
    expected_state_trie_after.insert(
        beneficiary_nibbles,
        rlp::encode(&beneficiary_account_after).to_vec(),
    )?;
    expected_state_trie_after
        .insert(sender_nibbles, rlp::encode(&sender_account_after).to_vec())?;
    expected_state_trie_after.insert(to_nibbles, rlp::encode(&to_account_after).to_vec())?;
    expected_state_trie_after.insert(
        to_second_nibbles,
        rlp::encode(&to_account_second_before).to_vec(),
    )?;

    // Compute new receipt trie.
    let mut receipts_trie = HashedPartialTrie::from(Node::Empty);
    let receipt_0 = LegacyReceiptRlp {
        status: true,
        cum_gas_used: 21000u64.into(),
        bloom: [0x00; 256].to_vec().into(),
        logs: vec![],
    };
    receipts_trie.insert(
        Nibbles::from_str("0x80").unwrap(),
        rlp::encode(&receipt_0).to_vec(),
    )?;

    let mut transactions_trie: HashedPartialTrie = Node::Leaf {
        nibbles: Nibbles::from_str("0x80").unwrap(),
        value: txn.to_vec(),
    }
    .into();

    let tries_after = TrieRoots {
        state_root: expected_state_trie_after.hash(),
        transactions_root: transactions_trie.hash(),
        receipts_root: receipts_trie.clone().hash(),
    };

    let block_1_hash =
        H256::from_str("0x0101010101010101010101010101010101010101010101010101010101010101")?;
    let mut block_hashes = vec![H256::default(); 256];

    let inputs_first = GenerationInputs {
        signed_txns: vec![txn.to_vec()],
        withdrawals: vec![],
        tries: tries_before,
        trie_roots_after: tries_after,
        contract_code,
        checkpoint_state_trie_root,
        block_metadata: block_1_metadata.clone(),
        txn_number_before: 0.into(),
        gas_used_before: 0.into(),
        gas_used_after: 21000u64.into(),
        block_hashes: BlockHashes {
            prev_hashes: block_hashes.clone(),
            cur_hash: block_1_hash,
        },
    };

    // Preprocess all circuits.
    let all_circuits = AllRecursiveCircuits::<F, C, D>::new(
        &all_stark,
        &[
            16..17,
            8..10,
            12..17,
            8..11,
            8..9,
            6..12,
            17..20,
            16..18,
            7..18,
        ],
        &config,
    );

    let mut timing = TimingTree::new("prove root first", log::Level::Info);
    let max_cpu_len_log = 15;

    let segment_proofs_data_first = &all_circuits.prove_all_segments(
        &all_stark,
        &config,
        inputs_first,
        // We want only one segment.
        20,
        &mut timing,
        None,
    )?;

    assert_eq!(segment_proofs_data_first.len(), 2); // second one is a dummy segment

    let segment_agg_prover_output_data_first = all_circuits.prove_segment_aggregation(
        false,
        &segment_proofs_data_first[0],
        false,
        &segment_proofs_data_first[1],
    )?;
    all_circuits
        .verify_segment_aggregation(&segment_agg_prover_output_data_first.proof_with_pis)?;

    // The gas used and transaction number are fed to the next transaction, so the
    // two proofs can be correctly aggregated.
    let gas_used_second = segment_proofs_data_first[0]
        .public_values
        .extra_block_data
        .gas_used_after;

    // Prove second transaction. In this second transaction, the code with logs is
    // executed.

    let state_trie_before = expected_state_trie_after;

    let tries_before = TrieInputs {
        state_trie: state_trie_before,
        transactions_trie: transactions_trie.clone(),
        receipts_trie: receipts_trie.clone(),
        storage_tries: vec![],
    };

    // Prove a transaction which carries out two LOG opcodes.
    let txn_gas_price = 10;
    let txn_2 = hex!("f860010a830186a094095e7baea6a6c7c4c2dfeb977efac326af552e89808025a04a223955b0bd3827e3740a9a427d0ea43beb5bafa44a0204bf0a3306c8219f7ba0502c32d78f233e9e7ce9f5df3b576556d5d49731e0678fd5a068cdf359557b5b");

    let mut contract_code = HashMap::new();
    contract_code.insert(keccak(vec![]), vec![]);
    contract_code.insert(code_hash, code.to_vec());

    // Update the state and receipt tries after the transaction, so that we have the
    // correct expected tries: Update accounts.
    let beneficiary_account_after = AccountRlp {
        nonce: 1.into(),
        ..AccountRlp::default()
    };

    let sender_balance_after = sender_balance_after - gas_used * txn_gas_price;
    let sender_account_after = AccountRlp {
        balance: sender_balance_after,
        nonce: 2.into(),
        ..AccountRlp::default()
    };
    let balance_after = to_account_after.balance;
    let to_account_after = AccountRlp {
        balance: balance_after,
        ..AccountRlp::default()
    };
    let to_account_second_after = AccountRlp {
        balance: to_account_second_before.balance,
        code_hash,
        ..AccountRlp::default()
    };

    // Update the receipt trie.
    let first_log = LogRlp {
        address: to.into(),
        topics: vec![],
        data: Bytes::new(),
    };

    let second_log = LogRlp {
        address: to.into(),
        topics: vec![
            hex!("0000000000000000000000000000000000000000000000000000000000000062").into(), /* dec: 98 */
            hex!("0000000000000000000000000000000000000000000000000000000000000063").into(), /* dec: 99 */
        ],
        data: hex!("a1b2c3d4e5").to_vec().into(),
    };

    let receipt = LegacyReceiptRlp {
        status: true,
        cum_gas_used: (22570 + 21000).into(),
        bloom: hex!("00000000000000000000000000000000000000000000000000000000000000000000000000000000000000000000000000000000000000000000000000000000000008000000000000000001000000000000000000000000000000000000000000000000000000000000000000000004000000000000000000000000000000000000000000000000000000000000000000000000000000000000000002000000000000000000000000000000000000000000000000000000800000000000000008000000000000000000000000000000000000000000000000000000000400000000000000000000000000000000000800002000000000000000000000000000").to_vec().into(),
        logs: vec![first_log, second_log],
    };

    let receipt_nibbles = Nibbles::from_str("0x01").unwrap(); // RLP(1) = 0x1

    receipts_trie.insert(receipt_nibbles, rlp::encode(&receipt).to_vec())?;

    // Update the state trie.
    let mut expected_state_trie_after = HashedPartialTrie::from(Node::Empty);
    expected_state_trie_after.insert(
        beneficiary_nibbles,
        rlp::encode(&beneficiary_account_after).to_vec(),
    )?;
    expected_state_trie_after
        .insert(sender_nibbles, rlp::encode(&sender_account_after).to_vec())?;
    expected_state_trie_after.insert(to_nibbles, rlp::encode(&to_account_after).to_vec())?;
    expected_state_trie_after.insert(
        to_second_nibbles,
        rlp::encode(&to_account_second_after).to_vec(),
    )?;

    transactions_trie.insert(Nibbles::from_str("0x01").unwrap(), txn_2.to_vec())?;

    let block_1_state_root = expected_state_trie_after.hash();

    let trie_roots_after = TrieRoots {
        state_root: block_1_state_root,
        transactions_root: transactions_trie.hash(),
        receipts_root: receipts_trie.hash(),
    };

    let inputs = GenerationInputs {
        signed_txns: vec![txn_2.to_vec()],
        withdrawals: vec![],
        tries: tries_before,
        trie_roots_after: trie_roots_after.clone(),
        contract_code,
        checkpoint_state_trie_root,
        block_metadata: block_1_metadata,
        txn_number_before: 1.into(),
        gas_used_before: gas_used_second,
        gas_used_after: receipt.cum_gas_used,
        block_hashes: BlockHashes {
            prev_hashes: block_hashes.clone(),
            cur_hash: block_1_hash,
        },
    };

    let mut timing = TimingTree::new("prove root second", log::Level::Info);
    let segment_proofs_data_second = &all_circuits.prove_all_segments(
        &all_stark,
        &config,
        inputs,
        max_cpu_len_log,
        &mut timing,
        None,
    )?;

    assert_eq!(segment_proofs_data_second.len(), 2);
    for proof_data in segment_proofs_data_second {
        let ProverOutputData {
            proof_with_pis: proof,
            ..
        } = proof_data;
        all_circuits.verify_root(proof.clone())?;
    }

    let segment_agg_prover_output_data_second = all_circuits.prove_segment_aggregation(
        false,
        &segment_proofs_data_second[0],
        false,
        &segment_proofs_data_second[1],
    )?;
    all_circuits
        .verify_segment_aggregation(&segment_agg_prover_output_data_second.proof_with_pis)?;

    let (txn_proof, txn_pv) = all_circuits.prove_transaction_aggregation(
        false,
        &segment_agg_prover_output_data_first.proof_with_pis,
        segment_agg_prover_output_data_first.public_values,
        false,
        &segment_agg_prover_output_data_second.proof_with_pis,
        segment_agg_prover_output_data_second.public_values,
    )?;

    let (first_block_proof, _block_public_values) =
        all_circuits.prove_block(None, &txn_proof, txn_pv)?;
    all_circuits.verify_block(&first_block_proof)?;

    // Prove the next, empty block.

    let block_2_hash =
        H256::from_str("0x0123456789101112131415161718192021222324252627282930313233343536")?;
    block_hashes[255] = block_1_hash;

    let block_2_metadata = BlockMetadata {
        block_beneficiary: Address::from(beneficiary),
        block_timestamp: 0x03e8.into(),
        block_number: 2.into(),
        block_difficulty: 0x020000.into(),
        block_gaslimit: 0x445566u32.into(),
        block_chain_id: 1.into(),
        block_base_fee: 0xa.into(),
        ..Default::default()
    };

    let mut contract_code = HashMap::new();
    contract_code.insert(keccak(vec![]), vec![]);

    let max_cpu_len_log = 13;
    let inputs = GenerationInputs {
        signed_txns: vec![],
        withdrawals: vec![],
        tries: TrieInputs {
            state_trie: expected_state_trie_after,
            transactions_trie: Node::Empty.into(),
            receipts_trie: Node::Empty.into(),
            storage_tries: vec![],
        },
        trie_roots_after: TrieRoots {
            state_root: trie_roots_after.state_root,
            transactions_root: HashedPartialTrie::from(Node::Empty).hash(),
            receipts_root: HashedPartialTrie::from(Node::Empty).hash(),
        },
        contract_code,
        checkpoint_state_trie_root: block_1_state_root, // We use block 1 as new checkpoint.
        block_metadata: block_2_metadata,
        txn_number_before: 0.into(),
        gas_used_before: 0.into(),
        gas_used_after: 0.into(),
        block_hashes: BlockHashes {
            prev_hashes: block_hashes,
            cur_hash: block_2_hash,
        },
    };

    let segment_proofs_data = &all_circuits.prove_all_segments(
        &all_stark,
        &config,
        inputs,
        max_cpu_len_log,
        &mut timing,
        None,
    )?;

    assert_eq!(segment_proofs_data.len(), 2);
    for proof_data in segment_proofs_data {
        let ProverOutputData {
            proof_with_pis: proof,
            ..
        } = proof_data;
        all_circuits.verify_root(proof.clone())?;
    }

    let segment_agg_prover_output_data = all_circuits.prove_segment_aggregation(
        false,
        &segment_proofs_data[0],
        false,
        &segment_proofs_data[1],
    )?;
    all_circuits.verify_segment_aggregation(&segment_agg_prover_output_data.proof_with_pis)?;

    let (second_txn_proof, second_txn_pvs) = all_circuits.prove_transaction_aggregation(
        false,
        &segment_agg_prover_output_data.proof_with_pis,
        segment_agg_prover_output_data.public_values.clone(),
        false,
        &segment_agg_prover_output_data.proof_with_pis,
        segment_agg_prover_output_data.public_values,
    )?;
    let (second_block_proof, _block_public_values) = all_circuits.prove_block(
        None, // We don't specify a previous proof, considering block 1 as the new checkpoint.
        &second_txn_proof,
        second_txn_pvs,
    )?;
    all_circuits.verify_block(&second_block_proof)
}

=======
>>>>>>> e7e83ded
/// Values taken from the block 1000000 of Goerli: https://goerli.etherscan.io/txs?block=1000000
#[test]
fn test_txn_and_receipt_trie_hash() -> anyhow::Result<()> {
    // This test checks that inserting into the transaction and receipt
    // `HashedPartialTrie`s works as expected.
    let mut example_txn_trie = HashedPartialTrie::from(Node::Empty);

    // We consider two transactions, with one log each.
    let transaction_0 = LegacyTransactionRlp {
        nonce: 157823u64.into(),
        gas_price: 1000000000u64.into(),
        gas: 250000u64.into(),
        to: AddressOption(Some(hex!("7ef66b77759e12Caf3dDB3E4AFF524E577C59D8D").into())),
        value: 0u64.into(),
        data: hex!("e9c6c176000000000000000000000000000000000000000000000000000000000000002a0000000000000000000000000000000000000000000000000000000000bd9fe6f7af1cc94b1aef2e0fa15f1b4baefa86eb60e78fa4bd082372a0a446d197fb58")
            .to_vec()
            .into(),
        v: 0x1c.into(),
        r: hex!("d0eeac4841caf7a894dd79e6e633efc2380553cdf8b786d1aa0b8a8dee0266f4").into(),
        s: hex!("740710eed9696c663510b7fb71a553112551121595a54ec6d2ec0afcec72a973").into(),
    };

    // Insert the first transaction into the transaction trie.
    example_txn_trie.insert(
        Nibbles::from_str("0x80").unwrap(), // RLP(0) = 0x80
        rlp::encode(&transaction_0).to_vec(),
    )?;

    let transaction_1 = LegacyTransactionRlp {
        nonce: 157824u64.into(),
        gas_price: 1000000000u64.into(),
        gas: 250000u64.into(),
        to: AddressOption(Some(hex!("7ef66b77759e12Caf3dDB3E4AFF524E577C59D8D").into())),
        value: 0u64.into(),
        data: hex!("e9c6c176000000000000000000000000000000000000000000000000000000000000000400000000000000000000000000000000000000000000000000000000004920eaa814f7df6a2203dc0e472e8828be95957c6b329fee8e2b1bb6f044c1eb4fc243")
            .to_vec()
            .into(),
        v: 0x1b.into(),
        r: hex!("a3ff39967683fc684dc7b857d6f62723e78804a14b091a058ad95cc1b8a0281f").into(),
        s: hex!("51b156e05f21f499fa1ae47ebf536b15a237208f1d4a62e33956b6b03cf47742").into(),
    };

    // Insert the second transaction into the transaction trie.
    example_txn_trie.insert(
        Nibbles::from_str("0x01").unwrap(),
        rlp::encode(&transaction_1).to_vec(),
    )?;

    // Receipts:
    let mut example_receipt_trie = HashedPartialTrie::from(Node::Empty);

    let log_0 = LogRlp {
        address: hex!("7ef66b77759e12Caf3dDB3E4AFF524E577C59D8D").into(),
        topics: vec![
            hex!("8a22ee899102a366ac8ad0495127319cb1ff2403cfae855f83a89cda1266674d").into(),
            hex!("000000000000000000000000000000000000000000000000000000000000002a").into(),
            hex!("0000000000000000000000000000000000000000000000000000000000bd9fe6").into(),
        ],
        data: hex!("f7af1cc94b1aef2e0fa15f1b4baefa86eb60e78fa4bd082372a0a446d197fb58")
            .to_vec()
            .into(),
    };

    let receipt_0 = LegacyReceiptRlp {
            status: true,
            cum_gas_used: 0x016e5bu64.into(),
            bloom: hex!("00000000000000000000000000000000000000000000000000800000000000000040000000005000000000000000000000000000000000000000000000000000000000000000000000000000000000000002000000000000000000000000000000000000000000000000000000000000000000000000000000080008000000000000000000000000000000000000000000000000000000000000000000000000000000000000000000500000000000000000000000000000000000000000000000000000000000000000000000000000000000000000000000000000000000100000000000000000000000000020000000000008000000000000000000000000").to_vec().into(),
            logs: vec![log_0],
        };

    // Insert the first receipt into the receipt trie.
    example_receipt_trie.insert(
        Nibbles::from_str("0x80").unwrap(), // RLP(0) is 0x80
        rlp::encode(&receipt_0).to_vec(),
    )?;

    let log_1 = LogRlp {
        address: hex!("7ef66b77759e12Caf3dDB3E4AFF524E577C59D8D").into(),
        topics: vec![
            hex!("8a22ee899102a366ac8ad0495127319cb1ff2403cfae855f83a89cda1266674d").into(),
            hex!("0000000000000000000000000000000000000000000000000000000000000004").into(),
            hex!("00000000000000000000000000000000000000000000000000000000004920ea").into(),
        ],
        data: hex!("a814f7df6a2203dc0e472e8828be95957c6b329fee8e2b1bb6f044c1eb4fc243")
            .to_vec()
            .into(),
    };

    let receipt_1 = LegacyReceiptRlp {
            status: true,
            cum_gas_used: 0x02dcb6u64.into(),
            bloom: hex!("00000000000000000000000000000000000000000000000000800000000000000040000000001000000000000000000000000000000000000000000000000000000000000000000000000000000000000002000000000000000000000000000008000000000000000000000000000000000000000001000000000000000000000000000000000000000000000000000000000000000000000000000000000000000000000001000000400000000000000000000000000000002000040000000000000000000000000000000000000000000000008000000000000000000000000000000000000000000000000000000000000008000000000000000000000000").to_vec().into(),
            logs: vec![log_1],
        };

    // Insert the second receipt into the receipt trie.
    example_receipt_trie.insert(
        Nibbles::from_str("0x01").unwrap(),
        rlp::encode(&receipt_1).to_vec(),
    )?;

    // Check that the trie hashes are correct.
    assert_eq!(
        example_txn_trie.hash(),
        hex!("3ab7120d12e1fc07303508542602beb7eecfe8f262b83fd71eefe7d6205242ce").into()
    );

    assert_eq!(
        example_receipt_trie.hash(),
        hex!("da46cdd329bfedace32da95f2b344d314bc6f55f027d65f9f4ac04ee425e1f98").into()
    );

    Ok(())
}<|MERGE_RESOLUTION|>--- conflicted
+++ resolved
@@ -3,33 +3,21 @@
 use std::time::Duration;
 
 use bytes::Bytes;
-<<<<<<< HEAD
-use env_logger::{try_init_from_env, Env, DEFAULT_FILTER_ENV};
-use ethereum_types::{Address, BigEndianHash, H256, U256};
-use evm_arithmetization::fixed_recursive_verifier::ProverOutputData;
-=======
 use ethereum_types::{Address, BigEndianHash, H256};
->>>>>>> e7e83ded
 use evm_arithmetization::generation::mpt::transaction_testing::{
     AddressOption, LegacyTransactionRlp,
 };
 use evm_arithmetization::generation::mpt::{AccountRlp, LegacyReceiptRlp, LogRlp};
 use evm_arithmetization::generation::{GenerationInputs, TrieInputs};
 use evm_arithmetization::proof::{BlockHashes, BlockMetadata, TrieRoots};
-<<<<<<< HEAD
 use evm_arithmetization::prover::testing::prove_all_segments;
-use evm_arithmetization::verifier::testing::verify_all_proofs;
-use evm_arithmetization::{AllRecursiveCircuits, AllStark, Node, StarkConfig};
-=======
-use evm_arithmetization::prover::prove;
 use evm_arithmetization::testing_utils::{
     beacon_roots_account_nibbles, beacon_roots_contract_from_storage, ger_account_nibbles,
     init_logger, preinitialized_state_and_storage_tries, update_beacon_roots_account_storage,
     GLOBAL_EXIT_ROOT_ACCOUNT,
 };
-use evm_arithmetization::verifier::verify_proof;
+use evm_arithmetization::verifier::testing::verify_all_proofs;
 use evm_arithmetization::{AllStark, Node, StarkConfig};
->>>>>>> e7e83ded
 use hex_literal::hex;
 use keccak_hash::keccak;
 use mpt_trie::nibbles::Nibbles;
@@ -285,491 +273,6 @@
     verify_all_proofs(&all_stark, &proofs, &config)
 }
 
-<<<<<<< HEAD
-// Tests proving two transactions, one of which with logs, and aggregating them.
-#[test]
-#[ignore] // Too slow to run on CI.
-fn test_log_with_aggreg() -> anyhow::Result<()> {
-    init_logger();
-
-    let code = [
-        0x64, 0xA1, 0xB2, 0xC3, 0xD4, 0xE5, 0x60, 0x0, 0x52, // MSTORE(0x0, 0xA1B2C3D4E5)
-        0x60, 0x0, 0x60, 0x0, 0xA0, // LOG0(0x0, 0x0)
-        0x60, 99, 0x60, 98, 0x60, 5, 0x60, 27, 0xA2, // LOG2(27, 5, 98, 99)
-        0x00,
-    ];
-
-    let code_gas = 3 + 3 + 3 // PUSHs and MSTORE
-                 + 3 + 3 + 375 // PUSHs and LOG0
-                 + 3 + 3 + 3 + 3 + 375 + 375*2 + 8*5 // PUSHs and LOG2
-                 + 3 // Memory expansion
-    ;
-
-    let gas_used = 21_000 + code_gas;
-
-    let code_hash = keccak(code);
-
-    // First transaction.
-    let all_stark = AllStark::<F, D>::default();
-    let config = StarkConfig::standard_fast_config();
-
-    let beneficiary = hex!("2adc25665018aa1fe0e6bc666dac8fc2697ff9ba");
-    let sender_first = hex!("af1276cbb260bb13deddb4209ae99ae6e497f446");
-    let to_first = hex!("095e7baea6a6c7c4c2dfeb977efac326af552d87");
-    let to = hex!("095e7baea6a6c7c4c2dfeb977efac326af552e89");
-
-    let beneficiary_state_key = keccak(beneficiary);
-    let sender_state_key = keccak(sender_first);
-    let to_hashed = keccak(to_first);
-    let to_hashed_2 = keccak(to);
-
-    let beneficiary_nibbles = Nibbles::from_bytes_be(beneficiary_state_key.as_bytes()).unwrap();
-    let sender_nibbles = Nibbles::from_bytes_be(sender_state_key.as_bytes()).unwrap();
-    let to_nibbles = Nibbles::from_bytes_be(to_hashed.as_bytes()).unwrap();
-    let to_second_nibbles = Nibbles::from_bytes_be(to_hashed_2.as_bytes()).unwrap();
-
-    let beneficiary_account_before = AccountRlp {
-        nonce: 1.into(),
-        ..AccountRlp::default()
-    };
-    let sender_balance_before = 1000000000000000000u64.into();
-    let sender_account_before = AccountRlp {
-        balance: sender_balance_before,
-        ..AccountRlp::default()
-    };
-    let to_account_before = AccountRlp {
-        ..AccountRlp::default()
-    };
-    let to_account_second_before = AccountRlp {
-        code_hash,
-        ..AccountRlp::default()
-    };
-
-    // In the first transaction, the sender account sends `txn_value` to
-    // `to_account`.
-    let gas_price = 10;
-    let txn_value = 0xau64;
-    let mut state_trie_before = HashedPartialTrie::from(Node::Empty);
-    state_trie_before.insert(
-        beneficiary_nibbles,
-        rlp::encode(&beneficiary_account_before).to_vec(),
-    )?;
-    state_trie_before.insert(sender_nibbles, rlp::encode(&sender_account_before).to_vec())?;
-    state_trie_before.insert(to_nibbles, rlp::encode(&to_account_before).to_vec())?;
-    state_trie_before.insert(
-        to_second_nibbles,
-        rlp::encode(&to_account_second_before).to_vec(),
-    )?;
-    let checkpoint_state_trie_root = state_trie_before.hash();
-
-    let tries_before = TrieInputs {
-        state_trie: state_trie_before,
-        transactions_trie: Node::Empty.into(),
-        receipts_trie: Node::Empty.into(),
-        storage_tries: vec![],
-    };
-
-    let txn = hex!("f85f800a82520894095e7baea6a6c7c4c2dfeb977efac326af552d870a8026a0122f370ed4023a6c253350c6bfb87d7d7eb2cd86447befee99e0a26b70baec20a07100ab1b3977f2b4571202b9f4b68850858caf5469222794600b5ce1cfb348ad");
-
-    let block_1_metadata = BlockMetadata {
-        block_beneficiary: Address::from(beneficiary),
-        block_timestamp: 0x03e8.into(),
-        block_number: 1.into(),
-        block_difficulty: 0x020000.into(),
-        block_gaslimit: 0x445566u32.into(),
-        block_chain_id: 1.into(),
-        block_base_fee: 0xa.into(),
-        block_gas_used: (22570 + 21000).into(),
-        block_bloom: [
-            0.into(),
-            0.into(),
-            U256::from_dec_str(
-                "55213970774324510299479508399853534522527075462195808724319849722937344",
-            )
-            .unwrap(),
-            U256::from_dec_str("1361129467683753853853498429727072845824").unwrap(),
-            33554432.into(),
-            U256::from_dec_str("9223372036854775808").unwrap(),
-            U256::from_dec_str(
-                "3618502788666131106986593281521497120414687020801267626233049500247285563392",
-            )
-            .unwrap(),
-            U256::from_dec_str("2722259584404615024560450425766186844160").unwrap(),
-        ],
-        block_random: Default::default(),
-    };
-
-    let beneficiary_account_after = AccountRlp {
-        nonce: 1.into(),
-        ..AccountRlp::default()
-    };
-
-    let sender_balance_after = sender_balance_before - gas_price * 21000 - txn_value;
-    let sender_account_after = AccountRlp {
-        balance: sender_balance_after,
-        nonce: 1.into(),
-        ..AccountRlp::default()
-    };
-    let to_account_after = AccountRlp {
-        balance: txn_value.into(),
-        ..AccountRlp::default()
-    };
-
-    let mut contract_code = HashMap::new();
-    contract_code.insert(keccak(vec![]), vec![]);
-    contract_code.insert(code_hash, code.to_vec());
-
-    let mut expected_state_trie_after = HashedPartialTrie::from(Node::Empty);
-    expected_state_trie_after.insert(
-        beneficiary_nibbles,
-        rlp::encode(&beneficiary_account_after).to_vec(),
-    )?;
-    expected_state_trie_after
-        .insert(sender_nibbles, rlp::encode(&sender_account_after).to_vec())?;
-    expected_state_trie_after.insert(to_nibbles, rlp::encode(&to_account_after).to_vec())?;
-    expected_state_trie_after.insert(
-        to_second_nibbles,
-        rlp::encode(&to_account_second_before).to_vec(),
-    )?;
-
-    // Compute new receipt trie.
-    let mut receipts_trie = HashedPartialTrie::from(Node::Empty);
-    let receipt_0 = LegacyReceiptRlp {
-        status: true,
-        cum_gas_used: 21000u64.into(),
-        bloom: [0x00; 256].to_vec().into(),
-        logs: vec![],
-    };
-    receipts_trie.insert(
-        Nibbles::from_str("0x80").unwrap(),
-        rlp::encode(&receipt_0).to_vec(),
-    )?;
-
-    let mut transactions_trie: HashedPartialTrie = Node::Leaf {
-        nibbles: Nibbles::from_str("0x80").unwrap(),
-        value: txn.to_vec(),
-    }
-    .into();
-
-    let tries_after = TrieRoots {
-        state_root: expected_state_trie_after.hash(),
-        transactions_root: transactions_trie.hash(),
-        receipts_root: receipts_trie.clone().hash(),
-    };
-
-    let block_1_hash =
-        H256::from_str("0x0101010101010101010101010101010101010101010101010101010101010101")?;
-    let mut block_hashes = vec![H256::default(); 256];
-
-    let inputs_first = GenerationInputs {
-        signed_txns: vec![txn.to_vec()],
-        withdrawals: vec![],
-        tries: tries_before,
-        trie_roots_after: tries_after,
-        contract_code,
-        checkpoint_state_trie_root,
-        block_metadata: block_1_metadata.clone(),
-        txn_number_before: 0.into(),
-        gas_used_before: 0.into(),
-        gas_used_after: 21000u64.into(),
-        block_hashes: BlockHashes {
-            prev_hashes: block_hashes.clone(),
-            cur_hash: block_1_hash,
-        },
-    };
-
-    // Preprocess all circuits.
-    let all_circuits = AllRecursiveCircuits::<F, C, D>::new(
-        &all_stark,
-        &[
-            16..17,
-            8..10,
-            12..17,
-            8..11,
-            8..9,
-            6..12,
-            17..20,
-            16..18,
-            7..18,
-        ],
-        &config,
-    );
-
-    let mut timing = TimingTree::new("prove root first", log::Level::Info);
-    let max_cpu_len_log = 15;
-
-    let segment_proofs_data_first = &all_circuits.prove_all_segments(
-        &all_stark,
-        &config,
-        inputs_first,
-        // We want only one segment.
-        20,
-        &mut timing,
-        None,
-    )?;
-
-    assert_eq!(segment_proofs_data_first.len(), 2); // second one is a dummy segment
-
-    let segment_agg_prover_output_data_first = all_circuits.prove_segment_aggregation(
-        false,
-        &segment_proofs_data_first[0],
-        false,
-        &segment_proofs_data_first[1],
-    )?;
-    all_circuits
-        .verify_segment_aggregation(&segment_agg_prover_output_data_first.proof_with_pis)?;
-
-    // The gas used and transaction number are fed to the next transaction, so the
-    // two proofs can be correctly aggregated.
-    let gas_used_second = segment_proofs_data_first[0]
-        .public_values
-        .extra_block_data
-        .gas_used_after;
-
-    // Prove second transaction. In this second transaction, the code with logs is
-    // executed.
-
-    let state_trie_before = expected_state_trie_after;
-
-    let tries_before = TrieInputs {
-        state_trie: state_trie_before,
-        transactions_trie: transactions_trie.clone(),
-        receipts_trie: receipts_trie.clone(),
-        storage_tries: vec![],
-    };
-
-    // Prove a transaction which carries out two LOG opcodes.
-    let txn_gas_price = 10;
-    let txn_2 = hex!("f860010a830186a094095e7baea6a6c7c4c2dfeb977efac326af552e89808025a04a223955b0bd3827e3740a9a427d0ea43beb5bafa44a0204bf0a3306c8219f7ba0502c32d78f233e9e7ce9f5df3b576556d5d49731e0678fd5a068cdf359557b5b");
-
-    let mut contract_code = HashMap::new();
-    contract_code.insert(keccak(vec![]), vec![]);
-    contract_code.insert(code_hash, code.to_vec());
-
-    // Update the state and receipt tries after the transaction, so that we have the
-    // correct expected tries: Update accounts.
-    let beneficiary_account_after = AccountRlp {
-        nonce: 1.into(),
-        ..AccountRlp::default()
-    };
-
-    let sender_balance_after = sender_balance_after - gas_used * txn_gas_price;
-    let sender_account_after = AccountRlp {
-        balance: sender_balance_after,
-        nonce: 2.into(),
-        ..AccountRlp::default()
-    };
-    let balance_after = to_account_after.balance;
-    let to_account_after = AccountRlp {
-        balance: balance_after,
-        ..AccountRlp::default()
-    };
-    let to_account_second_after = AccountRlp {
-        balance: to_account_second_before.balance,
-        code_hash,
-        ..AccountRlp::default()
-    };
-
-    // Update the receipt trie.
-    let first_log = LogRlp {
-        address: to.into(),
-        topics: vec![],
-        data: Bytes::new(),
-    };
-
-    let second_log = LogRlp {
-        address: to.into(),
-        topics: vec![
-            hex!("0000000000000000000000000000000000000000000000000000000000000062").into(), /* dec: 98 */
-            hex!("0000000000000000000000000000000000000000000000000000000000000063").into(), /* dec: 99 */
-        ],
-        data: hex!("a1b2c3d4e5").to_vec().into(),
-    };
-
-    let receipt = LegacyReceiptRlp {
-        status: true,
-        cum_gas_used: (22570 + 21000).into(),
-        bloom: hex!("00000000000000000000000000000000000000000000000000000000000000000000000000000000000000000000000000000000000000000000000000000000000008000000000000000001000000000000000000000000000000000000000000000000000000000000000000000004000000000000000000000000000000000000000000000000000000000000000000000000000000000000000002000000000000000000000000000000000000000000000000000000800000000000000008000000000000000000000000000000000000000000000000000000000400000000000000000000000000000000000800002000000000000000000000000000").to_vec().into(),
-        logs: vec![first_log, second_log],
-    };
-
-    let receipt_nibbles = Nibbles::from_str("0x01").unwrap(); // RLP(1) = 0x1
-
-    receipts_trie.insert(receipt_nibbles, rlp::encode(&receipt).to_vec())?;
-
-    // Update the state trie.
-    let mut expected_state_trie_after = HashedPartialTrie::from(Node::Empty);
-    expected_state_trie_after.insert(
-        beneficiary_nibbles,
-        rlp::encode(&beneficiary_account_after).to_vec(),
-    )?;
-    expected_state_trie_after
-        .insert(sender_nibbles, rlp::encode(&sender_account_after).to_vec())?;
-    expected_state_trie_after.insert(to_nibbles, rlp::encode(&to_account_after).to_vec())?;
-    expected_state_trie_after.insert(
-        to_second_nibbles,
-        rlp::encode(&to_account_second_after).to_vec(),
-    )?;
-
-    transactions_trie.insert(Nibbles::from_str("0x01").unwrap(), txn_2.to_vec())?;
-
-    let block_1_state_root = expected_state_trie_after.hash();
-
-    let trie_roots_after = TrieRoots {
-        state_root: block_1_state_root,
-        transactions_root: transactions_trie.hash(),
-        receipts_root: receipts_trie.hash(),
-    };
-
-    let inputs = GenerationInputs {
-        signed_txns: vec![txn_2.to_vec()],
-        withdrawals: vec![],
-        tries: tries_before,
-        trie_roots_after: trie_roots_after.clone(),
-        contract_code,
-        checkpoint_state_trie_root,
-        block_metadata: block_1_metadata,
-        txn_number_before: 1.into(),
-        gas_used_before: gas_used_second,
-        gas_used_after: receipt.cum_gas_used,
-        block_hashes: BlockHashes {
-            prev_hashes: block_hashes.clone(),
-            cur_hash: block_1_hash,
-        },
-    };
-
-    let mut timing = TimingTree::new("prove root second", log::Level::Info);
-    let segment_proofs_data_second = &all_circuits.prove_all_segments(
-        &all_stark,
-        &config,
-        inputs,
-        max_cpu_len_log,
-        &mut timing,
-        None,
-    )?;
-
-    assert_eq!(segment_proofs_data_second.len(), 2);
-    for proof_data in segment_proofs_data_second {
-        let ProverOutputData {
-            proof_with_pis: proof,
-            ..
-        } = proof_data;
-        all_circuits.verify_root(proof.clone())?;
-    }
-
-    let segment_agg_prover_output_data_second = all_circuits.prove_segment_aggregation(
-        false,
-        &segment_proofs_data_second[0],
-        false,
-        &segment_proofs_data_second[1],
-    )?;
-    all_circuits
-        .verify_segment_aggregation(&segment_agg_prover_output_data_second.proof_with_pis)?;
-
-    let (txn_proof, txn_pv) = all_circuits.prove_transaction_aggregation(
-        false,
-        &segment_agg_prover_output_data_first.proof_with_pis,
-        segment_agg_prover_output_data_first.public_values,
-        false,
-        &segment_agg_prover_output_data_second.proof_with_pis,
-        segment_agg_prover_output_data_second.public_values,
-    )?;
-
-    let (first_block_proof, _block_public_values) =
-        all_circuits.prove_block(None, &txn_proof, txn_pv)?;
-    all_circuits.verify_block(&first_block_proof)?;
-
-    // Prove the next, empty block.
-
-    let block_2_hash =
-        H256::from_str("0x0123456789101112131415161718192021222324252627282930313233343536")?;
-    block_hashes[255] = block_1_hash;
-
-    let block_2_metadata = BlockMetadata {
-        block_beneficiary: Address::from(beneficiary),
-        block_timestamp: 0x03e8.into(),
-        block_number: 2.into(),
-        block_difficulty: 0x020000.into(),
-        block_gaslimit: 0x445566u32.into(),
-        block_chain_id: 1.into(),
-        block_base_fee: 0xa.into(),
-        ..Default::default()
-    };
-
-    let mut contract_code = HashMap::new();
-    contract_code.insert(keccak(vec![]), vec![]);
-
-    let max_cpu_len_log = 13;
-    let inputs = GenerationInputs {
-        signed_txns: vec![],
-        withdrawals: vec![],
-        tries: TrieInputs {
-            state_trie: expected_state_trie_after,
-            transactions_trie: Node::Empty.into(),
-            receipts_trie: Node::Empty.into(),
-            storage_tries: vec![],
-        },
-        trie_roots_after: TrieRoots {
-            state_root: trie_roots_after.state_root,
-            transactions_root: HashedPartialTrie::from(Node::Empty).hash(),
-            receipts_root: HashedPartialTrie::from(Node::Empty).hash(),
-        },
-        contract_code,
-        checkpoint_state_trie_root: block_1_state_root, // We use block 1 as new checkpoint.
-        block_metadata: block_2_metadata,
-        txn_number_before: 0.into(),
-        gas_used_before: 0.into(),
-        gas_used_after: 0.into(),
-        block_hashes: BlockHashes {
-            prev_hashes: block_hashes,
-            cur_hash: block_2_hash,
-        },
-    };
-
-    let segment_proofs_data = &all_circuits.prove_all_segments(
-        &all_stark,
-        &config,
-        inputs,
-        max_cpu_len_log,
-        &mut timing,
-        None,
-    )?;
-
-    assert_eq!(segment_proofs_data.len(), 2);
-    for proof_data in segment_proofs_data {
-        let ProverOutputData {
-            proof_with_pis: proof,
-            ..
-        } = proof_data;
-        all_circuits.verify_root(proof.clone())?;
-    }
-
-    let segment_agg_prover_output_data = all_circuits.prove_segment_aggregation(
-        false,
-        &segment_proofs_data[0],
-        false,
-        &segment_proofs_data[1],
-    )?;
-    all_circuits.verify_segment_aggregation(&segment_agg_prover_output_data.proof_with_pis)?;
-
-    let (second_txn_proof, second_txn_pvs) = all_circuits.prove_transaction_aggregation(
-        false,
-        &segment_agg_prover_output_data.proof_with_pis,
-        segment_agg_prover_output_data.public_values.clone(),
-        false,
-        &segment_agg_prover_output_data.proof_with_pis,
-        segment_agg_prover_output_data.public_values,
-    )?;
-    let (second_block_proof, _block_public_values) = all_circuits.prove_block(
-        None, // We don't specify a previous proof, considering block 1 as the new checkpoint.
-        &second_txn_proof,
-        second_txn_pvs,
-    )?;
-    all_circuits.verify_block(&second_block_proof)
-}
-
-=======
->>>>>>> e7e83ded
 /// Values taken from the block 1000000 of Goerli: https://goerli.etherscan.io/txs?block=1000000
 #[test]
 fn test_txn_and_receipt_trie_hash() -> anyhow::Result<()> {
