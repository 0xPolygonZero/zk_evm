use std::collections::HashMap;
use std::str::FromStr;
use std::time::Duration;

use bytes::Bytes;
use env_logger::{try_init_from_env, Env, DEFAULT_FILTER_ENV};
use ethereum_types::{Address, BigEndianHash, H256, U256};
use evm_arithmetization::fixed_recursive_verifier::ProverOutputData;
use evm_arithmetization::generation::mpt::transaction_testing::{
    AddressOption, LegacyTransactionRlp,
};
use evm_arithmetization::generation::mpt::{AccountRlp, LegacyReceiptRlp, LogRlp};
use evm_arithmetization::generation::{GenerationInputs, TrieInputs};
<<<<<<< HEAD
use evm_arithmetization::proof::{BlockHashes, BlockMetadata, PublicValues, TrieRoots};
=======
use evm_arithmetization::proof::{BlockHashes, BlockMetadata, TrieRoots};
>>>>>>> d391d364
use evm_arithmetization::prover::{generate_all_data_segments, prove};
use evm_arithmetization::verifier::verify_proof;
use evm_arithmetization::{AllRecursiveCircuits, AllStark, Node, StarkConfig};
use hex_literal::hex;
use keccak_hash::keccak;
use mpt_trie::nibbles::Nibbles;
use mpt_trie::partial_trie::{HashedPartialTrie, PartialTrie};
use plonky2::field::goldilocks_field::GoldilocksField;
use plonky2::plonk::config::PoseidonGoldilocksConfig;
use plonky2::util::timing::TimingTree;

type F = GoldilocksField;
const D: usize = 2;
type C = PoseidonGoldilocksConfig;

/// Variation of `add11_yml` testing LOG opcodes.
#[test]
#[ignore] // Too slow to run on CI.
fn test_log_opcodes() -> anyhow::Result<()> {
    init_logger();

    let all_stark = AllStark::<F, D>::default();
    let config = StarkConfig::standard_fast_config();

    let beneficiary = hex!("2adc25665018aa1fe0e6bc666dac8fc2697ff9ba");
    let sender = hex!("af1276cbb260bb13deddb4209ae99ae6e497f446");
    // Private key: DCDFF53B4F013DBCDC717F89FE3BF4D8B10512AAE282B48E01D7530470382701
    let to = hex!("095e7baea6a6c7c4c2dfeb977efac326af552d87");

    let beneficiary_state_key = keccak(beneficiary);
    let sender_state_key = keccak(sender);
    let to_hashed = keccak(to);

    let beneficiary_nibbles = Nibbles::from_bytes_be(beneficiary_state_key.as_bytes()).unwrap();
    let sender_nibbles = Nibbles::from_bytes_be(sender_state_key.as_bytes()).unwrap();
    let to_nibbles = Nibbles::from_bytes_be(to_hashed.as_bytes()).unwrap();

    // For the first code transaction code, we consider two LOG opcodes. The first
    // deals with 0 topics and empty data. The second deals with two topics, and
    // data of length 5, stored in memory.
    let code = [
        0x64, 0xA1, 0xB2, 0xC3, 0xD4, 0xE5, 0x60, 0x0, 0x52, // MSTORE(0x0, 0xA1B2C3D4E5)
        0x60, 0x0, 0x60, 0x0, 0xA0, // LOG0(0x0, 0x0)
        0x60, 99, 0x60, 98, 0x60, 5, 0x60, 27, 0xA2, // LOG2(27, 5, 98, 99)
        0x00,
    ];
    println!("contract: {:02x?}", code);
    let code_gas = 3 + 3 + 3 // PUSHs and MSTORE
                 + 3 + 3 + 375 // PUSHs and LOG0
                 + 3 + 3 + 3 + 3 + 375 + 375*2 + 8*5 + 3// PUSHs, LOG2 and memory expansion
    ;
    let gas_used = 21_000 + code_gas;

    let code_hash = keccak(code);

    // Set accounts before the transaction.
    let beneficiary_account_before = AccountRlp {
        nonce: 1.into(),
        ..AccountRlp::default()
    };

    let sender_balance_before = 5000000000000000u64;
    let sender_account_before = AccountRlp {
        balance: sender_balance_before.into(),
        ..AccountRlp::default()
    };
    let to_account_before = AccountRlp {
        balance: 9000000000u64.into(),
        code_hash,
        ..AccountRlp::default()
    };

    // Initialize the state trie with three accounts.
    let mut state_trie_before = HashedPartialTrie::from(Node::Empty);
    state_trie_before.insert(
        beneficiary_nibbles,
        rlp::encode(&beneficiary_account_before).to_vec(),
    )?;
    state_trie_before.insert(sender_nibbles, rlp::encode(&sender_account_before).to_vec())?;
    state_trie_before.insert(to_nibbles, rlp::encode(&to_account_before).to_vec())?;

    // We now add two receipts with logs and data. This updates the receipt trie as
    // well.
    let log_0 = LogRlp {
        address: hex!("7ef66b77759e12Caf3dDB3E4AFF524E577C59D8D").into(),
        topics: vec![
            hex!("8a22ee899102a366ac8ad0495127319cb1ff2403cfae855f83a89cda1266674d").into(),
            hex!("000000000000000000000000000000000000000000000000000000000000002a").into(),
            hex!("0000000000000000000000000000000000000000000000000000000000bd9fe6").into(),
        ],
        data: hex!("f7af1cc94b1aef2e0fa15f1b4baefa86eb60e78fa4bd082372a0a446d197fb58")
            .to_vec()
            .into(),
    };

    let receipt_0 = LegacyReceiptRlp {
            status: true,
            cum_gas_used: 0x016e5bu64.into(),
            bloom: hex!("00000000000000000000000000000000000000000000000000800000000000000040000000005000000000000000000000000000000000000000000000000000000000000000000000000000000000000002000000000000000000000000000000000000000000000000000000000000000000000000000000080008000000000000000000000000000000000000000000000000000000000000000000000000000000000000000000500000000000000000000000000000000000000000000000000000000000000000000000000000000000000000000000000000000000100000000000000000000000000020000000000008000000000000000000000000").to_vec().into(),
            logs: vec![log_0],
        };

    // Insert the first receipt into the initial receipt trie. The initial receipts
    // trie has an initial node with a random nibble.
    let mut receipts_trie = HashedPartialTrie::from(Node::Empty);
    receipts_trie.insert(
        Nibbles::from_str("0x1337").unwrap(),
        rlp::encode(&receipt_0).to_vec(),
    )?;

    let tries_before = TrieInputs {
        state_trie: state_trie_before,
        transactions_trie: Node::Empty.into(),
        receipts_trie: receipts_trie.clone(),
        storage_tries: vec![(to_hashed, Node::Empty.into())],
    };

    // Prove a transaction which carries out two LOG opcodes.
    let txn_gas_price = 10;
    let txn = hex!("f860800a830186a094095e7baea6a6c7c4c2dfeb977efac326af552d87808026a0c3040cb042c541f9440771879b6bbf3f91464b265431de87eea1ec3206350eb8a046f5f3d06b8816f19f24ee919fd84bfb736db71df10a72fba4495f479e96f678");

    let block_metadata = BlockMetadata {
        block_beneficiary: Address::from(beneficiary),
        block_timestamp: 0x03e8.into(),
        block_number: 1.into(),
        block_difficulty: 0x020000.into(),
        block_random: H256::from_uint(&0x020000.into()),
        block_gaslimit: 0xffffffffu32.into(),
        block_chain_id: 1.into(),
        block_base_fee: 0xa.into(),
        block_gas_used: 0.into(),
        block_bloom: [0.into(); 8],
    };

    let mut contract_code = HashMap::new();
    contract_code.insert(keccak(vec![]), vec![]);
    contract_code.insert(code_hash, code.to_vec());

    // Update the state and receipt tries after the transaction, so that we have the
    // correct expected tries: Update accounts
    let beneficiary_account_after = AccountRlp {
        nonce: 1.into(),
        ..AccountRlp::default()
    };

    let sender_balance_after = sender_balance_before - gas_used * txn_gas_price;
    let sender_account_after = AccountRlp {
        balance: sender_balance_after.into(),
        nonce: 1.into(),
        ..AccountRlp::default()
    };
    let to_account_after = AccountRlp {
        balance: 9000000000u64.into(),
        code_hash,
        ..AccountRlp::default()
    };

    // Update the receipt trie.
    let first_log = LogRlp {
        address: to.into(),
        topics: vec![],
        data: Bytes::new(),
    };

    let second_log = LogRlp {
        address: to.into(),
        topics: vec![
            hex!("0000000000000000000000000000000000000000000000000000000000000062").into(), /* dec: 98 */
            hex!("0000000000000000000000000000000000000000000000000000000000000063").into(), /* dec: 99 */
        ],
        data: hex!("a1b2c3d4e5").to_vec().into(),
    };

    let receipt = LegacyReceiptRlp {
        status: true,
        cum_gas_used: gas_used.into(),
        bloom: hex!("00000000000000001000000000000000000000000000000000000000000000000000000000000000000000000000000000000000000000000000000000000000000008000000000000000000000000000000000000000000000000000000000000000000000000000000000000000004000000000000000000000000000000000000000000000000000000000000000000000000000000000000000002000000000000000000000004000000000000000000000000000000800000000000000000000000000000000000000000000000000000000000000000000000000400000000000040000000000000000000000000002000000000000000000000000000").to_vec().into(),
        logs: vec![first_log, second_log],
    };

    let receipt_nibbles = Nibbles::from_str("0x80").unwrap(); // RLP(0) = 0x80

    receipts_trie.insert(receipt_nibbles, rlp::encode(&receipt).to_vec())?;

    // Update the state trie.
    let mut expected_state_trie_after = HashedPartialTrie::from(Node::Empty);
    expected_state_trie_after.insert(
        beneficiary_nibbles,
        rlp::encode(&beneficiary_account_after).to_vec(),
    )?;
    expected_state_trie_after
        .insert(sender_nibbles, rlp::encode(&sender_account_after).to_vec())?;
    expected_state_trie_after.insert(to_nibbles, rlp::encode(&to_account_after).to_vec())?;

    let transactions_trie: HashedPartialTrie = Node::Leaf {
        nibbles: Nibbles::from_str("0x80").unwrap(),
        value: txn.to_vec(),
    }
    .into();

    let trie_roots_after = TrieRoots {
        state_root: expected_state_trie_after.hash(),
        transactions_root: transactions_trie.hash(),
        receipts_root: receipts_trie.hash(),
    };

    let inputs = GenerationInputs {
        signed_txns: vec![txn.to_vec()],
        withdrawals: vec![],
        tries: tries_before,
        trie_roots_after,
        contract_code,
        checkpoint_state_trie_root: HashedPartialTrie::from(Node::Empty).hash(),
        block_metadata,
        txn_number_before: 0.into(),
        gas_used_before: 0.into(),
        gas_used_after: gas_used.into(),

        block_hashes: BlockHashes {
            prev_hashes: vec![H256::default(); 256],
            cur_hash: H256::default(),
        },
    };

    let max_cpu_len_log = 20;
    let mut data = generate_all_data_segments::<F>(Some(max_cpu_len_log), &inputs)?;

    let mut timing = TimingTree::new("prove", log::Level::Debug);
    let proof = prove::<F, C, D>(&all_stark, &config, inputs, &mut data[0], &mut timing, None)?;
    timing.filter(Duration::from_millis(100)).print();

    // Assert that the proof leads to the correct state and receipt roots.
    assert_eq!(
        proof.public_values.trie_roots_after.state_root,
        expected_state_trie_after.hash()
    );

    assert_eq!(
        proof.public_values.trie_roots_after.receipts_root,
        receipts_trie.hash()
    );

    verify_proof(&all_stark, proof, &config)
}

fn initialize_mpts(
    sender_balance_before: U256,
    to_account_balance_before: U256,
    to_account_second_balance_before: U256,
) -> anyhow::Result<(TrieInputs, [u8; 24], i32, BlockMetadata)> {
    let code = [
        0x64, 0xA1, 0xB2, 0xC3, 0xD4, 0xE5, 0x60, 0x0, 0x52, // MSTORE(0x0, 0xA1B2C3D4E5)
        0x60, 0x0, 0x60, 0x0, 0xA0, // LOG0(0x0, 0x0)
        0x60, 99, 0x60, 98, 0x60, 5, 0x60, 27, 0xA2, // LOG2(27, 5, 98, 99)
        0x00,
    ];

    let code_gas = 3 + 3 + 3 // PUSHs and MSTORE
                 + 3 + 3 + 375 // PUSHs and LOG0
                 + 3 + 3 + 3 + 3 + 375 + 375*2 + 8*5 // PUSHs and LOG2
                 + 3 // Memory expansion
    ;

    let code_hash = keccak(code);

    // First transaction.
    let beneficiary = hex!("2adc25665018aa1fe0e6bc666dac8fc2697ff9ba");
    let sender_first = hex!("af1276cbb260bb13deddb4209ae99ae6e497f446");
    let to_first = hex!("095e7baea6a6c7c4c2dfeb977efac326af552d87");
    let to = hex!("095e7baea6a6c7c4c2dfeb977efac326af552e89");

    let beneficiary_state_key = keccak(beneficiary);
    let sender_state_key = keccak(sender_first);
    let to_hashed = keccak(to_first);
    let to_hashed_2 = keccak(to);

    let beneficiary_nibbles = Nibbles::from_bytes_be(beneficiary_state_key.as_bytes()).unwrap();
    let sender_nibbles = Nibbles::from_bytes_be(sender_state_key.as_bytes()).unwrap();
    let to_nibbles = Nibbles::from_bytes_be(to_hashed.as_bytes()).unwrap();
    let to_second_nibbles = Nibbles::from_bytes_be(to_hashed_2.as_bytes()).unwrap();

    let beneficiary_account_before = AccountRlp {
        nonce: 1.into(),
        ..AccountRlp::default()
    };

    let sender_account_before = AccountRlp {
        balance: sender_balance_before,
        ..AccountRlp::default()
    };
    let to_account_before = AccountRlp {
        balance: to_account_balance_before,
        ..AccountRlp::default()
    };
    let to_account_second_before = AccountRlp {
        balance: to_account_second_balance_before,
        code_hash,
        ..AccountRlp::default()
    };

    let block_metadata = BlockMetadata {
        block_beneficiary: Address::from(beneficiary),
        block_timestamp: 0x03e8.into(),
        block_number: 1.into(),
        block_difficulty: 0x020000.into(),
        block_gaslimit: 0x445566u32.into(),
        block_chain_id: 1.into(),
        block_base_fee: 0xa.into(),
        block_gas_used: (22570 + 21000).into(),
        block_bloom: [
            0.into(),
            0.into(),
            U256::from_dec_str(
                "55213970774324510299479508399853534522527075462195808724319849722937344",
            )
            .unwrap(),
            U256::from_dec_str("1361129467683753853853498429727072845824").unwrap(),
            33554432.into(),
            U256::from_dec_str("9223372036854775808").unwrap(),
            U256::from_dec_str(
                "3618502788666131106986593281521497120414687020801267626233049500247285563392",
            )
            .unwrap(),
            U256::from_dec_str("2722259584404615024560450425766186844160").unwrap(),
        ],
        block_random: Default::default(),
    };

    // In the first transaction, the sender account sends `txn_value` to
    // `to_account`.
    let mut state_trie_before = HashedPartialTrie::from(Node::Empty);
    state_trie_before.insert(
        beneficiary_nibbles,
        rlp::encode(&beneficiary_account_before).to_vec(),
    )?;
    state_trie_before.insert(sender_nibbles, rlp::encode(&sender_account_before).to_vec())?;
    state_trie_before.insert(to_nibbles, rlp::encode(&to_account_before).to_vec())?;
    state_trie_before.insert(
        to_second_nibbles,
        rlp::encode(&to_account_second_before).to_vec(),
    )?;

    let tries_before = TrieInputs {
        state_trie: state_trie_before,
        transactions_trie: Node::Empty.into(),
        receipts_trie: Node::Empty.into(),
        storage_tries: vec![],
    };

    let mut contract_code = HashMap::new();
    contract_code.insert(keccak(vec![]), vec![]);
    contract_code.insert(code_hash, code.to_vec());
    Ok((tries_before, code, code_gas, block_metadata))
}

// Tests proving two transactions in one run.
#[test]
#[ignore]
fn test_two_logs_with_aggreg() -> anyhow::Result<()> {
    init_logger();

    let beneficiary = hex!("2adc25665018aa1fe0e6bc666dac8fc2697ff9ba");
    let sender_first = hex!("af1276cbb260bb13deddb4209ae99ae6e497f446");
    let to_first = hex!("095e7baea6a6c7c4c2dfeb977efac326af552d87");
    let to = hex!("095e7baea6a6c7c4c2dfeb977efac326af552e89");

    let beneficiary_state_key = keccak(beneficiary);
    let sender_state_key = keccak(sender_first);
    let to_hashed = keccak(to_first);
    let to_hashed_2 = keccak(to);

    let beneficiary_nibbles = Nibbles::from_bytes_be(beneficiary_state_key.as_bytes()).unwrap();
    let sender_nibbles = Nibbles::from_bytes_be(sender_state_key.as_bytes()).unwrap();
    let to_nibbles = Nibbles::from_bytes_be(to_hashed.as_bytes()).unwrap();
    let to_second_nibbles = Nibbles::from_bytes_be(to_hashed_2.as_bytes()).unwrap();

    let sender_balance_before = 1000000000000000000u64.into();
    let to_account_balance_before = 0.into();
    let to_account_second_balance_before = 0.into();
    let (tries_before, code, code_gas, block_metadata) = initialize_mpts(
        sender_balance_before,
        to_account_balance_before,
        to_account_second_balance_before,
    )?;
    let code_hash = keccak(code);
    let checkpoint_state_trie_root = tries_before.state_trie.hash();

    let txn = hex!("f85f800a82520894095e7baea6a6c7c4c2dfeb977efac326af552d870a8026a0122f370ed4023a6c253350c6bfb87d7d7eb2cd86447befee99e0a26b70baec20a07100ab1b3977f2b4571202b9f4b68850858caf5469222794600b5ce1cfb348ad");
    let txn_2 = hex!("f860010a830186a094095e7baea6a6c7c4c2dfeb977efac326af552e89808025a04a223955b0bd3827e3740a9a427d0ea43beb5bafa44a0204bf0a3306c8219f7ba0502c32d78f233e9e7ce9f5df3b576556d5d49731e0678fd5a068cdf359557b5b");

    let mut contract_code = HashMap::new();
    contract_code.insert(keccak(vec![]), vec![]);
    contract_code.insert(code_hash, code.to_vec());

    let gas_price = 10;
    let txn_value = 0xau64;
    let gas_used = 21_000 + code_gas;

    // Update the state and receipt tries after the transaction, so that we have the
    // correct expected tries: Update accounts.
    let beneficiary_account_after = AccountRlp {
        nonce: 1.into(),
        ..AccountRlp::default()
    };

    let txn_gas_price = 10;

    let sender_balance_before: U256 = 1000000000000000000u64.into();
    let sender_balance_after =
        sender_balance_before - gas_price * 21000 - txn_value - gas_used * txn_gas_price;
    let sender_account_after = AccountRlp {
        balance: sender_balance_after,
        nonce: 2.into(),
        ..AccountRlp::default()
    };

    let to_account_after = AccountRlp {
        balance: txn_value.into(),
        ..AccountRlp::default()
    };

    let to_account_second_after = AccountRlp {
        balance: to_account_second_balance_before,
        code_hash,
        ..AccountRlp::default()
    };

    // Update the receipt trie.
    let first_log = LogRlp {
        address: to.into(),
        topics: vec![],
        data: Bytes::new(),
    };

    let second_log = LogRlp {
        address: to.into(),
        topics: vec![
            hex!("0000000000000000000000000000000000000000000000000000000000000062").into(), /* dec: 98 */
            hex!("0000000000000000000000000000000000000000000000000000000000000063").into(), /* dec: 99 */
        ],
        data: hex!("a1b2c3d4e5").to_vec().into(),
    };

    let receipt = LegacyReceiptRlp {
        status: true,
        cum_gas_used: (22570 + 21000).into(),
        bloom: hex!("00000000000000000000000000000000000000000000000000000000000000000000000000000000000000000000000000000000000000000000000000000000000008000000000000000001000000000000000000000000000000000000000000000000000000000000000000000004000000000000000000000000000000000000000000000000000000000000000000000000000000000000000002000000000000000000000000000000000000000000000000000000800000000000000008000000000000000000000000000000000000000000000000000000000400000000000000000000000000000000000800002000000000000000000000000000").to_vec().into(),
        logs: vec![first_log, second_log],
    };

    let mut receipts_trie = HashedPartialTrie::from(Node::Empty);
    let receipt_0 = LegacyReceiptRlp {
        status: true,
        cum_gas_used: 21000u64.into(),
        bloom: [0x00; 256].to_vec().into(),
        logs: vec![],
    };
    receipts_trie.insert(
        Nibbles::from_str("0x80").unwrap(),
        rlp::encode(&receipt_0).to_vec(),
    )?;

    let receipt_nibbles = Nibbles::from_str("0x01").unwrap(); // RLP(1) = 0x1

    receipts_trie.insert(receipt_nibbles, rlp::encode(&receipt).to_vec())?;

    // Update the state trie.
    let mut expected_state_trie_after = HashedPartialTrie::from(Node::Empty);
    expected_state_trie_after.insert(
        beneficiary_nibbles,
        rlp::encode(&beneficiary_account_after).to_vec(),
    )?;
    expected_state_trie_after
        .insert(sender_nibbles, rlp::encode(&sender_account_after).to_vec())?;
    expected_state_trie_after.insert(to_nibbles, rlp::encode(&to_account_after).to_vec())?;
    expected_state_trie_after.insert(
        to_second_nibbles,
        rlp::encode(&to_account_second_after).to_vec(),
    )?;

    let mut transactions_trie: HashedPartialTrie = Node::Empty.into();

    transactions_trie.insert(Nibbles::from_str("0x80").unwrap(), txn.to_vec())?;

    transactions_trie.insert(Nibbles::from_str("0x01").unwrap(), txn_2.to_vec())?;

    let block_state_root = expected_state_trie_after.hash();

    let trie_roots_after = TrieRoots {
        state_root: block_state_root,
        transactions_root: transactions_trie.hash(),
        receipts_root: receipts_trie.hash(),
    };

    let block_hash =
        H256::from_str("0x0101010101010101010101010101010101010101010101010101010101010101")?;
    let block_hashes = vec![H256::default(); 256];

    let inputs = GenerationInputs {
        signed_txns: vec![txn.to_vec(), txn_2.to_vec()],
        withdrawals: vec![],
        tries: tries_before,
        trie_roots_after: trie_roots_after.clone(),
        contract_code: contract_code.clone(),
        checkpoint_state_trie_root,
        block_metadata: block_metadata.clone(),
        txn_number_before: 0.into(),
        gas_used_before: 0.into(),
        gas_used_after: receipt.cum_gas_used,
        block_hashes: BlockHashes {
            prev_hashes: block_hashes.clone(),
            cur_hash: block_hash,
        },
    };

    let all_stark = AllStark::<F, D>::default();
    let config = StarkConfig::standard_fast_config();

    // Preprocess all circuits.
    let all_circuits = AllRecursiveCircuits::<F, C, D>::new(
        &all_stark,
        &[
            16..17,
            8..16,
            7..18,
            4..15,
            8..11,
            4..14,
            16..20,
            8..18,
            10..17,
        ],
        &config,
    );

    let max_cpu_len_log: usize = 15;
    let mut timing = TimingTree::new("prove root second", log::Level::Info);
    let segment_proofs_data = &all_circuits.prove_all_segments(
        &all_stark,
        &config,
        inputs,
        max_cpu_len_log,
        &mut timing,
        None,
    )?;

<<<<<<< HEAD
    let (segment_aggreg, aggreg_pvs) = all_circuits.prove_segment_aggregation(
        false,
        &segment_proofs_data[0].proof_with_pis,
        segment_proofs_data[0].public_values.clone(),
        false,
        &segment_proofs_data[1].proof_with_pis,
        segment_proofs_data[1].public_values.clone(),
    )?;
    all_circuits.verify_segment_aggregation(&segment_aggreg)?;
=======
    assert_eq!(segment_proofs_data_second.len(), 2);
    for proof_data in segment_proofs_data_second {
        let ProverOutputData {
            proof_with_pis: proof,
            ..
        } = proof_data;
        all_circuits.verify_root(proof.clone())?;
    }

    let (segment_agg_proof_first, updated_agg_public_values_first) = all_circuits
        .prove_segment_aggregation(
            false,
            &segment_proofs_data_first[0].proof_with_pis,
            segment_proofs_data_first[0].public_values.clone(),
            false,
            &segment_proofs_data_first[1].proof_with_pis,
            segment_proofs_data_first[1].public_values.clone(),
        )?;
    all_circuits.verify_segment_aggregation(&segment_agg_proof_first)?;

    let (segment_agg_proof_second, updated_agg_public_values_second) = all_circuits
        .prove_segment_aggregation(
            false,
            &segment_proofs_data_second[0].proof_with_pis,
            segment_proofs_data_second[0].public_values.clone(),
            false,
            &segment_proofs_data_second[1].proof_with_pis,
            segment_proofs_data_second[1].public_values.clone(),
        )?;
    all_circuits.verify_segment_aggregation(&segment_agg_proof_second)?;

    let (txn_proof, txn_pv) = all_circuits.prove_transaction_aggregation(
        false,
        &segment_agg_proof_first,
        updated_agg_public_values_first,
        false,
        &segment_agg_proof_second,
        updated_agg_public_values_second,
    )?;

    let (first_block_proof, _block_public_values) =
        all_circuits.prove_block(None, &txn_proof, txn_pv)?;
    all_circuits.verify_block(&first_block_proof)?;
>>>>>>> d391d364

    let (segment_aggreg, aggreg_pvs) = all_circuits.prove_segment_aggregation(
        true,
        &segment_aggreg,
        aggreg_pvs.clone(),
        false,
        &segment_proofs_data[2].proof_with_pis,
        segment_proofs_data[2].public_values.clone(),
    )?;
    all_circuits.verify_segment_aggregation(&segment_aggreg)?;

    let (block_proof, block_aggreg) =
        all_circuits.prove_block(None, &segment_aggreg, aggreg_pvs.clone())?;
    all_circuits.verify_block(&block_proof)?;

    // Second empty block, to test block aggregation.
    let mut prev_hashes = vec![H256::default(); 256];
    prev_hashes[255] = block_hash;
    let block_metadata = BlockMetadata {
        block_number: 2.into(),
        ..Default::default()
    };
    let trie_roots_after = TrieRoots {
        state_root: expected_state_trie_after.hash(),
        receipts_root: HashedPartialTrie::from(Node::Empty).hash(),
        transactions_root: HashedPartialTrie::from(Node::Empty).hash(),
    };
    let inputs = GenerationInputs {
        signed_txns: vec![],
        withdrawals: vec![],
        tries: TrieInputs {
            state_trie: expected_state_trie_after,
            transactions_trie: HashedPartialTrie::from(Node::Empty),
            receipts_trie: HashedPartialTrie::from(Node::Empty),
            storage_tries: vec![],
        },
        trie_roots_after,
        contract_code,
        checkpoint_state_trie_root,
        block_metadata,
        txn_number_before: 0.into(),
        gas_used_before: 0.into(),
        gas_used_after: 0.into(),
        block_hashes: BlockHashes {
            prev_hashes,
            cur_hash: H256::default(),
        },
    };
    let max_cpu_len_log = 13;
    let all_segment_proofs = &all_circuits.prove_all_segments(
        &all_stark,
        &config,
        inputs,
        max_cpu_len_log,
        &mut timing,
        None,
    )?;

    let (mut aggreg_proof, mut second_aggreg_pv) = all_circuits.prove_segment_aggregation(
        false,
        &all_segment_proofs[0].proof_with_pis,
        all_segment_proofs[0].public_values.clone(),
        false,
        &all_segment_proofs[1].proof_with_pis,
        all_segment_proofs[1].public_values.clone(),
    )?;

<<<<<<< HEAD
    if all_segment_proofs.len() > 2 {
        for seg in &all_segment_proofs[2..] {
            let ProverOutputData {
                proof_with_pis: proof,
                public_values,
            } = seg;
            (aggreg_proof, second_aggreg_pv) = all_circuits.prove_segment_aggregation(
                true,
                &aggreg_proof,
                second_aggreg_pv,
                false,
                proof,
                public_values.clone(),
            )?;
        }
    }

    all_circuits.verify_segment_aggregation(&segment_aggreg)?;

    let block_pvs = PublicValues {
        trie_roots_before: block_aggreg.trie_roots_before,
        ..second_aggreg_pv.clone()
    };
    let (second_block_proof, _second_block_pvs) =
        all_circuits.prove_block(Some(&block_proof), &aggreg_proof, block_pvs)?;
=======
    let (second_txn_proof, second_txn_pvs) = all_circuits.prove_transaction_aggregation(
        false,
        &segment_agg_proof,
        updated_agg_public_values.clone(),
        false,
        &segment_agg_proof,
        updated_agg_public_values,
    )?;
    let (second_block_proof, _block_public_values) = all_circuits.prove_block(
        None, // We don't specify a previous proof, considering block 1 as the new checkpoint.
        &second_txn_proof,
        second_txn_pvs,
    )?;
>>>>>>> d391d364
    all_circuits.verify_block(&second_block_proof)
}

/// Values taken from the block 1000000 of Goerli: https://goerli.etherscan.io/txs?block=1000000
#[test]
fn test_txn_and_receipt_trie_hash() -> anyhow::Result<()> {
    // This test checks that inserting into the transaction and receipt
    // `HashedPartialTrie`s works as expected.
    let mut example_txn_trie = HashedPartialTrie::from(Node::Empty);

    // We consider two transactions, with one log each.
    let transaction_0 = LegacyTransactionRlp {
        nonce: 157823u64.into(),
        gas_price: 1000000000u64.into(),
        gas: 250000u64.into(),
        to: AddressOption(Some(hex!("7ef66b77759e12Caf3dDB3E4AFF524E577C59D8D").into())),
        value: 0u64.into(),
        data: hex!("e9c6c176000000000000000000000000000000000000000000000000000000000000002a0000000000000000000000000000000000000000000000000000000000bd9fe6f7af1cc94b1aef2e0fa15f1b4baefa86eb60e78fa4bd082372a0a446d197fb58")
            .to_vec()
            .into(),
        v: 0x1c.into(),
        r: hex!("d0eeac4841caf7a894dd79e6e633efc2380553cdf8b786d1aa0b8a8dee0266f4").into(),
        s: hex!("740710eed9696c663510b7fb71a553112551121595a54ec6d2ec0afcec72a973").into(),
    };

    // Insert the first transaction into the transaction trie.
    example_txn_trie.insert(
        Nibbles::from_str("0x80").unwrap(), // RLP(0) = 0x80
        rlp::encode(&transaction_0).to_vec(),
    )?;

    let transaction_1 = LegacyTransactionRlp {
        nonce: 157824u64.into(),
        gas_price: 1000000000u64.into(),
        gas: 250000u64.into(),
        to: AddressOption(Some(hex!("7ef66b77759e12Caf3dDB3E4AFF524E577C59D8D").into())),
        value: 0u64.into(),
        data: hex!("e9c6c176000000000000000000000000000000000000000000000000000000000000000400000000000000000000000000000000000000000000000000000000004920eaa814f7df6a2203dc0e472e8828be95957c6b329fee8e2b1bb6f044c1eb4fc243")
            .to_vec()
            .into(),
        v: 0x1b.into(),
        r: hex!("a3ff39967683fc684dc7b857d6f62723e78804a14b091a058ad95cc1b8a0281f").into(),
        s: hex!("51b156e05f21f499fa1ae47ebf536b15a237208f1d4a62e33956b6b03cf47742").into(),
    };

    // Insert the second transaction into the transaction trie.
    example_txn_trie.insert(
        Nibbles::from_str("0x01").unwrap(),
        rlp::encode(&transaction_1).to_vec(),
    )?;

    // Receipts:
    let mut example_receipt_trie = HashedPartialTrie::from(Node::Empty);

    let log_0 = LogRlp {
        address: hex!("7ef66b77759e12Caf3dDB3E4AFF524E577C59D8D").into(),
        topics: vec![
            hex!("8a22ee899102a366ac8ad0495127319cb1ff2403cfae855f83a89cda1266674d").into(),
            hex!("000000000000000000000000000000000000000000000000000000000000002a").into(),
            hex!("0000000000000000000000000000000000000000000000000000000000bd9fe6").into(),
        ],
        data: hex!("f7af1cc94b1aef2e0fa15f1b4baefa86eb60e78fa4bd082372a0a446d197fb58")
            .to_vec()
            .into(),
    };

    let receipt_0 = LegacyReceiptRlp {
            status: true,
            cum_gas_used: 0x016e5bu64.into(),
            bloom: hex!("00000000000000000000000000000000000000000000000000800000000000000040000000005000000000000000000000000000000000000000000000000000000000000000000000000000000000000002000000000000000000000000000000000000000000000000000000000000000000000000000000080008000000000000000000000000000000000000000000000000000000000000000000000000000000000000000000500000000000000000000000000000000000000000000000000000000000000000000000000000000000000000000000000000000000100000000000000000000000000020000000000008000000000000000000000000").to_vec().into(),
            logs: vec![log_0],
        };

    // Insert the first receipt into the receipt trie.
    example_receipt_trie.insert(
        Nibbles::from_str("0x80").unwrap(), // RLP(0) is 0x80
        rlp::encode(&receipt_0).to_vec(),
    )?;

    let log_1 = LogRlp {
        address: hex!("7ef66b77759e12Caf3dDB3E4AFF524E577C59D8D").into(),
        topics: vec![
            hex!("8a22ee899102a366ac8ad0495127319cb1ff2403cfae855f83a89cda1266674d").into(),
            hex!("0000000000000000000000000000000000000000000000000000000000000004").into(),
            hex!("00000000000000000000000000000000000000000000000000000000004920ea").into(),
        ],
        data: hex!("a814f7df6a2203dc0e472e8828be95957c6b329fee8e2b1bb6f044c1eb4fc243")
            .to_vec()
            .into(),
    };

    let receipt_1 = LegacyReceiptRlp {
            status: true,
            cum_gas_used: 0x02dcb6u64.into(),
            bloom: hex!("00000000000000000000000000000000000000000000000000800000000000000040000000001000000000000000000000000000000000000000000000000000000000000000000000000000000000000002000000000000000000000000000008000000000000000000000000000000000000000001000000000000000000000000000000000000000000000000000000000000000000000000000000000000000000000001000000400000000000000000000000000000002000040000000000000000000000000000000000000000000000008000000000000000000000000000000000000000000000000000000000000008000000000000000000000000").to_vec().into(),
            logs: vec![log_1],
        };

    // Insert the second receipt into the receipt trie.
    example_receipt_trie.insert(
        Nibbles::from_str("0x01").unwrap(),
        rlp::encode(&receipt_1).to_vec(),
    )?;

    // Check that the trie hashes are correct.
    assert_eq!(
        example_txn_trie.hash(),
        hex!("3ab7120d12e1fc07303508542602beb7eecfe8f262b83fd71eefe7d6205242ce").into()
    );

    assert_eq!(
        example_receipt_trie.hash(),
        hex!("da46cdd329bfedace32da95f2b344d314bc6f55f027d65f9f4ac04ee425e1f98").into()
    );

    Ok(())
}

fn init_logger() {
    let _ = try_init_from_env(Env::default().filter_or(DEFAULT_FILTER_ENV, "info"));
}<|MERGE_RESOLUTION|>--- conflicted
+++ resolved
@@ -11,11 +11,7 @@
 };
 use evm_arithmetization::generation::mpt::{AccountRlp, LegacyReceiptRlp, LogRlp};
 use evm_arithmetization::generation::{GenerationInputs, TrieInputs};
-<<<<<<< HEAD
-use evm_arithmetization::proof::{BlockHashes, BlockMetadata, PublicValues, TrieRoots};
-=======
 use evm_arithmetization::proof::{BlockHashes, BlockMetadata, TrieRoots};
->>>>>>> d391d364
 use evm_arithmetization::prover::{generate_all_data_segments, prove};
 use evm_arithmetization::verifier::verify_proof;
 use evm_arithmetization::{AllRecursiveCircuits, AllStark, Node, StarkConfig};
@@ -62,7 +58,6 @@
         0x60, 99, 0x60, 98, 0x60, 5, 0x60, 27, 0xA2, // LOG2(27, 5, 98, 99)
         0x00,
     ];
-    println!("contract: {:02x?}", code);
     let code_gas = 3 + 3 + 3 // PUSHs and MSTORE
                  + 3 + 3 + 375 // PUSHs and LOG0
                  + 3 + 3 + 3 + 3 + 375 + 375*2 + 8*5 + 3// PUSHs, LOG2 and memory expansion
@@ -344,8 +339,6 @@
         block_random: Default::default(),
     };
 
-    // In the first transaction, the sender account sends `txn_value` to
-    // `to_account`.
     let mut state_trie_before = HashedPartialTrie::from(Node::Empty);
     state_trie_before.insert(
         beneficiary_nibbles,
@@ -377,6 +370,7 @@
 fn test_two_logs_with_aggreg() -> anyhow::Result<()> {
     init_logger();
 
+    // Initialize the MPTs.
     let beneficiary = hex!("2adc25665018aa1fe0e6bc666dac8fc2697ff9ba");
     let sender_first = hex!("af1276cbb260bb13deddb4209ae99ae6e497f446");
     let to_first = hex!("095e7baea6a6c7c4c2dfeb977efac326af552d87");
@@ -403,7 +397,10 @@
     let code_hash = keccak(code);
     let checkpoint_state_trie_root = tries_before.state_trie.hash();
 
+    //In the first transaction, the sender account sends `txn_value` to
+    // `to_account`.
     let txn = hex!("f85f800a82520894095e7baea6a6c7c4c2dfeb977efac326af552d870a8026a0122f370ed4023a6c253350c6bfb87d7d7eb2cd86447befee99e0a26b70baec20a07100ab1b3977f2b4571202b9f4b68850858caf5469222794600b5ce1cfb348ad");
+    // In the second transaction, there are two logs.
     let txn_2 = hex!("f860010a830186a094095e7baea6a6c7c4c2dfeb977efac326af552e89808025a04a223955b0bd3827e3740a9a427d0ea43beb5bafa44a0204bf0a3306c8219f7ba0502c32d78f233e9e7ce9f5df3b576556d5d49731e0678fd5a068cdf359557b5b");
 
     let mut contract_code = HashMap::new();
@@ -496,6 +493,7 @@
         rlp::encode(&to_account_second_after).to_vec(),
     )?;
 
+    // Update the transaction trie.
     let mut transactions_trie: HashedPartialTrie = Node::Empty.into();
 
     transactions_trie.insert(Nibbles::from_str("0x80").unwrap(), txn.to_vec())?;
@@ -534,7 +532,7 @@
     let all_stark = AllStark::<F, D>::default();
     let config = StarkConfig::standard_fast_config();
 
-    // Preprocess all circuits.
+    // Preprocess all circuits and start proving the first block.
     let all_circuits = AllRecursiveCircuits::<F, C, D>::new(
         &all_stark,
         &[
@@ -553,16 +551,16 @@
 
     let max_cpu_len_log: usize = 15;
     let mut timing = TimingTree::new("prove root second", log::Level::Info);
+    // Prove all segments for the two trasactions.
     let segment_proofs_data = &all_circuits.prove_all_segments(
         &all_stark,
         &config,
-        inputs,
+        inputs.clone(),
         max_cpu_len_log,
         &mut timing,
         None,
     )?;
 
-<<<<<<< HEAD
     let (segment_aggreg, aggreg_pvs) = all_circuits.prove_segment_aggregation(
         false,
         &segment_proofs_data[0].proof_with_pis,
@@ -572,51 +570,6 @@
         segment_proofs_data[1].public_values.clone(),
     )?;
     all_circuits.verify_segment_aggregation(&segment_aggreg)?;
-=======
-    assert_eq!(segment_proofs_data_second.len(), 2);
-    for proof_data in segment_proofs_data_second {
-        let ProverOutputData {
-            proof_with_pis: proof,
-            ..
-        } = proof_data;
-        all_circuits.verify_root(proof.clone())?;
-    }
-
-    let (segment_agg_proof_first, updated_agg_public_values_first) = all_circuits
-        .prove_segment_aggregation(
-            false,
-            &segment_proofs_data_first[0].proof_with_pis,
-            segment_proofs_data_first[0].public_values.clone(),
-            false,
-            &segment_proofs_data_first[1].proof_with_pis,
-            segment_proofs_data_first[1].public_values.clone(),
-        )?;
-    all_circuits.verify_segment_aggregation(&segment_agg_proof_first)?;
-
-    let (segment_agg_proof_second, updated_agg_public_values_second) = all_circuits
-        .prove_segment_aggregation(
-            false,
-            &segment_proofs_data_second[0].proof_with_pis,
-            segment_proofs_data_second[0].public_values.clone(),
-            false,
-            &segment_proofs_data_second[1].proof_with_pis,
-            segment_proofs_data_second[1].public_values.clone(),
-        )?;
-    all_circuits.verify_segment_aggregation(&segment_agg_proof_second)?;
-
-    let (txn_proof, txn_pv) = all_circuits.prove_transaction_aggregation(
-        false,
-        &segment_agg_proof_first,
-        updated_agg_public_values_first,
-        false,
-        &segment_agg_proof_second,
-        updated_agg_public_values_second,
-    )?;
-
-    let (first_block_proof, _block_public_values) =
-        all_circuits.prove_block(None, &txn_proof, txn_pv)?;
-    all_circuits.verify_block(&first_block_proof)?;
->>>>>>> d391d364
 
     let (segment_aggreg, aggreg_pvs) = all_circuits.prove_segment_aggregation(
         true,
@@ -628,9 +581,65 @@
     )?;
     all_circuits.verify_segment_aggregation(&segment_aggreg)?;
 
-    let (block_proof, block_aggreg) =
-        all_circuits.prove_block(None, &segment_aggreg, aggreg_pvs.clone())?;
-    all_circuits.verify_block(&block_proof)?;
+    // We need two batch transactions to carry out a batch transaction aggregation.
+    // So we create a dummy segment aggregation.
+    let trie_roots_before = TrieRoots {
+        state_root: inputs.tries.state_trie.hash(),
+        transactions_root: inputs.tries.transactions_trie.hash(),
+        receipts_root: inputs.tries.receipts_trie.hash(),
+    };
+
+    let dummy_inputs = GenerationInputs {
+        txn_number_before: 0.into(),
+        gas_used_before: inputs.gas_used_before,
+        gas_used_after: inputs.gas_used_before,
+        signed_txns: vec![],
+        withdrawals: vec![],
+        tries: inputs.tries,
+        trie_roots_after: trie_roots_before,
+        checkpoint_state_trie_root: inputs.checkpoint_state_trie_root,
+        contract_code: inputs.contract_code,
+        block_metadata: inputs.block_metadata,
+        block_hashes: inputs.block_hashes,
+    };
+
+    let max_cpu_len_log = 13;
+
+    let dummy_segs = all_circuits.prove_all_segments(
+        &all_stark,
+        &config,
+        dummy_inputs,
+        max_cpu_len_log,
+        &mut timing,
+        None,
+    )?;
+
+    assert_eq!(dummy_segs.len(), 2);
+
+    let dummy_aggreg = all_circuits.prove_segment_aggregation(
+        false,
+        &dummy_segs[0].proof_with_pis,
+        dummy_segs[0].public_values.clone(),
+        false,
+        &dummy_segs[1].proof_with_pis,
+        dummy_segs[1].public_values.clone(),
+    )?;
+
+    // Aggregate the dummy batch transaction with the actual batch transaction.
+    let (txn_aggreg_proof, txn_aggreg_pv) = all_circuits.prove_transaction_aggregation(
+        false,
+        &dummy_aggreg.0,
+        dummy_aggreg.1,
+        false,
+        &segment_aggreg,
+        aggreg_pvs,
+    )?;
+    all_circuits.verify_txn_aggregation(&txn_aggreg_proof)?;
+
+    // We can now prove this first block.
+    let (first_block_proof, _block_public_values) =
+        all_circuits.prove_block(None, &txn_aggreg_proof, txn_aggreg_pv)?;
+    all_circuits.verify_block(&first_block_proof)?;
 
     // Second empty block, to test block aggregation.
     let mut prev_hashes = vec![H256::default(); 256];
@@ -683,8 +692,8 @@
         &all_segment_proofs[1].proof_with_pis,
         all_segment_proofs[1].public_values.clone(),
     )?;
-
-<<<<<<< HEAD
+    all_circuits.verify_segment_aggregation(&aggreg_proof)?;
+
     if all_segment_proofs.len() > 2 {
         for seg in &all_segment_proofs[2..] {
             let ProverOutputData {
@@ -702,29 +711,19 @@
         }
     }
 
-    all_circuits.verify_segment_aggregation(&segment_aggreg)?;
-
-    let block_pvs = PublicValues {
-        trie_roots_before: block_aggreg.trie_roots_before,
-        ..second_aggreg_pv.clone()
-    };
-    let (second_block_proof, _second_block_pvs) =
-        all_circuits.prove_block(Some(&block_proof), &aggreg_proof, block_pvs)?;
-=======
+    // We can aggregate the dummy proof with itself, as it is empty.
     let (second_txn_proof, second_txn_pvs) = all_circuits.prove_transaction_aggregation(
         false,
-        &segment_agg_proof,
-        updated_agg_public_values.clone(),
-        false,
-        &segment_agg_proof,
-        updated_agg_public_values,
-    )?;
-    let (second_block_proof, _block_public_values) = all_circuits.prove_block(
-        None, // We don't specify a previous proof, considering block 1 as the new checkpoint.
-        &second_txn_proof,
-        second_txn_pvs,
-    )?;
->>>>>>> d391d364
+        &aggreg_proof,
+        second_aggreg_pv.clone(),
+        false,
+        &aggreg_proof,
+        second_aggreg_pv,
+    )?;
+
+    // Aggregate the first real block with the dummy block.
+    let (second_block_proof, _block_public_values) =
+        all_circuits.prove_block(Some(&first_block_proof), &second_txn_proof, second_txn_pvs)?;
     all_circuits.verify_block(&second_block_proof)
 }
 
