use std::collections::HashMap;
use std::str::FromStr;
use std::time::Duration;

use env_logger::{try_init_from_env, Env, DEFAULT_FILTER_ENV};
use ethereum_types::{Address, BigEndianHash, H160, H256, U256};
use evm_arithmetization::generation::mpt::{AccountRlp, LegacyReceiptRlp};
use evm_arithmetization::generation::{GenerationInputs, TrieInputs};
use evm_arithmetization::proof::{BlockHashes, BlockMetadata, TrieRoots};
use evm_arithmetization::prover::prove;
use evm_arithmetization::verifier::verify_proof;
use evm_arithmetization::{AllStark, Node, StarkConfig};
use hex_literal::hex;
use mpt_trie::nibbles::Nibbles;
use mpt_trie::partial_trie::{HashedPartialTrie, PartialTrie};
use plonky2::field::goldilocks_field::GoldilocksField;
use plonky2::plonk::config::KeccakGoldilocksConfig;
use plonky2::util::timing::TimingTree;
use smt_trie::code::hash_bytecode_u256;
use smt_trie::db::{Db, MemoryDb};
use smt_trie::keys::{key_balance, key_code, key_code_length, key_nonce, key_storage};
use smt_trie::smt::Smt;
use smt_trie::utils::hashout2u;

type F = GoldilocksField;
const D: usize = 2;
type C = KeccakGoldilocksConfig;

/// Test a simple selfdestruct.
#[test]
fn test_selfdestruct() -> anyhow::Result<()> {
    init_logger();

    let all_stark = AllStark::<F, D>::default();
    let config = StarkConfig::standard_fast_config();

    let beneficiary = hex!("deadbeefdeadbeefdeadbeefdeadbeefdeadbeef");
    let sender = hex!("5eb96AA102a29fAB267E12A40a5bc6E9aC088759");
    let to = hex!("a0a0a0a0a0a0a0a0a0a0a0a0a0a0a0a0a0a0a0a0");

    let sender_account_before = AccountRlp {
        nonce: 5.into(),
        balance: eth_to_wei(100_000.into()),
        ..Default::default()
    };
    let code = vec![
        0x32, // ORIGIN
        0xFF, // SELFDESTRUCT
    ];
    let to_account_before = AccountRlp {
        nonce: 12.into(),
        balance: eth_to_wei(10_000.into()),
        code_hash: hash_bytecode_u256(code.clone()),
        ..Default::default()
    };

<<<<<<< HEAD
    let mut state_smt_before = Smt::<MemoryDb>::default();
    set_account(
        &mut state_smt_before,
        H160(sender),
        &sender_account_before,
        &HashMap::new(),
    );
    set_account(
        &mut state_smt_before,
        H160(to),
        &to_account_before,
        &HashMap::new(),
    );
=======
    let mut state_trie_before = HashedPartialTrie::from(Node::Empty);
    state_trie_before.insert(sender_nibbles, rlp::encode(&sender_account_before).to_vec())?;
    state_trie_before.insert(to_nibbles, rlp::encode(&to_account_before).to_vec())?;
>>>>>>> ed8d982e

    let tries_before = TrieInputs {
        state_smt: state_smt_before.serialize(),
        transactions_trie: HashedPartialTrie::from(Node::Empty),
        receipts_trie: HashedPartialTrie::from(Node::Empty),
    };

    // Generated using a little py-evm script.
    let txn = hex!("f868050a831e848094a0a0a0a0a0a0a0a0a0a0a0a0a0a0a0a0a0a0a0a0880de0b6b3a76400008025a09bab8db7d72e4b42cba8b117883e16872966bae8e4570582de6ed0065e8c36a1a01256d44d982c75e0ab7a19f61ab78afa9e089d51c8686fdfbee085a5ed5d8ff8");

    let block_metadata = BlockMetadata {
        block_beneficiary: Address::from(beneficiary),
        block_timestamp: 0x03e8.into(),
        block_number: 1.into(),
        block_difficulty: 0x020000.into(),
        block_random: H256::from_uint(&0x020000.into()),
        block_gaslimit: 0xff112233u32.into(),
        block_chain_id: 1.into(),
        block_base_fee: 0xa.into(),
        block_gas_used: 26002.into(),
        block_bloom: [0.into(); 8],
    };

    let contract_code = [
        (hash_bytecode_u256(code.clone()), code),
        (hash_bytecode_u256(vec![]), vec![]),
    ]
    .into();

    let expected_state_smt_after = {
        let mut smt = Smt::<MemoryDb>::default();
        let sender_account_after = AccountRlp {
            nonce: 6.into(),
            balance: eth_to_wei(110_000.into()) - 26_002 * 0xa,
            ..Default::default()
        };
<<<<<<< HEAD
        set_account(
            &mut smt,
            H160(sender),
            &sender_account_after,
            &HashMap::new(),
        );
        smt
=======
        state_trie_after.insert(sender_nibbles, rlp::encode(&sender_account_after).to_vec())?;
        state_trie_after
>>>>>>> ed8d982e
    };

    let receipt_0 = LegacyReceiptRlp {
        status: true,
        cum_gas_used: 26002.into(),
        bloom: vec![0; 256].into(),
        logs: vec![],
    };
    let mut receipts_trie = HashedPartialTrie::from(Node::Empty);
    receipts_trie.insert(
        Nibbles::from_str("0x80").unwrap(),
        rlp::encode(&receipt_0).to_vec(),
    )?;
    let transactions_trie: HashedPartialTrie = Node::Leaf {
        nibbles: Nibbles::from_str("0x80").unwrap(),
        value: txn.to_vec(),
    }
    .into();

    let trie_roots_after = TrieRoots {
        state_root: H256::from_uint(&hashout2u(expected_state_smt_after.root)),
        transactions_root: transactions_trie.hash(),
        receipts_root: receipts_trie.hash(),
    };
    let inputs = GenerationInputs {
        signed_txn: Some(txn.to_vec()),
        withdrawals: vec![],
        tries: tries_before,
        trie_roots_after,
        contract_code,
        checkpoint_state_trie_root: HashedPartialTrie::from(Node::Empty).hash(),
        block_metadata,
        txn_number_before: 0.into(),
        gas_used_before: 0.into(),
        gas_used_after: 26002.into(),
        block_hashes: BlockHashes {
            prev_hashes: vec![H256::default(); 256],
            cur_hash: H256::default(),
        },
    };

    let mut timing = TimingTree::new("prove", log::Level::Debug);
    let proof = prove::<F, C, D>(&all_stark, &config, inputs, &mut timing, None)?;
    timing.filter(Duration::from_millis(100)).print();

    verify_proof(&all_stark, proof, &config)
}

fn eth_to_wei(eth: U256) -> U256 {
    // 1 ether = 10^18 wei.
    eth * U256::from(10).pow(18.into())
}

fn init_logger() {
    let _ = try_init_from_env(Env::default().filter_or(DEFAULT_FILTER_ENV, "info"));
}

fn set_account<D: Db>(
    smt: &mut Smt<D>,
    addr: Address,
    account: &AccountRlp,
    storage: &HashMap<U256, U256>,
) {
    smt.set(key_balance(addr), account.balance);
    smt.set(key_nonce(addr), account.nonce);
    smt.set(key_code(addr), account.code_hash);
    smt.set(key_code_length(addr), account.code_length);
    for (&k, &v) in storage {
        smt.set(key_storage(addr, k), v);
    }
}<|MERGE_RESOLUTION|>--- conflicted
+++ resolved
@@ -54,7 +54,6 @@
         ..Default::default()
     };
 
-<<<<<<< HEAD
     let mut state_smt_before = Smt::<MemoryDb>::default();
     set_account(
         &mut state_smt_before,
@@ -68,11 +67,6 @@
         &to_account_before,
         &HashMap::new(),
     );
-=======
-    let mut state_trie_before = HashedPartialTrie::from(Node::Empty);
-    state_trie_before.insert(sender_nibbles, rlp::encode(&sender_account_before).to_vec())?;
-    state_trie_before.insert(to_nibbles, rlp::encode(&to_account_before).to_vec())?;
->>>>>>> ed8d982e
 
     let tries_before = TrieInputs {
         state_smt: state_smt_before.serialize(),
@@ -109,7 +103,6 @@
             balance: eth_to_wei(110_000.into()) - 26_002 * 0xa,
             ..Default::default()
         };
-<<<<<<< HEAD
         set_account(
             &mut smt,
             H160(sender),
@@ -117,10 +110,6 @@
             &HashMap::new(),
         );
         smt
-=======
-        state_trie_after.insert(sender_nibbles, rlp::encode(&sender_account_after).to_vec())?;
-        state_trie_after
->>>>>>> ed8d982e
     };
 
     let receipt_0 = LegacyReceiptRlp {
