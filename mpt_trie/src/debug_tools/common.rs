--- conflicted
+++ resolved
@@ -1,9 +1,4 @@
 //! Common utilities for the debugging tools.
-<<<<<<< HEAD
-use std::fmt::{self, Display};
-
-=======
->>>>>>> d739a7a4
 use crate::{
     nibbles::Nibbles,
     partial_trie::{Node, PartialTrie},
@@ -34,47 +29,4 @@
         Node::Empty | Node::Hash(_) | Node::Branch { .. } => Nibbles::default(),
         Node::Extension { nibbles, child: _ } | Node::Leaf { nibbles, value: _ } => *nibbles,
     }
-<<<<<<< HEAD
-}
-
-#[derive(Clone, Debug, Default, Eq, Hash, PartialEq)]
-/// A vector of path segments representing a path in the trie.
-pub struct NodePath(pub(super) Vec<PathSegment>);
-
-impl NodePath {
-    pub(super) fn dup_and_append(&self, seg: PathSegment) -> Self {
-        let mut duped_vec = self.0.clone();
-        duped_vec.push(seg);
-
-        Self(duped_vec)
-    }
-
-    pub(super) fn append(&mut self, seg: PathSegment) {
-        self.0.push(seg);
-    }
-
-    fn write_elem(f: &mut fmt::Formatter<'_>, seg: &PathSegment) -> fmt::Result {
-        write!(f, "{}", seg)
-    }
-}
-
-impl Display for NodePath {
-    fn fmt(&self, f: &mut fmt::Formatter<'_>) -> fmt::Result {
-        let num_elems = self.0.len();
-
-        // For everything but the last elem.
-        for seg in self.0.iter().take(num_elems.saturating_sub(1)) {
-            Self::write_elem(f, seg)?;
-            write!(f, " --> ")?;
-        }
-
-        // Avoid the extra `-->` for the last elem.
-        if let Some(seg) = self.0.last() {
-            Self::write_elem(f, seg)?;
-        }
-
-        Ok(())
-    }
-=======
->>>>>>> d739a7a4
 }