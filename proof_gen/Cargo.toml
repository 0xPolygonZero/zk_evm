[package]
name = "proof_gen"
description = "Generates block proofs from zero proof IR."
version = "0.1.3"
authors = ["Polygon Zero <bgluth@polygon.technology>"]
edition.workspace = true
license.workspace = true
repository.workspace = true
homepage.workspace = true
keywords.workspace = true

[dependencies]
ethereum-types = { workspace = true }
log = { workspace = true }
paste = "1.0.14"
plonky2 = { workspace = true }
serde = { workspace = true }

# Local dependencies
<<<<<<< HEAD
trace_decoder = "0.2.0"
evm_arithmetization = "0.1.2" # TODO: adapt with type2 and bring back paths
=======
trace_decoder = { version = "0.3.0", path = "../trace_decoder" }
evm_arithmetization = { version = "0.1.3", path = "../evm_arithmetization" }
>>>>>>> 66fc922c
<|MERGE_RESOLUTION|>--- conflicted
+++ resolved
@@ -17,10 +17,5 @@
 serde = { workspace = true }
 
 # Local dependencies
-<<<<<<< HEAD
 trace_decoder = "0.2.0"
-evm_arithmetization = "0.1.2" # TODO: adapt with type2 and bring back paths
-=======
-trace_decoder = { version = "0.3.0", path = "../trace_decoder" }
-evm_arithmetization = { version = "0.1.3", path = "../evm_arithmetization" }
->>>>>>> 66fc922c
+evm_arithmetization = "0.1.2" # TODO: adapt with type2 and bring back paths