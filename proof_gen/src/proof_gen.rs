//! This module defines the proof generation methods corresponding to the three
//! types of proofs the zkEVM internally handles.

use std::sync::{atomic::AtomicBool, Arc};

use evm_arithmetization::{prover::GenerationSegmentData, AllStark, GenerationInputs, StarkConfig};
use plonky2::{
    gates::noop::NoopGate,
    iop::witness::PartialWitness,
    plonk::{circuit_builder::CircuitBuilder, circuit_data::CircuitConfig},
    util::timing::TimingTree,
};

use crate::{
    proof_types::{
        GeneratedBlockProof, GeneratedSegmentAggProof, GeneratedSegmentProof, GeneratedTxnAggProof,
        SegmentAggregatableProof, TxnAggregatableProof,
    },
    prover_state::ProverState,
    types::{Config, Field, PlonkyProofIntern, EXTENSION_DEGREE},
};

/// A type alias for `Result<T, ProofGenError>`.
pub type ProofGenResult<T> = Result<T, ProofGenError>;

/// A custom error type to handle failure cases during proof generation.
// Plonky2 is still using `anyhow` for proof gen, and since this is a library,
// it's probably best if we at least convert it to a `String`.
#[derive(Debug)]
pub struct ProofGenError(pub String);

impl std::fmt::Display for ProofGenError {
    fn fmt(&self, f: &mut std::fmt::Formatter<'_>) -> std::fmt::Result {
        write!(f, "{:#?}", self.0)
    }
}

impl std::error::Error for ProofGenError {}

impl From<String> for ProofGenError {
    fn from(v: String) -> Self {
        Self(v)
    }
}

/// Generates a transaction proof from some IR data.
pub fn generate_segment_proof(
    p_state: &ProverState,
    gen_inputs: GenerationInputs,
    segment_data: &mut GenerationSegmentData,
    abort_signal: Option<Arc<AtomicBool>>,
<<<<<<< HEAD
) -> ProofGenResult<GeneratedTxnProof> {
    // TODO: change the `max_cpu_len_log` argument once we can
    // automatically determine it.
=======
) -> ProofGenResult<GeneratedSegmentProof> {
>>>>>>> d391d364
    let output_data = p_state
        .state
        .prove_segment(
            &AllStark::default(),
            &StarkConfig::standard_fast_config(),
            gen_inputs,
            segment_data,
            &mut TimingTree::default(),
            abort_signal,
        )
        .map_err(|err| err.to_string())?;

    let p_vals = output_data.public_values;
    let intern = output_data.proof_with_pis;
    Ok(GeneratedSegmentProof { p_vals, intern })
}

/// Generates an aggregation proof from two child proofs.
///
/// Note that the child proofs may be either transaction or aggregation proofs.
pub fn generate_segment_agg_proof(
    p_state: &ProverState,
    lhs_child: &SegmentAggregatableProof,
    rhs_child: &SegmentAggregatableProof,
) -> ProofGenResult<GeneratedSegmentAggProof> {
    let (intern, p_vals) = p_state
        .state
        .prove_segment_aggregation(
            lhs_child.is_agg(),
            lhs_child.intern(),
            lhs_child.public_values(),
            rhs_child.is_agg(),
            rhs_child.intern(),
            rhs_child.public_values(),
        )
        .map_err(|err| err.to_string())?;

    Ok(GeneratedSegmentAggProof { p_vals, intern })
}

/// Generates a transaction aggregation proof from two child proofs.
///
/// Note that the child proofs may be either transaction or aggregation proofs.
pub fn generate_transaction_agg_proof(
    p_state: &ProverState,
    lhs_child: &TxnAggregatableProof,
    rhs_child: &TxnAggregatableProof,
) -> ProofGenResult<GeneratedTxnAggProof> {
    let (b_proof_intern, p_vals) = p_state
        .state
        .prove_transaction_aggregation(
            lhs_child.is_agg(),
            lhs_child.intern(),
            lhs_child.public_values(),
            rhs_child.is_agg(),
            rhs_child.intern(),
            rhs_child.public_values(),
        )
        .map_err(|err| err.to_string())?;

    Ok(GeneratedTxnAggProof {
        p_vals,
        intern: b_proof_intern,
    })
}

/// Generates a block proof.
///
/// It takes an optional argument, `prev_opt_parent_b_proof`, that can be set to
/// `None` on checkpoint heights.
pub fn generate_block_proof(
    p_state: &ProverState,
    prev_opt_parent_b_proof: Option<&GeneratedBlockProof>,
    curr_block_agg_proof: &GeneratedTxnAggProof,
) -> ProofGenResult<GeneratedBlockProof> {
    let b_height = curr_block_agg_proof
        .p_vals
        .block_metadata
        .block_number
        .low_u64();
    let parent_intern = prev_opt_parent_b_proof.map(|p| &p.intern);

    let (b_proof_intern, _) = p_state
        .state
        .prove_block(
            parent_intern,
            &curr_block_agg_proof.intern,
            curr_block_agg_proof.p_vals.clone(),
        )
        .map_err(|err| err.to_string())?;

    Ok(GeneratedBlockProof {
        b_height,
        intern: b_proof_intern,
    })
}

/// Generates a dummy proof for a dummy circuit doing nothing.
/// This is useful for testing purposes only.
pub fn dummy_proof() -> ProofGenResult<PlonkyProofIntern> {
    let mut builder = CircuitBuilder::<Field, EXTENSION_DEGREE>::new(CircuitConfig::default());
    builder.add_gate(NoopGate, vec![]);
    let circuit_data = builder.build::<_>();

    let inputs = PartialWitness::new();

    plonky2::plonk::prover::prove::<Field, Config, EXTENSION_DEGREE>(
        &circuit_data.prover_only,
        &circuit_data.common,
        inputs,
        &mut TimingTree::default(),
    )
    .map_err(|e| ProofGenError(e.to_string()))
}<|MERGE_RESOLUTION|>--- conflicted
+++ resolved
@@ -49,13 +49,7 @@
     gen_inputs: GenerationInputs,
     segment_data: &mut GenerationSegmentData,
     abort_signal: Option<Arc<AtomicBool>>,
-<<<<<<< HEAD
-) -> ProofGenResult<GeneratedTxnProof> {
-    // TODO: change the `max_cpu_len_log` argument once we can
-    // automatically determine it.
-=======
 ) -> ProofGenResult<GeneratedSegmentProof> {
->>>>>>> d391d364
     let output_data = p_state
         .state
         .prove_segment(
