#!/bin/bash
# ------------------------------------------------------------------------------
set -exo pipefail

# Run prover with the parsed input from the standard terminal.
# To generate the json input file, use the `rpc` tool, for example:
# `cargo run --bin rpc -- fetch --rpc-url http://127.0.0.1:8546 --start-block 2 --end-block 5 > witness.json`

# Args:
# 1 --> Input witness json file
# 2 --> Test run only flag `test_only` (optional)

# We're going to set the parallelism in line with the total cpu count
if [[ "$OSTYPE" == "darwin"* ]]; then
    num_procs=$(sysctl -n hw.physicalcpu)
else
    num_procs=$(nproc)
fi

# Force the working directory to always be the `tools/` directory. 
REPO_ROOT=$(git rev-parse --show-toplevel)
PROOF_OUTPUT_DIR="${REPO_ROOT}/proofs"

BLOCK_BATCH_SIZE="${BLOCK_BATCH_SIZE:-8}"
echo "Block batch size: $BLOCK_BATCH_SIZE"

OUTPUT_LOG="${REPO_ROOT}/output.log"
PROOFS_FILE_LIST="${PROOF_OUTPUT_DIR}/proof_files.json"
TEST_OUT_PATH="${REPO_ROOT}/test.out"

# Configured Rayon and Tokio with rough defaults
export RAYON_NUM_THREADS=$num_procs
export TOKIO_WORKER_THREADS=$num_procs

export RUST_MIN_STACK=33554432
export RUST_BACKTRACE=full
export RUST_LOG=info
# Script users are running locally, and might benefit from extra perf.
# See also .cargo/config.toml.
export RUSTFLAGS='-C target-cpu=native -Zlinker-features=-lld'

INPUT_FILE=$1
TEST_ONLY=$2

if [[ $INPUT_FILE == "" ]]; then
    echo "Please provide witness json input file, e.g. artifacts/witness_b19240705.json"
    exit 1
fi

# Circuit sizes only matter in non test_only mode.
if ! [[ $TEST_ONLY == "test_only" ]]; then
    if [[ $INPUT_FILE == *"witness_b19807080"* ]]; then
      # These sizes are configured specifically for block 19807080. Don't use this in other scenarios
        echo "Using specific circuit sizes for witness_b19807080.json"
        export ARITHMETIC_CIRCUIT_SIZE="16..18"
<<<<<<< HEAD
        export BYTE_PACKING_CIRCUIT_SIZE="9..15"
        export CPU_CIRCUIT_SIZE="15..20"
        export KECCAK_CIRCUIT_SIZE="11..18"
=======
        export BYTE_PACKING_CIRCUIT_SIZE="8..15"
        export CPU_CIRCUIT_SIZE="14..20"
        export KECCAK_CIRCUIT_SIZE="10..18"
>>>>>>> c39341d9
        export KECCAK_SPONGE_CIRCUIT_SIZE="8..14"
        export LOGIC_CIRCUIT_SIZE="8..17"
        export MEMORY_CIRCUIT_SIZE="17..22"
        export MEMORY_BEFORE_CIRCUIT_SIZE="16..20"
        export MEMORY_AFTER_CIRCUIT_SIZE="7..20"
        # TODO(Robin): update Poseidon ranges here and below once Kernel ASM supports Poseidon ops
        export POSEIDON_CIRCUIT_SIZE="4..8"
    elif [[ $INPUT_FILE == *"witness_b3_b6"* ]]; then
      # These sizes are configured specifically for custom blocks 3 to 6. Don't use this in other scenarios
        echo "Using specific circuit sizes for witness_b3_b6.json"
        export ARITHMETIC_CIRCUIT_SIZE="16..18"
        export BYTE_PACKING_CIRCUIT_SIZE="8..15"
        export CPU_CIRCUIT_SIZE="10..20"
        export KECCAK_CIRCUIT_SIZE="4..13"
        export KECCAK_SPONGE_CIRCUIT_SIZE="8..9"
        export LOGIC_CIRCUIT_SIZE="4..14"
        export MEMORY_CIRCUIT_SIZE="17..22"
        export MEMORY_BEFORE_CIRCUIT_SIZE="16..18"
        export MEMORY_AFTER_CIRCUIT_SIZE="7..8"
        export POSEIDON_CIRCUIT_SIZE="4..8"
    else
        export ARITHMETIC_CIRCUIT_SIZE="16..21"
        export BYTE_PACKING_CIRCUIT_SIZE="8..21"
        export CPU_CIRCUIT_SIZE="8..21"
        export KECCAK_CIRCUIT_SIZE="4..20"
        export KECCAK_SPONGE_CIRCUIT_SIZE="8..17"
        export LOGIC_CIRCUIT_SIZE="4..21"
        export MEMORY_CIRCUIT_SIZE="17..24"
        export MEMORY_BEFORE_CIRCUIT_SIZE="16..23"
        export MEMORY_AFTER_CIRCUIT_SIZE="7..23"
        export POSEIDON_CIRCUIT_SIZE="4..8"
    fi
fi


# If we run ./prove_stdio.sh <witness file name> test_only, we'll generate a dummy
# proof. This is useful for quickly testing decoding and all of the
# other non-proving code.
if [[ $TEST_ONLY == "test_only" ]]; then
    cargo run --quiet --release --package zero --bin leader -- --test-only --runtime in-memory --load-strategy on-demand --block-batch-size $BLOCK_BATCH_SIZE --proof-output-dir $PROOF_OUTPUT_DIR stdio < $INPUT_FILE &> $TEST_OUT_PATH
    if grep -q 'All proof witnesses have been generated successfully.' $TEST_OUT_PATH; then
        echo -e "\n\nSuccess - Note this was just a test, not a proof"
        rm $TEST_OUT_PATH
        exit
    else
        # Some error occurred, display the logs and exit.
        cat $OUT_LOG_PATH
        echo "Failed to create proof witnesses. See $OUT_LOG_PATH for more details."
        exit 1
    fi
fi

cargo build --release --jobs "$num_procs"


start_time=$(date +%s%N)
"${REPO_ROOT}/target/release/leader" --runtime in-memory --load-strategy on-demand --block-batch-size $BLOCK_BATCH_SIZE \
 --proof-output-dir $PROOF_OUTPUT_DIR stdio < $INPUT_FILE &> $OUTPUT_LOG
end_time=$(date +%s%N)

set +o pipefail
cat $OUTPUT_LOG | grep "Successfully wrote to disk proof file " | awk '{print $NF}' | tee $PROOFS_FILE_LIST
if [ ! -s "$PROOFS_FILE_LIST" ]; then
  # Some error occurred, display the logs and exit.
  cat $OUTPUT_LOG
  echo "Proof list not generated, some error happened. For more details check the log file $OUTPUT_LOG"
  exit 1
fi

cat $PROOFS_FILE_LIST | while read proof_file;
do
  echo "Verifying proof file $proof_file"
  verify_file=$PROOF_OUTPUT_DIR/verify_$(basename $proof_file).out
  "${REPO_ROOT}/target/release/verifier" -f $proof_file | tee $verify_file
  if grep -q 'All proofs verified successfully!' $verify_file; then
      echo "Proof verification for file $proof_file successful";
      rm $verify_file # we keep the generated proof for potential reuse
  else
      # Some error occurred with verification, display the logs and exit.
      cat $verify_file
      echo "There was an issue with proof verification. See $verify_file for more details.";
      exit 1
  fi
done

duration_ns=$((end_time - start_time))
duration_sec=$(echo "$duration_ns / 1000000000" | bc -l)

echo "Success!"
echo "Proving duration:" $duration_sec " seconds"
echo "Note, this duration is inclusive of circuit handling and overall process initialization";

# Clean up in case of success
rm $OUTPUT_LOG




<|MERGE_RESOLUTION|>--- conflicted
+++ resolved
@@ -53,15 +53,9 @@
       # These sizes are configured specifically for block 19807080. Don't use this in other scenarios
         echo "Using specific circuit sizes for witness_b19807080.json"
         export ARITHMETIC_CIRCUIT_SIZE="16..18"
-<<<<<<< HEAD
-        export BYTE_PACKING_CIRCUIT_SIZE="9..15"
-        export CPU_CIRCUIT_SIZE="15..20"
-        export KECCAK_CIRCUIT_SIZE="11..18"
-=======
         export BYTE_PACKING_CIRCUIT_SIZE="8..15"
         export CPU_CIRCUIT_SIZE="14..20"
         export KECCAK_CIRCUIT_SIZE="10..18"
->>>>>>> c39341d9
         export KECCAK_SPONGE_CIRCUIT_SIZE="8..14"
         export LOGIC_CIRCUIT_SIZE="8..17"
         export MEMORY_CIRCUIT_SIZE="17..22"
