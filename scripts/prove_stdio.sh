#!/bin/bash
# ------------------------------------------------------------------------------
set -exo pipefail

# Run prover with the parsed input from the standard terminal.
# To generate the json input file, use the `rpc` tool, for example:
# `cargo run --bin rpc -- fetch --rpc-url http://127.0.0.1:8546 --start-block 2 --end-block 5 > witness.json`

# Args:
# 1 --> Input witness json file
# 2 --> Test run only flag `test_only` (optional)

# We're going to set the parallelism in line with the total cpu count
if [[ "$OSTYPE" == "darwin"* ]]; then
    num_procs=$(sysctl -n hw.physicalcpu)
else
    num_procs=$(nproc)
fi

# Force the working directory to always be the `tools/` directory.
REPO_ROOT=$(git rev-parse --show-toplevel)
PROOF_OUTPUT_DIR="${REPO_ROOT}/proofs"

BLOCK_BATCH_SIZE="${BLOCK_BATCH_SIZE:-1}"
echo "Block batch size: $BLOCK_BATCH_SIZE"

BATCH_SIZE=${BATCH_SIZE:-1}
echo "Batch size: $BATCH_SIZE"

OUTPUT_LOG="${REPO_ROOT}/output.log"
PROOFS_FILE_LIST="${PROOF_OUTPUT_DIR}/proof_files.json"
TEST_OUT_PATH="${REPO_ROOT}/$3.test.out"

# Configured Rayon and Tokio with rough defaults
export RAYON_NUM_THREADS=$num_procs
export TOKIO_WORKER_THREADS=$num_procs

#export RUST_MIN_STACK=33554432
export RUST_BACKTRACE=full
export RUST_LOG=info
# Script users are running locally, and might benefit from extra perf.
# See also .cargo/config.toml.
export RUSTFLAGS='-C target-cpu=native -Z linker-features=-lld'

INPUT_FILE=$1
TEST_ONLY=$2

if [[ $INPUT_FILE == "" ]]; then
    echo "Please provide witness json input file, e.g. artifacts/witness_b19240705.json"
    exit 1
fi

if [[ ! -s $INPUT_FILE ]]; then
    echo "Input file $INPUT_FILE does not exist or has length 0."
    exit 1
fi

# Circuit sizes only matter in non test_only mode.
if ! [[ $TEST_ONLY == "test_only" ]]; then
    if [[ $INPUT_FILE == *"witness_b19807080"* ]]; then
      # These sizes are configured specifically for block 19807080. Don't use this in other scenarios
        echo "Using specific circuit sizes for witness_b19807080.json"
        export ARITHMETIC_CIRCUIT_SIZE="16..18"
        export BYTE_PACKING_CIRCUIT_SIZE="8..15"
        export CPU_CIRCUIT_SIZE="9..20"
        export KECCAK_CIRCUIT_SIZE="7..18"
        export KECCAK_SPONGE_CIRCUIT_SIZE="8..14"
        export LOGIC_CIRCUIT_SIZE="5..17"
        export MEMORY_CIRCUIT_SIZE="17..22"
        export MEMORY_BEFORE_CIRCUIT_SIZE="16..20"
        export MEMORY_AFTER_CIRCUIT_SIZE="7..20"
        # TODO(Robin): update Poseidon ranges here and below once Kernel ASM supports Poseidon ops
        export POSEIDON_CIRCUIT_SIZE="4..8"
    elif [[ $INPUT_FILE == *"witness_b3_b6"* ]]; then
      # These sizes are configured specifically for custom blocks 3 to 6. Don't use this in other scenarios
        echo "Using specific circuit sizes for witness_b3_b6.json"
        export ARITHMETIC_CIRCUIT_SIZE="16..18"
        export BYTE_PACKING_CIRCUIT_SIZE="8..15"
        export CPU_CIRCUIT_SIZE="10..20"
        export KECCAK_CIRCUIT_SIZE="4..13"
        export KECCAK_SPONGE_CIRCUIT_SIZE="8..9"
        export LOGIC_CIRCUIT_SIZE="4..14"
        export MEMORY_CIRCUIT_SIZE="17..22"
        export MEMORY_BEFORE_CIRCUIT_SIZE="16..18"
        export MEMORY_AFTER_CIRCUIT_SIZE="7..8"
        export POSEIDON_CIRCUIT_SIZE="4..8"
    else
        export ARITHMETIC_CIRCUIT_SIZE="16..21"
        export BYTE_PACKING_CIRCUIT_SIZE="8..21"
        export CPU_CIRCUIT_SIZE="8..21"
        export KECCAK_CIRCUIT_SIZE="4..20"
        export KECCAK_SPONGE_CIRCUIT_SIZE="8..17"
        export LOGIC_CIRCUIT_SIZE="4..21"
        export MEMORY_CIRCUIT_SIZE="17..24"
        export MEMORY_BEFORE_CIRCUIT_SIZE="16..23"
        export MEMORY_AFTER_CIRCUIT_SIZE="7..23"
        export POSEIDON_CIRCUIT_SIZE="4..8"
    fi
fi


# If we run ./prove_stdio.sh <witness file name> test_only, we'll generate a dummy
# proof. This is useful for quickly testing decoding and all of the
# other non-proving code.
if [[ $TEST_ONLY == "test_only" ]]; then
    nice -19 cargo run --release --package zero --bin leader -- --test-only --runtime in-memory --load-strategy on-demand --block-batch-size $BLOCK_BATCH_SIZE --proof-output-dir $PROOF_OUTPUT_DIR --batch-size $BATCH_SIZE --save-inputs-on-error stdio < $INPUT_FILE |& tee &> $TEST_OUT_PATH
    if grep -q 'All proof witnesses have been generated successfully.' $TEST_OUT_PATH; then
        echo -e "\n\nSuccess - Note this was just a test, not a proof"
        #rm $TEST_OUT_PATH
        exit 0
    elif grep -q 'Attempted to collapse an extension node' $TEST_OUT_PATH; then
        echo "ERROR: Attempted to collapse an extension node. See $TEST_OUT_PATH for more details."
        exit 4
    elif grep -q 'SIMW == RPCW ? false' $TEST_OUT_PATH; then
        echo "ERROR: SIMW == RPCW ? false. See $TEST_OUT_PATH for more details."
        exit 5
    elif grep -q 'Proving task finished with error' $TEST_OUT_PATH; then
        # Some error occurred, display the logs and exit.
        echo "ERROR: Proving task finished with error. See $TEST_OUT_PATH for more details."
        exit 1
    else
        echo -e "\n\nUndecided.  Proving process has stopped but verdict is undecided. See $TEST_OUT_PATH for more details."
        exit 2
    fi
fi

cargo build --release --jobs "$num_procs"


start_time=$(date +%s%N)
<<<<<<< HEAD
nice -19 "${REPO_ROOT}/target/release/leader" --runtime in-memory --load-strategy on-demand --block-batch-size $BLOCK_BATCH_SIZE \
 --proof-output-dir $PROOF_OUTPUT_DIR stdio < $INPUT_FILE |& tee $OUTPUT_LOG
=======
"${REPO_ROOT}/target/release/leader" --runtime in-memory --load-strategy on-demand -n 1 --block-batch-size $BLOCK_BATCH_SIZE \
 --proof-output-dir $PROOF_OUTPUT_DIR stdio < $INPUT_FILE &> $OUTPUT_LOG
>>>>>>> 340b0541
end_time=$(date +%s%N)

cat $OUTPUT_LOG | grep "Successfully wrote to disk proof file " | awk '{print $NF}' | tee $PROOFS_FILE_LIST
if [ ! -s "$PROOFS_FILE_LIST" ]; then
  # Some error occurred, display the logs and exit.
  cat $OUTPUT_LOG
  echo "Proof list not generated, some error happened. For more details check the log file $OUTPUT_LOG"
  exit 1
fi

cat $PROOFS_FILE_LIST | while read proof_file;
do
  echo "Verifying proof file $proof_file"
  verify_file=$PROOF_OUTPUT_DIR/verify_$(basename $proof_file).out
  nice -19 "${REPO_ROOT}/target/release/verifier" -f $proof_file | tee $verify_file
  if grep -q 'All proofs verified successfully!' $verify_file; then
      echo "Proof verification for file $proof_file successful";
      rm $verify_file # we keep the generated proof for potential reuse
  else
      # Some error occurred with verification, display the logs and exit.
      cat $verify_file
      echo "There was an issue with proof verification. See $verify_file for more details.";
      exit 1
  fi
done

duration_ns=$((end_time - start_time))
duration_sec=$(echo "$duration_ns / 1000000000" | bc -l)

echo "Success!"
echo "Proving duration:" $duration_sec " seconds"
echo "Note, this duration is inclusive of circuit handling and overall process initialization";

# Clean up in case of success
rm $OUTPUT_LOG




<|MERGE_RESOLUTION|>--- conflicted
+++ resolved
@@ -128,13 +128,8 @@
 
 
 start_time=$(date +%s%N)
-<<<<<<< HEAD
-nice -19 "${REPO_ROOT}/target/release/leader" --runtime in-memory --load-strategy on-demand --block-batch-size $BLOCK_BATCH_SIZE \
+nice -19 "${REPO_ROOT}/target/release/leader" --runtime in-memory --load-strategy on-demand -n 1 --block-batch-size $BLOCK_BATCH_SIZE \
  --proof-output-dir $PROOF_OUTPUT_DIR stdio < $INPUT_FILE |& tee $OUTPUT_LOG
-=======
-"${REPO_ROOT}/target/release/leader" --runtime in-memory --load-strategy on-demand -n 1 --block-batch-size $BLOCK_BATCH_SIZE \
- --proof-output-dir $PROOF_OUTPUT_DIR stdio < $INPUT_FILE &> $OUTPUT_LOG
->>>>>>> 340b0541
 end_time=$(date +%s%N)
 
 cat $OUTPUT_LOG | grep "Successfully wrote to disk proof file " | awk '{print $NF}' | tee $PROOFS_FILE_LIST
