--- conflicted
+++ resolved
@@ -12,17 +12,11 @@
 keywords.workspace = true
 
 [dependencies]
-<<<<<<< HEAD
-ethereum-types.workspace = true
-plonky2.workspace = true
-rand.workspace = true
-=======
 ethereum-types = { workspace = true }
 hex-literal = { workspace = true }
 plonky2 = { workspace = true }
 mpt_trie = {workspace = true}
 rand = { workspace = true }
->>>>>>> 7605d49d
 serde = { workspace = true, features = ["derive", "rc"] }
 log = { workspace = true }
 
