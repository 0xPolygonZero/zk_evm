#![allow(clippy::needless_range_loop)]

use std::collections::HashMap;

use ethereum_types::U256;
use plonky2::field::goldilocks_field::GoldilocksField;
use plonky2::field::types::{Field, PrimeField64};
use plonky2::hash::poseidon::{Poseidon, PoseidonHash};
use plonky2::plonk::config::Hasher;

use crate::bits::Bits;
use crate::db::Db;
use crate::utils::{
    f2limbs, get_unique_sibling, hash0, hash_key_hash, hashout2u, key2u, limbs2f, u2h, u2k,
};

const HASH_TYPE: u8 = 0;
const INTERNAL_TYPE: u8 = 1;
const LEAF_TYPE: u8 = 2;

pub type F = GoldilocksField;
#[derive(Debug, Copy, Clone, PartialEq, Eq, Hash)]
pub struct Key(pub [F; 4]);
#[derive(Debug, Copy, Clone, PartialEq, Eq, Hash)]
pub struct Node(pub [F; 12]);
pub type Hash = PoseidonHash;
pub type HashOut = <PoseidonHash as Hasher<F>>::Hash;

impl Key {
    pub fn split(&self) -> Bits {
        let mut bits = Bits::empty();
        let mut arr: [_; 4] = std::array::from_fn(|i| self.0[i].to_canonical_u64());
        for _ in 0..64 {
            for j in 0..4 {
                bits.push_bit(arr[j] & 1 == 1);
                arr[j] >>= 1;
            }
        }
        bits
    }

    pub fn join(bits: Bits, rem_key: Self) -> Self {
        let mut n = [0; 4];
        let mut accs = [0; 4];
        for i in 0..bits.count {
            if bits.get_bit(i) {
                accs[i % 4] |= 1 << n[i % 4];
            }
            n[i % 4] += 1;
        }
        let key = std::array::from_fn(|i| {
            F::from_canonical_u64((rem_key.0[i].to_canonical_u64() << n[i]) | accs[i])
        });
        Key(key)
    }

    fn remove_key_bits(&self, nbits: usize) -> Self {
        let full_levels = nbits / 4;
        let mut auxk = self.0.map(|x| x.to_canonical_u64());
        for i in 0..4 {
            let mut n = full_levels;
            if full_levels * 4 + i < nbits {
                n += 1;
            }
            auxk[i] >>= n;
        }
        Key(auxk.map(F::from_canonical_u64))
    }
}

impl Node {
    pub fn is_one_siblings(&self) -> bool {
        self.0[8].is_one()
    }
}

/// Sparse Merkle tree (SMT).
/// Represented as a map from keys to leaves and a map from keys to internal
/// nodes. Leaves hold either a value node, representing an account in the state
/// SMT or a value in the storage SMT, or a hash node, representing a hash of a
/// subtree. Internal nodes hold the hashes of their children.
/// The root is the hash of the root internal node.
/// Leaves are hashed using a prefix of 0, internal nodes using a prefix of 1.
#[derive(Debug, Clone, PartialEq, Eq, Default)]
pub struct Smt<D: Db> {
    pub db: D,
    pub kv_store: HashMap<Key, U256>,
    pub root: HashOut,
}

impl<D: Db> Smt<D> {
    /// Returns `Poseidon(x, [0,0,0,0])` and save it in DB.
    pub fn hash0(&mut self, x: [F; 8]) -> [F; 4] {
        let h = hash0(x);
        let a = std::array::from_fn(|i| if i < 8 { x[i] } else { F::ZERO });
        self.db.set_node(Key(h), Node(a));
        h
    }

    /// Returns `Poseidon(key || h, [1,0,0,0])` and save it in DB.
    pub fn hash_key_hash(&mut self, k: Key, h: [F; 4]) -> [F; 4] {
        let a: [_; 8] = std::array::from_fn(|i| if i < 4 { k.0[i] } else { h[i - 4] });
        let a = std::array::from_fn(|i| match i {
            j if j < 8 => a[i],
            8 => F::ONE,
            _ => F::ZERO,
        });
        let h = hash_key_hash(k, h);
        self.db.set_node(Key(h), Node(a));
        h
    }

    /// Returns the value associated with the key if it is in the SMT, otherwise
    /// returns 0.
    pub fn get(&self, key: Key) -> U256 {
        let keys = key.split();
        let mut level = 0;
        let mut acc_key = Bits::empty();
        let mut r = Key(self.root.elements);

        while !r.0.iter().all(F::is_zero) {
            let sibling = self.db.get_node(&r).unwrap();
            if sibling.is_one_siblings() {
                let found_val_a: [F; 8] = self
                    .db
                    .get_node(&Key(sibling.0[4..8].try_into().unwrap()))
                    .unwrap()
                    .0[0..8]
                    .try_into()
                    .unwrap();
                let found_rem_key = Key(sibling.0[0..4].try_into().unwrap());
                let found_val = limbs2f(found_val_a);
                let found_key = Key::join(acc_key, found_rem_key);
                return if found_key == key {
                    assert_eq!(
                        found_val,
                        self.kv_store.get(&key).copied().unwrap_or_default()
                    );
                    found_val
                } else {
                    assert!(self
                        .kv_store
                        .get(&key)
                        .copied()
                        .unwrap_or_default()
                        .is_zero());
                    U256::zero()
                };
            } else {
                let b = keys.get_bit(level as usize);
                r = Key(sibling.0[b as usize * 4..(b as usize + 1) * 4]
                    .try_into()
                    .unwrap());
                acc_key.push_bit(b);
                level += 1;
            }
        }
        unreachable!()
    }

    /// Set the value associated with the key in the SMT.
    /// If the value is 0 and the key is in the SMT, the key is removed from the
    /// SMT. Reference implementation in https://github.com/0xPolygonHermez/zkevm-commonjs/blob/main/src/smt.js.
    pub fn set(&mut self, key: Key, value: U256) {
        if value.is_zero() {
            self.kv_store.remove(&key);
        } else {
            self.kv_store.insert(key, value);
        }
        let mut r = Key(self.root.elements);
        let mut new_root = self.root;
        let keys = key.split();
        let mut level = 0isize;
        let mut acc_key = Bits::empty();
        let mut found_key = None;
        let mut found_rem_key = None;
        let mut found_old_val_h = None;
        let mut siblings = vec![];

        while !r.0.iter().all(F::is_zero) {
            let sibling = self.db.get_node(&r).unwrap();
            siblings.push(*sibling);
            if sibling.is_one_siblings() {
                found_old_val_h = Some(sibling.0[4..8].try_into().unwrap());
                let found_val_a: [F; 8] =
                    self.db.get_node(&Key(found_old_val_h.unwrap())).unwrap().0[0..8]
                        .try_into()
                        .unwrap();
                found_rem_key = Some(Key(sibling.0[0..4].try_into().unwrap()));
                let _found_val = limbs2f(found_val_a);
                found_key = Some(Key::join(acc_key, found_rem_key.unwrap()));
                break;
            } else {
                let b = keys.get_bit(level as usize);
                r = Key(sibling.0[b as usize * 4..(b as usize + 1) * 4]
                    .try_into()
                    .unwrap());
                acc_key.push_bit(b);
                level += 1;
            }
        }

        level -= 1;
        if !acc_key.is_empty() {
            acc_key.pop_next_bit();
        }

        if value.is_zero() {
            if let Some(found_key) = found_key {
                if key == found_key {
                    if level >= 0 {
                        let i = (keys.get_bit(level as usize) as usize) * 4;
                        siblings[level as usize].0[i..i + 4].copy_from_slice(&[F::ZERO; 4]);
                        let mut u_key = get_unique_sibling(siblings[level as usize]);

                        if u_key >= 0 {
                            let k = siblings[level as usize].0
                                [u_key as usize * 4..u_key as usize * 4 + 4]
                                .try_into()
                                .unwrap();
                            siblings[(level + 1) as usize] = *self.db.get_node(&Key(k)).unwrap();
                            if siblings[(level + 1) as usize].is_one_siblings() {
                                let val_h =
                                    siblings[(level + 1) as usize].0[4..8].try_into().unwrap();
                                let val_a = self.db.get_node(&Key(val_h)).unwrap().0[0..8]
                                    .try_into()
                                    .unwrap();
                                let r_key =
                                    siblings[(level + 1) as usize].0[0..4].try_into().unwrap();

                                let _val = limbs2f(val_a);

                                assert!(u_key == 0 || u_key == 1);
                                let ins_key = Key::join(acc_key.add_bit(u_key != 0), Key(r_key));
                                while (u_key >= 0) && (level >= 0) {
                                    level -= 1;
                                    if level >= 0 {
                                        u_key = get_unique_sibling(siblings[level as usize]);
                                    }
                                }

                                let old_key = ins_key.remove_key_bits((level + 1) as usize);
                                let old_leaf_hash = self.hash_key_hash(old_key, val_h);

                                if level >= 0 {
                                    let b = keys.get_bit(level as usize) as usize * 4;
                                    siblings[level as usize].0[b..b + 4]
                                        .copy_from_slice(&old_leaf_hash);
                                } else {
                                    new_root = HashOut {
                                        elements: old_leaf_hash,
                                    };
                                }
                            }
                        } else {
                            panic!()
                        }
                    } else {
                        new_root = HashOut {
                            elements: [F::ZERO; 4],
                        };
                    }
                }
            }
        } else if let Some(found_key) = found_key {
            if key == found_key {
                let new_val_h = self.hash0(f2limbs(value));
                let new_leaf_hash = self.hash_key_hash(found_rem_key.unwrap(), new_val_h);
                if level >= 0 {
                    let i = (keys.get_bit(level as usize) as usize) * 4;
                    siblings[level as usize].0[i..i + 4].copy_from_slice(&new_leaf_hash);
                } else {
                    new_root = HashOut {
                        elements: new_leaf_hash,
                    };
                }
            } else {
                let mut node = [F::ZERO; 8];
                let mut level2 = level + 1;
                let found_keys = found_key.split();
                while keys.get_bit(level2 as usize) == found_keys.get_bit(level2 as usize) {
                    level2 += 1;
                }
                let old_key = found_key.remove_key_bits(level2 as usize + 1);
                let old_leaf_hash = self.hash_key_hash(old_key, found_old_val_h.unwrap());

                let new_key = key.remove_key_bits(level2 as usize + 1);
                let new_val_h = self.hash0(f2limbs(value));
                let new_leaf_hash = self.hash_key_hash(new_key, new_val_h);

                let b = keys.get_bit(level2 as usize) as usize * 4;
                let bb = found_keys.get_bit(level2 as usize) as usize * 4;
                node[b..b + 4].copy_from_slice(&new_leaf_hash);
                node[bb..bb + 4].copy_from_slice(&old_leaf_hash);

                let mut r2 = self.hash0(node);
                level2 -= 1;

                while level2 != level {
                    node = [F::ZERO; 8];
                    let b = keys.get_bit(level2 as usize) as usize * 4;
                    node[b..b + 4].copy_from_slice(&r2);

                    r2 = self.hash0(node);
                    level2 -= 1;
                }

                if level >= 0 {
                    let b = keys.get_bit(level as usize) as usize * 4;
                    siblings[level as usize].0[b..b + 4].copy_from_slice(&r2);
                } else {
                    new_root = HashOut { elements: r2 };
                }
            }
        } else {
            let new_key = key.remove_key_bits((level + 1) as usize);
            let new_val_h = self.hash0(f2limbs(value));
            let new_leaf_hash = self.hash_key_hash(new_key, new_val_h);

            if level >= 0 {
                let b = keys.get_bit(level as usize) as usize * 4;
                siblings[level as usize].0[b..b + 4].copy_from_slice(&new_leaf_hash);
            } else {
                new_root = HashOut {
                    elements: new_leaf_hash,
                };
            }
        }
        siblings.truncate((level + 1) as usize);

        while level >= 0 {
            new_root = F::poseidon(siblings[level as usize].0)[0..4]
                .try_into()
                .unwrap();
            self.db
                .set_node(Key(new_root.elements), siblings[level as usize]);
            level -= 1;
            if level >= 0 {
                let b = keys.get_bit(level as usize) as usize * 4;
                siblings[level as usize].0[b..b + 4].copy_from_slice(&new_root.elements);
            }
        }
        self.root = new_root;
    }

<<<<<<< HEAD
    /// Set the key to the hash in the SMT.
    /// Needs to be called before any call to `set` to avoid issues.
    pub fn set_hash(&mut self, key: Bits, hash: HashOut) {
        let mut r = Key(self.root.elements);
        let mut new_root = self.root;
        let mut level = 0isize;
        let mut siblings = vec![];

        for _ in 0..key.count {
            let sibling = self.db.get_node(&r).unwrap_or(&Node([F::ZERO; 12]));
            siblings.push(*sibling);
            if sibling.is_one_siblings() {
                panic!("Hit a leaf node.");
            } else {
                let b = key.get_bit(level as usize);
                r = Key(sibling.0[b as usize * 4..(b as usize + 1) * 4]
                    .try_into()
                    .unwrap());
                level += 1;
            }
        }
        level -= 1;
        assert_eq!(r, Key([F::ZERO; 4]), "Tried to insert a hash node in a non-empty node.");

        if level >= 0 {
            let b = key.get_bit(level as usize) as usize * 4;
            siblings[level as usize].0[b..b + 4].copy_from_slice(&hash.elements);
        } else {
            new_root = hash;
        }
        siblings.truncate((level + 1) as usize);

        while level >= 0 {
            new_root = F::poseidon(siblings[level as usize].0)[0..4]
                .try_into()
                .unwrap();
            self.db
                .set_node(Key(new_root.elements), siblings[level as usize]);
            level -= 1;
            if level >= 0 {
                let b = key.get_bit(level as usize) as usize * 4;
                siblings[level as usize].0[b..b + 4].copy_from_slice(&new_root.elements);
            }
        }
        self.root = new_root;
=======
    /// Delete the key in the SMT.
    pub fn delete(&mut self, key: Key) {
        self.kv_store.remove(&key);
        self.set(key, U256::zero());
>>>>>>> 70f93b48
    }

    /// Serialize the SMT into a vector of U256.
    /// Starts with a [0, 0] for convenience, that way `ptr=0` is a canonical
    /// empty node. Therefore the root of the SMT is at `ptr=2`.
    /// Serialization rules:
    /// ```pseudocode
    /// serialize( HashNode { h } ) = [HASH_TYPE, h]
    /// serialize( InternalNode { left, right } ) = [INTERNAL_TYPE, serialize(left).ptr, serialize(right).ptr]
    /// serialize( LeafNode { rem_key, value } ) = [LEAF_TYPE, rem_key, value]
    /// ```
    pub fn serialize(&self) -> Vec<U256> {
        let mut v = vec![U256::zero(); 2]; // For empty hash node.
        let key = Key(self.root.elements);
        serialize(self, key, &mut v);
        if v.len() == 2 {
            v.extend([U256::zero(); 2]);
        }
        v
    }
}

fn serialize<D: Db>(smt: &Smt<D>, key: Key, v: &mut Vec<U256>) -> usize {
    if key.0.iter().all(F::is_zero) {
        return 0; // `ptr=0` is an empty node.
    }

    if let Some(node) = smt.db.get_node(&key) {
        if node.0.iter().all(F::is_zero) {
            panic!("wtf?");
        }

        if node.is_one_siblings() {
            let val_h = node.0[4..8].try_into().unwrap();
            let val_a = smt.db.get_node(&Key(val_h)).unwrap().0[0..8]
                .try_into()
                .unwrap();
            let rem_key = Key(node.0[0..4].try_into().unwrap());
            let val = limbs2f(val_a);
            let index = v.len();
            v.push(LEAF_TYPE.into());
            v.push(key2u(rem_key));
            v.push(val);
            index
        } else {
            let key_left = Key(node.0[0..4].try_into().unwrap());
            let key_right = Key(node.0[4..8].try_into().unwrap());
            let index = v.len();
            v.push(INTERNAL_TYPE.into());
            v.push(U256::zero());
            v.push(U256::zero());
            let i_left = serialize(smt, key_left, v).into();
            v[index + 1] = i_left;
            let i_right = serialize(smt, key_right, v).into();
            v[index + 2] = i_right;
            index
        }
    } else {
        let index = v.len();
        v.push(HASH_TYPE.into());
        v.push(key2u(key));
        index
    }
}

/// Hash a serialized state SMT, i.e., one where leaves hold accounts.
pub fn hash_serialize(v: &[U256]) -> HashOut {
    _hash_serialize(v, 2)
}

pub fn hash_serialize_u256(v: &[U256]) -> U256 {
    hashout2u(hash_serialize(v))
}

fn _hash_serialize(v: &[U256], ptr: usize) -> HashOut {
    assert!(v[ptr] <= u8::MAX.into());
    match v[ptr].as_u64() as u8 {
        HASH_TYPE => u2h(v[ptr + 1]),

        INTERNAL_TYPE => {
            let mut node = Node([F::ZERO; 12]);
            for b in 0..2 {
                let child_index = v[ptr + 1 + b];
                let child_hash = _hash_serialize(v, child_index.as_usize());
                node.0[b * 4..(b + 1) * 4].copy_from_slice(&child_hash.elements);
            }
            F::poseidon(node.0)[0..4].try_into().unwrap()
        }
        LEAF_TYPE => {
            let rem_key = u2k(v[ptr + 1]);
            let value = f2limbs(v[ptr + 2]);
            let value_h = hash0(value);
            let mut node = Node([F::ZERO; 12]);
            node.0[8] = F::ONE;
            node.0[0..4].copy_from_slice(&rem_key.0);
            node.0[4..8].copy_from_slice(&value_h);
            F::poseidon(node.0)[0..4].try_into().unwrap()
        }
        _ => panic!("Should not happen"),
    }
}<|MERGE_RESOLUTION|>--- conflicted
+++ resolved
@@ -343,7 +343,12 @@
         self.root = new_root;
     }
 
-<<<<<<< HEAD
+    /// Delete the key in the SMT.
+    pub fn delete(&mut self, key: Key) {
+        self.kv_store.remove(&key);
+        self.set(key, U256::zero());
+    }
+
     /// Set the key to the hash in the SMT.
     /// Needs to be called before any call to `set` to avoid issues.
     pub fn set_hash(&mut self, key: Bits, hash: HashOut) {
@@ -389,12 +394,6 @@
             }
         }
         self.root = new_root;
-=======
-    /// Delete the key in the SMT.
-    pub fn delete(&mut self, key: Key) {
-        self.kv_store.remove(&key);
-        self.set(key, U256::zero());
->>>>>>> 70f93b48
     }
 
     /// Serialize the SMT into a vector of U256.
