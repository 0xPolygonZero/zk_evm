use crate::field::batch_util::batch_add_inplace;
use crate::field::extension_field::target::ExtensionTarget;
use crate::field::extension_field::{Extendable, FieldExtension};
use crate::field::field_types::Field;
use crate::gates::gate::PrefixedGate;
use crate::iop::target::Target;
use crate::plonk::circuit_builder::CircuitBuilder;
use crate::plonk::circuit_data::CommonCircuitData;
use crate::plonk::config::GenericConfig;
use crate::plonk::plonk_common;
use crate::plonk::plonk_common::{eval_l_1_recursively, ZeroPolyOnCoset};
use crate::plonk::vars::{EvaluationTargets, EvaluationVars, EvaluationVarsBaseBatch};
use crate::util::partial_products::{check_partial_products, check_partial_products_recursively};
use crate::util::reducing::ReducingFactorTarget;
use crate::util::strided_view::PackedStridedView;
use crate::with_context;

/// Evaluate the vanishing polynomial at `x`. In this context, the vanishing polynomial is a random
/// linear combination of gate constraints, plus some other terms relating to the permutation
/// argument. All such terms should vanish on `H`.
pub(crate) fn eval_vanishing_poly<F: Extendable<D>, C: GenericConfig<D, F = F>, const D: usize>(
    common_data: &CommonCircuitData<F, C, D>,
    x: F::Extension,
    vars: EvaluationVars<F, D>,
    local_zs: &[F::Extension],
    next_zs: &[F::Extension],
    partial_products: &[F::Extension],
    s_sigmas: &[F::Extension],
    betas: &[F],
    gammas: &[F],
    alphas: &[F],
) -> Vec<F::Extension> {
    let max_degree = common_data.quotient_degree_factor;
    let (num_prods, _final_num_prod) = common_data.num_partial_products;

    let constraint_terms =
        evaluate_gate_constraints(&common_data.gates, common_data.num_gate_constraints, vars);

    // The L_1(x) (Z(x) - 1) vanishing terms.
    let mut vanishing_z_1_terms = Vec::new();
    // The terms checking the partial products.
    let mut vanishing_partial_products_terms = Vec::new();

    let l1_x = plonk_common::eval_l_1(common_data.degree(), x);

    for i in 0..common_data.config.num_challenges {
        let z_x = local_zs[i];
        let z_gx = next_zs[i];
        vanishing_z_1_terms.push(l1_x * (z_x - F::Extension::ONE));

        let numerator_values = (0..common_data.config.num_routed_wires)
            .map(|j| {
                let wire_value = vars.local_wires[j];
                let k_i = common_data.k_is[j];
                let s_id = x.scalar_mul(k_i);
                wire_value + s_id.scalar_mul(betas[i]) + gammas[i].into()
            })
            .collect::<Vec<_>>();
        let denominator_values = (0..common_data.config.num_routed_wires)
            .map(|j| {
                let wire_value = vars.local_wires[j];
                let s_sigma = s_sigmas[j];
                wire_value + s_sigma.scalar_mul(betas[i]) + gammas[i].into()
            })
            .collect::<Vec<_>>();

        // The partial products considered for this iteration of `i`.
        let current_partial_products = &partial_products[i * num_prods..(i + 1) * num_prods];
        // Check the quotient partial products.
        let partial_product_checks = check_partial_products(
            &numerator_values,
            &denominator_values,
            current_partial_products,
            z_x,
            z_gx,
            max_degree,
        );
        vanishing_partial_products_terms.extend(partial_product_checks);
    }

    let vanishing_terms = [
        vanishing_z_1_terms,
        vanishing_partial_products_terms,
        constraint_terms,
    ]
    .concat();

    let alphas = &alphas.iter().map(|&a| a.into()).collect::<Vec<_>>();
    plonk_common::reduce_with_powers_multi(&vanishing_terms, alphas)
}

/// Like `eval_vanishing_poly`, but specialized for base field points. Batched.
pub(crate) fn eval_vanishing_poly_base_batch<
    F: Extendable<D>,
    C: GenericConfig<D, F = F>,
    const D: usize,
>(
    common_data: &CommonCircuitData<F, C, D>,
    indices_batch: &[usize],
    xs_batch: &[F],
    vars_batch: EvaluationVarsBaseBatch<F>,
    local_zs_batch: &[&[F]],
    next_zs_batch: &[&[F]],
    partial_products_batch: &[&[F]],
    s_sigmas_batch: &[&[F]],
    betas: &[F],
    gammas: &[F],
    alphas: &[F],
    z_h_on_coset: &ZeroPolyOnCoset<F>,
) -> Vec<Vec<F>> {
    let n = indices_batch.len();
    assert_eq!(xs_batch.len(), n);
    assert_eq!(vars_batch.len(), n);
    assert_eq!(local_zs_batch.len(), n);
    assert_eq!(next_zs_batch.len(), n);
    assert_eq!(partial_products_batch.len(), n);
    assert_eq!(s_sigmas_batch.len(), n);

    let max_degree = common_data.quotient_degree_factor;
    let (num_prods, _final_num_prod) = common_data.num_partial_products;

    let num_gate_constraints = common_data.num_gate_constraints;

    let constraint_terms_batch =
        evaluate_gate_constraints_base_batch(&common_data.gates, num_gate_constraints, vars_batch);
    debug_assert!(constraint_terms_batch.len() == n * num_gate_constraints);

    let num_challenges = common_data.config.num_challenges;
    let num_routed_wires = common_data.config.num_routed_wires;

    let mut numerator_values = Vec::with_capacity(num_routed_wires);
    let mut denominator_values = Vec::with_capacity(num_routed_wires);

    // The L_1(x) (Z(x) - 1) vanishing terms.
    let mut vanishing_z_1_terms = Vec::with_capacity(num_challenges);
    // The terms checking the partial products.
    let mut vanishing_partial_products_terms = Vec::new();

    let mut res_batch: Vec<Vec<F>> = Vec::with_capacity(n);
    for k in 0..n {
        let index = indices_batch[k];
        let x = xs_batch[k];
        let vars = vars_batch.view(k);
        let local_zs = local_zs_batch[k];
        let next_zs = next_zs_batch[k];
        let partial_products = partial_products_batch[k];
        let s_sigmas = s_sigmas_batch[k];

        let constraint_terms = PackedStridedView::new(&constraint_terms_batch, n, k);

        let l1_x = z_h_on_coset.eval_l1(index, x);
        for i in 0..num_challenges {
            let z_x = local_zs[i];
            let z_gx = next_zs[i];
            vanishing_z_1_terms.push(l1_x * z_x.sub_one());

            numerator_values.extend((0..num_routed_wires).map(|j| {
                let wire_value = vars.local_wires[j];
                let k_i = common_data.k_is[j];
                let s_id = k_i * x;
                wire_value + betas[i] * s_id + gammas[i]
            }));
            denominator_values.extend((0..num_routed_wires).map(|j| {
                let wire_value = vars.local_wires[j];
                let s_sigma = s_sigmas[j];
                wire_value + betas[i] * s_sigma + gammas[i]
            }));

            // The partial products considered for this iteration of `i`.
            let current_partial_products = &partial_products[i * num_prods..(i + 1) * num_prods];
            // Check the numerator partial products.
            let partial_product_checks = check_partial_products(
                &numerator_values,
                &denominator_values,
                current_partial_products,
                z_x,
                z_gx,
                max_degree,
            );
            vanishing_partial_products_terms.extend(partial_product_checks);

            numerator_values.clear();
            denominator_values.clear();
        }

        let vanishing_terms = vanishing_z_1_terms
            .iter()
            .chain(vanishing_partial_products_terms.iter())
            .chain(constraint_terms);
        let res = plonk_common::reduce_with_powers_multi(vanishing_terms, alphas);
        res_batch.push(res);

        vanishing_z_1_terms.clear();
        vanishing_partial_products_terms.clear();
    }
    res_batch
}

/// Evaluates all gate constraints.
///
/// `num_gate_constraints` is the largest number of constraints imposed by any gate. It is not
/// strictly necessary, but it helps performance by ensuring that we allocate a vector with exactly
/// the capacity that we need.
pub fn evaluate_gate_constraints<F: Extendable<D>, const D: usize>(
    gates: &[PrefixedGate<F, D>],
    num_gate_constraints: usize,
    vars: EvaluationVars<F, D>,
) -> Vec<F::Extension> {
    let mut constraints = vec![F::Extension::ZERO; num_gate_constraints];
    for gate in gates {
        let gate_constraints = gate.gate.0.eval_filtered(vars, &gate.prefix);
        for (i, c) in gate_constraints.into_iter().enumerate() {
            debug_assert!(
                i < num_gate_constraints,
                "num_constraints() gave too low of a number"
            );
            constraints[i] += c;
        }
    }
    constraints
}

/// Evaluate all gate constraints in the base field.
///
<<<<<<< HEAD
/// Returns a vector of num_gate_constraints * vars_batch.len() field elements. The constraints
/// corresponding to vars_batch[i] are found in
/// result[num_gate_constraints * i..num_gate_constraints * (i + 1)].
pub fn evaluate_gate_constraints_base_batch<F: Extendable<D>, const D: usize>(
=======
/// Returns a vector of `num_gate_constraints * vars_batch.len()` field elements. The constraints
/// corresponding to `vars_batch[i]` are found in `result[i], result[vars_batch.len() + i],
/// result[2 * vars_batch.len() + i], ...`.
pub fn evaluate_gate_constraints_base_batch<F: RichField + Extendable<D>, const D: usize>(
>>>>>>> eb7615f7
    gates: &[PrefixedGate<F, D>],
    num_gate_constraints: usize,
    vars_batch: EvaluationVarsBaseBatch<F>,
) -> Vec<F> {
    let mut constraints_batch = vec![F::ZERO; num_gate_constraints * vars_batch.len()];
    for gate in gates {
        let gate_constraints_batch = gate
            .gate
            .0
            .eval_filtered_base_batch(vars_batch, &gate.prefix);
        debug_assert!(
            gate_constraints_batch.len() <= constraints_batch.len(),
            "num_constraints() gave too low of a number"
        );
        // below adds all constraints for all points
        batch_add_inplace(
            &mut constraints_batch[..gate_constraints_batch.len()],
            &gate_constraints_batch,
        );
    }
    constraints_batch
}

pub fn evaluate_gate_constraints_recursively<F: Extendable<D>, const D: usize>(
    builder: &mut CircuitBuilder<F, D>,
    gates: &[PrefixedGate<F, D>],
    num_gate_constraints: usize,
    vars: EvaluationTargets<D>,
) -> Vec<ExtensionTarget<D>> {
    let mut all_gate_constraints = vec![builder.zero_extension(); num_gate_constraints];
    for gate in gates {
        with_context!(
            builder,
            &format!("evaluate {} constraints", gate.gate.0.id()),
            gate.gate.0.eval_filtered_recursively(
                builder,
                vars,
                &gate.prefix,
                &mut all_gate_constraints
            )
        );
    }
    all_gate_constraints
}

/// Evaluate the vanishing polynomial at `x`. In this context, the vanishing polynomial is a random
/// linear combination of gate constraints, plus some other terms relating to the permutation
/// argument. All such terms should vanish on `H`.
///
/// Assumes `x != 1`; if `x` could be 1 then this is unsound. This is fine if `x` is a random
/// variable drawn from a sufficiently large domain.
pub(crate) fn eval_vanishing_poly_recursively<
    F: Extendable<D>,
    C: GenericConfig<D, F = F>,
    const D: usize,
>(
    builder: &mut CircuitBuilder<F, D>,
    common_data: &CommonCircuitData<F, C, D>,
    x: ExtensionTarget<D>,
    x_pow_deg: ExtensionTarget<D>,
    vars: EvaluationTargets<D>,
    local_zs: &[ExtensionTarget<D>],
    next_zs: &[ExtensionTarget<D>],
    partial_products: &[ExtensionTarget<D>],
    s_sigmas: &[ExtensionTarget<D>],
    betas: &[Target],
    gammas: &[Target],
    alphas: &[Target],
) -> Vec<ExtensionTarget<D>> {
    let max_degree = common_data.quotient_degree_factor;
    let (num_prods, _final_num_prod) = common_data.num_partial_products;

    let constraint_terms = with_context!(
        builder,
        "evaluate gate constraints",
        evaluate_gate_constraints_recursively(
            builder,
            &common_data.gates,
            common_data.num_gate_constraints,
            vars,
        )
    );

    // The L_1(x) (Z(x) - 1) vanishing terms.
    let mut vanishing_z_1_terms = Vec::new();
    // The terms checking the partial products.
    let mut vanishing_partial_products_terms = Vec::new();

    let l1_x = eval_l_1_recursively(builder, common_data.degree(), x, x_pow_deg);

    // Holds `k[i] * x`.
    let mut s_ids = Vec::new();
    for j in 0..common_data.config.num_routed_wires {
        let k = builder.constant(common_data.k_is[j]);
        s_ids.push(builder.scalar_mul_ext(k, x));
    }

    for i in 0..common_data.config.num_challenges {
        let z_x = local_zs[i];
        let z_gx = next_zs[i];

        // L_1(x) Z(x) = 0.
        vanishing_z_1_terms.push(builder.mul_sub_extension(l1_x, z_x, l1_x));

        let mut numerator_values = Vec::new();
        let mut denominator_values = Vec::new();

        for j in 0..common_data.config.num_routed_wires {
            let wire_value = vars.local_wires[j];
            let beta_ext = builder.convert_to_ext(betas[i]);
            let gamma_ext = builder.convert_to_ext(gammas[i]);

            // The numerator is `beta * s_id + wire_value + gamma`, and the denominator is
            // `beta * s_sigma + wire_value + gamma`.
            let wire_value_plus_gamma = builder.add_extension(wire_value, gamma_ext);
            let numerator = builder.mul_add_extension(beta_ext, s_ids[j], wire_value_plus_gamma);
            let denominator =
                builder.mul_add_extension(beta_ext, s_sigmas[j], wire_value_plus_gamma);
            numerator_values.push(numerator);
            denominator_values.push(denominator);
        }

        // The partial products considered for this iteration of `i`.
        let current_partial_products = &partial_products[i * num_prods..(i + 1) * num_prods];
        // Check the quotient partial products.
        let partial_product_checks = check_partial_products_recursively(
            builder,
            &numerator_values,
            &denominator_values,
            current_partial_products,
            z_x,
            z_gx,
            max_degree,
        );
        vanishing_partial_products_terms.extend(partial_product_checks);
    }

    let vanishing_terms = [
        vanishing_z_1_terms,
        vanishing_partial_products_terms,
        constraint_terms,
    ]
    .concat();

    alphas
        .iter()
        .map(|&alpha| {
            let alpha = builder.convert_to_ext(alpha);
            let mut alpha = ReducingFactorTarget::new(alpha);
            alpha.reduce(&vanishing_terms, builder)
        })
        .collect()
}<|MERGE_RESOLUTION|>--- conflicted
+++ resolved
@@ -222,17 +222,10 @@
 
 /// Evaluate all gate constraints in the base field.
 ///
-<<<<<<< HEAD
-/// Returns a vector of num_gate_constraints * vars_batch.len() field elements. The constraints
-/// corresponding to vars_batch[i] are found in
-/// result[num_gate_constraints * i..num_gate_constraints * (i + 1)].
-pub fn evaluate_gate_constraints_base_batch<F: Extendable<D>, const D: usize>(
-=======
 /// Returns a vector of `num_gate_constraints * vars_batch.len()` field elements. The constraints
 /// corresponding to `vars_batch[i]` are found in `result[i], result[vars_batch.len() + i],
 /// result[2 * vars_batch.len() + i], ...`.
-pub fn evaluate_gate_constraints_base_batch<F: RichField + Extendable<D>, const D: usize>(
->>>>>>> eb7615f7
+pub fn evaluate_gate_constraints_base_batch<F: Extendable<D>, const D: usize>(
     gates: &[PrefixedGate<F, D>],
     num_gate_constraints: usize,
     vars_batch: EvaluationVarsBaseBatch<F>,
