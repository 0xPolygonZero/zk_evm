[package]
name = "trace_decoder"
description = "Ethereum node witness -> Prover input"
authors = ["Polygon Zero"]
version = "0.4.0"
edition.workspace = true
license.workspace = true
repository.workspace = true
homepage.workspace = true
keywords.workspace = true

[dependencies]
anyhow.workspace = true
bitflags = { workspace = true }
bitvec = { workspace = true }
bytes = { workspace = true }
ciborium = { workspace = true }
ciborium-io = { workspace = true }
either = { workspace = true }
enum-as-inner = { workspace = true }
ethereum-types = { workspace = true }
evm_arithmetization = { workspace = true }
hex = { workspace = true }
hex-literal = { workspace = true }
itertools.workspace = true
keccak-hash = { workspace = true }
log = { workspace = true }
mpt_trie = { workspace = true }
nunny = { workspace = true, features = ["serde"] }
plonky2 = { workspace = true }
rlp = { workspace = true }
serde = { workspace = true }
smt_trie = { workspace = true }
thiserror = { workspace = true }
<<<<<<< HEAD

# Local dependencies
# TODO: update decoder to take local versions again
mpt_trie = { git = "https://github.com/0xPolygonZero/zk_evm", branch = "feat/cancun" }
evm_arithmetization = { git = "https://github.com/0xPolygonZero/zk_evm", branch = "feat/cancun" }
=======
u4 = { workspace = true }
winnow = { workspace = true }
>>>>>>> ddca6be9

[dev-dependencies]
criterion = { workspace = true }
pretty_env_logger = { workspace = true }
serde_json = { workspace = true }

[[bench]]
name = "block_processing"
harness = false<|MERGE_RESOLUTION|>--- conflicted
+++ resolved
@@ -19,29 +19,24 @@
 either = { workspace = true }
 enum-as-inner = { workspace = true }
 ethereum-types = { workspace = true }
-evm_arithmetization = { workspace = true }
 hex = { workspace = true }
 hex-literal = { workspace = true }
 itertools.workspace = true
 keccak-hash = { workspace = true }
 log = { workspace = true }
-mpt_trie = { workspace = true }
 nunny = { workspace = true, features = ["serde"] }
 plonky2 = { workspace = true }
 rlp = { workspace = true }
 serde = { workspace = true }
-smt_trie = { workspace = true }
 thiserror = { workspace = true }
-<<<<<<< HEAD
+u4 = { workspace = true }
+winnow = { workspace = true }
 
 # Local dependencies
+smt_trie = { workspace = true }
 # TODO: update decoder to take local versions again
 mpt_trie = { git = "https://github.com/0xPolygonZero/zk_evm", branch = "feat/cancun" }
 evm_arithmetization = { git = "https://github.com/0xPolygonZero/zk_evm", branch = "feat/cancun" }
-=======
-u4 = { workspace = true }
-winnow = { workspace = true }
->>>>>>> ddca6be9
 
 [dev-dependencies]
 criterion = { workspace = true }
