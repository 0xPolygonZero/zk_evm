[package]
name = "trace_decoder"
description = "Processes trace payloads into Intermediate Representation (IR) format."
authors = ["Polygon Zero <bgluth@polygon.technology>"]
version = "0.2.0"
edition.workspace = true
license.workspace = true
repository.workspace = true
homepage.workspace = true
keywords.workspace = true

[dependencies]
bytes = { workspace = true }
ciborium = "0.2.1"
ciborium-io = "0.2.1"
enum-as-inner = { workspace = true }
enumn = "0.1.12"
ethereum-types = { workspace = true }
hex = { workspace = true }
hex-literal = { workspace = true }
keccak-hash = { workspace = true }
log = { workspace = true }
rlp = { workspace = true }
rlp-derive = { workspace = true }
serde = { workspace = true }
serde_with = "3.4.0"
thiserror = { workspace = true }

# Local dependencies
# TODO: update decoder to take local versions again
<<<<<<< HEAD
mpt_trie = "0.2.0"
evm_arithmetization = "0.1.0"
=======
mpt_trie = { git = "https://github.com/0xPolygonZero/zk_evm", branch = "develop" }
evm_arithmetization = { git = "https://github.com/0xPolygonZero/zk_evm", branch = "develop" }
>>>>>>> 57545d55

[dev-dependencies]
pretty_env_logger = "0.5.0"
<|MERGE_RESOLUTION|>--- conflicted
+++ resolved
@@ -28,13 +28,8 @@
 
 # Local dependencies
 # TODO: update decoder to take local versions again
-<<<<<<< HEAD
-mpt_trie = "0.2.0"
-evm_arithmetization = "0.1.0"
-=======
 mpt_trie = { git = "https://github.com/0xPolygonZero/zk_evm", branch = "develop" }
 evm_arithmetization = { git = "https://github.com/0xPolygonZero/zk_evm", branch = "develop" }
->>>>>>> 57545d55
 
 [dev-dependencies]
-pretty_env_logger = "0.5.0"
+pretty_env_logger = "0.5.0"