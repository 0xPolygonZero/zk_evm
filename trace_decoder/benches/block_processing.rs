//! Benchmarks the processing by the decoder of a block witness obtained from a
//! node into a sequence of prover inputs ready to be sent to a prover.
//!
//! The block being processed here is the 19778575th Ethereum block
//! (<https://etherscan.io/block/19778575>) containing 201 transactions and 16 withdrawals
//! for a total of 24,479,837 gas.

use criterion::{criterion_group, criterion_main, BatchSize, Criterion};
use trace_decoder::{BlockTrace, OtherBlockData};

#[derive(Clone, Debug, serde::Deserialize)]
pub struct ProverInput {
    pub block_trace: BlockTrace,
    pub other_data: OtherBlockData,
}

fn criterion_benchmark(c: &mut Criterion) {
    let prover_input =
        serde_json::from_slice::<ProverInput>(include_bytes!("block_input.json").as_slice())
            .unwrap();

<<<<<<< HEAD
    let batch_sizes = vec![1, 2, 4, 8];

    let mut group = c.benchmark_group("Benchmark group");

    for batch_size in batch_sizes {
        let batch_size_string =
            format!("Block 19240650 processing, with batch_size = {batch_size}");
        group.bench_function(batch_size_string, |b| {
            b.iter_batched(
                || prover_input.clone(),
                |pi| {
                    pi.block_trace
                        .into_txn_proof_gen_ir(
                            &ProcessingMeta::new(resolve_code_hash_fn),
                            prover_input.other_data.clone(),
                            batch_size,
                        )
                        .unwrap()
                },
                BatchSize::LargeInput,
            )
        });
    }

    group.finish()
=======
    c.bench_function("Block 19778575 processing", |b| {
        b.iter_batched(
            || prover_input.clone(),
            |ProverInput {
                 block_trace,
                 other_data,
             }| {
                trace_decoder::entrypoint(block_trace, other_data, |_| unimplemented!()).unwrap()
            },
            BatchSize::LargeInput,
        )
    });
>>>>>>> e7e83ded
}

criterion_group!(
    name = benches;
    config = Criterion::default().sample_size(10);
    targets = criterion_benchmark);
criterion_main!(benches);<|MERGE_RESOLUTION|>--- conflicted
+++ resolved
@@ -19,7 +19,6 @@
         serde_json::from_slice::<ProverInput>(include_bytes!("block_input.json").as_slice())
             .unwrap();
 
-<<<<<<< HEAD
     let batch_sizes = vec![1, 2, 4, 8];
 
     let mut group = c.benchmark_group("Benchmark group");
@@ -30,14 +29,17 @@
         group.bench_function(batch_size_string, |b| {
             b.iter_batched(
                 || prover_input.clone(),
-                |pi| {
-                    pi.block_trace
-                        .into_txn_proof_gen_ir(
-                            &ProcessingMeta::new(resolve_code_hash_fn),
-                            prover_input.other_data.clone(),
-                            batch_size,
-                        )
-                        .unwrap()
+                |ProverInput {
+                     block_trace,
+                     other_data,
+                 }| {
+                    trace_decoder::entrypoint(
+                        block_trace,
+                        other_data,
+                        batch_size,
+                        |_| unimplemented!(),
+                    )
+                    .unwrap()
                 },
                 BatchSize::LargeInput,
             )
@@ -45,20 +47,6 @@
     }
 
     group.finish()
-=======
-    c.bench_function("Block 19778575 processing", |b| {
-        b.iter_batched(
-            || prover_input.clone(),
-            |ProverInput {
-                 block_trace,
-                 other_data,
-             }| {
-                trace_decoder::entrypoint(block_trace, other_data, |_| unimplemented!()).unwrap()
-            },
-            BatchSize::LargeInput,
-        )
-    });
->>>>>>> e7e83ded
 }
 
 criterion_group!(
