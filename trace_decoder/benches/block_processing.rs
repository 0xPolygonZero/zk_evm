//! Benchmarks the processing by the decoder of a block witness obtained from a
//! node into a sequence of prover inputs ready to be sent to a prover.
//!
//! The block being processed here is the 19778575th Ethereum block
//! (<https://etherscan.io/block/19778575>) containing 201 transactions and 16 withdrawals
//! for a total of 24,479,837 gas.

use criterion::{criterion_group, criterion_main, BatchSize, Criterion};
use trace_decoder::{BlockTrace, OtherBlockData};

#[derive(Clone, Debug, serde::Deserialize)]
pub struct ProverInput {
    pub block_trace: BlockTrace,
    pub other_data: OtherBlockData,
}

fn criterion_benchmark(c: &mut Criterion) {
    let prover_input =
        serde_json::from_slice::<ProverInput>(include_bytes!("block_input.json").as_slice())
            .unwrap();

<<<<<<< HEAD
    let batch_sizes = vec![1, 2, 4, 8];

    let mut group = c.benchmark_group("Benchmark group");

    for batch_size in batch_sizes {
        let batch_size_string =
            format!("Block 19240650 processing, with batch_size = {batch_size}");
        group.bench_function(batch_size_string, |b| {
            b.iter_batched(
                || prover_input.clone(),
                |ProverInput {
                     block_trace,
                     other_data,
                 }| {
                    trace_decoder::entrypoint(
                        block_trace,
                        other_data,
                        batch_size,
                        |_| unimplemented!(),
                    )
                    .unwrap()
                },
                BatchSize::LargeInput,
            )
        });
    }

    group.finish()
=======
    c.bench_function("Block 19778575 processing", |b| {
        b.iter_batched(
            || prover_input.clone(),
            |ProverInput {
                 block_trace,
                 other_data,
             }| { trace_decoder::entrypoint(block_trace, other_data).unwrap() },
            BatchSize::LargeInput,
        )
    });
>>>>>>> 67dbf7a8
}

criterion_group!(
    name = benches;
    config = Criterion::default().sample_size(10);
    targets = criterion_benchmark);
criterion_main!(benches);<|MERGE_RESOLUTION|>--- conflicted
+++ resolved
@@ -19,7 +19,6 @@
         serde_json::from_slice::<ProverInput>(include_bytes!("block_input.json").as_slice())
             .unwrap();
 
-<<<<<<< HEAD
     let batch_sizes = vec![1, 2, 4, 8];
 
     let mut group = c.benchmark_group("Benchmark group");
@@ -34,13 +33,7 @@
                      block_trace,
                      other_data,
                  }| {
-                    trace_decoder::entrypoint(
-                        block_trace,
-                        other_data,
-                        batch_size,
-                        |_| unimplemented!(),
-                    )
-                    .unwrap()
+                    trace_decoder::entrypoint(block_trace, other_data, batch_size).unwrap()
                 },
                 BatchSize::LargeInput,
             )
@@ -48,18 +41,6 @@
     }
 
     group.finish()
-=======
-    c.bench_function("Block 19778575 processing", |b| {
-        b.iter_batched(
-            || prover_input.clone(),
-            |ProverInput {
-                 block_trace,
-                 other_data,
-             }| { trace_decoder::entrypoint(block_trace, other_data).unwrap() },
-            BatchSize::LargeInput,
-        )
-    });
->>>>>>> 67dbf7a8
 }
 
 criterion_group!(
