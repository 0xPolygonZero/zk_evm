use std::{
    cmp,
    collections::{BTreeMap, BTreeSet, HashMap},
    mem,
};

use alloy::primitives::address;
use alloy_compat::Compat as _;
use anyhow::{anyhow, bail, ensure, Context as _};
use ethereum_types::{Address, U256};
use evm_arithmetization::{
    generation::{mpt::AccountRlp, TrieInputs},
    proof::TrieRoots,
    testing_utils::{BEACON_ROOTS_CONTRACT_ADDRESS, HISTORY_BUFFER_LENGTH},
    GenerationInputs,
};
use itertools::Itertools as _;
use keccak_hash::H256;
use mpt_trie::partial_trie::PartialTrie as _;
use nunny::NonEmpty;
use zk_evm_common::gwei_to_wei;

use crate::{
    typed_mpt::{ReceiptTrie, StateMpt, StateTrie, StorageTrie, TransactionTrie, TrieKey},
    BlockLevelData, BlockTrace, BlockTraceTriePreImages, CombinedPreImages, ContractCodeUsage,
    Field, OtherBlockData, SeparateStorageTriesPreImage, SeparateTriePreImage,
    SeparateTriePreImages, TxnInfo, TxnMeta, TxnTrace,
};

/// TODO(0xaatif): document this after https://github.com/0xPolygonZero/zk_evm/issues/275
pub fn entrypoint(
    trace: BlockTrace,
    other: OtherBlockData,
    batch_size_hint: usize,
<<<<<<< HEAD
) -> anyhow::Result<Vec<GenerationInputs>> {
=======
    use_burn_addr: bool,
) -> anyhow::Result<Vec<GenerationInputs<Field>>> {
>>>>>>> 4ef831bd
    ensure!(batch_size_hint != 0);

    let BlockTrace {
        trie_pre_images,
        code_db,
        txn_info,
    } = trace;
    let (state, storage, mut code) = start(trie_pre_images)?;
    code.extend(code_db);

    let OtherBlockData {
        b_data:
            BlockLevelData {
                b_meta,
                b_hashes,
                mut withdrawals,
            },
        checkpoint_state_trie_root,
<<<<<<< HEAD
        burn_addr,
=======
        checkpoint_consolidated_hash,
>>>>>>> 4ef831bd
    } = other;

    for (_, amt) in &mut withdrawals {
        *amt = gwei_to_wei(*amt)
    }

    let batches = middle(
        state,
        storage,
        batch(txn_info, batch_size_hint),
        &mut code,
        b_meta.block_timestamp,
        b_meta.parent_beacon_block_root,
        withdrawals,
    )?;

    let mut running_gas_used = 0;
    Ok(batches
        .into_iter()
        .map(
            |Batch {
                 first_txn_ix,
                 gas_used,
                 contract_code,
                 byte_code,
                 before:
                     IntraBlockTries {
                         state,
                         storage,
                         transaction,
                         receipt,
                     },
                 after,
                 withdrawals,
             }| GenerationInputs::<Field> {
                txn_number_before: first_txn_ix.into(),
                gas_used_before: running_gas_used.into(),
                gas_used_after: {
                    running_gas_used += gas_used;
                    running_gas_used.into()
                },
                signed_txns: byte_code.into_iter().map(Into::into).collect(),
                withdrawals,
                ger_data: None,
                tries: TrieInputs {
                    state_trie: state.into(),
                    transactions_trie: transaction.into(),
                    receipts_trie: receipt.into(),
                    storage_tries: storage.into_iter().map(|(k, v)| (k, v.into())).collect(),
                },
                trie_roots_after: after,
                checkpoint_state_trie_root,
                checkpoint_consolidated_hash,
                contract_code: contract_code
                    .into_iter()
                    .map(|it| (keccak_hash::keccak(&it), it))
                    .collect(),
                block_metadata: b_meta.clone(),
                block_hashes: b_hashes.clone(),
                burn_addr,
            },
        )
        .collect())
}

/// The user has either provided us with a [`serde`]-ed
/// [`HashedPartialTrie`](mpt_trie::partial_trie::HashedPartialTrie),
/// or a [`wire`](crate::wire)-encoded representation of one.
///
/// Turn either of those into our [`typed_mpt`](crate::typed_mpt)
/// representations.
fn start(
    pre_images: BlockTraceTriePreImages,
) -> anyhow::Result<(StateMpt, BTreeMap<H256, StorageTrie>, Hash2Code)> {
    Ok(match pre_images {
        // TODO(0xaatif): https://github.com/0xPolygonZero/zk_evm/issues/401
        //                refactor our convoluted input types
        BlockTraceTriePreImages::Separate(SeparateTriePreImages {
            state: SeparateTriePreImage::Direct(state),
            storage: SeparateStorageTriesPreImage::MultipleTries(storage),
        }) => {
            let state = state.items().try_fold(
                StateMpt::default(),
                |mut acc, (nibbles, hash_or_val)| {
                    let path = TrieKey::from_nibbles(nibbles);
                    match hash_or_val {
                        mpt_trie::trie_ops::ValOrHash::Val(bytes) => {
                            #[expect(deprecated)] // this is MPT specific
                            acc.insert_by_hashed_address(
                                path.into_hash()
                                    .context("invalid path length in direct state trie")?,
                                rlp::decode(&bytes)
                                    .context("invalid AccountRlp in direct state trie")?,
                            )?;
                        }
                        mpt_trie::trie_ops::ValOrHash::Hash(h) => {
                            acc.insert_hash_by_key(path, h)?;
                        }
                    };
                    anyhow::Ok(acc)
                },
            )?;
            let storage = storage
                .into_iter()
                .map(|(k, SeparateTriePreImage::Direct(v))| {
                    v.items()
                        .try_fold(StorageTrie::default(), |mut acc, (nibbles, hash_or_val)| {
                            let path = TrieKey::from_nibbles(nibbles);
                            match hash_or_val {
                                mpt_trie::trie_ops::ValOrHash::Val(value) => {
                                    acc.insert(path, value)?;
                                }
                                mpt_trie::trie_ops::ValOrHash::Hash(h) => {
                                    acc.insert_hash(path, h)?;
                                }
                            };
                            anyhow::Ok(acc)
                        })
                        .map(|v| (k, v))
                })
                .collect::<Result<_, _>>()?;
            (state, storage, Hash2Code::new())
        }
        BlockTraceTriePreImages::Combined(CombinedPreImages { compact }) => {
            let instructions = crate::wire::parse(&compact)
                .context("couldn't parse instructions from binary format")?;
            let crate::type1::Frontend {
                state,
                storage,
                code,
            } = crate::type1::frontend(instructions)?;
            (state, storage, code.into_iter().map(Into::into).collect())
        }
    })
}

/// Break `txns` into batches of length `batch_size_hint`, prioritising creating
/// at least two batches.
///
/// [`None`] represents a dummy transaction that should not increment the
/// transaction index.
fn batch(txns: Vec<TxnInfo>, batch_size_hint: usize) -> Vec<Vec<Option<TxnInfo>>> {
    let hint = cmp::max(batch_size_hint, 1);
    let mut txns = txns.into_iter().map(Some).collect::<Vec<_>>();
    let n_batches = txns.iter().chunks(hint).into_iter().count();
    match (txns.len(), n_batches) {
        // enough
        (_, 2..) => txns
            .into_iter()
            .chunks(hint)
            .into_iter()
            .map(FromIterator::from_iter)
            .collect(),
        // not enough batches at `hint`, but enough real transactions,
        // so just split them in half
        (2.., ..2) => {
            let second = txns.split_off(txns.len() / 2);
            vec![txns, second]
        }
        // add padding
        (0 | 1, _) => txns
            .into_iter()
            .pad_using(2, |_ix| None)
            .map(|it| vec![it])
            .collect(),
    }
}

#[test]
fn test_batch() {
    #[track_caller]
    fn do_test(n: usize, hint: usize, exp: impl IntoIterator<Item = usize>) {
        itertools::assert_equal(
            exp,
            batch(vec![TxnInfo::default(); n], hint)
                .iter()
                .map(Vec::len),
        )
    }

    do_test(0, 0, [1, 1]); // pad2
    do_test(1, 0, [1, 1]); // pad1
    do_test(2, 0, [1, 1]); // exact
    do_test(3, 0, [1, 1, 1]);
    do_test(3, 1, [1, 1, 1]);
    do_test(3, 2, [2, 1]); // leftover after hint
    do_test(3, 3, [1, 2]); // big hint
}

#[derive(Debug)]
struct Batch<StateTrieT> {
    pub first_txn_ix: usize,
    pub gas_used: u64,
    /// See [`GenerationInputs::contract_code`].
    pub contract_code: BTreeSet<Vec<u8>>,
    /// For each transaction in batch, in order.
    pub byte_code: Vec<NonEmpty<Vec<u8>>>,

    pub before: IntraBlockTries<StateTrieT>,
    pub after: TrieRoots,

    /// Empty for all but the final batch
    pub withdrawals: Vec<(Address, U256)>,
}

/// [`evm_arithmetization::generation::TrieInputs`],
/// generic over state trie representation.
#[derive(Debug)]
struct IntraBlockTries<StateTrieT> {
    pub state: StateTrieT,
    pub storage: BTreeMap<H256, StorageTrie>,
    pub transaction: TransactionTrie,
    pub receipt: ReceiptTrie,
}

/// Does the main work mentioned in the [module documentation](super).
fn middle<StateTrieT: StateTrie + Clone>(
    // state at the beginning of the block
    mut state_trie: StateTrieT,
    // storage at the beginning of the block
    mut storage_tries: BTreeMap<H256, StorageTrie>,
    // None represents a dummy transaction that should not increment the transaction index
    // all batches SHOULD not be empty
    batches: Vec<Vec<Option<TxnInfo>>>,
    code: &mut Hash2Code,
    block_timestamp: U256,
    parent_beacon_block_root: H256,
    // added to final batch
    mut withdrawals: Vec<(Address, U256)>,
) -> anyhow::Result<Vec<Batch<StateTrieT>>> {
    // Initialise the storage tries.
    for (haddr, acct) in state_trie.iter() {
        let storage = storage_tries.entry(haddr).or_insert({
            let mut it = StorageTrie::default();
            it.insert_hash(TrieKey::default(), acct.storage_root)
                .expect("empty trie insert cannot fail");
            it
        });
        ensure!(
            storage.root() == acct.storage_root,
            "inconsistent initial storage for hashed address {haddr:x}"
        )
    }

    // These are the per-block tries.
    let mut transaction_trie = TransactionTrie::new();
    let mut receipt_trie = ReceiptTrie::new();

    let mut out = vec![];

    let mut txn_ix = 0; // incremented for non-dummy transactions
    let mut loop_ix = 0; // always incremented
    let loop_len = batches.iter().flatten().count();
    for batch in batches {
        let batch_first_txn_ix = txn_ix; // GOTCHA: if there are no transactions in this batch
        let mut batch_gas_used = 0;
        let mut batch_byte_code = vec![];
        let mut batch_contract_code = BTreeSet::from([vec![]]); // always include empty code

        let mut before = IntraBlockTries {
            state: state_trie.clone(),
            transaction: transaction_trie.clone(),
            receipt: receipt_trie.clone(),
            storage: storage_tries.clone(),
        };

        // We want to perform mask the TrieInputs above,
        // but won't know the bounds until after the loop below,
        // so store that information here.
        let mut storage_masks = BTreeMap::<_, BTreeSet<TrieKey>>::new();
        let mut state_mask = BTreeSet::new();

        if txn_ix == 0 {
            do_beacon_hook(
                block_timestamp,
                &mut storage_tries,
                &mut storage_masks,
                parent_beacon_block_root,
                &mut state_mask,
                &mut state_trie,
            )?;
        }

        for txn in batch {
            let do_increment_txn_ix = txn.is_some();
            let TxnInfo {
                traces,
                meta:
                    TxnMeta {
                        byte_code,
                        new_receipt_trie_node_byte,
                        gas_used: txn_gas_used,
                    },
            } = txn.unwrap_or_default();

            if let Ok(nonempty) = nunny::Vec::new(byte_code) {
                batch_byte_code.push(nonempty.clone());
                transaction_trie.insert(txn_ix, nonempty.into())?;
                receipt_trie.insert(
                    txn_ix,
                    map_receipt_bytes(new_receipt_trie_node_byte.clone())?,
                )?;
            }

            batch_gas_used += txn_gas_used;

            for (
                addr,
                just_access,
                TxnTrace {
                    balance,
                    nonce,
                    storage_read,
                    storage_written,
                    code_usage,
                    self_destructed,
                },
            ) in traces
                .into_iter()
                .map(|(addr, trc)| (addr, trc == TxnTrace::default(), trc))
            {
                let (_, _, receipt) = evm_arithmetization::generation::mpt::decode_receipt(
                    &map_receipt_bytes(new_receipt_trie_node_byte.clone())?,
                )
                .map_err(|e| anyhow!("{e:?}"))
                .context("couldn't decode receipt")?;

                let (mut acct, born) = state_trie
                    .get_by_address(addr)
                    .map(|acct| (acct, false))
                    .unwrap_or((AccountRlp::default(), true));

                if born || just_access {
                    state_trie
                        .clone()
                        .insert_by_address(addr, acct)
                        .context(format!(
                            "couldn't reach state of {} address {addr:x}",
                            match born {
                                true => "created",
                                false => "accessed",
                            }
                        ))?;
                }

                let do_writes = !just_access
                    && match born {
                        // if txn failed, don't commit changes to trie
                        true => receipt.status,
                        false => true,
                    };

                let storage_mask = storage_masks.entry(addr).or_default();

                storage_mask.extend(
                    storage_written
                        .keys()
                        .chain(&storage_read)
                        .map(|it| TrieKey::from_hash(keccak_hash::keccak(it))),
                );

                if do_writes {
                    acct.balance = balance.unwrap_or(acct.balance);
                    acct.nonce = nonce.unwrap_or(acct.nonce);
                    acct.code_hash = code_usage
                        .map(|it| match it {
                            ContractCodeUsage::Read(hash) => {
                                batch_contract_code.insert(code.get(hash)?);
                                anyhow::Ok(hash)
                            }
                            ContractCodeUsage::Write(bytes) => {
                                code.insert(bytes.clone());
                                let hash = keccak_hash::keccak(&bytes);
                                batch_contract_code.insert(bytes);
                                Ok(hash)
                            }
                        })
                        .transpose()?
                        .unwrap_or(acct.code_hash);

                    if !storage_written.is_empty() {
                        let storage = match born {
                            true => storage_tries.entry(keccak_hash::keccak(addr)).or_default(),
                            false => storage_tries
                                .get_mut(&keccak_hash::keccak(addr))
                                .context(format!("missing storage trie for address {addr:x}"))?,
                        };

                        for (k, v) in storage_written {
                            let slot = TrieKey::from_hash(keccak_hash::keccak(k));
                            match v.is_zero() {
                                // this is actually a delete
                                true => storage_mask.extend(storage.reporting_remove(slot)?),
                                false => {
                                    storage.insert(slot, rlp::encode(&v).to_vec())?;
                                }
                            }
                        }
                        acct.storage_root = storage.root();
                    }

                    state_trie.insert_by_address(addr, acct)?;
                }

                if self_destructed {
                    storage_tries.remove(&keccak_hash::keccak(addr));
                    state_mask.extend(state_trie.reporting_remove(addr)?)
                }

                let precompiled_addresses = address!("0000000000000000000000000000000000000001")
                    ..address!("000000000000000000000000000000000000000a");

                if !precompiled_addresses.contains(&addr.compat()) {
                    // TODO(0xaatif): https://github.com/0xPolygonZero/zk_evm/pull/613
                    //                masking like this SHOULD be a space-saving optimization,
                    //                BUT if it's omitted, we actually get state root mismatches
                    state_mask.insert(TrieKey::from_address(addr));
                } // else we don't even need to include them,
                  // because nodes will only emit a precompiled address if
                  // the transaction calling them reverted.
            }

            if do_increment_txn_ix {
                txn_ix += 1;
            }
            loop_ix += 1;
        } // txn in batch

        out.push(Batch {
            first_txn_ix: batch_first_txn_ix,
            gas_used: batch_gas_used,
            contract_code: batch_contract_code,
            byte_code: batch_byte_code,
            withdrawals: match loop_ix == loop_len {
                true => {
                    for (addr, amt) in &withdrawals {
                        state_mask.insert(TrieKey::from_address(*addr));
                        let mut acct = state_trie
                            .get_by_address(*addr)
                            .context("missing address for withdrawal")?;
                        acct.balance += *amt;
                        state_trie
                            .insert_by_address(*addr, acct)
                            // TODO(0xaatif): https://github.com/0xPolygonZero/zk_evm/issues/275
                            //                Add an entry API
                            .expect("insert must succeed with the same key as a successful `get`");
                    }
                    mem::take(&mut withdrawals)
                }
                false => vec![],
            },
            before: {
                before.state.mask(state_mask)?;
                before.receipt.mask(batch_first_txn_ix..txn_ix)?;
                before.transaction.mask(batch_first_txn_ix..txn_ix)?;

                let keep = storage_masks
                    .keys()
                    .map(keccak_hash::keccak)
                    .collect::<BTreeSet<_>>();
                before.storage.retain(|haddr, _| keep.contains(haddr));

                for (addr, mask) in storage_masks {
                    if let Some(it) = before.storage.get_mut(&keccak_hash::keccak(addr)) {
                        it.mask(mask)?
                    } // else must have self-destructed
                }
                before
            },
            after: TrieRoots {
                state_root: state_trie.root(),
                transactions_root: transaction_trie.root(),
                receipts_root: receipt_trie.root(),
            },
        });
    } // batch in batches

    Ok(out)
}

/// Updates the storage of the beacon block root contract,
/// according to <https://eips.ethereum.org/EIPS/eip-4788>
///
/// This is cancun-specific, and runs at the start of the block,
/// before any transactions (as per the EIP).
fn do_beacon_hook<StateTrieT: StateTrie + Clone>(
    block_timestamp: U256,
    storage: &mut BTreeMap<H256, StorageTrie>,
    trim_storage: &mut BTreeMap<ethereum_types::H160, BTreeSet<TrieKey>>,
    parent_beacon_block_root: H256,
    trim_state: &mut BTreeSet<TrieKey>,
    state_trie: &mut StateTrieT,
) -> anyhow::Result<()> {
    let history_timestamp = block_timestamp % HISTORY_BUFFER_LENGTH.value;
    let history_timestamp_next = history_timestamp + HISTORY_BUFFER_LENGTH.value;
    let beacon_storage = storage
        .get_mut(&keccak_hash::keccak(BEACON_ROOTS_CONTRACT_ADDRESS))
        .context("missing beacon contract storage trie")?;
    let beacon_trim = trim_storage
        .entry(BEACON_ROOTS_CONTRACT_ADDRESS)
        .or_default();
    for (ix, u) in [
        (history_timestamp, block_timestamp),
        (
            history_timestamp_next,
            U256::from_big_endian(parent_beacon_block_root.as_bytes()),
        ),
    ] {
        let mut h = [0; 32];
        ix.to_big_endian(&mut h);
        let slot = TrieKey::from_hash(keccak_hash::keccak(H256::from_slice(&h)));
        beacon_trim.insert(slot);

        match u.is_zero() {
            true => beacon_trim.extend(beacon_storage.reporting_remove(slot)?),
            false => {
                beacon_storage.insert(slot, alloy::rlp::encode(u.compat()))?;
                beacon_trim.insert(slot);
            }
        }
    }
    trim_state.insert(TrieKey::from_address(BEACON_ROOTS_CONTRACT_ADDRESS));
    let mut beacon_acct = state_trie
        .get_by_address(BEACON_ROOTS_CONTRACT_ADDRESS)
        .context("missing beacon contract address")?;
    beacon_acct.storage_root = beacon_storage.root();
    state_trie
        .insert_by_address(BEACON_ROOTS_CONTRACT_ADDRESS, beacon_acct)
        // TODO(0xaatif): https://github.com/0xPolygonZero/zk_evm/issues/275
        //                Add an entry API
        .expect("insert must succeed with the same key as a successful `get`");
    Ok(())
}

fn map_receipt_bytes(bytes: Vec<u8>) -> anyhow::Result<Vec<u8>> {
    match rlp::decode::<evm_arithmetization::generation::mpt::LegacyReceiptRlp>(&bytes) {
        Ok(_) => Ok(bytes),
        Err(_) => {
            rlp::decode(&bytes).context("couldn't decode receipt as a legacy receipt or raw bytes")
        }
    }
}

/// Code hash mappings that we have constructed from parsing the block
/// trace.
/// If there are any txns that create contracts, then they will also
/// get added here as we process the deltas.
struct Hash2Code {
    /// Key must always be [`hash`] of value.
    inner: HashMap<H256, Vec<u8>>,
}

impl Hash2Code {
    pub fn new() -> Self {
        let mut this = Self {
            inner: HashMap::new(),
        };
        this.insert(vec![]);
        this
    }
    pub fn get(&mut self, hash: H256) -> anyhow::Result<Vec<u8>> {
        match self.inner.get(&hash) {
            Some(code) => Ok(code.clone()),
            None => bail!("no code for hash {}", hash),
        }
    }
    pub fn insert(&mut self, code: Vec<u8>) {
        self.inner.insert(keccak_hash::keccak(&code), code);
    }
}

impl Extend<Vec<u8>> for Hash2Code {
    fn extend<II: IntoIterator<Item = Vec<u8>>>(&mut self, iter: II) {
        for it in iter {
            self.insert(it)
        }
    }
}

impl FromIterator<Vec<u8>> for Hash2Code {
    fn from_iter<II: IntoIterator<Item = Vec<u8>>>(iter: II) -> Self {
        let mut this = Self::new();
        this.extend(iter);
        this
    }
}<|MERGE_RESOLUTION|>--- conflicted
+++ resolved
@@ -32,12 +32,7 @@
     trace: BlockTrace,
     other: OtherBlockData,
     batch_size_hint: usize,
-<<<<<<< HEAD
-) -> anyhow::Result<Vec<GenerationInputs>> {
-=======
-    use_burn_addr: bool,
 ) -> anyhow::Result<Vec<GenerationInputs<Field>>> {
->>>>>>> 4ef831bd
     ensure!(batch_size_hint != 0);
 
     let BlockTrace {
@@ -56,11 +51,8 @@
                 mut withdrawals,
             },
         checkpoint_state_trie_root,
-<<<<<<< HEAD
+        checkpoint_consolidated_hash,
         burn_addr,
-=======
-        checkpoint_consolidated_hash,
->>>>>>> 4ef831bd
     } = other;
 
     for (_, amt) in &mut withdrawals {
