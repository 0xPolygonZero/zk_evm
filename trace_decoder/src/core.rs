--- conflicted
+++ resolved
@@ -127,7 +127,6 @@
     });
 
     let mut running_gas_used = 0;
-<<<<<<< HEAD
     Ok((
         batches
             .into_iter()
@@ -147,6 +146,7 @@
                      withdrawals,
                  }| {
                     let (state, storage) = world
+                        .clone()
                         .expect_left("TODO(0xaatif): evm_arithemetization accepts an SMT")
                         .into_state_and_storage();
                     GenerationInputs {
@@ -173,7 +173,14 @@
                         checkpoint_consolidated_hash,
                         contract_code: contract_code
                             .into_iter()
-                            .map(|it| (keccak_hash::keccak(&it), it))
+                            .map(|it| match &world {
+                                Either::Left(_type1) => {
+                                    (<Type1World as World>::CodeHasher::hash(&it), it)
+                                }
+                                Either::Right(_type2) => {
+                                    (<Type2World as World>::CodeHasher::hash(&it), it)
+                                }
+                            })
                             .collect(),
                         block_metadata: b_meta.clone(),
                         block_hashes: b_hashes.clone(),
@@ -184,66 +191,6 @@
             .collect(),
         batched_struct_logs,
     ))
-=======
-    Ok(batches
-        .into_iter()
-        .map(
-            |Batch {
-                 first_txn_ix,
-                 gas_used,
-                 contract_code,
-                 byte_code,
-                 before:
-                     IntraBlockTries {
-                         world,
-                         transaction,
-                         receipt,
-                     },
-                 after,
-                 withdrawals,
-             }| {
-                let (state, storage) = world
-                    .clone()
-                    .expect_left("TODO(0xaatif): evm_arithemetization accepts an SMT")
-                    .into_state_and_storage();
-                GenerationInputs {
-                    txn_number_before: first_txn_ix.into(),
-                    gas_used_before: running_gas_used.into(),
-                    gas_used_after: {
-                        running_gas_used += gas_used;
-                        running_gas_used.into()
-                    },
-                    signed_txns: byte_code.into_iter().map(Into::into).collect(),
-                    withdrawals,
-                    ger_data,
-                    tries: TrieInputs {
-                        state_trie: state.into(),
-                        transactions_trie: transaction.into(),
-                        receipts_trie: receipt.into(),
-                        storage_tries: storage.into_iter().map(|(k, v)| (k, v.into())).collect(),
-                    },
-                    trie_roots_after: after,
-                    checkpoint_state_trie_root,
-                    checkpoint_consolidated_hash,
-                    contract_code: contract_code
-                        .into_iter()
-                        .map(|it| match &world {
-                            Either::Left(_type1) => {
-                                (<Type1World as World>::CodeHasher::hash(&it), it)
-                            }
-                            Either::Right(_type2) => {
-                                (<Type2World as World>::CodeHasher::hash(&it), it)
-                            }
-                        })
-                        .collect(),
-                    block_metadata: b_meta.clone(),
-                    block_hashes: b_hashes.clone(),
-                    burn_addr,
-                }
-            },
-        )
-        .collect())
->>>>>>> b63c8e2b
 }
 
 /// The user has either provided us with a [`serde`]-ed
