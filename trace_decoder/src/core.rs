--- conflicted
+++ resolved
@@ -5,7 +5,6 @@
     mem,
 };
 
-<<<<<<< HEAD
 use alloy::{
     consensus::{Transaction, TxEnvelope},
     primitives::{address, TxKind},
@@ -14,17 +13,10 @@
 use alloy_compat::Compat as _;
 use anyhow::{anyhow, bail, ensure, Context as _};
 use either::Either;
-use ethereum_types::{Address, H160, U256};
-use evm_arithmetization::{
-    generation::{mpt::AccountRlp, TrieInputs},
-    jumpdest::JumpDestTableWitness,
-=======
-use anyhow::{anyhow, bail, ensure, Context as _};
-use either::Either;
-use ethereum_types::{Address, BigEndianHash as _, U256};
+use ethereum_types::{Address, BigEndianHash as _, H160, U256};
 use evm_arithmetization::{
     generation::TrieInputs,
->>>>>>> c38c0c67
+    jumpdest::JumpDestTableWitness,
     proof::{BlockMetadata, TrieRoots},
     GenerationInputs,
 };
@@ -166,62 +158,7 @@
                      },
                  after,
                  withdrawals,
-<<<<<<< HEAD
                  jumpdest_tables,
-             }| GenerationInputs {
-                txn_number_before: first_txn_ix.into(),
-                gas_used_before: running_gas_used.into(),
-                gas_used_after: {
-                    running_gas_used += gas_used;
-                    running_gas_used.into()
-                },
-                signed_txns: byte_code.clone().into_iter().map(Into::into).collect(),
-                withdrawals,
-                ger_data,
-                tries: TrieInputs {
-                    state_trie: match state {
-                        Either::Left(mpt) => mpt.into(),
-                        Either::Right(_) => todo!("evm_arithmetization accepts an SMT"),
-                    },
-                    transactions_trie: transaction.into(),
-                    receipts_trie: receipt.into(),
-                    storage_tries: storage.into_iter().map(|(k, v)| (k, v.into())).collect(),
-                },
-                trie_roots_after: after,
-                checkpoint_state_trie_root,
-                checkpoint_consolidated_hash,
-                contract_code: {
-                    let init_codes =
-                        byte_code
-                            .iter()
-                            .filter_map(|nonempty_txn_bytes| -> Option<Vec<u8>> {
-                                let tx_envelope =
-                                    TxEnvelope::decode(&mut &nonempty_txn_bytes[..]).unwrap();
-                                match tx_envelope.to() {
-                                    TxKind::Create => Some(tx_envelope.input().to_vec()),
-                                    TxKind::Call(_address) => None,
-                                }
-                            });
-                    let mut result = Hash2Code::default();
-                    result.extend(init_codes);
-                    result.extend(contract_code);
-                    result.extend(code_db.clone());
-                    result.into_hashmap()
-                },
-                block_metadata: b_meta.clone(),
-                block_hashes: b_hashes.clone(),
-                burn_addr,
-                jumpdest_table: {
-                    // TODO(einar-polygon): <https://github.com/0xPolygonZero/zk_evm/issues/653>
-                    // Note that this causes any batch containing just a single `None` to collapse
-                    // into a `None`, which causing failover to simulating jumpdest analysis for the
-                    // whole batch. There is an optimization opportunity here.
-                    jumpdest_tables
-                        .into_iter()
-                        .collect::<Option<Vec<_>>>()
-                        .map(|jdt| JumpDestTableWitness::merge(jdt.iter()).0)
-                },
-=======
              }| {
                 let (state, storage) = world
                     .expect_left("TODO(0xaatif): evm_arithemetization accepts an SMT")
@@ -233,7 +170,7 @@
                         running_gas_used += gas_used;
                         running_gas_used.into()
                     },
-                    signed_txns: byte_code.into_iter().map(Into::into).collect(),
+                    signed_txns: byte_code.clone().into_iter().map(Into::into).collect(),
                     withdrawals,
                     ger_data,
                     tries: TrieInputs {
@@ -245,15 +182,40 @@
                     trie_roots_after: after,
                     checkpoint_state_trie_root,
                     checkpoint_consolidated_hash,
-                    contract_code: contract_code
-                        .into_iter()
-                        .map(|it| (keccak_hash::keccak(&it), it))
-                        .collect(),
+                    contract_code: {
+                        let init_codes =
+                            byte_code
+                                .iter()
+                                .filter_map(|nonempty_txn_bytes| -> Option<Vec<u8>> {
+                                    let tx_envelope =
+                                        TxEnvelope::decode(&mut &nonempty_txn_bytes[..]).unwrap();
+                                    match tx_envelope.to() {
+                                        TxKind::Create => Some(tx_envelope.input().to_vec()),
+                                        TxKind::Call(_address) => None,
+                                    }
+                                });
+                        let mut result = Hash2Code::default();
+                        result.extend(init_codes);
+                        result.extend(contract_code);
+                        result.extend(code_db.clone());
+                        result.into_hashmap()
+                    },
                     block_metadata: b_meta.clone(),
                     block_hashes: b_hashes.clone(),
                     burn_addr,
+                    jumpdest_table: {
+                        // TODO(einar-polygon): <https://github.com/0xPolygonZero/zk_evm/issues/653>
+                        // Note that this causes any batch containing just a
+                        // single `None` to collapse into a `None`, which
+                        // causing failover to simulating jumpdest analysis for
+                        // the whole batch. There is an optimization opportunity
+                        // here.
+                        jumpdest_tables
+                            .into_iter()
+                            .collect::<Option<Vec<_>>>()
+                            .map(|jdt| JumpDestTableWitness::merge(jdt.iter()).0)
+                    },
                 }
->>>>>>> c38c0c67
             },
         )
         .collect())
