use core::{convert::Into as _, option::Option::None};
use std::{
    cmp,
    collections::{BTreeMap, BTreeSet, HashMap},
    mem,
};

use alloy::{
    consensus::{Transaction, TxEnvelope},
    primitives::{address, TxKind},
    rlp::Decodable as _,
};
use alloy_compat::Compat as _;
use anyhow::{anyhow, bail, ensure, Context as _};
<<<<<<< HEAD
use ethereum_types::{Address, H160, U256};
=======
use either::Either;
use ethereum_types::{Address, U256};
>>>>>>> fa1e2f91
use evm_arithmetization::{
    generation::{mpt::AccountRlp, TrieInputs},
    jumpdest::JumpDestTableWitness,
    proof::{BlockMetadata, TrieRoots},
    GenerationInputs,
};
use itertools::Itertools as _;
use keccak_hash::H256;
use mpt_trie::partial_trie::PartialTrie as _;
use nunny::NonEmpty;
use zk_evm_common::gwei_to_wei;

use crate::{
    observer::{DummyObserver, Observer},
    tries::StateSmt,
};
use crate::{
    tries::{MptKey, ReceiptTrie, StateMpt, StateTrie, StorageTrie, TransactionTrie},
    BlockLevelData, BlockTrace, BlockTraceTriePreImages, CombinedPreImages, ContractCodeUsage,
    OtherBlockData, SeparateStorageTriesPreImage, SeparateTriePreImage, SeparateTriePreImages,
    TxnInfo, TxnMeta, TxnTrace,
};

<<<<<<< HEAD
/// Addresses of precompiled Ethereum contracts.
pub fn is_precompile(addr: H160) -> bool {
    let precompiled_addresses = if cfg!(feature = "eth_mainnet") {
        address!("0000000000000000000000000000000000000001")
            ..address!("000000000000000000000000000000000000000a")
    } else {
        // Remove KZG Peval for non-Eth mainnet networks
        address!("0000000000000000000000000000000000000001")
            ..address!("0000000000000000000000000000000000000009")
    };

    precompiled_addresses.contains(&addr.compat())
        || (cfg!(feature = "polygon_pos")
        // Include P256Verify for Polygon PoS
        && addr.compat()
            == address!("0000000000000000000000000000000000000100"))
=======
/// Expected trie type when parsing from binary in a [`BlockTrace`].
///
/// See [`crate::wire`] and [`CombinedPreImages`] for more.
#[derive(Debug)]
pub enum WireDisposition {
    /// MPT
    Type1,
    /// SMT
    Type2,
>>>>>>> fa1e2f91
}

/// TODO(0xaatif): document this after <https://github.com/0xPolygonZero/zk_evm/issues/275>
pub fn entrypoint(
    trace: BlockTrace,
    other: OtherBlockData,
    batch_size_hint: usize,
    observer: &mut impl Observer<StateMpt>,
    wire_disposition: WireDisposition,
) -> anyhow::Result<Vec<GenerationInputs>> {
    ensure!(batch_size_hint != 0);

    let BlockTrace {
        trie_pre_images,
        code_db,
        txn_info,
    } = trace;

    let fatal_missing_code = match trie_pre_images {
        BlockTraceTriePreImages::Separate(_) => FatalMissingCode(true),
        BlockTraceTriePreImages::Combined(_) => FatalMissingCode(false),
    };
    let (state, storage, mut code) = start(trie_pre_images, wire_disposition)?;

<<<<<<< HEAD
    let (state, storage, mut code) = start(trie_pre_images)?;
    code.extend(code_db.clone());
=======
    code.extend(code_db);
>>>>>>> fa1e2f91

    let OtherBlockData {
        b_data:
            BlockLevelData {
                b_meta,
                b_hashes,
                mut withdrawals,
            },
        checkpoint_state_trie_root,
        checkpoint_consolidated_hash,
        burn_addr,
        ger_data,
    } = other;

    for (_, amt) in &mut withdrawals {
        *amt = gwei_to_wei(*amt)
    }

    let batches = match state {
        Either::Left(mpt) => Either::Left(
            middle(
                mpt,
                storage,
                batch(txn_info, batch_size_hint),
                &mut code,
                &b_meta,
                ger_data,
                withdrawals,
                fatal_missing_code,
                observer,
            )?
            .into_iter()
            .map(|it| it.map(Either::Left)),
        ),
        Either::Right(smt) => {
            Either::Right(
                middle(
                    smt,
                    storage,
                    batch(txn_info, batch_size_hint),
                    &mut code,
                    &b_meta,
                    ger_data,
                    withdrawals,
                    fatal_missing_code,
                    &mut DummyObserver::new(), // TODO(0xaatif)
                )?
                .into_iter()
                .map(|it| it.map(Either::Right)),
            )
        }
    };

    let mut running_gas_used = 0;
    Ok(batches
        .into_iter()
        .map(
            |Batch {
                 first_txn_ix,
                 gas_used,
                 contract_code,
                 byte_code,
                 before:
                     IntraBlockTries {
                         state,
                         storage,
                         transaction,
                         receipt,
                     },
                 after,
                 withdrawals,
                 jumpdest_tables,
             }| GenerationInputs {
                txn_number_before: first_txn_ix.into(),
                gas_used_before: running_gas_used.into(),
                gas_used_after: {
                    running_gas_used += gas_used;
                    running_gas_used.into()
                },
                signed_txns: byte_code.clone().into_iter().map(Into::into).collect(),
                withdrawals,
                ger_data,
                tries: TrieInputs {
                    state_trie: match state {
                        Either::Left(mpt) => mpt.into(),
                        Either::Right(_) => todo!("evm_arithmetization accepts an SMT"),
                    },
                    transactions_trie: transaction.into(),
                    receipts_trie: receipt.into(),
                    storage_tries: storage.into_iter().map(|(k, v)| (k, v.into())).collect(),
                },
                trie_roots_after: after,
                checkpoint_state_trie_root,
                checkpoint_consolidated_hash,
                contract_code: {
                    let init_codes =
                        byte_code
                            .iter()
                            .filter_map(|nonempty_txn_bytes| -> Option<Vec<u8>> {
                                let tx_envelope =
                                    TxEnvelope::decode(&mut &nonempty_txn_bytes[..]).unwrap();
                                match tx_envelope.to() {
                                    TxKind::Create => Some(tx_envelope.input().to_vec()),
                                    TxKind::Call(_address) => None,
                                }
                            });
                    let mut result = Hash2Code::default();
                    result.extend(init_codes);
                    result.extend(contract_code);
                    result.extend(code_db.clone());
                    result.into_hashmap()
                },
                block_metadata: b_meta.clone(),
                block_hashes: b_hashes.clone(),
                burn_addr,
                jumpdest_table: {
                    // TODO(einar-polygon): <https://github.com/0xPolygonZero/zk_evm/issues/653>
                    // Note that this causes any batch containing just a single `None` to collapse
                    // into a `None`, which causing failover to simulating jumpdest analysis for the
                    // whole batch. There is an optimization opportunity here.
                    jumpdest_tables
                        .into_iter()
                        .collect::<Option<Vec<_>>>()
                        .map(|jdt| JumpDestTableWitness::merge(jdt.iter()).0)
                },
            },
        )
        .collect())
}

/// The user has either provided us with a [`serde`]-ed
/// [`HashedPartialTrie`](mpt_trie::partial_trie::HashedPartialTrie),
/// or a [`wire`](crate::wire)-encoded representation of one.
///
/// Turn either of those into our [internal representations](crate::tries).
#[allow(clippy::type_complexity)]
fn start(
    pre_images: BlockTraceTriePreImages,
    wire_disposition: WireDisposition,
) -> anyhow::Result<(
    Either<StateMpt, StateSmt>,
    BTreeMap<H256, StorageTrie>,
    Hash2Code,
)> {
    Ok(match pre_images {
        // TODO(0xaatif): https://github.com/0xPolygonZero/zk_evm/issues/401
        //                refactor our convoluted input types
        BlockTraceTriePreImages::Separate(SeparateTriePreImages {
            state: SeparateTriePreImage::Direct(state),
            storage: SeparateStorageTriesPreImage::MultipleTries(storage),
        }) => {
            let state = state.items().try_fold(
                StateMpt::default(),
                |mut acc, (nibbles, hash_or_val)| {
                    let path = MptKey::from_nibbles(nibbles);
                    match hash_or_val {
                        mpt_trie::trie_ops::ValOrHash::Val(bytes) => {
                            #[expect(deprecated)] // this is MPT specific
                            acc.insert_by_hashed_address(
                                path.into_hash()
                                    .context("invalid path length in direct state trie")?,
                                rlp::decode(&bytes)
                                    .context("invalid AccountRlp in direct state trie")?,
                            )?;
                        }
                        mpt_trie::trie_ops::ValOrHash::Hash(h) => {
                            acc.insert_hash_by_key(path, h)?;
                        }
                    };
                    anyhow::Ok(acc)
                },
            )?;
            let storage = storage
                .into_iter()
                .map(|(k, SeparateTriePreImage::Direct(v))| {
                    v.items()
                        .try_fold(StorageTrie::default(), |mut acc, (nibbles, hash_or_val)| {
                            let path = MptKey::from_nibbles(nibbles);
                            match hash_or_val {
                                mpt_trie::trie_ops::ValOrHash::Val(value) => {
                                    acc.insert(path, value)?;
                                }
                                mpt_trie::trie_ops::ValOrHash::Hash(h) => {
                                    acc.insert_hash(path, h)?;
                                }
                            };
                            anyhow::Ok(acc)
                        })
                        .map(|v| (k, v))
                })
                .collect::<Result<_, _>>()?;
            (Either::Left(state), storage, Hash2Code::new())
        }
        BlockTraceTriePreImages::Combined(CombinedPreImages { compact }) => {
            let instructions = crate::wire::parse(&compact)
                .context("couldn't parse instructions from binary format")?;
            let (state, storage, code) = match wire_disposition {
                WireDisposition::Type1 => {
                    let crate::type1::Frontend {
                        state,
                        storage,
                        code,
                    } = crate::type1::frontend(instructions)?;
                    (
                        Either::Left(state),
                        storage,
                        Hash2Code::from_iter(code.into_iter().map(NonEmpty::into_vec)),
                    )
                }
                WireDisposition::Type2 => {
                    let crate::type2::Frontend { trie, code } =
                        crate::type2::frontend(instructions)?;
                    (
                        Either::Right(trie),
                        BTreeMap::new(),
                        Hash2Code::from_iter(code.into_iter().map(NonEmpty::into_vec)),
                    )
                }
            };
            (state, storage, code)
        }
    })
}

/// Break `txns` into batches of length `batch_size_hint`, prioritising creating
/// at least two batches.
///
/// [`None`] represents a dummy transaction that should not increment the
/// transaction index.
fn batch(txns: Vec<TxnInfo>, batch_size_hint: usize) -> Vec<Vec<Option<TxnInfo>>> {
    let hint = cmp::max(batch_size_hint, 1);
    let mut txns = txns.into_iter().map(Some).collect::<Vec<_>>();
    let n_batches = txns.iter().chunks(hint).into_iter().count();
    match (txns.len(), n_batches) {
        // enough
        (_, 2..) => txns
            .into_iter()
            .chunks(hint)
            .into_iter()
            .map(FromIterator::from_iter)
            .collect(),
        // not enough batches at `hint`, but enough real transactions,
        // so just split them in half
        (2.., ..2) => {
            let second = txns.split_off(txns.len() / 2);
            vec![txns, second]
        }
        // add padding
        (0 | 1, _) => txns
            .into_iter()
            .pad_using(2, |_ix| None)
            .map(|it| vec![it])
            .collect(),
    }
}

#[test]
fn test_batch() {
    #[track_caller]
    fn do_test(n: usize, hint: usize, exp: impl IntoIterator<Item = usize>) {
        itertools::assert_equal(
            exp,
            batch(vec![TxnInfo::default(); n], hint)
                .iter()
                .map(Vec::len),
        )
    }

    do_test(0, 0, [1, 1]); // pad2
    do_test(1, 0, [1, 1]); // pad1
    do_test(2, 0, [1, 1]); // exact
    do_test(3, 0, [1, 1, 1]);
    do_test(3, 1, [1, 1, 1]);
    do_test(3, 2, [2, 1]); // leftover after hint
    do_test(3, 3, [1, 2]); // big hint
}

#[derive(Debug)]
struct Batch<StateTrieT> {
    pub first_txn_ix: usize,
    pub gas_used: u64,
    /// See [`GenerationInputs::contract_code`].
    pub contract_code: BTreeSet<Vec<u8>>,
    /// For each transaction in batch, in order.
    pub byte_code: Vec<NonEmpty<Vec<u8>>>,

    pub before: IntraBlockTries<StateTrieT>,
    pub after: TrieRoots,

    /// Empty for all but the final batch
    pub withdrawals: Vec<(Address, U256)>,

    pub jumpdest_tables: Vec<Option<JumpDestTableWitness>>,
}

impl<T> Batch<T> {
    fn map<U>(self, f: impl FnMut(T) -> U) -> Batch<U> {
        let Self {
            first_txn_ix,
            gas_used,
            contract_code,
            byte_code,
            before,
            after,
            withdrawals,
        } = self;
        Batch {
            first_txn_ix,
            gas_used,
            contract_code,
            byte_code,
            before: before.map(f),
            after,
            withdrawals,
        }
    }
}

/// [`evm_arithmetization::generation::TrieInputs`],
/// generic over state trie representation.
#[derive(Debug)]
pub struct IntraBlockTries<StateTrieT> {
    pub state: StateTrieT,
    pub storage: BTreeMap<H256, StorageTrie>,
    pub transaction: TransactionTrie,
    pub receipt: ReceiptTrie,
}

impl<T> IntraBlockTries<T> {
    fn map<U>(self, mut f: impl FnMut(T) -> U) -> IntraBlockTries<U> {
        let Self {
            state,
            storage,
            transaction,
            receipt,
        } = self;
        IntraBlockTries {
            state: f(state),
            storage,
            transaction,
            receipt,
        }
    }
}
/// Hacky handling of possibly missing contract bytecode in `Hash2Code` inner
/// map.
/// Allows incomplete payloads fetched with the zero tracer to skip these
/// silently.
// TODO(Nashtare): https://github.com/0xPolygonZero/zk_evm/issues/700
#[derive(Copy, Clone)]
pub struct FatalMissingCode(pub bool);

/// Does the main work mentioned in the [module documentation](super).
#[allow(clippy::too_many_arguments)]
fn middle<StateTrieT: StateTrie + Clone>(
    // state at the beginning of the block
    mut state_trie: StateTrieT,
    // storage at the beginning of the block
    mut storage_tries: BTreeMap<H256, StorageTrie>,
    // None represents a dummy transaction that should not increment the transaction index
    // all batches SHOULD not be empty
    batches: Vec<Vec<Option<TxnInfo>>>,
    code: &mut Hash2Code,
    block: &BlockMetadata,
    ger_data: Option<(H256, H256)>,
    // added to final batch
    mut withdrawals: Vec<(Address, U256)>,
    fatal_missing_code: FatalMissingCode,
    // called with the untrimmed tries after each batch
    observer: &mut impl Observer<StateTrieT>,
) -> anyhow::Result<Vec<Batch<StateTrieT>>>
where
    StateTrieT::Key: Ord + From<Address>,
{
    // Initialise the storage tries.
    for (haddr, acct) in state_trie.iter() {
        let storage = storage_tries.entry(haddr).or_insert({
            let mut it = StorageTrie::default();
            it.insert_hash(MptKey::default(), acct.storage_root)
                .expect("empty trie insert cannot fail");
            it
        });
        ensure!(
            storage.root() == acct.storage_root,
            "inconsistent initial storage for hashed address {haddr:x}"
        )
    }

    // These are the per-block tries.
    let mut transaction_trie = TransactionTrie::new();
    let mut receipt_trie = ReceiptTrie::new();

    let mut out = vec![];

    let mut txn_ix = 0; // incremented for non-dummy transactions
    let mut loop_ix = 0; // always incremented
    let loop_len = batches.iter().flatten().count();
    for (batch_index, batch) in batches.into_iter().enumerate() {
        let batch_first_txn_ix = txn_ix; // GOTCHA: if there are no transactions in this batch
        let mut batch_gas_used = 0;
        let mut batch_byte_code = vec![];
        let mut batch_contract_code = BTreeSet::from([vec![]]); // always include empty code

        let mut before = IntraBlockTries {
            state: state_trie.clone(),
            transaction: transaction_trie.clone(),
            receipt: receipt_trie.clone(),
            storage: storage_tries.clone(),
        };

        // We want to perform mask the TrieInputs above,
        // but won't know the bounds until after the loop below,
        // so store that information here.
        let mut storage_masks = BTreeMap::<_, BTreeSet<MptKey>>::new();
        let mut state_mask = BTreeSet::<StateTrieT::Key>::new();

        if txn_ix == 0 {
            do_pre_execution(
                block,
                ger_data,
                &mut storage_tries,
                &mut storage_masks,
                &mut state_mask,
                &mut state_trie,
            )?;
        }

        let mut jumpdest_tables = vec![];

        for txn in batch {
            let do_increment_txn_ix = txn.is_some();
            let TxnInfo {
                traces,
                meta:
                    TxnMeta {
                        byte_code,
                        new_receipt_trie_node_byte,
                        gas_used: txn_gas_used,
                        jumpdest_table,
                    },
            } = txn.unwrap_or_default();

            let tx_hash = keccak_hash::keccak(&byte_code);

            if let Ok(nonempty) = nunny::Vec::new(byte_code) {
                batch_byte_code.push(nonempty.clone());
                transaction_trie.insert(txn_ix, nonempty.into())?;
                receipt_trie.insert(
                    txn_ix,
                    map_receipt_bytes(new_receipt_trie_node_byte.clone())?,
                )?;
            }

            batch_gas_used += txn_gas_used;

            for (
                addr,
                just_access,
                TxnTrace {
                    balance,
                    nonce,
                    storage_read,
                    storage_written,
                    code_usage,
                    self_destructed,
                },
            ) in traces
                .into_iter()
                .map(|(addr, trc)| (addr, trc == TxnTrace::default(), trc))
            {
                let (_, _, receipt) = evm_arithmetization::generation::mpt::decode_receipt(
                    &map_receipt_bytes(new_receipt_trie_node_byte.clone())?,
                )
                .map_err(|e| anyhow!("{e:?}"))
                .context(format!("couldn't decode receipt in txn {tx_hash:x}"))?;

                let (mut acct, born) = state_trie
                    .get_by_address(addr)
                    .map(|acct| (acct, false))
                    .unwrap_or((AccountRlp::default(), true));

                if born {
                    // Empty accounts cannot have non-empty storage,
                    // so we can safely insert a default trie.
                    storage_tries.insert(keccak_hash::keccak(addr), StorageTrie::default());
                }

                if born || just_access {
                    state_trie
                        .clone()
                        .insert_by_address(addr, acct)
                        .context(format!(
                            "couldn't reach state of {} address {addr:x} in txn {tx_hash:x}",
                            match born {
                                true => "created",
                                false => "accessed",
                            }
                        ))?;
                }

                let do_writes = !just_access
                    && match born {
                        // if txn failed, don't commit changes to trie
                        true => receipt.status,
                        false => true,
                    };

                let storage_mask = storage_masks.entry(addr).or_default();

                storage_mask.extend(
                    storage_written
                        .keys()
                        .chain(&storage_read)
                        .map(|it| MptKey::from_hash(keccak_hash::keccak(it))),
                );

                if do_writes {
                    acct.balance = balance.unwrap_or(acct.balance);
                    acct.nonce = nonce.unwrap_or(acct.nonce);
                    acct.code_hash = code_usage
                        .map(|it| match it {
                            ContractCodeUsage::Read(hash) => {
                                // TODO(Nashtare): https://github.com/0xPolygonZero/zk_evm/issues/700
                                // This is a bug in the zero tracer, which shouldn't be giving us
                                // this read at all. Workaround for now.
                                match (fatal_missing_code, code.get(hash)) {
                                    (FatalMissingCode(true), None) => {
                                        bail!("no code for hash {hash:x}")
                                    }
                                    (_, Some(byte_code)) => {
                                        batch_contract_code.insert(byte_code);
                                    }
                                    (_, None) => {
                                        log::warn!("no code for {hash:x}")
                                    }
                                }

                                anyhow::Ok(hash)
                            }
                            ContractCodeUsage::Write(bytes) => {
                                code.insert(bytes.clone());
                                let hash = keccak_hash::keccak(&bytes);
                                batch_contract_code.insert(bytes);
                                Ok(hash)
                            }
                        })
                        .transpose()?
                        .unwrap_or(acct.code_hash);

                    if !storage_written.is_empty() {
                        let storage = match born {
                            true => storage_tries.entry(keccak_hash::keccak(addr)).or_default(),
                            false => storage_tries.get_mut(&keccak_hash::keccak(addr)).context(
                                format!(
                                    "missing storage trie for address {addr:x} in txn {tx_hash:x}"
                                ),
                            )?,
                        };

                        for (k, v) in storage_written {
                            let slot = MptKey::from_hash(keccak_hash::keccak(k));
                            match v.is_zero() {
                                // this is actually a delete
                                true => storage_mask.extend(storage.reporting_remove(slot)?),
                                false => {
                                    storage.insert(slot, rlp::encode(&v).to_vec())?;
                                }
                            }
                        }
                        acct.storage_root = storage.root();
                    }

                    state_trie.insert_by_address(addr, acct)?;
                    state_mask.insert(<StateTrieT::Key>::from(addr));
                } else {
                    // Simple state access
                    state_mask.insert(<StateTrieT::Key>::from(addr));
                }

                if self_destructed {
                    storage_tries.remove(&keccak_hash::keccak(addr));
                    state_mask.extend(state_trie.reporting_remove(addr)?)
                }
            }

            jumpdest_tables.push(jumpdest_table);

            if do_increment_txn_ix {
                txn_ix += 1;
            }
            loop_ix += 1;
        } // txn in batch

        out.push(Batch {
            first_txn_ix: batch_first_txn_ix,
            gas_used: batch_gas_used,
            contract_code: batch_contract_code,
            byte_code: batch_byte_code,
            withdrawals: match loop_ix == loop_len {
                true => {
                    for (addr, amt) in &withdrawals {
                        state_mask.insert(<StateTrieT::Key>::from(*addr));
                        let mut acct = state_trie
                            .get_by_address(*addr)
                            .context(format!("missing address {addr:x} for withdrawal"))?;
                        acct.balance += *amt;
                        state_trie
                            .insert_by_address(*addr, acct)
                            // TODO(0xaatif): https://github.com/0xPolygonZero/zk_evm/issues/275
                            //                Add an entry API
                            .expect("insert must succeed with the same key as a successful `get`");
                    }
                    mem::take(&mut withdrawals)
                }
                false => vec![],
            },
            before: {
                before.state.mask(state_mask)?;
                before.receipt.mask(batch_first_txn_ix..txn_ix)?;
                before.transaction.mask(batch_first_txn_ix..txn_ix)?;

                let keep = storage_masks
                    .keys()
                    .map(keccak_hash::keccak)
                    .collect::<BTreeSet<_>>();
                before.storage.retain(|haddr, _| keep.contains(haddr));

                for (addr, mask) in storage_masks {
                    if let Some(it) = before.storage.get_mut(&keccak_hash::keccak(addr)) {
                        it.mask(mask)?
                    } // else must have self-destructed
                }
                before
            },
            after: TrieRoots {
                state_root: state_trie.root(),
                transactions_root: transaction_trie.root(),
                receipts_root: receipt_trie.root(),
            },
            jumpdest_tables,
        });

        observer.collect_tries(
            block.block_number,
            batch_index,
            &state_trie,
            &storage_tries,
            &transaction_trie,
            &receipt_trie,
        )
    } // batch in batches

    Ok(out)
}

/// Performs all the pre-txn execution rules of the targeted network.
fn do_pre_execution<StateTrieT: StateTrie + Clone>(
    block: &BlockMetadata,
    ger_data: Option<(H256, H256)>,
    storage: &mut BTreeMap<H256, StorageTrie>,
    trim_storage: &mut BTreeMap<ethereum_types::H160, BTreeSet<MptKey>>,
    trim_state: &mut BTreeSet<StateTrieT::Key>,
    state_trie: &mut StateTrieT,
) -> anyhow::Result<()>
where
    StateTrieT::Key: From<Address> + Ord,
{
    // Ethereum mainnet: EIP-4788
    if cfg!(feature = "eth_mainnet") {
        return do_beacon_hook(
            block.block_timestamp,
            storage,
            trim_storage,
            block.parent_beacon_block_root,
            trim_state,
            state_trie,
        );
    }

    if cfg!(feature = "cdk_erigon") {
        return do_scalable_hook(
            block,
            ger_data,
            storage,
            trim_storage,
            trim_state,
            state_trie,
        );
    }

    Ok(())
}

/// Updates the storage of the Scalable and GER contracts, according to
/// <https://docs.polygon.technology/zkEVM/architecture/proving-system/processing-l2-blocks/#etrog-upgrade-fork-id-6>.
///
/// This is Polygon-CDK-specific, and runs at the start of the block,
/// before any transactions (as per the Etrog specification).
fn do_scalable_hook<StateTrieT: StateTrie + Clone>(
    block: &BlockMetadata,
    ger_data: Option<(H256, H256)>,
    storage: &mut BTreeMap<H256, StorageTrie>,
    trim_storage: &mut BTreeMap<ethereum_types::H160, BTreeSet<MptKey>>,
    trim_state: &mut BTreeSet<StateTrieT::Key>,
    state_trie: &mut StateTrieT,
) -> anyhow::Result<()>
where
    StateTrieT::Key: From<Address> + Ord,
{
    use evm_arithmetization::testing_utils::{
        ADDRESS_SCALABLE_L2, ADDRESS_SCALABLE_L2_ADDRESS_HASHED, GLOBAL_EXIT_ROOT_ADDRESS,
        GLOBAL_EXIT_ROOT_ADDRESS_HASHED, GLOBAL_EXIT_ROOT_STORAGE_POS, LAST_BLOCK_STORAGE_POS,
        STATE_ROOT_STORAGE_POS, TIMESTAMP_STORAGE_POS,
    };

    if block.block_number.is_zero() {
        return Err(anyhow!("Attempted to prove the Genesis block!"));
    }
    let scalable_storage = storage
        .get_mut(&ADDRESS_SCALABLE_L2_ADDRESS_HASHED)
        .context("missing scalable contract storage trie")?;
    let scalable_trim = trim_storage.entry(ADDRESS_SCALABLE_L2).or_default();

    let timestamp_slot_key = MptKey::from_slot_position(U256::from(TIMESTAMP_STORAGE_POS.1));

    let timestamp = scalable_storage
        .get(&timestamp_slot_key)
        .map(rlp::decode::<U256>)
        .unwrap_or(Ok(0.into()))?;
    let timestamp = core::cmp::max(timestamp, block.block_timestamp);

    // Store block number and largest timestamp

    for (ix, u) in [
        (U256::from(LAST_BLOCK_STORAGE_POS.1), block.block_number),
        (U256::from(TIMESTAMP_STORAGE_POS.1), timestamp),
    ] {
        let slot = MptKey::from_slot_position(ix);

        // These values are never 0.
        scalable_storage.insert(slot, alloy::rlp::encode(u.compat()))?;
        scalable_trim.insert(slot);
    }

    // Store previous block root hash

    let prev_block_root_hash = state_trie.root();
    let mut arr = [0; 64];
    (block.block_number - 1).to_big_endian(&mut arr[0..32]);
    U256::from(STATE_ROOT_STORAGE_POS.1).to_big_endian(&mut arr[32..64]);
    let slot = MptKey::from_hash(keccak_hash::keccak(arr));

    scalable_storage.insert(slot, alloy::rlp::encode(prev_block_root_hash.compat()))?;
    scalable_trim.insert(slot);

    trim_state.insert(<StateTrieT::Key>::from(ADDRESS_SCALABLE_L2));
    let mut scalable_acct = state_trie
        .get_by_address(ADDRESS_SCALABLE_L2)
        .context("missing scalable contract address")?;
    scalable_acct.storage_root = scalable_storage.root();
    state_trie
        .insert_by_address(ADDRESS_SCALABLE_L2, scalable_acct)
        // TODO(0xaatif): https://github.com/0xPolygonZero/zk_evm/issues/275
        //                Add an entry API
        .expect("insert must succeed with the same key as a successful `get`");

    // Update GER contract's storage if necessary
    if let Some((root, l1blockhash)) = ger_data {
        let ger_storage = storage
            .get_mut(&GLOBAL_EXIT_ROOT_ADDRESS_HASHED)
            .context("missing GER contract storage trie")?;
        let ger_trim = trim_storage.entry(GLOBAL_EXIT_ROOT_ADDRESS).or_default();

        let mut arr = [0; 64];
        arr[0..32].copy_from_slice(&root.0);
        U256::from(GLOBAL_EXIT_ROOT_STORAGE_POS.1).to_big_endian(&mut arr[32..64]);
        let slot = MptKey::from_hash(keccak_hash::keccak(arr));

        ger_storage.insert(slot, alloy::rlp::encode(l1blockhash.compat()))?;
        ger_trim.insert(slot);

        trim_state.insert(<StateTrieT::Key>::from(GLOBAL_EXIT_ROOT_ADDRESS));
        let mut ger_acct = state_trie
            .get_by_address(GLOBAL_EXIT_ROOT_ADDRESS)
            .context("missing GER contract address")?;
        ger_acct.storage_root = ger_storage.root();
        state_trie
            .insert_by_address(GLOBAL_EXIT_ROOT_ADDRESS, ger_acct)
            // TODO(0xaatif): https://github.com/0xPolygonZero/zk_evm/issues/275
            //                Add an entry API
            .expect("insert must succeed with the same key as a successful `get`");
    }

    Ok(())
}

/// Updates the storage of the beacon block root contract,
/// according to <https://eips.ethereum.org/EIPS/eip-4788>
///
/// This is Cancun-specific, and runs at the start of the block,
/// before any transactions (as per the EIP).
fn do_beacon_hook<StateTrieT: StateTrie + Clone>(
    block_timestamp: U256,
    storage: &mut BTreeMap<H256, StorageTrie>,
    trim_storage: &mut BTreeMap<ethereum_types::H160, BTreeSet<MptKey>>,
    parent_beacon_block_root: H256,
    trim_state: &mut BTreeSet<StateTrieT::Key>,
    state_trie: &mut StateTrieT,
) -> anyhow::Result<()>
where
    StateTrieT::Key: From<Address> + Ord,
{
    use evm_arithmetization::testing_utils::{
        BEACON_ROOTS_CONTRACT_ADDRESS, BEACON_ROOTS_CONTRACT_ADDRESS_HASHED, HISTORY_BUFFER_LENGTH,
    };

    let timestamp_idx = block_timestamp % HISTORY_BUFFER_LENGTH.value;
    let root_idx = timestamp_idx + HISTORY_BUFFER_LENGTH.value;
    let beacon_storage = storage
        .get_mut(&BEACON_ROOTS_CONTRACT_ADDRESS_HASHED)
        .context("missing beacon contract storage trie")?;
    let beacon_trim = trim_storage
        .entry(BEACON_ROOTS_CONTRACT_ADDRESS)
        .or_default();

    for (ix, u) in [
        (timestamp_idx, block_timestamp),
        (
            root_idx,
            U256::from_big_endian(parent_beacon_block_root.as_bytes()),
        ),
    ] {
        let slot = MptKey::from_slot_position(ix);
        beacon_trim.insert(slot);

        match u.is_zero() {
            true => beacon_trim.extend(beacon_storage.reporting_remove(slot)?),
            false => {
                beacon_storage.insert(slot, alloy::rlp::encode(u.compat()))?;
                beacon_trim.insert(slot);
            }
        }
    }
    trim_state.insert(<StateTrieT::Key>::from(BEACON_ROOTS_CONTRACT_ADDRESS));
    let mut beacon_acct = state_trie
        .get_by_address(BEACON_ROOTS_CONTRACT_ADDRESS)
        .context("missing beacon contract address")?;
    beacon_acct.storage_root = beacon_storage.root();
    state_trie
        .insert_by_address(BEACON_ROOTS_CONTRACT_ADDRESS, beacon_acct)
        // TODO(0xaatif): https://github.com/0xPolygonZero/zk_evm/issues/275
        //                Add an entry API
        .expect("insert must succeed with the same key as a successful `get`");
    Ok(())
}

fn map_receipt_bytes(bytes: Vec<u8>) -> anyhow::Result<Vec<u8>> {
    match rlp::decode::<evm_arithmetization::generation::mpt::LegacyReceiptRlp>(&bytes) {
        Ok(_) => Ok(bytes),
        Err(_) => {
            rlp::decode(&bytes).context("couldn't decode receipt as a legacy receipt or raw bytes")
        }
    }
}

/// Code hash mappings that we have constructed from parsing the block
/// trace.
/// If there are any txns that create contracts, then they will also
/// get added here as we process the deltas.
#[derive(Default)]
struct Hash2Code {
    /// Key must always be [`hash`](keccak_hash) of value.
    inner: HashMap<H256, Vec<u8>>,
}

impl Hash2Code {
    pub fn new() -> Self {
        let mut this = Self {
            inner: HashMap::new(),
        };
        this.insert(vec![]);
        this
    }
    pub fn get(&mut self, hash: H256) -> Option<Vec<u8>> {
        let res = self.inner.get(&hash).cloned();
        res
    }
    pub fn insert(&mut self, code: Vec<u8>) {
        self.inner.insert(keccak_hash::keccak(&code), code);
    }
    pub fn into_hashmap(self) -> HashMap<H256, Vec<u8>> {
        self.inner
    }
}

impl Extend<Vec<u8>> for Hash2Code {
    fn extend<II: IntoIterator<Item = Vec<u8>>>(&mut self, iter: II) {
        for it in iter {
            self.insert(it)
        }
    }
}

impl FromIterator<Vec<u8>> for Hash2Code {
    fn from_iter<II: IntoIterator<Item = Vec<u8>>>(iter: II) -> Self {
        let mut this = Self::new();
        this.extend(iter);
        this
    }
}<|MERGE_RESOLUTION|>--- conflicted
+++ resolved
@@ -12,12 +12,8 @@
 };
 use alloy_compat::Compat as _;
 use anyhow::{anyhow, bail, ensure, Context as _};
-<<<<<<< HEAD
+use either::Either;
 use ethereum_types::{Address, H160, U256};
-=======
-use either::Either;
-use ethereum_types::{Address, U256};
->>>>>>> fa1e2f91
 use evm_arithmetization::{
     generation::{mpt::AccountRlp, TrieInputs},
     jumpdest::JumpDestTableWitness,
@@ -41,7 +37,6 @@
     TxnInfo, TxnMeta, TxnTrace,
 };
 
-<<<<<<< HEAD
 /// Addresses of precompiled Ethereum contracts.
 pub fn is_precompile(addr: H160) -> bool {
     let precompiled_addresses = if cfg!(feature = "eth_mainnet") {
@@ -58,7 +53,8 @@
         // Include P256Verify for Polygon PoS
         && addr.compat()
             == address!("0000000000000000000000000000000000000100"))
-=======
+}
+
 /// Expected trie type when parsing from binary in a [`BlockTrace`].
 ///
 /// See [`crate::wire`] and [`CombinedPreImages`] for more.
@@ -68,7 +64,6 @@
     Type1,
     /// SMT
     Type2,
->>>>>>> fa1e2f91
 }
 
 /// TODO(0xaatif): document this after <https://github.com/0xPolygonZero/zk_evm/issues/275>
@@ -93,12 +88,7 @@
     };
     let (state, storage, mut code) = start(trie_pre_images, wire_disposition)?;
 
-<<<<<<< HEAD
-    let (state, storage, mut code) = start(trie_pre_images)?;
     code.extend(code_db.clone());
-=======
-    code.extend(code_db);
->>>>>>> fa1e2f91
 
     let OtherBlockData {
         b_data:
@@ -404,6 +394,7 @@
             before,
             after,
             withdrawals,
+            jumpdest_tables,
         } = self;
         Batch {
             first_txn_ix,
@@ -413,6 +404,7 @@
             before: before.map(f),
             after,
             withdrawals,
+            jumpdest_tables,
         }
     }
 }
