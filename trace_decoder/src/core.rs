use core::{convert::Into as _, option::Option::None};
use std::{
    cmp,
    collections::{BTreeMap, BTreeSet, HashMap},
<<<<<<< HEAD
    iter::repeat,
=======
    marker::PhantomData,
>>>>>>> b63c8e2b
    mem,
};

use alloy::{
    consensus::{Transaction, TxEnvelope},
    primitives::{address, TxKind},
    rlp::Decodable as _,
};
use alloy_compat::Compat as _;
use anyhow::{anyhow, bail, ensure, Context as _};
use either::Either;
use ethereum_types::{Address, BigEndianHash as _, H160, U256};
use evm_arithmetization::{
    generation::TrieInputs,
    jumpdest::JumpDestTableWitness,
    proof::{BlockMetadata, TrieRoots},
    tries::{MptKey, ReceiptTrie, StateMpt, StorageTrie, TransactionTrie},
    world::{Hasher, KeccakHash, PoseidonHash, Type1World, Type2World, World},
    GenerationInputs,
};
use itertools::Itertools as _;
use keccak_hash::H256;
use mpt_trie::partial_trie::PartialTrie as _;
use nunny::NonEmpty;
use zk_evm_common::gwei_to_wei;

use crate::observer::{DummyObserver, Observer};
use crate::{
    BlockLevelData, BlockTrace, BlockTraceTriePreImages, CombinedPreImages, ContractCodeUsage,
    OtherBlockData, SeparateStorageTriesPreImage, SeparateTriePreImage, SeparateTriePreImages,
    TxnInfo, TxnMeta, TxnTrace,
};

/// Addresses of precompiled Ethereum contracts.
pub fn is_precompile(addr: H160) -> bool {
    let precompiled_addresses = if cfg!(feature = "eth_mainnet") {
        address!("0000000000000000000000000000000000000001")
            ..address!("000000000000000000000000000000000000000a")
    } else {
        // Remove KZG Peval for non-Eth mainnet networks
        address!("0000000000000000000000000000000000000001")
            ..address!("0000000000000000000000000000000000000009")
    };

    precompiled_addresses.contains(&addr.compat())
        || (cfg!(feature = "polygon_pos")
        // Include P256Verify for Polygon PoS
        && addr.compat()
            == address!("0000000000000000000000000000000000000100"))
}

/// Expected trie type when parsing from binary in a [`BlockTrace`].
///
/// See [`crate::wire`] and [`CombinedPreImages`] for more.
#[derive(Debug)]
pub enum WireDisposition {
    /// MPT
    Type1,
    /// SMT
    Type2,
}

/// TODO(0xaatif): document this after <https://github.com/0xPolygonZero/zk_evm/issues/275>
pub fn entrypoint(
    trace: BlockTrace,
    other: OtherBlockData,
    batch_size_hint: usize,
    observer: &mut impl Observer<Type1World>,
    wire_disposition: WireDisposition,
) -> anyhow::Result<Vec<GenerationInputs>> {
    ensure!(batch_size_hint != 0);

    let BlockTrace {
        trie_pre_images,
        code_db,
        txn_info,
    } = trace;

    let fatal_missing_code = match trie_pre_images {
        BlockTraceTriePreImages::Separate(_) => FatalMissingCode(true),
        BlockTraceTriePreImages::Combined(_) => FatalMissingCode(false),
    };
<<<<<<< HEAD
    let (world, mut code) = start(trie_pre_images, wire_disposition)?;

    code.extend(code_db.clone());
=======
    let start = start(trie_pre_images, wire_disposition)?;
>>>>>>> b63c8e2b

    let OtherBlockData {
        b_data:
            BlockLevelData {
                b_meta,
                b_hashes,
                mut withdrawals,
            },
        checkpoint_state_trie_root,
        checkpoint_consolidated_hash,
        burn_addr,
        ger_data,
    } = other;

    for (_, amt) in &mut withdrawals {
        *amt = gwei_to_wei(*amt)
    }

    let batches = match start {
        Either::Left((type1world, mut code)) => {
            code.extend(code_db);
            Either::Left(
                middle(
                    type1world,
                    batch(txn_info, batch_size_hint),
                    &mut code,
                    &b_meta,
                    ger_data,
                    withdrawals,
                    fatal_missing_code,
                    observer,
                )?
                .into_iter()
                .map(|it| it.map(Either::Left)),
            )
        }
        Either::Right((type2world, mut code)) => {
            code.extend(code_db);
            Either::Right(
                middle(
                    type2world,
                    batch(txn_info, batch_size_hint),
                    &mut code,
                    &b_meta,
                    ger_data,
                    withdrawals,
                    fatal_missing_code,
                    &mut DummyObserver::new(), // TODO(0xaatif)
                )?
                .into_iter()
                .map(|it| it.map(Either::Right)),
            )
        }
    };

    let mut running_gas_used = 0;
    Ok(batches
        .into_iter()
        .map(
            |Batch {
                 first_txn_ix,
                 gas_used,
                 contract_code,
                 byte_code,
                 before:
                     IntraBlockTries {
                         world,
                         transaction,
                         receipt,
                     },
                 after,
                 withdrawals,
                 jumpdest_tables,
             }| {
                let (state, storage) = world
                    .clone()
                    .expect_left("TODO(0xaatif): evm_arithemetization accepts an SMT")
                    .into_state_and_storage();
                GenerationInputs {
                    txn_number_before: first_txn_ix.into(),
                    gas_used_before: running_gas_used.into(),
                    gas_used_after: {
                        running_gas_used += gas_used;
                        running_gas_used.into()
                    },
                    signed_txns: byte_code.clone().into_iter().map(Into::into).collect(),
                    withdrawals,
                    ger_data,
                    tries: TrieInputs {
                        state_trie: state.into(),
                        transactions_trie: transaction.into(),
                        receipts_trie: receipt.into(),
                        storage_tries: storage.into_iter().map(|(k, v)| (k, v.into())).collect(),
                    },
                    trie_roots_after: after,
                    checkpoint_state_trie_root,
                    checkpoint_consolidated_hash,
<<<<<<< HEAD
                    contract_code: {
                        let init_codes =
                            byte_code
                                .iter()
                                .filter_map(|nonempty_txn_bytes| -> Option<Vec<u8>> {
                                    let tx_envelope =
                                        TxEnvelope::decode(&mut &nonempty_txn_bytes[..]).unwrap();
                                    match tx_envelope.to() {
                                        TxKind::Create => Some(tx_envelope.input().to_vec()),
                                        TxKind::Call(_address) => None,
                                    }
                                });
                        let mut result = Hash2Code::default();
                        result.extend(init_codes);
                        result.extend(contract_code);
                        result.extend(code_db.clone());
                        result.into_hashmap()
                    },
=======
                    contract_code: contract_code
                        .into_iter()
                        .map(|it| match &world {
                            Either::Left(_type1) => {
                                (<Type1World as World>::CodeHasher::hash(&it), it)
                            }
                            Either::Right(_type2) => {
                                (<Type2World as World>::CodeHasher::hash(&it), it)
                            }
                        })
                        .collect(),
>>>>>>> b63c8e2b
                    block_metadata: b_meta.clone(),
                    block_hashes: b_hashes.clone(),
                    burn_addr,
                    batch_jumpdest_tables: {
                        // TODO(einar-polygon): <https://github.com/0xPolygonZero/zk_evm/issues/653>
                        // Note that this causes any batch containing just a
                        // single `None` to collapse into a `None`, which
                        // causing failover to simulating jumpdest analysis for
                        // the whole batch. There is an optimization opportunity
                        // here.
                        dbg!(&jumpdest_tables);
                        // let res = jumpdest_tables
                        //     .into_iter()
                        //     .collect::<Option<Vec<_>>>()
                        //     .map(|jdt| JumpDestTableWitness::merge(jdt.iter()).0);
                        // dbg!(&res);

                        if jumpdest_tables.iter().any(Option::is_none) {
                            repeat(None).take(jumpdest_tables.len()).collect::<Vec<_>>()
                        } else {
                            jumpdest_tables
                        }
                    },
                }
            },
        )
        .collect())
}

/// The user has either provided us with a [`serde`]-ed
/// [`HashedPartialTrie`](mpt_trie::partial_trie::HashedPartialTrie),
/// or a [`wire`](crate::wire)-encoded representation of one.
///
/// Turn either of those into our [internal
/// representations](evm_arithmetization::tries).
#[allow(clippy::type_complexity)]
fn start(
    pre_images: BlockTraceTriePreImages,
    wire_disposition: WireDisposition,
) -> anyhow::Result<
    Either<(Type1World, Hash2Code<KeccakHash>), (Type2World, Hash2Code<PoseidonHash>)>,
> {
    Ok(match pre_images {
        // TODO(0xaatif): https://github.com/0xPolygonZero/zk_evm/issues/401
        //                refactor our convoluted input types
        BlockTraceTriePreImages::Separate(SeparateTriePreImages {
            state: SeparateTriePreImage::Direct(state),
            storage: SeparateStorageTriesPreImage::MultipleTries(storage),
        }) => {
            let state =
                state
                    .items()
                    .try_fold(StateMpt::new(), |mut acc, (nibbles, hash_or_val)| {
                        let path = MptKey::from_nibbles(nibbles);
                        match hash_or_val {
                            mpt_trie::trie_ops::ValOrHash::Val(bytes) => {
                                acc.insert(
                                    path.into_hash()
                                        .context("invalid path length in direct state trie")?,
                                    rlp::decode(&bytes)
                                        .context("invalid AccountRlp in direct state trie")?,
                                )?;
                            }
                            mpt_trie::trie_ops::ValOrHash::Hash(h) => {
                                acc.insert_hash(path, h)?;
                            }
                        };
                        anyhow::Ok(acc)
                    })?;
            let storage = storage
                .into_iter()
                .map(|(k, SeparateTriePreImage::Direct(v))| {
                    v.items()
                        .try_fold(StorageTrie::default(), |mut acc, (nibbles, hash_or_val)| {
                            let path = MptKey::from_nibbles(nibbles);
                            match hash_or_val {
                                mpt_trie::trie_ops::ValOrHash::Val(value) => {
                                    acc.insert(path, value)?;
                                }
                                mpt_trie::trie_ops::ValOrHash::Hash(h) => {
                                    acc.insert_hash(path, h)?;
                                }
                            };
                            anyhow::Ok(acc)
                        })
                        .map(|v| (k, v))
                })
                .collect::<Result<_, _>>()?;
            Either::Left((Type1World::new(state, storage)?, Hash2Code::new()))
        }
        BlockTraceTriePreImages::Combined(CombinedPreImages { compact }) => {
            let instructions = crate::wire::parse(&compact)
                .context("couldn't parse instructions from binary format")?;
            match wire_disposition {
                WireDisposition::Type1 => {
                    let crate::type1::Frontend {
                        state,
                        storage,
                        code,
                    } = crate::type1::frontend(instructions)?;

                    Either::Left((
                        Type1World::new(state, storage)?,
                        Hash2Code::from_iter(code.into_iter().map(NonEmpty::into_vec)),
                    ))
                }
                WireDisposition::Type2 => {
                    let crate::type2::Frontend { world: trie, code } =
                        crate::type2::frontend(instructions)?;

                    Either::Right((
                        trie,
                        Hash2Code::from_iter(code.into_iter().map(NonEmpty::into_vec)),
                    ))
                }
            }
        }
    })
}

/// Break `txns` into batches of length `batch_size_hint`, prioritising creating
/// at least two batches.
///
/// [`None`] represents a dummy transaction that should not increment the
/// transaction index.
fn batch(txns: Vec<TxnInfo>, batch_size_hint: usize) -> Vec<Vec<Option<TxnInfo>>> {
    let hint = cmp::max(batch_size_hint, 1);
    let mut txns = txns.into_iter().map(Some).collect::<Vec<_>>();
    let n_batches = txns.iter().chunks(hint).into_iter().count();
    match (txns.len(), n_batches) {
        // enough
        (_, 2..) => txns
            .into_iter()
            .chunks(hint)
            .into_iter()
            .map(FromIterator::from_iter)
            .collect(),
        // not enough batches at `hint`, but enough real transactions,
        // so just split them in half
        (2.., ..2) => {
            let second = txns.split_off(txns.len() / 2);
            vec![txns, second]
        }
        // add padding
        (0 | 1, _) => txns
            .into_iter()
            .pad_using(2, |_ix| None)
            .map(|it| vec![it])
            .collect(),
    }
}

#[test]
fn test_batch() {
    #[track_caller]
    fn do_test(n: usize, hint: usize, exp: impl IntoIterator<Item = usize>) {
        itertools::assert_equal(
            exp,
            batch(vec![TxnInfo::default(); n], hint)
                .iter()
                .map(Vec::len),
        )
    }

    do_test(0, 0, [1, 1]); // pad2
    do_test(1, 0, [1, 1]); // pad1
    do_test(2, 0, [1, 1]); // exact
    do_test(3, 0, [1, 1, 1]);
    do_test(3, 1, [1, 1, 1]);
    do_test(3, 2, [2, 1]); // leftover after hint
    do_test(3, 3, [1, 2]); // big hint
}

#[derive(Debug)]
struct Batch<StateTrieT> {
    pub first_txn_ix: usize,
    pub gas_used: u64,
    /// See [`GenerationInputs::contract_code`].
    pub contract_code: BTreeSet<Vec<u8>>,
    /// For each transaction in batch, in order.
    pub byte_code: Vec<NonEmpty<Vec<u8>>>,

    pub before: IntraBlockTries<StateTrieT>,
    pub after: TrieRoots,

    /// Empty for all but the final batch
    pub withdrawals: Vec<(Address, U256)>,

    pub jumpdest_tables: Vec<Option<JumpDestTableWitness>>,
}

impl<T> Batch<T> {
    fn map<U>(self, f: impl FnMut(T) -> U) -> Batch<U> {
        let Self {
            first_txn_ix,
            gas_used,
            contract_code,
            byte_code,
            before,
            after,
            withdrawals,
            jumpdest_tables,
        } = self;
        Batch {
            first_txn_ix,
            gas_used,
            contract_code,
            byte_code,
            before: before.map(f),
            after,
            withdrawals,
            jumpdest_tables,
        }
    }
}

/// [`evm_arithmetization::generation::TrieInputs`],
/// generic over state trie representation.
#[derive(Debug)]
pub struct IntraBlockTries<WorldT> {
    pub world: WorldT,
    pub transaction: TransactionTrie,
    pub receipt: ReceiptTrie,
}

impl<T> IntraBlockTries<T> {
    fn map<U>(self, f: impl FnOnce(T) -> U) -> IntraBlockTries<U> {
        let Self {
            world,
            transaction,
            receipt,
        } = self;
        IntraBlockTries {
            world: f(world),
            transaction,
            receipt,
        }
    }
}
/// Hacky handling of possibly missing contract bytecode in `Hash2Code` inner
/// map.
/// Allows incomplete payloads fetched with the zero tracer to skip these
/// silently.
// TODO(Nashtare): https://github.com/0xPolygonZero/zk_evm/issues/700
#[derive(Copy, Clone)]
pub struct FatalMissingCode(pub bool);

/// Does the main work mentioned in the [module documentation](super).
#[allow(clippy::too_many_arguments)]
fn middle<WorldT: World + Clone>(
    // state at the beginning of the block
    mut world: WorldT,
    // None represents a dummy transaction that should not increment the transaction index
    // all batches SHOULD not be empty
    batches: Vec<Vec<Option<TxnInfo>>>,
    code: &mut Hash2Code<WorldT::CodeHasher>,
    block: &BlockMetadata,
    ger_data: Option<(H256, H256)>,
    // added to final batch
    mut withdrawals: Vec<(Address, U256)>,
    fatal_missing_code: FatalMissingCode,
    // called with the untrimmed tries after each batch
    observer: &mut impl Observer<WorldT>,
) -> anyhow::Result<Vec<Batch<WorldT>>>
where
    WorldT::SubtriePath: Ord + From<Address>,
{
    // These are the per-block tries.
    let mut transaction_trie = TransactionTrie::new();
    let mut receipt_trie = ReceiptTrie::new();

    let mut out = vec![];

    let mut txn_ix = 0; // incremented for non-dummy transactions
    let mut loop_ix = 0; // always incremented
    let loop_len = batches.iter().flatten().count();
    for (batch_index, batch) in batches.into_iter().enumerate() {
        let batch_first_txn_ix = txn_ix; // GOTCHA: if there are no transactions in this batch
        let mut batch_gas_used = 0;
        let mut batch_byte_code = vec![];
        let mut batch_contract_code = BTreeSet::from([vec![]]); // always include empty code

        let mut before = IntraBlockTries {
            world: world.clone(),
            transaction: transaction_trie.clone(),
            receipt: receipt_trie.clone(),
        };

        // We want to perform mask the TrieInputs above,
        // but won't know the bounds until after the loop below,
        // so store that information here.
        let mut storage_masks = BTreeMap::<_, BTreeSet<MptKey>>::new();
        let mut state_mask = BTreeSet::<WorldT::SubtriePath>::new();

        if txn_ix == 0 {
            do_pre_execution(
                block,
                ger_data,
                &mut storage_masks,
                &mut state_mask,
                &mut world,
            )?;
        }

        let mut jumpdest_tables = vec![];

        for txn in batch {
            let do_increment_txn_ix = txn.is_some();
            let TxnInfo {
                traces,
                meta:
                    TxnMeta {
                        byte_code,
                        new_receipt_trie_node_byte,
                        gas_used: txn_gas_used,
                        jumpdest_table,
                    },
            } = txn.unwrap_or_default();

            let tx_hash = keccak_hash::keccak(&byte_code);

            if let Ok(nonempty) = nunny::Vec::new(byte_code) {
                batch_byte_code.push(nonempty.clone());
                transaction_trie.insert(txn_ix, nonempty.into())?;
                receipt_trie.insert(
                    txn_ix,
                    map_receipt_bytes(new_receipt_trie_node_byte.clone())?,
                )?;
            }

            batch_gas_used += txn_gas_used;

            for (
                addr,
                just_access,
                TxnTrace {
                    balance,
                    nonce,
                    storage_read,
                    storage_written,
                    code_usage,
                    self_destructed,
                },
            ) in traces
                .into_iter()
                .map(|(addr, trc)| (addr, trc == TxnTrace::default(), trc))
            {
                let (_, _, receipt) = evm_arithmetization::generation::mpt::decode_receipt(
                    &map_receipt_bytes(new_receipt_trie_node_byte.clone())?,
                )
                .map_err(|e| anyhow!("{e:?}"))
                .context(format!("couldn't decode receipt in txn {tx_hash:x}"))?;

                let born = !world.contains(addr)?;

                if born {
                    // Empty accounts cannot have non-empty storage,
                    // so we can safely insert a default trie.
                    world.create_storage(addr)?
                }

                let do_writes = !just_access
                    && match born {
                        // if txn failed, don't commit changes to trie
                        true => receipt.status,
                        false => true,
                    };

                let storage_mask = storage_masks.entry(addr).or_default();

                storage_mask.extend(
                    storage_written
                        .keys()
                        .chain(&storage_read)
                        .map(|it| MptKey::from_hash(keccak_hash::keccak(it))),
                );

                if do_writes {
                    if let Some(new) = balance {
                        world.update_balance(addr, |it| *it = new)?
                    }
                    if let Some(new) = nonce {
                        world.update_nonce(addr, |it| *it = new)?
                    }
                    if let Some(usage) = code_usage {
                        match usage {
                            ContractCodeUsage::Read(hash) => {
                                // TODO(Nashtare): https://github.com/0xPolygonZero/zk_evm/issues/700
                                //                 This is a bug in the zero tracer,
                                //                 which shouldn't be giving us this read at all.
                                //                 Workaround for now.
                                //                 The fix should involve removing the `Either`
                                //                 below.
                                match (fatal_missing_code, code.get(hash)) {
                                    (FatalMissingCode(true), None) => {
                                        bail!("no code for hash {hash:x}")
                                    }
                                    (_, Some(byte_code)) => {
                                        world.set_code(addr, Either::Left(&byte_code))?;
                                        batch_contract_code.insert(byte_code);
                                    }
                                    (_, None) => world.set_code(addr, Either::Right(hash))?,
                                }
                            }
                            ContractCodeUsage::Write(bytes) => {
                                code.insert(bytes.clone());
                                world.set_code(addr, Either::Left(&bytes))?;
                                batch_contract_code.insert(bytes);
                            }
                        };
                    }

                    if !storage_written.is_empty() {
                        for (k, v) in storage_written {
                            match v.is_zero() {
                                // this is actually a delete
                                true => storage_mask
                                    .extend(world.reporting_destroy_slot(addr, k.into_uint())?),
                                false => world.store_int(addr, k.into_uint(), v)?,
                            }
                        }
                    }

                    state_mask.insert(<WorldT::SubtriePath>::from(addr));
                } else {
                    // Simple state access
                    state_mask.insert(<WorldT::SubtriePath>::from(addr));
                }

                if self_destructed {
                    world.destroy_storage(addr)?;
                    state_mask.extend(world.reporting_destroy(addr)?)
                }
            }

            jumpdest_tables.push(jumpdest_table);

            if do_increment_txn_ix {
                txn_ix += 1;
            }
            loop_ix += 1;
        } // txn in batch

        out.push(Batch {
            first_txn_ix: batch_first_txn_ix,
            gas_used: batch_gas_used,
            contract_code: batch_contract_code,
            byte_code: batch_byte_code,
            withdrawals: match loop_ix == loop_len {
                true => {
                    for (addr, amt) in &withdrawals {
                        state_mask.insert(<WorldT::SubtriePath>::from(*addr));
                        world.update_balance(*addr, |it| *it += *amt)?;
                    }
                    mem::take(&mut withdrawals)
                }
                false => vec![],
            },
            before: {
                before.world.mask(state_mask)?;
                before.receipt.mask(batch_first_txn_ix..txn_ix)?;
                before.transaction.mask(batch_first_txn_ix..txn_ix)?;
                before.world.mask_storage(storage_masks)?;
                before
            },
            after: TrieRoots {
                state_root: world.root(),
                transactions_root: transaction_trie.root(),
                receipts_root: receipt_trie.root(),
            },
            jumpdest_tables,
        });

        observer.collect_tries(
            block.block_number,
            batch_index,
            &world,
            &transaction_trie,
            &receipt_trie,
        )
    } // batch in batches

    Ok(out)
}

/// Performs all the pre-txn execution rules of the targeted network.
fn do_pre_execution<WorldT: World + Clone>(
    block: &BlockMetadata,
    ger_data: Option<(H256, H256)>,
    trim_storage: &mut BTreeMap<ethereum_types::H160, BTreeSet<MptKey>>,
    trim_state: &mut BTreeSet<WorldT::SubtriePath>,
    world: &mut WorldT,
) -> anyhow::Result<()>
where
    WorldT::SubtriePath: From<Address> + Ord,
{
    // Ethereum mainnet: EIP-4788
    if cfg!(feature = "eth_mainnet") {
        return do_beacon_hook(
            block.block_timestamp,
            trim_storage,
            block.parent_beacon_block_root,
            trim_state,
            world,
        );
    }

    if cfg!(feature = "cdk_erigon") {
        return do_scalable_hook(block, ger_data, trim_storage, trim_state, world);
    }

    Ok(())
}

/// Updates the storage of the Scalable and GER contracts, according to
/// <https://docs.polygon.technology/zkEVM/architecture/proving-system/processing-l2-blocks/#etrog-upgrade-fork-id-6>.
///
/// This is Polygon-CDK-specific, and runs at the start of the block,
/// before any transactions (as per the Etrog specification).
fn do_scalable_hook<WorldT: World + Clone>(
    block: &BlockMetadata,
    ger_data: Option<(H256, H256)>,
    trim_storage: &mut BTreeMap<ethereum_types::H160, BTreeSet<MptKey>>,
    trim_state: &mut BTreeSet<WorldT::SubtriePath>,
    world: &mut WorldT,
) -> anyhow::Result<()>
where
    WorldT::SubtriePath: From<Address> + Ord,
{
    use evm_arithmetization::testing_utils::{
        ADDRESS_SCALABLE_L2, GLOBAL_EXIT_ROOT_ADDRESS, GLOBAL_EXIT_ROOT_STORAGE_POS,
        LAST_BLOCK_STORAGE_POS, STATE_ROOT_STORAGE_POS, TIMESTAMP_STORAGE_POS,
    };

    if block.block_number.is_zero() {
        return Err(anyhow!("Attempted to prove the Genesis block!"));
    }
    let scalable_trim = trim_storage.entry(ADDRESS_SCALABLE_L2).or_default();

    let timestamp = world
        .load_int(ADDRESS_SCALABLE_L2, U256::from(TIMESTAMP_STORAGE_POS.1))
        .unwrap_or_default();

    let timestamp = core::cmp::max(timestamp, block.block_timestamp);

    // Store block number and largest timestamp

    for (ix, u) in [
        (U256::from(LAST_BLOCK_STORAGE_POS.1), block.block_number),
        (U256::from(TIMESTAMP_STORAGE_POS.1), timestamp),
    ] {
        let slot = MptKey::from_slot_position(ix);

        ensure!(!u.is_zero());
        world.store_int(ADDRESS_SCALABLE_L2, ix, u)?;
        scalable_trim.insert(slot);
    }

    // Store previous block root hash

    let prev_block_root_hash = world.root();
    let mut arr = [0; 64];
    (block.block_number - 1).to_big_endian(&mut arr[0..32]);
    U256::from(STATE_ROOT_STORAGE_POS.1).to_big_endian(&mut arr[32..64]);
    let slot = MptKey::from_hash(keccak_hash::keccak(arr));

    world.store_hash(
        ADDRESS_SCALABLE_L2,
        keccak_hash::keccak(arr),
        prev_block_root_hash,
    )?;

    scalable_trim.insert(slot);

    trim_state.insert(<WorldT::SubtriePath>::from(ADDRESS_SCALABLE_L2));

    // Update GER contract's storage if necessary
    if let Some((root, l1blockhash)) = ger_data {
        let ger_trim = trim_storage.entry(GLOBAL_EXIT_ROOT_ADDRESS).or_default();

        let mut arr = [0; 64];
        arr[0..32].copy_from_slice(&root.0);
        U256::from(GLOBAL_EXIT_ROOT_STORAGE_POS.1).to_big_endian(&mut arr[32..64]);
        let slot = MptKey::from_hash(keccak_hash::keccak(arr));

        world.store_hash(
            GLOBAL_EXIT_ROOT_ADDRESS,
            keccak_hash::keccak(arr),
            l1blockhash,
        )?;
        ger_trim.insert(slot);

        trim_state.insert(<WorldT::SubtriePath>::from(GLOBAL_EXIT_ROOT_ADDRESS));
    }

    Ok(())
}

/// Updates the storage of the beacon block root contract,
/// according to <https://eips.ethereum.org/EIPS/eip-4788>
///
/// This is Cancun-specific, and runs at the start of the block,
/// before any transactions (as per the EIP).
fn do_beacon_hook<WorldT: World + Clone>(
    block_timestamp: U256,
    trim_storage: &mut BTreeMap<ethereum_types::H160, BTreeSet<MptKey>>,
    parent_beacon_block_root: H256,
    trim_state: &mut BTreeSet<WorldT::SubtriePath>,
    world: &mut WorldT,
) -> anyhow::Result<()>
where
    WorldT::SubtriePath: From<Address> + Ord,
{
    use evm_arithmetization::testing_utils::{
        BEACON_ROOTS_CONTRACT_ADDRESS, HISTORY_BUFFER_LENGTH,
    };

    let timestamp_idx = block_timestamp % HISTORY_BUFFER_LENGTH.value;
    let root_idx = timestamp_idx + HISTORY_BUFFER_LENGTH.value;
    let beacon_trim = trim_storage
        .entry(BEACON_ROOTS_CONTRACT_ADDRESS)
        .or_default();

    for (ix, u) in [
        (timestamp_idx, block_timestamp),
        (
            root_idx,
            U256::from_big_endian(parent_beacon_block_root.as_bytes()),
        ),
    ] {
        let slot = MptKey::from_slot_position(ix);
        beacon_trim.insert(slot);

        match u.is_zero() {
            true => {
                beacon_trim.extend(world.reporting_destroy_slot(BEACON_ROOTS_CONTRACT_ADDRESS, ix)?)
            }
            false => {
                world.store_int(BEACON_ROOTS_CONTRACT_ADDRESS, ix, u)?;
                beacon_trim.insert(slot);
            }
        }
    }
    trim_state.insert(<WorldT::SubtriePath>::from(BEACON_ROOTS_CONTRACT_ADDRESS));
    Ok(())
}

fn map_receipt_bytes(bytes: Vec<u8>) -> anyhow::Result<Vec<u8>> {
    match rlp::decode::<evm_arithmetization::generation::mpt::LegacyReceiptRlp>(&bytes) {
        Ok(_) => Ok(bytes),
        Err(_) => {
            rlp::decode(&bytes).context("couldn't decode receipt as a legacy receipt or raw bytes")
        }
    }
}

/// Code hash mappings that we have constructed from parsing the block
/// trace.
/// If there are any txns that create contracts, then they will also
/// get added here as we process the deltas.
<<<<<<< HEAD
#[derive(Default)]
struct Hash2Code {
    /// Key must always be [`hash`](keccak_hash) of value.
=======
struct Hash2Code<H: Hasher> {
    /// Key must always be [`hash`](World::CodeHasher) of value.
>>>>>>> b63c8e2b
    inner: HashMap<H256, Vec<u8>>,
    _phantom: PhantomData<H>,
}

impl<H: Hasher> Hash2Code<H> {
    pub fn new() -> Self {
        let mut this = Self {
            inner: HashMap::new(),
            _phantom: PhantomData,
        };
        this.insert(vec![]);
        this
    }
    pub fn get(&mut self, hash: H256) -> Option<Vec<u8>> {
        let res = self.inner.get(&hash).cloned();
        res
    }
    pub fn insert(&mut self, code: Vec<u8>) {
        self.inner.insert(H::hash(&code), code);
    }
    pub fn into_hashmap(self) -> HashMap<H256, Vec<u8>> {
        self.inner
    }
}

impl<H: Hasher> Extend<Vec<u8>> for Hash2Code<H> {
    fn extend<II: IntoIterator<Item = Vec<u8>>>(&mut self, iter: II) {
        for it in iter {
            self.insert(it)
        }
    }
}

impl<H: Hasher> FromIterator<Vec<u8>> for Hash2Code<H> {
    fn from_iter<II: IntoIterator<Item = Vec<u8>>>(iter: II) -> Self {
        let mut this = Self::new();
        this.extend(iter);
        this
    }
}<|MERGE_RESOLUTION|>--- conflicted
+++ resolved
@@ -2,11 +2,8 @@
 use std::{
     cmp,
     collections::{BTreeMap, BTreeSet, HashMap},
-<<<<<<< HEAD
     iter::repeat,
-=======
     marker::PhantomData,
->>>>>>> b63c8e2b
     mem,
 };
 
@@ -89,13 +86,7 @@
         BlockTraceTriePreImages::Separate(_) => FatalMissingCode(true),
         BlockTraceTriePreImages::Combined(_) => FatalMissingCode(false),
     };
-<<<<<<< HEAD
-    let (world, mut code) = start(trie_pre_images, wire_disposition)?;
-
-    code.extend(code_db.clone());
-=======
     let start = start(trie_pre_images, wire_disposition)?;
->>>>>>> b63c8e2b
 
     let OtherBlockData {
         b_data:
@@ -116,7 +107,7 @@
 
     let batches = match start {
         Either::Left((type1world, mut code)) => {
-            code.extend(code_db);
+            code.extend(code_db.clone());
             Either::Left(
                 middle(
                     type1world,
@@ -133,7 +124,7 @@
             )
         }
         Either::Right((type2world, mut code)) => {
-            code.extend(code_db);
+            code.extend(code_db.clone());
             Either::Right(
                 middle(
                     type2world,
@@ -193,7 +184,6 @@
                     trie_roots_after: after,
                     checkpoint_state_trie_root,
                     checkpoint_consolidated_hash,
-<<<<<<< HEAD
                     contract_code: {
                         let init_codes =
                             byte_code
@@ -206,25 +196,20 @@
                                         TxKind::Call(_address) => None,
                                     }
                                 });
-                        let mut result = Hash2Code::default();
+
+                        let mut result = match &world {
+                            Either::Left(_type1) => {
+                                Hash2Code::<<Type1World as World>::CodeHasher>::new()
+                            }
+                            Either::Right(_type2) => {
+                                panic!()
+                            }
+                        };
                         result.extend(init_codes);
                         result.extend(contract_code);
                         result.extend(code_db.clone());
                         result.into_hashmap()
                     },
-=======
-                    contract_code: contract_code
-                        .into_iter()
-                        .map(|it| match &world {
-                            Either::Left(_type1) => {
-                                (<Type1World as World>::CodeHasher::hash(&it), it)
-                            }
-                            Either::Right(_type2) => {
-                                (<Type2World as World>::CodeHasher::hash(&it), it)
-                            }
-                        })
-                        .collect(),
->>>>>>> b63c8e2b
                     block_metadata: b_meta.clone(),
                     block_hashes: b_hashes.clone(),
                     burn_addr,
@@ -885,14 +870,9 @@
 /// trace.
 /// If there are any txns that create contracts, then they will also
 /// get added here as we process the deltas.
-<<<<<<< HEAD
 #[derive(Default)]
-struct Hash2Code {
-    /// Key must always be [`hash`](keccak_hash) of value.
-=======
 struct Hash2Code<H: Hasher> {
     /// Key must always be [`hash`](World::CodeHasher) of value.
->>>>>>> b63c8e2b
     inner: HashMap<H256, Vec<u8>>,
     _phantom: PhantomData<H>,
 }
