--- conflicted
+++ resolved
@@ -1,8 +1,4 @@
-<<<<<<< HEAD
 use core::{convert::Into as _, option::Option::None};
-use std::ops::Range;
-=======
->>>>>>> fc283373
 use std::{
     cmp,
     collections::{BTreeMap, BTreeSet, HashMap},
@@ -19,13 +15,8 @@
 use ethereum_types::{Address, H160, U256};
 use evm_arithmetization::{
     generation::{mpt::AccountRlp, TrieInputs},
-<<<<<<< HEAD
     jumpdest::JumpDestTableWitness,
-    proof::TrieRoots,
-    testing_utils::{BEACON_ROOTS_CONTRACT_ADDRESS, HISTORY_BUFFER_LENGTH},
-=======
     proof::{BlockMetadata, TrieRoots},
->>>>>>> fc283373
     GenerationInputs,
 };
 use itertools::Itertools as _;
@@ -43,9 +34,21 @@
 };
 
 /// Addresses of precompiled Ethereum contracts.
-pub const PRECOMPILE_ADDRESSES: Range<alloy::primitives::Address> =
-    address!("0000000000000000000000000000000000000001")
-        ..address!("000000000000000000000000000000000000000a");
+pub fn is_precompile(addr: H160) -> bool {
+    let precompiled_addresses = if cfg!(feature = "eth_mainnet") {
+        address!("0000000000000000000000000000000000000001")
+            ..address!("000000000000000000000000000000000000000a")
+    } else {
+        // Remove KZG Peval for non-Eth mainnet networks
+        address!("0000000000000000000000000000000000000001")
+            ..address!("0000000000000000000000000000000000000009")
+    };
+    precompiled_addresses.contains(&addr.compat())
+        || (cfg!(feature = "polygon_pos")
+                                // Include P256Verify for Polygon PoS
+                                && addr.compat()
+                                    == address!("0000000000000000000000000000000000000100"))
+}
 
 /// TODO(0xaatif): document this after https://github.com/0xPolygonZero/zk_evm/issues/275
 pub fn entrypoint(
@@ -110,12 +113,8 @@
                      },
                  after,
                  withdrawals,
-<<<<<<< HEAD
                  jumpdest_tables,
-             }| GenerationInputs::<Field> {
-=======
              }| GenerationInputs {
->>>>>>> fc283373
                 txn_number_before: first_txn_ix.into(),
                 gas_used_before: running_gas_used.into(),
                 gas_used_after: {
@@ -448,7 +447,7 @@
                     storage_read,
                     storage_written,
                     code_usage,
-                    self_destructed,
+                    self_destructed: _,
                 },
             ) in traces
                 .into_iter()
@@ -537,40 +536,13 @@
                     state_trie.insert_by_address(addr, acct)?;
                     state_mask.insert(TrieKey::from_address(addr));
                 } else {
-                    // Simple state access
-<<<<<<< HEAD
-                    if receipt.status || !PRECOMPILE_ADDRESSES.contains(&addr.compat()) {
-=======
-
-                    fn is_precompile(addr: H160) -> bool {
-                        let precompiled_addresses = if cfg!(feature = "eth_mainnet") {
-                            address!("0000000000000000000000000000000000000001")
-                                ..address!("000000000000000000000000000000000000000a")
-                        } else {
-                            // Remove KZG Peval for non-Eth mainnet networks
-                            address!("0000000000000000000000000000000000000001")
-                                ..address!("0000000000000000000000000000000000000009")
-                        };
-
-                        precompiled_addresses.contains(&addr.compat())
-                            || (cfg!(feature = "polygon_pos")
-                            // Include P256Verify for Polygon PoS
-                            && addr.compat()
-                                == address!("0000000000000000000000000000000000000100"))
-                    }
-
+                    // Simple state accessrify for Polygon PoS
                     if receipt.status || !is_precompile(addr) {
->>>>>>> fc283373
                         // TODO(0xaatif): https://github.com/0xPolygonZero/zk_evm/pull/613
                         //                masking like this SHOULD be a space-saving optimization,
                         //                BUT if it's omitted, we actually get state root mismatches
                         state_mask.insert(TrieKey::from_address(addr));
                     }
-                }
-
-                if self_destructed {
-                    storage_tries.remove(&keccak_hash::keccak(addr));
-                    state_mask.extend(state_trie.reporting_remove(addr)?)
                 }
             }
 
