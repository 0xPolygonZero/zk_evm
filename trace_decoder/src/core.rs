--- conflicted
+++ resolved
@@ -1,8 +1,5 @@
-<<<<<<< HEAD
 use core::{convert::Into as _, option::Option::None};
-=======
 use std::ops::Range;
->>>>>>> 3af1f291
 use std::{
     cmp,
     collections::{BTreeMap, BTreeSet, HashMap},
