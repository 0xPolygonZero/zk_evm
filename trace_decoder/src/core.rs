--- conflicted
+++ resolved
@@ -5,7 +5,6 @@
     mem,
 };
 
-<<<<<<< HEAD
 use alloy::{
     consensus::{Transaction, TxEnvelope},
     primitives::{address, TxKind},
@@ -14,17 +13,10 @@
 use alloy_compat::Compat as _;
 use anyhow::{anyhow, bail, ensure, Context as _};
 use either::Either;
-use ethereum_types::{Address, H160, U256};
-use evm_arithmetization::{
-    generation::{mpt::AccountRlp, TrieInputs},
-    jumpdest::JumpDestTableWitness,
-=======
-use anyhow::{anyhow, bail, ensure, Context as _};
-use either::Either;
-use ethereum_types::{Address, BigEndianHash as _, U256};
+use ethereum_types::{Address, BigEndianHash as _, H160, U256};
 use evm_arithmetization::{
     generation::TrieInputs,
->>>>>>> c38c0c67
+    jumpdest::JumpDestTableWitness,
     proof::{BlockMetadata, TrieRoots},
     GenerationInputs,
 };
@@ -37,24 +29,16 @@
 
 use crate::{
     observer::{DummyObserver, Observer},
-<<<<<<< HEAD
-    tries::StateSmt,
-};
-use crate::{
-    tries::{MptKey, ReceiptTrie, StateMpt, StateTrie, StorageTrie, TransactionTrie},
-=======
     world::Type2World,
 };
 use crate::{
     tries::{MptKey, ReceiptTrie, StateMpt, StorageTrie, TransactionTrie},
     world::{Type1World, World},
->>>>>>> c38c0c67
     BlockLevelData, BlockTrace, BlockTraceTriePreImages, CombinedPreImages, ContractCodeUsage,
     OtherBlockData, SeparateStorageTriesPreImage, SeparateTriePreImage, SeparateTriePreImages,
     TxnInfo, TxnMeta, TxnTrace,
 };
 
-<<<<<<< HEAD
 /// Addresses of precompiled Ethereum contracts.
 pub fn is_precompile(addr: H160) -> bool {
     let precompiled_addresses = if cfg!(feature = "eth_mainnet") {
@@ -73,8 +57,6 @@
             == address!("0000000000000000000000000000000000000100"))
 }
 
-=======
->>>>>>> c38c0c67
 /// Expected trie type when parsing from binary in a [`BlockTrace`].
 ///
 /// See [`crate::wire`] and [`CombinedPreImages`] for more.
@@ -91,11 +73,7 @@
     trace: BlockTrace,
     other: OtherBlockData,
     batch_size_hint: usize,
-<<<<<<< HEAD
-    observer: &mut impl Observer<StateMpt>,
-=======
     observer: &mut impl Observer<Type1World>,
->>>>>>> c38c0c67
     wire_disposition: WireDisposition,
 ) -> anyhow::Result<Vec<GenerationInputs>> {
     ensure!(batch_size_hint != 0);
@@ -110,15 +88,9 @@
         BlockTraceTriePreImages::Separate(_) => FatalMissingCode(true),
         BlockTraceTriePreImages::Combined(_) => FatalMissingCode(false),
     };
-<<<<<<< HEAD
-    let (state, storage, mut code) = start(trie_pre_images, wire_disposition)?;
+    let (world, mut code) = start(trie_pre_images, wire_disposition)?;
 
     code.extend(code_db.clone());
-=======
-    let (world, mut code) = start(trie_pre_images, wire_disposition)?;
-
-    code.extend(code_db);
->>>>>>> c38c0c67
 
     let OtherBlockData {
         b_data:
@@ -137,18 +109,10 @@
         *amt = gwei_to_wei(*amt)
     }
 
-<<<<<<< HEAD
-    let batches = match state {
-        Either::Left(mpt) => Either::Left(
-            middle(
-                mpt,
-                storage,
-=======
     let batches = match world {
         Either::Left(type1world) => Either::Left(
             middle(
                 type1world,
->>>>>>> c38c0c67
                 batch(txn_info, batch_size_hint),
                 &mut code,
                 &b_meta,
@@ -160,18 +124,10 @@
             .into_iter()
             .map(|it| it.map(Either::Left)),
         ),
-<<<<<<< HEAD
-        Either::Right(smt) => {
-            Either::Right(
-                middle(
-                    smt,
-                    storage,
-=======
         Either::Right(type2world) => {
             Either::Right(
                 middle(
                     type2world,
->>>>>>> c38c0c67
                     batch(txn_info, batch_size_hint),
                     &mut code,
                     &b_meta,
@@ -203,62 +159,7 @@
                      },
                  after,
                  withdrawals,
-<<<<<<< HEAD
                  jumpdest_tables,
-             }| GenerationInputs {
-                txn_number_before: first_txn_ix.into(),
-                gas_used_before: running_gas_used.into(),
-                gas_used_after: {
-                    running_gas_used += gas_used;
-                    running_gas_used.into()
-                },
-                signed_txns: byte_code.clone().into_iter().map(Into::into).collect(),
-                withdrawals,
-                ger_data,
-                tries: TrieInputs {
-                    state_trie: match state {
-                        Either::Left(mpt) => mpt.into(),
-                        Either::Right(_) => todo!("evm_arithmetization accepts an SMT"),
-                    },
-                    transactions_trie: transaction.into(),
-                    receipts_trie: receipt.into(),
-                    storage_tries: storage.into_iter().map(|(k, v)| (k, v.into())).collect(),
-                },
-                trie_roots_after: after,
-                checkpoint_state_trie_root,
-                checkpoint_consolidated_hash,
-                contract_code: {
-                    let init_codes =
-                        byte_code
-                            .iter()
-                            .filter_map(|nonempty_txn_bytes| -> Option<Vec<u8>> {
-                                let tx_envelope =
-                                    TxEnvelope::decode(&mut &nonempty_txn_bytes[..]).unwrap();
-                                match tx_envelope.to() {
-                                    TxKind::Create => Some(tx_envelope.input().to_vec()),
-                                    TxKind::Call(_address) => None,
-                                }
-                            });
-                    let mut result = Hash2Code::default();
-                    result.extend(init_codes);
-                    result.extend(contract_code);
-                    result.extend(code_db.clone());
-                    result.into_hashmap()
-                },
-                block_metadata: b_meta.clone(),
-                block_hashes: b_hashes.clone(),
-                burn_addr,
-                jumpdest_table: {
-                    // TODO(einar-polygon): <https://github.com/0xPolygonZero/zk_evm/issues/653>
-                    // Note that this causes any batch containing just a single `None` to collapse
-                    // into a `None`, which causing failover to simulating jumpdest analysis for the
-                    // whole batch. There is an optimization opportunity here.
-                    jumpdest_tables
-                        .into_iter()
-                        .collect::<Option<Vec<_>>>()
-                        .map(|jdt| JumpDestTableWitness::merge(jdt.iter()).0)
-                },
-=======
              }| {
                 let (state, storage) = world
                     .expect_left("TODO(0xaatif): evm_arithemetization accepts an SMT")
@@ -270,7 +171,7 @@
                         running_gas_used += gas_used;
                         running_gas_used.into()
                     },
-                    signed_txns: byte_code.into_iter().map(Into::into).collect(),
+                    signed_txns: byte_code.clone().into_iter().map(Into::into).collect(),
                     withdrawals,
                     ger_data,
                     tries: TrieInputs {
@@ -282,15 +183,39 @@
                     trie_roots_after: after,
                     checkpoint_state_trie_root,
                     checkpoint_consolidated_hash,
-                    contract_code: contract_code
-                        .into_iter()
-                        .map(|it| (keccak_hash::keccak(&it), it))
-                        .collect(),
+                    contract_code: {
+                        let init_codes =
+                            byte_code
+                                .iter()
+                                .filter_map(|nonempty_txn_bytes| -> Option<Vec<u8>> {
+                                    let tx_envelope =
+                                        TxEnvelope::decode(&mut &nonempty_txn_bytes[..]).unwrap();
+                                    match tx_envelope.to() {
+                                        TxKind::Create => Some(tx_envelope.input().to_vec()),
+                                        TxKind::Call(_address) => None,
+                                    }
+                                });
+                        let mut result = Hash2Code::default();
+                        result.extend(init_codes);
+                        result.extend(contract_code);
+                        result.extend(code_db.clone());
+                        result.into_hashmap()
+                    },
                     block_metadata: b_meta.clone(),
                     block_hashes: b_hashes.clone(),
                     burn_addr,
+                    jumpdest_table: {
+                        // TODO(einar-polygon): <https://github.com/0xPolygonZero/zk_evm/issues/653>
+                        // Note that this causes any batch containing just a single `None` to
+                        // collapse into a `None`, which causing failover to
+                        // simulating jumpdest analysis for the whole batch.
+                        // There is an optimization opportunity here.
+                        jumpdest_tables
+                            .into_iter()
+                            .collect::<Option<Vec<_>>>()
+                            .map(|jdt| JumpDestTableWitness::merge(jdt.iter()).0)
+                    },
                 }
->>>>>>> c38c0c67
             },
         )
         .collect())
@@ -305,15 +230,7 @@
 fn start(
     pre_images: BlockTraceTriePreImages,
     wire_disposition: WireDisposition,
-<<<<<<< HEAD
-) -> anyhow::Result<(
-    Either<StateMpt, StateSmt>,
-    BTreeMap<H256, StorageTrie>,
-    Hash2Code,
-)> {
-=======
 ) -> anyhow::Result<(Either<Type1World, Type2World>, Hash2Code)> {
->>>>>>> c38c0c67
     Ok(match pre_images {
         // TODO(0xaatif): https://github.com/0xPolygonZero/zk_evm/issues/401
         //                refactor our convoluted input types
@@ -321,29 +238,6 @@
             state: SeparateTriePreImage::Direct(state),
             storage: SeparateStorageTriesPreImage::MultipleTries(storage),
         }) => {
-<<<<<<< HEAD
-            let state = state.items().try_fold(
-                StateMpt::default(),
-                |mut acc, (nibbles, hash_or_val)| {
-                    let path = MptKey::from_nibbles(nibbles);
-                    match hash_or_val {
-                        mpt_trie::trie_ops::ValOrHash::Val(bytes) => {
-                            #[expect(deprecated)] // this is MPT specific
-                            acc.insert_by_hashed_address(
-                                path.into_hash()
-                                    .context("invalid path length in direct state trie")?,
-                                rlp::decode(&bytes)
-                                    .context("invalid AccountRlp in direct state trie")?,
-                            )?;
-                        }
-                        mpt_trie::trie_ops::ValOrHash::Hash(h) => {
-                            acc.insert_hash_by_key(path, h)?;
-                        }
-                    };
-                    anyhow::Ok(acc)
-                },
-            )?;
-=======
             let state =
                 state
                     .items()
@@ -364,7 +258,6 @@
                         };
                         anyhow::Ok(acc)
                     })?;
->>>>>>> c38c0c67
             let storage = storage
                 .into_iter()
                 .map(|(k, SeparateTriePreImage::Direct(v))| {
@@ -384,23 +277,15 @@
                         .map(|v| (k, v))
                 })
                 .collect::<Result<_, _>>()?;
-<<<<<<< HEAD
-            (Either::Left(state), storage, Hash2Code::new())
-=======
             (
                 Either::Left(Type1World::new(state, storage)?),
                 Hash2Code::new(),
             )
->>>>>>> c38c0c67
         }
         BlockTraceTriePreImages::Combined(CombinedPreImages { compact }) => {
             let instructions = crate::wire::parse(&compact)
                 .context("couldn't parse instructions from binary format")?;
-<<<<<<< HEAD
-            let (state, storage, code) = match wire_disposition {
-=======
             match wire_disposition {
->>>>>>> c38c0c67
                 WireDisposition::Type1 => {
                     let crate::type1::Frontend {
                         state,
@@ -408,28 +293,11 @@
                         code,
                     } = crate::type1::frontend(instructions)?;
                     (
-<<<<<<< HEAD
-                        Either::Left(state),
-                        storage,
-=======
                         Either::Left(Type1World::new(state, storage)?),
->>>>>>> c38c0c67
                         Hash2Code::from_iter(code.into_iter().map(NonEmpty::into_vec)),
                     )
                 }
                 WireDisposition::Type2 => {
-<<<<<<< HEAD
-                    let crate::type2::Frontend { trie, code } =
-                        crate::type2::frontend(instructions)?;
-                    (
-                        Either::Right(trie),
-                        BTreeMap::new(),
-                        Hash2Code::from_iter(code.into_iter().map(NonEmpty::into_vec)),
-                    )
-                }
-            };
-            (state, storage, code)
-=======
                     let crate::type2::Frontend { world: trie, code } =
                         crate::type2::frontend(instructions)?;
                     (
@@ -438,7 +306,6 @@
                     )
                 }
             }
->>>>>>> c38c0c67
         }
     })
 }
@@ -539,29 +406,6 @@
     }
 }
 
-impl<T> Batch<T> {
-    fn map<U>(self, f: impl FnMut(T) -> U) -> Batch<U> {
-        let Self {
-            first_txn_ix,
-            gas_used,
-            contract_code,
-            byte_code,
-            before,
-            after,
-            withdrawals,
-        } = self;
-        Batch {
-            first_txn_ix,
-            gas_used,
-            contract_code,
-            byte_code,
-            before: before.map(f),
-            after,
-            withdrawals,
-        }
-    }
-}
-
 /// [`evm_arithmetization::generation::TrieInputs`],
 /// generic over state trie representation.
 #[derive(Debug)]
@@ -572,26 +416,14 @@
 }
 
 impl<T> IntraBlockTries<T> {
-<<<<<<< HEAD
-    fn map<U>(self, mut f: impl FnMut(T) -> U) -> IntraBlockTries<U> {
-        let Self {
-            state,
-            storage,
-=======
     fn map<U>(self, f: impl FnOnce(T) -> U) -> IntraBlockTries<U> {
         let Self {
             world,
->>>>>>> c38c0c67
             transaction,
             receipt,
         } = self;
         IntraBlockTries {
-<<<<<<< HEAD
-            state: f(state),
-            storage,
-=======
             world: f(world),
->>>>>>> c38c0c67
             transaction,
             receipt,
         }
@@ -620,33 +452,11 @@
     mut withdrawals: Vec<(Address, U256)>,
     fatal_missing_code: FatalMissingCode,
     // called with the untrimmed tries after each batch
-<<<<<<< HEAD
-    observer: &mut impl Observer<StateTrieT>,
-) -> anyhow::Result<Vec<Batch<StateTrieT>>>
-where
-    StateTrieT::Key: Ord + From<Address>,
-{
-    // Initialise the storage tries.
-    for (haddr, acct) in state_trie.iter() {
-        let storage = storage_tries.entry(haddr).or_insert({
-            let mut it = StorageTrie::default();
-            it.insert_hash(MptKey::default(), acct.storage_root)
-                .expect("empty trie insert cannot fail");
-            it
-        });
-        ensure!(
-            storage.root() == acct.storage_root,
-            "inconsistent initial storage for hashed address {haddr:x}"
-        )
-    }
-
-=======
     observer: &mut impl Observer<WorldT>,
 ) -> anyhow::Result<Vec<Batch<WorldT>>>
 where
     WorldT::SubtriePath: Ord + From<Address>,
 {
->>>>>>> c38c0c67
     // These are the per-block tries.
     let mut transaction_trie = TransactionTrie::new();
     let mut receipt_trie = ReceiptTrie::new();
@@ -672,11 +482,7 @@
         // but won't know the bounds until after the loop below,
         // so store that information here.
         let mut storage_masks = BTreeMap::<_, BTreeSet<MptKey>>::new();
-<<<<<<< HEAD
-        let mut state_mask = BTreeSet::<StateTrieT::Key>::new();
-=======
         let mut state_mask = BTreeSet::<WorldT::SubtriePath>::new();
->>>>>>> c38c0c67
 
         if txn_ix == 0 {
             do_pre_execution(
@@ -798,10 +604,6 @@
 
                     if !storage_written.is_empty() {
                         for (k, v) in storage_written {
-<<<<<<< HEAD
-                            let slot = MptKey::from_hash(keccak_hash::keccak(k));
-=======
->>>>>>> c38c0c67
                             match v.is_zero() {
                                 // this is actually a delete
                                 true => storage_mask
@@ -811,18 +613,10 @@
                         }
                     }
 
-<<<<<<< HEAD
-                    state_trie.insert_by_address(addr, acct)?;
-                    state_mask.insert(<StateTrieT::Key>::from(addr));
-                } else {
-                    // Simple state access
-                    state_mask.insert(<StateTrieT::Key>::from(addr));
-=======
                     state_mask.insert(<WorldT::SubtriePath>::from(addr));
                 } else {
                     // Simple state access
                     state_mask.insert(<WorldT::SubtriePath>::from(addr));
->>>>>>> c38c0c67
                 }
 
                 if self_destructed {
@@ -847,21 +641,8 @@
             withdrawals: match loop_ix == loop_len {
                 true => {
                     for (addr, amt) in &withdrawals {
-<<<<<<< HEAD
-                        state_mask.insert(<StateTrieT::Key>::from(*addr));
-                        let mut acct = state_trie
-                            .get_by_address(*addr)
-                            .context(format!("missing address {addr:x} for withdrawal"))?;
-                        acct.balance += *amt;
-                        state_trie
-                            .insert_by_address(*addr, acct)
-                            // TODO(0xaatif): https://github.com/0xPolygonZero/zk_evm/issues/275
-                            //                Add an entry API
-                            .expect("insert must succeed with the same key as a successful `get`");
-=======
                         state_mask.insert(<WorldT::SubtriePath>::from(*addr));
                         world.update_balance(*addr, |it| *it += *amt)?;
->>>>>>> c38c0c67
                     }
                     mem::take(&mut withdrawals)
                 }
@@ -898,22 +679,12 @@
 fn do_pre_execution<WorldT: World + Clone>(
     block: &BlockMetadata,
     ger_data: Option<(H256, H256)>,
-<<<<<<< HEAD
-    storage: &mut BTreeMap<H256, StorageTrie>,
-    trim_storage: &mut BTreeMap<ethereum_types::H160, BTreeSet<MptKey>>,
-    trim_state: &mut BTreeSet<StateTrieT::Key>,
-    state_trie: &mut StateTrieT,
-) -> anyhow::Result<()>
-where
-    StateTrieT::Key: From<Address> + Ord,
-=======
     trim_storage: &mut BTreeMap<ethereum_types::H160, BTreeSet<MptKey>>,
     trim_state: &mut BTreeSet<WorldT::SubtriePath>,
     world: &mut WorldT,
 ) -> anyhow::Result<()>
 where
     WorldT::SubtriePath: From<Address> + Ord,
->>>>>>> c38c0c67
 {
     // Ethereum mainnet: EIP-4788
     if cfg!(feature = "eth_mainnet") {
@@ -941,22 +712,12 @@
 fn do_scalable_hook<WorldT: World + Clone>(
     block: &BlockMetadata,
     ger_data: Option<(H256, H256)>,
-<<<<<<< HEAD
-    storage: &mut BTreeMap<H256, StorageTrie>,
-    trim_storage: &mut BTreeMap<ethereum_types::H160, BTreeSet<MptKey>>,
-    trim_state: &mut BTreeSet<StateTrieT::Key>,
-    state_trie: &mut StateTrieT,
-) -> anyhow::Result<()>
-where
-    StateTrieT::Key: From<Address> + Ord,
-=======
     trim_storage: &mut BTreeMap<ethereum_types::H160, BTreeSet<MptKey>>,
     trim_state: &mut BTreeSet<WorldT::SubtriePath>,
     world: &mut WorldT,
 ) -> anyhow::Result<()>
 where
     WorldT::SubtriePath: From<Address> + Ord,
->>>>>>> c38c0c67
 {
     use evm_arithmetization::testing_utils::{
         ADDRESS_SCALABLE_L2, GLOBAL_EXIT_ROOT_ADDRESS, GLOBAL_EXIT_ROOT_STORAGE_POS,
@@ -968,13 +729,9 @@
     }
     let scalable_trim = trim_storage.entry(ADDRESS_SCALABLE_L2).or_default();
 
-<<<<<<< HEAD
-    let timestamp_slot_key = MptKey::from_slot_position(U256::from(TIMESTAMP_STORAGE_POS.1));
-=======
     let timestamp = world
         .load_int(ADDRESS_SCALABLE_L2, U256::from(TIMESTAMP_STORAGE_POS.1))
         .unwrap_or_default();
->>>>>>> c38c0c67
 
     let timestamp = core::cmp::max(timestamp, block.block_timestamp);
 
@@ -998,32 +755,16 @@
     (block.block_number - 1).to_big_endian(&mut arr[0..32]);
     U256::from(STATE_ROOT_STORAGE_POS.1).to_big_endian(&mut arr[32..64]);
     let slot = MptKey::from_hash(keccak_hash::keccak(arr));
-<<<<<<< HEAD
-=======
 
     world.store_hash(
         ADDRESS_SCALABLE_L2,
         keccak_hash::keccak(arr),
         prev_block_root_hash,
     )?;
->>>>>>> c38c0c67
 
     scalable_trim.insert(slot);
 
-<<<<<<< HEAD
-    trim_state.insert(<StateTrieT::Key>::from(ADDRESS_SCALABLE_L2));
-    let mut scalable_acct = state_trie
-        .get_by_address(ADDRESS_SCALABLE_L2)
-        .context("missing scalable contract address")?;
-    scalable_acct.storage_root = scalable_storage.root();
-    state_trie
-        .insert_by_address(ADDRESS_SCALABLE_L2, scalable_acct)
-        // TODO(0xaatif): https://github.com/0xPolygonZero/zk_evm/issues/275
-        //                Add an entry API
-        .expect("insert must succeed with the same key as a successful `get`");
-=======
     trim_state.insert(<WorldT::SubtriePath>::from(ADDRESS_SCALABLE_L2));
->>>>>>> c38c0c67
 
     // Update GER contract's storage if necessary
     if let Some((root, l1blockhash)) = ger_data {
@@ -1041,20 +782,7 @@
         )?;
         ger_trim.insert(slot);
 
-<<<<<<< HEAD
-        trim_state.insert(<StateTrieT::Key>::from(GLOBAL_EXIT_ROOT_ADDRESS));
-        let mut ger_acct = state_trie
-            .get_by_address(GLOBAL_EXIT_ROOT_ADDRESS)
-            .context("missing GER contract address")?;
-        ger_acct.storage_root = ger_storage.root();
-        state_trie
-            .insert_by_address(GLOBAL_EXIT_ROOT_ADDRESS, ger_acct)
-            // TODO(0xaatif): https://github.com/0xPolygonZero/zk_evm/issues/275
-            //                Add an entry API
-            .expect("insert must succeed with the same key as a successful `get`");
-=======
         trim_state.insert(<WorldT::SubtriePath>::from(GLOBAL_EXIT_ROOT_ADDRESS));
->>>>>>> c38c0c67
     }
 
     Ok(())
@@ -1067,16 +795,6 @@
 /// before any transactions (as per the EIP).
 fn do_beacon_hook<WorldT: World + Clone>(
     block_timestamp: U256,
-<<<<<<< HEAD
-    storage: &mut BTreeMap<H256, StorageTrie>,
-    trim_storage: &mut BTreeMap<ethereum_types::H160, BTreeSet<MptKey>>,
-    parent_beacon_block_root: H256,
-    trim_state: &mut BTreeSet<StateTrieT::Key>,
-    state_trie: &mut StateTrieT,
-) -> anyhow::Result<()>
-where
-    StateTrieT::Key: From<Address> + Ord,
-=======
     trim_storage: &mut BTreeMap<ethereum_types::H160, BTreeSet<MptKey>>,
     parent_beacon_block_root: H256,
     trim_state: &mut BTreeSet<WorldT::SubtriePath>,
@@ -1084,7 +802,6 @@
 ) -> anyhow::Result<()>
 where
     WorldT::SubtriePath: From<Address> + Ord,
->>>>>>> c38c0c67
 {
     use evm_arithmetization::testing_utils::{
         BEACON_ROOTS_CONTRACT_ADDRESS, HISTORY_BUFFER_LENGTH,
@@ -1116,20 +833,7 @@
             }
         }
     }
-<<<<<<< HEAD
-    trim_state.insert(<StateTrieT::Key>::from(BEACON_ROOTS_CONTRACT_ADDRESS));
-    let mut beacon_acct = state_trie
-        .get_by_address(BEACON_ROOTS_CONTRACT_ADDRESS)
-        .context("missing beacon contract address")?;
-    beacon_acct.storage_root = beacon_storage.root();
-    state_trie
-        .insert_by_address(BEACON_ROOTS_CONTRACT_ADDRESS, beacon_acct)
-        // TODO(0xaatif): https://github.com/0xPolygonZero/zk_evm/issues/275
-        //                Add an entry API
-        .expect("insert must succeed with the same key as a successful `get`");
-=======
     trim_state.insert(<WorldT::SubtriePath>::from(BEACON_ROOTS_CONTRACT_ADDRESS));
->>>>>>> c38c0c67
     Ok(())
 }
 
