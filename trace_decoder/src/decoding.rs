--- conflicted
+++ resolved
@@ -4,11 +4,7 @@
     iter::{self, empty, once},
 };
 
-<<<<<<< HEAD
-use ethereum_types::{Address, BigEndianHash, H256, U256};
-=======
-use ethereum_types::{Address, H256, U256, U512};
->>>>>>> 45d19c80
+use ethereum_types::{Address, BigEndianHash, H256, U256, U512};
 use evm_arithmetization::{
     generation::{mpt::AccountRlp, GenerationInputs, TrieInputs},
     proof::{BlockMetadata, ExtraBlockData, TrieRoots},
@@ -16,7 +12,7 @@
 };
 use log::trace;
 use mpt_trie::{
-    nibbles::{Nibbles, NibblesIntern, ToNibbles},
+    nibbles::Nibbles,
     partial_trie::{HashedPartialTrie, Node, PartialTrie},
     special_query::path_for_query,
     trie_ops::{TrieOpError, TrieOpResult},
@@ -268,58 +264,7 @@
             .into_iter()
             .enumerate()
             .map(|(txn_idx, txn_info)| {
-<<<<<<< HEAD
-                trace!("Generating proof IR for txn {}...", txn_idx);
-
-                Self::init_any_needed_empty_storage_tries(
-                    &mut curr_block_tries.storage,
-                    txn_info
-                        .nodes_used_by_txn
-                        .storage_accesses
-                        .iter()
-                        .map(|(k, _)| k),
-                    &txn_info
-                        .nodes_used_by_txn
-                        .state_accounts_with_no_accesses_but_storage_tries,
-                );
-                // For each non-dummy txn, we increment `txn_number_after` by 1, and
-                // update `gas_used_after` accordingly.
-                extra_data.txn_number_after += U256::one();
-                extra_data.gas_used_after += txn_info.meta.gas_used.into();
-
-                // Because we need to run delta application before creating the minimal
-                // sub-tries (we need to detect if deletes collapsed any branches), we need to
-                // do this clone every iteration.
-                let tries_at_start_of_txn = curr_block_tries.clone();
-
-                Self::update_txn_and_receipt_tries(&mut curr_block_tries, &txn_info.meta, txn_idx);
-
-                let mut delta_out = Self::apply_deltas_to_trie_state(
-                    &mut curr_block_tries,
-                    &txn_info.nodes_used_by_txn,
-                    &txn_info.meta,
-                )?;
-
-                let nodes_used_by_txn = if txn_idx == 0 {
-                    let mut nodes_used = txn_info.nodes_used_by_txn;
-                    Self::update_beacon_block_root_contract_storage(
-                        &mut curr_block_tries,
-                        &mut delta_out,
-                        &mut nodes_used,
-                        &other_data.b_data.b_meta,
-                    );
-
-                    nodes_used
-                } else {
-                    txn_info.nodes_used_by_txn
-                };
-
-                let tries = Self::create_minimal_partial_tries_needed_by_txn(
-                    &tries_at_start_of_txn,
-                    &nodes_used_by_txn,
-=======
                 Self::process_txn_info(
->>>>>>> 45d19c80
                     txn_idx,
                     txn_info,
                     &mut curr_block_tries,
@@ -376,10 +321,12 @@
         let root_idx = timestamp_idx + HISTORY_BUFFER_LENGTH_MOD;
         let calldata = rlp::encode(&block_data.parent_beacon_block_root).to_vec();
 
-        let mut storage_trie = trie_state
+        let storage_trie = trie_state
             .storage
             .get_mut(&ADDRESS)
-            .ok_or(TraceParsingError::MissingAccountStorageTrie(ADDRESS))?;
+            .ok_or(TraceParsingError::new(
+                TraceParsingErrorReason::MissingAccountStorageTrie(ADDRESS),
+            ))?;
 
         let mut slots_nibbles = vec![];
 
@@ -399,7 +346,13 @@
             // If we are writing a zero, then we actually need to perform a delete.
             match val == &ZERO_STORAGE_SLOT_VAL_RLPED {
                 false => {
-                    storage_trie.insert(slot, val.clone())?;
+                    storage_trie.insert(slot, val.clone()).map_err(|err| {
+                        let mut e =
+                            TraceParsingError::new(TraceParsingErrorReason::TrieOpError(err));
+                        e.slot(U512::from_big_endian(slot.bytes_be().as_slice()));
+                        e.slot_value(U512::from_big_endian(val.as_slice()));
+                        e
+                    })?;
 
                     delta_out
                         .additional_storage_trie_paths_to_not_hash
@@ -408,7 +361,7 @@
                         .push(slot);
                 }
                 true => {
-                    if let Some(remaining_slot_key) =
+                    if let Ok(Some(remaining_slot_key)) =
                         Self::delete_node_and_report_remaining_key_if_branch_collapsed(
                             storage_trie,
                             &slot,
@@ -430,9 +383,15 @@
         delta_out
             .additional_state_trie_paths_to_not_hash
             .push(addr_nibbles);
-        let addr_bytes = trie_state.state.get(addr_nibbles).ok_or(
-            TraceParsingError::MissingKeysCreatingSubPartialTrie(addr_nibbles, TrieType::State),
-        )?;
+        let addr_bytes = trie_state
+            .state
+            .get(addr_nibbles)
+            .ok_or(TraceParsingError::new(
+                TraceParsingErrorReason::MissingKeysCreatingSubPartialTrie(
+                    addr_nibbles,
+                    TrieType::State,
+                ),
+            ))?;
         let mut account = account_from_rlped_bytes(addr_bytes)?;
 
         account.storage_root = storage_trie.hash();
@@ -440,7 +399,12 @@
         let updated_account_bytes = rlp::encode(&account);
         trie_state
             .state
-            .insert(addr_nibbles, updated_account_bytes.to_vec())?;
+            .insert(addr_nibbles, updated_account_bytes.to_vec())
+            .map_err(|err| {
+                let mut e = TraceParsingError::new(TraceParsingErrorReason::TrieOpError(err));
+                e.slot(U512::from_big_endian(addr_nibbles.bytes_be().as_slice()));
+                e
+            })?;
 
         Ok(())
     }
@@ -804,12 +768,26 @@
         Self::update_txn_and_receipt_tries(curr_block_tries, &txn_info.meta, txn_idx)
             .map_err(TraceParsingError::from)?;
 
-        let delta_out =
+        let mut delta_out =
             Self::apply_deltas_to_trie_state(curr_block_tries, &txn_info.nodes_used_by_txn)?;
+
+        let nodes_used_by_txn = if txn_idx == 0 {
+            let mut nodes_used = txn_info.nodes_used_by_txn;
+            Self::update_beacon_block_root_contract_storage(
+                curr_block_tries,
+                &mut delta_out,
+                &mut nodes_used,
+                &other_data.b_data.b_meta,
+            )?;
+
+            nodes_used
+        } else {
+            txn_info.nodes_used_by_txn
+        };
 
         let tries = Self::create_minimal_partial_tries_needed_by_txn(
             &tries_at_start_of_txn,
-            &txn_info.nodes_used_by_txn,
+            &nodes_used_by_txn,
             txn_idx,
             delta_out,
             &other_data.b_data.b_meta.block_beneficiary,
