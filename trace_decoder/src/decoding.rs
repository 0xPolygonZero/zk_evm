--- conflicted
+++ resolved
@@ -184,734 +184,6 @@
 impl From<CompactParsingError> for TraceDecodingError {
     fn from(err: CompactParsingError) -> Self {
         // Convert CompactParsingError into TraceParsingError
-<<<<<<< HEAD
         TraceDecodingError::new(TraceParsingErrorReason::CompactParsingError(err))
-=======
-        TraceParsingError::new(TraceParsingErrorReason::CompactParsingError(err))
-    }
-}
-
-/// An enum to cover all Ethereum trie types (see <https://ethereum.github.io/yellowpaper/paper.pdf> for details).
-#[derive(Debug)]
-pub enum TrieType {
-    /// State trie.
-    State,
-    /// Storage trie.
-    Storage,
-    /// Receipt trie.
-    Receipt,
-    /// Transaction trie.
-    Txn,
-}
-
-impl Display for TrieType {
-    fn fmt(&self, f: &mut Formatter<'_>) -> fmt::Result {
-        match self {
-            TrieType::State => write!(f, "state"),
-            TrieType::Storage => write!(f, "storage"),
-            TrieType::Receipt => write!(f, "receipt"),
-            TrieType::Txn => write!(f, "transaction"),
-        }
-    }
-}
-
-/// The current state of all tries as we process txn deltas. These are mutated
-/// after every txn we process in the trace.
-#[derive(Clone, Debug, Default)]
-struct PartialTrieState {
-    state: HashedPartialTrie,
-    storage: HashMap<HashedAccountAddr, HashedPartialTrie>,
-    txn: HashedPartialTrie,
-    receipt: HashedPartialTrie,
-}
-
-/// Additional information discovered during delta application.
-#[derive(Debug, Default)]
-struct TrieDeltaApplicationOutput {
-    // During delta application, if a delete occurs, we may have to make sure additional nodes
-    // that are not accessed by the txn remain unhashed.
-    additional_state_trie_paths_to_not_hash: Vec<Nibbles>,
-    additional_storage_trie_paths_to_not_hash: HashMap<H256, Vec<Nibbles>>,
-}
-
-impl ProcessedBlockTrace {
-    pub(crate) fn into_txn_proof_gen_ir(
-        self,
-        other_data: OtherBlockData,
-    ) -> TraceParsingResult<Vec<GenerationInputs>> {
-        let mut curr_block_tries = PartialTrieState {
-            state: self.tries.state.clone(),
-            storage: self.tries.storage.clone(),
-            ..Default::default()
-        };
-
-        // This is just a copy of `curr_block_tries`.
-        let initial_tries_for_dummies = PartialTrieState {
-            state: self.tries.state,
-            storage: self.tries.storage,
-            ..Default::default()
-        };
-
-        let mut extra_data = ExtraBlockData {
-            checkpoint_state_trie_root: other_data.checkpoint_state_trie_root,
-            txn_number_before: U256::zero(),
-            txn_number_after: U256::zero(),
-            gas_used_before: U256::zero(),
-            gas_used_after: U256::zero(),
-        };
-
-        // A copy of the initial extra_data possibly needed during padding.
-        let extra_data_for_dummies = extra_data.clone();
-
-        let mut txn_gen_inputs = self
-            .txn_info
-            .into_iter()
-            .enumerate()
-            .map(|(txn_idx, txn_info)| {
-                Self::process_txn_info(
-                    txn_idx,
-                    txn_info,
-                    &mut curr_block_tries,
-                    &mut extra_data,
-                    &other_data,
-                )
-                .map_err(|mut e| {
-                    e.txn_idx(txn_idx);
-                    e
-                })
-            })
-            .collect::<TraceParsingResult<Vec<_>>>()
-            .map_err(|mut e| {
-                e.block_num(other_data.b_data.b_meta.block_number);
-                e.block_chain_id(other_data.b_data.b_meta.block_chain_id);
-                e
-            })?;
-
-        Self::pad_gen_inputs_with_dummy_inputs_if_needed(
-            &mut txn_gen_inputs,
-            &other_data,
-            &extra_data,
-            &extra_data_for_dummies,
-            &initial_tries_for_dummies,
-            &curr_block_tries,
-        );
-
-        if !self.withdrawals.is_empty() {
-            Self::add_withdrawals_to_txns(
-                &mut txn_gen_inputs,
-                &mut curr_block_tries,
-                self.withdrawals,
-            )?;
-        }
-
-        Ok(txn_gen_inputs)
-    }
-
-    fn update_txn_and_receipt_tries(
-        trie_state: &mut PartialTrieState,
-        meta: &TxnMetaState,
-        txn_idx: TxnIdx,
-    ) -> TrieOpResult<()> {
-        let txn_k = Nibbles::from_bytes_be(&rlp::encode(&txn_idx)).unwrap();
-        trie_state.txn.insert(txn_k, meta.txn_bytes())?;
-
-        trie_state
-            .receipt
-            .insert(txn_k, meta.receipt_node_bytes.as_ref())
-    }
-
-    /// If the account does not have a storage trie or does but is not
-    /// accessed by any txns, then we still need to manually create an entry for
-    /// them.
-    fn init_any_needed_empty_storage_tries<'a>(
-        storage_tries: &mut HashMap<HashedAccountAddr, HashedPartialTrie>,
-        accounts_with_storage: impl Iterator<Item = &'a HashedStorageAddr>,
-        state_accounts_with_no_accesses_but_storage_tries: &'a HashMap<
-            HashedAccountAddr,
-            TrieRootHash,
-        >,
-    ) {
-        for h_addr in accounts_with_storage {
-            if !storage_tries.contains_key(h_addr) {
-                let trie = state_accounts_with_no_accesses_but_storage_tries
-                    .get(h_addr)
-                    .map(|s_root| HashedPartialTrie::new(Node::Hash(*s_root)))
-                    .unwrap_or_default();
-
-                storage_tries.insert(*h_addr, trie);
-            };
-        }
-    }
-
-    fn create_minimal_partial_tries_needed_by_txn(
-        curr_block_tries: &PartialTrieState,
-        nodes_used_by_txn: &NodesUsedByTxn,
-        txn_idx: TxnIdx,
-        delta_application_out: TrieDeltaApplicationOutput,
-        _coin_base_addr: &Address,
-    ) -> TraceParsingResult<TrieInputs> {
-        let state_trie = create_minimal_state_partial_trie(
-            &curr_block_tries.state,
-            nodes_used_by_txn.state_accesses.iter().cloned(),
-            delta_application_out
-                .additional_state_trie_paths_to_not_hash
-                .into_iter(),
-        )?;
-
-        let txn_k = Nibbles::from_bytes_be(&rlp::encode(&txn_idx)).unwrap();
-
-        let transactions_trie =
-            create_trie_subset_wrapped(&curr_block_tries.txn, once(txn_k), TrieType::Txn)?;
-
-        let receipts_trie =
-            create_trie_subset_wrapped(&curr_block_tries.receipt, once(txn_k), TrieType::Receipt)?;
-
-        let storage_tries = create_minimal_storage_partial_tries(
-            &curr_block_tries.storage,
-            nodes_used_by_txn.storage_accesses.iter(),
-            &delta_application_out.additional_storage_trie_paths_to_not_hash,
-        )?;
-
-        Ok(TrieInputs {
-            state_trie,
-            transactions_trie,
-            receipts_trie,
-            storage_tries,
-        })
-    }
-
-    fn apply_deltas_to_trie_state(
-        trie_state: &mut PartialTrieState,
-        deltas: &NodesUsedByTxn,
-    ) -> TraceParsingResult<TrieDeltaApplicationOutput> {
-        let mut out = TrieDeltaApplicationOutput::default();
-
-        for (hashed_acc_addr, storage_writes) in deltas.storage_writes.iter() {
-            let storage_trie = trie_state.storage.get_mut(hashed_acc_addr).ok_or_else(|| {
-                let hashed_acc_addr = *hashed_acc_addr;
-                let mut e = TraceParsingError::new(
-                    TraceParsingErrorReason::MissingAccountStorageTrie(hashed_acc_addr),
-                );
-                e.h_addr(hashed_acc_addr);
-                e
-            })?;
-
-            for (slot, val) in storage_writes
-                .iter()
-                .map(|(k, v)| (Nibbles::from_h256_be(hash(&k.bytes_be())), v))
-            {
-                // If we are writing a zero, then we actually need to perform a delete.
-                match val == &ZERO_STORAGE_SLOT_VAL_RLPED {
-                    false => storage_trie.insert(slot, val.clone()).map_err(|err| {
-                        let mut e =
-                            TraceParsingError::new(TraceParsingErrorReason::TrieOpError(err));
-                        e.slot(U512::from_big_endian(slot.bytes_be().as_slice()));
-                        e.slot_value(U512::from_big_endian(val.as_slice()));
-                        e
-                    })?,
-                    true => {
-                        if let Some(remaining_slot_key) =
-                            Self::delete_node_and_report_remaining_key_if_branch_collapsed(
-                                storage_trie,
-                                &slot,
-                            )
-                            .map_err(TraceParsingError::from)?
-                        {
-                            out.additional_storage_trie_paths_to_not_hash
-                                .entry(*hashed_acc_addr)
-                                .or_default()
-                                .push(remaining_slot_key);
-                        }
-                    }
-                };
-            }
-        }
-
-        for (hashed_acc_addr, s_trie_writes) in deltas.state_writes.iter() {
-            let val_k = Nibbles::from_h256_be(*hashed_acc_addr);
-
-            // If the account was created, then it will not exist in the trie.
-            let val_bytes = trie_state
-                .state
-                .get(val_k)
-                .unwrap_or(&EMPTY_ACCOUNT_BYTES_RLPED);
-
-            let mut account = account_from_rlped_bytes(val_bytes)?;
-
-            s_trie_writes.apply_writes_to_state_node(
-                &mut account,
-                hashed_acc_addr,
-                &trie_state.storage,
-            )?;
-
-            let updated_account_bytes = rlp::encode(&account);
-            trie_state
-                .state
-                .insert(val_k, updated_account_bytes.to_vec())
-                .map_err(TraceParsingError::from)?;
-        }
-
-        // Remove any accounts that self-destructed.
-        for hashed_addr in deltas.self_destructed_accounts.iter() {
-            let k = Nibbles::from_h256_be(*hashed_addr);
-
-            trie_state.storage.remove(hashed_addr).ok_or_else(|| {
-                let hashed_addr = *hashed_addr;
-                let mut e = TraceParsingError::new(
-                    TraceParsingErrorReason::MissingAccountStorageTrie(hashed_addr),
-                );
-                e.h_addr(hashed_addr);
-                e
-            })?;
-
-            // TODO: Once the mechanism for resolving code hashes settles, we probably want
-            // to also delete the code hash mapping here as well...
-
-            if let Some(remaining_account_key) =
-                Self::delete_node_and_report_remaining_key_if_branch_collapsed(
-                    &mut trie_state.state,
-                    &k,
-                )
-                .map_err(TraceParsingError::from)?
-            {
-                out.additional_state_trie_paths_to_not_hash
-                    .push(remaining_account_key);
-            }
-        }
-
-        Ok(out)
-    }
-
-    fn get_trie_trace(trie: &HashedPartialTrie, k: &Nibbles) -> TriePath {
-        path_for_query(trie, *k, true).collect()
-    }
-
-    /// If a branch collapse occurred after a delete, then we must ensure that
-    /// the other single child that remains also is not hashed when passed into
-    /// plonky2. Returns the key to the remaining child if a collapse occured.
-    fn delete_node_and_report_remaining_key_if_branch_collapsed(
-        trie: &mut HashedPartialTrie,
-        delete_k: &Nibbles,
-    ) -> TrieOpResult<Option<Nibbles>> {
-        let old_trace = Self::get_trie_trace(trie, delete_k);
-        trie.delete(*delete_k)?;
-        let new_trace = Self::get_trie_trace(trie, delete_k);
-
-        Ok(Self::node_deletion_resulted_in_a_branch_collapse(
-            &old_trace, &new_trace,
-        ))
-    }
-
-    /// Comparing the path of the deleted key before and after the deletion,
-    /// determine if the deletion resulted in a branch collapsing into a leaf or
-    /// extension node, and return the path to the remaining child if this
-    /// occurred.
-    fn node_deletion_resulted_in_a_branch_collapse(
-        old_path: &TriePath,
-        new_path: &TriePath,
-    ) -> Option<Nibbles> {
-        // Collapse requires at least 2 nodes.
-        if old_path.0.len() < 2 {
-            return None;
-        }
-
-        // If the node path length decreased after the delete, then a collapse occurred.
-        // As an aside, note that while it's true that the branch could have collapsed
-        // into an extension node with multiple nodes below it, the query logic will
-        // always stop at most one node after the keys diverge, which guarantees that
-        // the new trie path will always be shorter if a collapse occurred.
-        let branch_collapse_occurred = old_path.0.len() > new_path.0.len();
-
-        // Now we need to determine the key of the only remaining node after the
-        // collapse.
-        branch_collapse_occurred.then(|| new_path.iter().into_key())
-    }
-
-    /// Pads a generated IR vec with additional "dummy" entries if needed.
-    /// We need to ensure that generated IR always has at least `2` elements,
-    /// and if there are only `0` or `1` elements, then we need to pad so
-    /// that we have two entries in total. These dummy entries serve only to
-    /// allow the proof generation process to finish. Specifically, we need
-    /// at least two entries to generate an agg proof, and we need an agg
-    /// proof to generate a block proof. These entries do not mutate state.
-    fn pad_gen_inputs_with_dummy_inputs_if_needed(
-        gen_inputs: &mut Vec<GenerationInputs>,
-        other_data: &OtherBlockData,
-        final_extra_data: &ExtraBlockData,
-        initial_extra_data: &ExtraBlockData,
-        initial_tries: &PartialTrieState,
-        final_tries: &PartialTrieState,
-    ) {
-        match gen_inputs.len() {
-            0 => {
-                debug_assert!(initial_tries.state == final_tries.state);
-                debug_assert!(initial_extra_data == final_extra_data);
-                // We need to pad with two dummy entries.
-                gen_inputs.extend(create_dummy_txn_pair_for_empty_block(
-                    other_data,
-                    final_extra_data,
-                    initial_tries,
-                ));
-            }
-            1 => {
-                // We just need one dummy entry.
-                // The dummy proof will be prepended to the actual txn.
-                let dummy_txn =
-                    create_dummy_gen_input(other_data, initial_extra_data, initial_tries);
-                gen_inputs.insert(0, dummy_txn)
-            }
-            _ => (),
-        }
-    }
-
-    /// The withdrawals are always in the final ir payload.
-    fn add_withdrawals_to_txns(
-        txn_ir: &mut [GenerationInputs],
-        final_trie_state: &mut PartialTrieState,
-        withdrawals: Vec<(Address, U256)>,
-    ) -> TraceParsingResult<()> {
-        let withdrawals_with_hashed_addrs_iter = || {
-            withdrawals
-                .iter()
-                .map(|(addr, v)| (*addr, hash(addr.as_bytes()), *v))
-        };
-
-        let last_inputs = txn_ir
-            .last_mut()
-            .expect("We cannot have an empty list of payloads.");
-
-        if last_inputs.signed_txn.is_none() {
-            // This is a dummy payload, hence it does not contain yet
-            // state accesses to the withdrawal addresses.
-            let withdrawal_addrs =
-                withdrawals_with_hashed_addrs_iter().map(|(_, h_addr, _)| h_addr);
-            last_inputs.tries.state_trie = create_minimal_state_partial_trie(
-                &final_trie_state.state,
-                withdrawal_addrs,
-                iter::empty(),
-            )?;
-        }
-
-        Self::update_trie_state_from_withdrawals(
-            withdrawals_with_hashed_addrs_iter(),
-            &mut final_trie_state.state,
-        )?;
-
-        last_inputs.withdrawals = withdrawals;
-        last_inputs.trie_roots_after.state_root = final_trie_state.state.hash();
-
-        Ok(())
-    }
-
-    /// Withdrawals update balances in the account trie, so we need to update
-    /// our local trie state.
-    fn update_trie_state_from_withdrawals<'a>(
-        withdrawals: impl IntoIterator<Item = (Address, HashedAccountAddr, U256)> + 'a,
-        state: &mut HashedPartialTrie,
-    ) -> TraceParsingResult<()> {
-        for (addr, h_addr, amt) in withdrawals {
-            let h_addr_nibs = Nibbles::from_h256_be(h_addr);
-
-            let acc_bytes = state.get(h_addr_nibs).ok_or_else(|| {
-                let mut e = TraceParsingError::new(
-                    TraceParsingErrorReason::MissingWithdrawalAccount(addr, h_addr, amt),
-                );
-                e.addr(addr);
-                e.h_addr(h_addr);
-                e
-            })?;
-            let mut acc_data = account_from_rlped_bytes(acc_bytes)?;
-
-            acc_data.balance += amt;
-
-            state
-                .insert(h_addr_nibs, rlp::encode(&acc_data).to_vec())
-                .map_err(TraceParsingError::from)?;
-        }
-
-        Ok(())
-    }
-
-    /// Processes a single transaction in the trace.
-    fn process_txn_info(
-        txn_idx: usize,
-        txn_info: ProcessedTxnInfo,
-        curr_block_tries: &mut PartialTrieState,
-        extra_data: &mut ExtraBlockData,
-        other_data: &OtherBlockData,
-    ) -> TraceParsingResult<GenerationInputs> {
-        trace!("Generating proof IR for txn {}...", txn_idx);
-
-        Self::init_any_needed_empty_storage_tries(
-            &mut curr_block_tries.storage,
-            txn_info
-                .nodes_used_by_txn
-                .storage_accesses
-                .iter()
-                .map(|(k, _)| k),
-            &txn_info
-                .nodes_used_by_txn
-                .state_accounts_with_no_accesses_but_storage_tries,
-        );
-        // For each non-dummy txn, we increment `txn_number_after` by 1, and
-        // update `gas_used_after` accordingly.
-        extra_data.txn_number_after += U256::one();
-        extra_data.gas_used_after += txn_info.meta.gas_used.into();
-
-        // Because we need to run delta application before creating the minimal
-        // sub-tries (we need to detect if deletes collapsed any branches), we need to
-        // do this clone every iteration.
-        let tries_at_start_of_txn = curr_block_tries.clone();
-
-        Self::update_txn_and_receipt_tries(curr_block_tries, &txn_info.meta, txn_idx)
-            .map_err(TraceParsingError::from)?;
-
-        let delta_out =
-            Self::apply_deltas_to_trie_state(curr_block_tries, &txn_info.nodes_used_by_txn)?;
-
-        let tries = Self::create_minimal_partial_tries_needed_by_txn(
-            &tries_at_start_of_txn,
-            &txn_info.nodes_used_by_txn,
-            txn_idx,
-            delta_out,
-            &other_data.b_data.b_meta.block_beneficiary,
-        )?;
-
-        let trie_roots_after = calculate_trie_input_hashes(curr_block_tries);
-        let gen_inputs = GenerationInputs {
-            txn_number_before: extra_data.txn_number_before,
-            gas_used_before: extra_data.gas_used_before,
-            gas_used_after: extra_data.gas_used_after,
-            signed_txn: txn_info.meta.txn_bytes,
-            withdrawals: Vec::default(), /* Only ever set in a dummy txn at the end of
-                                          * the block (see `[add_withdrawals_to_txns]`
-                                          * for more info). */
-            tries,
-            trie_roots_after,
-            checkpoint_state_trie_root: extra_data.checkpoint_state_trie_root,
-            contract_code: txn_info.contract_code_accessed,
-            block_metadata: other_data.b_data.b_meta.clone(),
-            block_hashes: other_data.b_data.b_hashes.clone(),
-        };
-
-        // After processing a transaction, we update the remaining accumulators
-        // for the next transaction.
-        extra_data.txn_number_before += U256::one();
-        extra_data.gas_used_before = extra_data.gas_used_after;
-
-        Ok(gen_inputs)
-    }
-}
-
-impl StateTrieWrites {
-    fn apply_writes_to_state_node(
-        &self,
-        state_node: &mut AccountRlp,
-        h_addr: &HashedAccountAddr,
-        acc_storage_tries: &HashMap<HashedAccountAddr, HashedPartialTrie>,
-    ) -> TraceParsingResult<()> {
-        let storage_root_hash_change = match self.storage_trie_change {
-            false => None,
-            true => {
-                let storage_trie = acc_storage_tries.get(h_addr).ok_or_else(|| {
-                    let h_addr = *h_addr;
-                    let mut e = TraceParsingError::new(
-                        TraceParsingErrorReason::MissingAccountStorageTrie(h_addr),
-                    );
-                    e.h_addr(h_addr);
-                    e
-                })?;
-
-                Some(storage_trie.hash())
-            }
-        };
-
-        update_val_if_some(&mut state_node.balance, self.balance);
-        update_val_if_some(&mut state_node.nonce, self.nonce);
-        update_val_if_some(&mut state_node.storage_root, storage_root_hash_change);
-        update_val_if_some(&mut state_node.code_hash, self.code_hash);
-
-        Ok(())
-    }
-}
-
-fn calculate_trie_input_hashes(t_inputs: &PartialTrieState) -> TrieRoots {
-    TrieRoots {
-        state_root: t_inputs.state.hash(),
-        transactions_root: t_inputs.txn.hash(),
-        receipts_root: t_inputs.receipt.hash(),
-    }
-}
-
-// We really want to get a trie with just a hash node here, and this is an easy
-// way to do it.
-fn create_fully_hashed_out_sub_partial_trie(trie: &HashedPartialTrie) -> HashedPartialTrie {
-    // Impossible to actually fail with an empty iter.
-    create_trie_subset(trie, empty::<Nibbles>()).unwrap()
-}
-
-fn create_dummy_txn_pair_for_empty_block(
-    other_data: &OtherBlockData,
-    extra_data: &ExtraBlockData,
-    final_tries: &PartialTrieState,
-) -> [GenerationInputs; 2] {
-    [
-        create_dummy_gen_input(other_data, extra_data, final_tries),
-        create_dummy_gen_input(other_data, extra_data, final_tries),
-    ]
-}
-
-fn create_dummy_gen_input(
-    other_data: &OtherBlockData,
-    extra_data: &ExtraBlockData,
-    final_tries: &PartialTrieState,
-) -> GenerationInputs {
-    let sub_tries = create_dummy_proof_trie_inputs(
-        final_tries,
-        create_fully_hashed_out_sub_partial_trie(&final_tries.state),
-    );
-    create_dummy_gen_input_common(other_data, extra_data, sub_tries)
-}
-
-fn create_dummy_gen_input_common(
-    other_data: &OtherBlockData,
-    extra_data: &ExtraBlockData,
-    sub_tries: TrieInputs,
-) -> GenerationInputs {
-    let trie_roots_after = TrieRoots {
-        state_root: sub_tries.state_trie.hash(),
-        transactions_root: sub_tries.transactions_trie.hash(),
-        receipts_root: sub_tries.receipts_trie.hash(),
-    };
-
-    // Sanity checks
-    assert_eq!(
-        extra_data.txn_number_before, extra_data.txn_number_after,
-        "Txn numbers before/after differ in a dummy payload with no txn!"
-    );
-    assert_eq!(
-        extra_data.gas_used_before, extra_data.gas_used_after,
-        "Gas used before/after differ in a dummy payload with no txn!"
-    );
-
-    GenerationInputs {
-        signed_txn: None,
-        tries: sub_tries,
-        trie_roots_after,
-        checkpoint_state_trie_root: extra_data.checkpoint_state_trie_root,
-        block_metadata: other_data.b_data.b_meta.clone(),
-        block_hashes: other_data.b_data.b_hashes.clone(),
-        txn_number_before: extra_data.txn_number_before,
-        gas_used_before: extra_data.gas_used_before,
-        gas_used_after: extra_data.gas_used_after,
-        contract_code: HashMap::default(),
-        withdrawals: vec![], // this is set after creating dummy payloads
-    }
-}
-
-fn create_dummy_proof_trie_inputs(
-    final_tries_at_end_of_block: &PartialTrieState,
-    state_trie: HashedPartialTrie,
-) -> TrieInputs {
-    let partial_sub_storage_tries: Vec<_> = final_tries_at_end_of_block
-        .storage
-        .iter()
-        .map(|(hashed_acc_addr, s_trie)| {
-            (
-                *hashed_acc_addr,
-                create_fully_hashed_out_sub_partial_trie(s_trie),
-            )
-        })
-        .collect();
-
-    TrieInputs {
-        state_trie,
-        transactions_trie: create_fully_hashed_out_sub_partial_trie(
-            &final_tries_at_end_of_block.txn,
-        ),
-        receipts_trie: create_fully_hashed_out_sub_partial_trie(
-            &final_tries_at_end_of_block.receipt,
-        ),
-        storage_tries: partial_sub_storage_tries,
-    }
-}
-
-fn create_minimal_state_partial_trie(
-    state_trie: &HashedPartialTrie,
-    state_accesses: impl Iterator<Item = HashedNodeAddr>,
-    additional_state_trie_paths_to_not_hash: impl Iterator<Item = Nibbles>,
-) -> TraceParsingResult<HashedPartialTrie> {
-    create_trie_subset_wrapped(
-        state_trie,
-        state_accesses
-            .into_iter()
-            .map(Nibbles::from_h256_be)
-            .chain(additional_state_trie_paths_to_not_hash),
-        TrieType::State,
-    )
-}
-
-// TODO!!!: We really need to be appending the empty storage tries to the base
-// trie somewhere else! This is a big hack!
-fn create_minimal_storage_partial_tries<'a>(
-    storage_tries: &HashMap<HashedAccountAddr, HashedPartialTrie>,
-    accesses_per_account: impl Iterator<Item = &'a (HashedAccountAddr, Vec<HashedStorageAddrNibbles>)>,
-    additional_storage_trie_paths_to_not_hash: &HashMap<HashedAccountAddr, Vec<Nibbles>>,
-) -> TraceParsingResult<Vec<(HashedAccountAddr, HashedPartialTrie)>> {
-    accesses_per_account
-        .map(|(h_addr, mem_accesses)| {
-            // Guaranteed to exist due to calling `init_any_needed_empty_storage_tries`
-            // earlier on.
-            let base_storage_trie = &storage_tries[h_addr];
-
-            let storage_slots_to_not_hash = mem_accesses.iter().cloned().chain(
-                additional_storage_trie_paths_to_not_hash
-                    .get(h_addr)
-                    .into_iter()
-                    .flat_map(|slots| slots.iter().cloned()),
-            );
-
-            let partial_storage_trie = create_trie_subset_wrapped(
-                base_storage_trie,
-                storage_slots_to_not_hash,
-                TrieType::Storage,
-            )?;
-
-            Ok((*h_addr, partial_storage_trie))
-        })
-        .collect::<TraceParsingResult<_>>()
-}
-
-fn create_trie_subset_wrapped(
-    trie: &HashedPartialTrie,
-    accesses: impl Iterator<Item = Nibbles>,
-    trie_type: TrieType,
-) -> TraceParsingResult<HashedPartialTrie> {
-    create_trie_subset(trie, accesses).map_err(|trie_err| {
-        let key = match trie_err {
-            SubsetTrieError::UnexpectedKey(key, _) => key,
-        };
-
-        Box::new(TraceParsingError::new(
-            TraceParsingErrorReason::MissingKeysCreatingSubPartialTrie(key, trie_type),
-        ))
-    })
-}
-
-fn account_from_rlped_bytes(bytes: &[u8]) -> TraceParsingResult<AccountRlp> {
-    rlp::decode(bytes).map_err(|err| {
-        Box::new(TraceParsingError::new(
-            TraceParsingErrorReason::AccountDecode(hex::encode(bytes), err.to_string()),
-        ))
-    })
-}
-
-impl TxnMetaState {
-    fn txn_bytes(&self) -> Vec<u8> {
-        match self.txn_bytes.as_ref() {
-            Some(v) => v.clone(),
-            None => Vec::default(),
-        }
->>>>>>> 93a3f1d7
     }
 }