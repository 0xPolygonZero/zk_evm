use std::{cmp::min, collections::HashMap, ops::Range};

use anyhow::{anyhow, Context as _};
use ethereum_types::{Address, BigEndianHash, H256, U256, U512};
use evm_arithmetization::{
    generation::{
        mpt::{decode_receipt, AccountRlp},
        GenerationInputs, TrieInputs,
    },
    proof::{BlockMetadata, ExtraBlockData, TrieRoots},
    testing_utils::{BEACON_ROOTS_CONTRACT_ADDRESS_HASHED, HISTORY_BUFFER_LENGTH},
};
use mpt_trie::{
    nibbles::Nibbles,
    partial_trie::{HashedPartialTrie, PartialTrie as _},
    special_query::path_for_query,
    utils::{IntoTrieKey as _, TriePath},
};

use crate::{
    hash,
    processed_block_trace::{
        NodesUsedByTxn, ProcessedBlockTrace, ProcessedTxnInfo, StateWrite, TxnMetaState,
    },
    typed_mpt::{ReceiptTrie, StateTrie, StorageTrie, TransactionTrie, TrieKey},
    OtherBlockData, PartialTriePreImages,
};

/// The current state of all tries as we process txn deltas. These are mutated
/// after every txn we process in the trace.
#[derive(Clone, Debug, Default)]
struct PartialTrieState {
    state: StateTrie,
    storage: HashMap<H256, StorageTrie>,
    txn: TransactionTrie,
    receipt: ReceiptTrie,
}

/// Additional information discovered during delta application.
#[derive(Debug, Default)]
struct TrieDeltaApplicationOutput {
    // During delta application, if a delete occurs, we may have to make sure additional nodes
    // that are not accessed by the txn remain unhashed.
    additional_state_trie_paths_to_not_hash: Vec<TrieKey>,
    additional_storage_trie_paths_to_not_hash: HashMap<H256, Vec<TrieKey>>,
}

pub fn into_txn_proof_gen_ir(
    ProcessedBlockTrace {
        tries: PartialTriePreImages { state, storage },
        txn_info,
        withdrawals,
    }: ProcessedBlockTrace,
    other_data: OtherBlockData,
    batch_size: usize,
) -> anyhow::Result<Vec<GenerationInputs>> {
    let mut curr_block_tries = PartialTrieState {
        state: state.clone(),
        storage: storage.iter().map(|(k, v)| (*k, v.clone())).collect(),
        ..Default::default()
    };

    let mut extra_data = ExtraBlockData {
        checkpoint_state_trie_root: other_data.checkpoint_state_trie_root,
        txn_number_before: U256::zero(),
        txn_number_after: U256::zero(),
        gas_used_before: U256::zero(),
        gas_used_after: U256::zero(),
    };

    let num_txs = txn_info
        .iter()
        .map(|tx_info| tx_info.meta.len())
        .sum::<usize>();

    let mut txn_gen_inputs = txn_info
        .into_iter()
        .enumerate()
        .map(|(txn_idx, txn_info)| {
            let txn_range =
                min(txn_idx * batch_size, num_txs)..min(txn_idx * batch_size + batch_size, num_txs);
            let is_initial_payload = txn_range.start == 0;

            process_txn_info(
                txn_range.clone(),
                is_initial_payload,
                txn_info,
                &mut curr_block_tries,
                &mut extra_data,
                &other_data,
            )
            .context(format!(
                "at transaction range {}..{}",
                txn_range.start, txn_range.end
            ))
        })
        .collect::<anyhow::Result<Vec<_>>>()
        .context(format!(
            "at block num {} with chain id {}",
            other_data.b_data.b_meta.block_number, other_data.b_data.b_meta.block_chain_id
        ))?;

    if !withdrawals.is_empty() {
        add_withdrawals_to_txns(&mut txn_gen_inputs, &mut curr_block_tries, withdrawals)?;
    }

    Ok(txn_gen_inputs)
}

/// Cancun HF specific: At the start of a block, prior txn execution, we
/// need to update the storage of the beacon block root contract.
// See <https://eips.ethereum.org/EIPS/eip-4788>.
fn update_beacon_block_root_contract_storage(
    trie_state: &mut PartialTrieState,
    delta_out: &mut TrieDeltaApplicationOutput,
    nodes_used: &mut NodesUsedByTxn,
    block_data: &BlockMetadata,
) -> anyhow::Result<()> {
    const HISTORY_BUFFER_LENGTH_MOD: U256 = U256([HISTORY_BUFFER_LENGTH.1, 0, 0, 0]);
    const ADDRESS: H256 = H256(BEACON_ROOTS_CONTRACT_ADDRESS_HASHED);

    let timestamp_idx = block_data.block_timestamp % HISTORY_BUFFER_LENGTH_MOD;
    let timestamp = rlp::encode(&block_data.block_timestamp).to_vec();

    let root_idx = timestamp_idx + HISTORY_BUFFER_LENGTH_MOD;
    let calldata = rlp::encode(&U256::from_big_endian(
        &block_data.parent_beacon_block_root.0,
    ))
    .to_vec();

    let storage_trie = trie_state
        .storage
        .get_mut(&ADDRESS)
        .context(format!("missing account storage trie {:x}", ADDRESS))?;

    let slots_nibbles = nodes_used.storage_accesses.entry(ADDRESS).or_default();

    for (ix, val) in [(timestamp_idx, timestamp), (root_idx, calldata)] {
        // TODO(0xaatif): https://github.com/0xPolygonZero/zk_evm/issues/275
        //                document this
        let slot = TrieKey::from_nibbles(Nibbles::from_h256_be(hash(
            Nibbles::from_h256_be(H256::from_uint(&ix)).bytes_be(),
        )));

        slots_nibbles.push(slot);

        // If we are writing a zero, then we actually need to perform a delete.
        match val == ZERO_STORAGE_SLOT_VAL_RLPED {
            false => {
                storage_trie.insert(slot, val.clone()).context(format!(
                    "at slot {:?} with value {}",
                    slot,
                    U512::from_big_endian(val.as_slice())
                ))?;

                delta_out
                    .additional_storage_trie_paths_to_not_hash
                    .entry(ADDRESS)
                    .or_default()
                    .push(slot);
            }
            true => {
                if let Ok(Some(remaining_slot_key)) =
                    delete_node_and_report_remaining_key_if_branch_collapsed(
                        storage_trie.as_mut_hashed_partial_trie_unchecked(),
                        &slot,
                    )
                {
                    delta_out
                        .additional_storage_trie_paths_to_not_hash
                        .entry(ADDRESS)
                        .or_default()
                        .push(remaining_slot_key);
                }
            }
        }
    }

    let addr_nibbles = TrieKey::from_hash(ADDRESS);
    delta_out
        .additional_state_trie_paths_to_not_hash
        .push(addr_nibbles);
    let mut account = trie_state
        .state
        .get_by_key(addr_nibbles)
        .context(format!("missing account storage trie {:x}", ADDRESS))?;

    account.storage_root = storage_trie.root();

    trie_state
        .state
        .insert_by_key(addr_nibbles, account)
        // TODO(0xaatif): https://github.com/0xPolygonZero/zk_evm/issues/275
        //                Add an entry API
        .expect("insert must succeed with the same key as a successful `get`");

    Ok(())
}

fn update_txn_and_receipt_tries(
    trie_state: &mut PartialTrieState,
    meta: &TxnMetaState,
    txn_idx: usize,
) -> anyhow::Result<()> {
    if let Some(bytes) = &meta.txn_bytes {
        trie_state.txn.insert(txn_idx, bytes.clone())?;
        trie_state
            .receipt
            .insert(txn_idx, meta.receipt_node_bytes.clone())?;
    } // else it's just a dummy
    Ok(())
}

/// If the account does not have a storage trie or does but is not
/// accessed by any txns, then we still need to manually create an entry for
/// them.
fn init_any_needed_empty_storage_tries<'a>(
    storage_tries: &mut HashMap<H256, StorageTrie>,
    accounts_with_storage: impl Iterator<Item = &'a H256>,
    accts_with_unaccessed_storage: &HashMap<H256, H256>,
) {
    for h_addr in accounts_with_storage {
        if !storage_tries.contains_key(h_addr) {
            let trie = accts_with_unaccessed_storage
                .get(h_addr)
                .map(|s_root| {
                    let mut it = StorageTrie::default();
                    it.insert_hash(TrieKey::default(), *s_root)
                        .expect("empty trie insert cannot fail");
                    it
                })
                .unwrap_or_default();

            storage_tries.insert(*h_addr, trie);
        };
    }
}

fn create_minimal_partial_tries_needed_by_txn(
    curr_block_tries: &PartialTrieState,
    nodes_used_by_txn: &NodesUsedByTxn,
    txn_range: Range<usize>,
    delta_application_out: TrieDeltaApplicationOutput,
) -> anyhow::Result<TrieInputs> {
    let state_trie = create_minimal_state_partial_trie(
        &curr_block_tries.state,
        nodes_used_by_txn.state_accesses.iter().cloned(),
        delta_application_out
            .additional_state_trie_paths_to_not_hash
            .into_iter(),
    )?
    .as_hashed_partial_trie()
    .clone();

    let txn_keys = txn_range.map(TrieKey::from_txn_ix);

    let transactions_trie = create_trie_subset_wrapped(
        curr_block_tries.txn.as_hashed_partial_trie(),
        txn_keys.clone(),
        TrieType::Txn,
    )?;

    let receipts_trie = create_trie_subset_wrapped(
        curr_block_tries.receipt.as_hashed_partial_trie(),
        txn_keys,
        TrieType::Receipt,
    )?;

    let storage_tries = create_minimal_storage_partial_tries(
        &curr_block_tries.storage,
        &nodes_used_by_txn.storage_accesses,
        &delta_application_out.additional_storage_trie_paths_to_not_hash,
    )?;

    Ok(TrieInputs {
        state_trie,
        transactions_trie,
        receipts_trie,
        storage_tries,
    })
}

fn apply_deltas_to_trie_state(
    trie_state: &mut PartialTrieState,
    deltas: &NodesUsedByTxn,
    meta: &[TxnMetaState],
) -> anyhow::Result<TrieDeltaApplicationOutput> {
    let mut out = TrieDeltaApplicationOutput::default();

    for (hashed_acc_addr, storage_writes) in deltas.storage_writes.iter() {
        let storage_trie = trie_state
            .storage
            .get_mut(hashed_acc_addr)
            .context(format!(
                "missing account storage trie {:x}",
                hashed_acc_addr
            ))?;

        for (key, val) in storage_writes {
            let slot = TrieKey::from_hash(hash(key.into_nibbles().bytes_be()));
            // If we are writing a zero, then we actually need to perform a delete.
            match val == &ZERO_STORAGE_SLOT_VAL_RLPED {
                false => {
                    storage_trie.insert(slot, val.clone()).context(format!(
                        "at slot {:?} with value {}",
                        slot,
                        U512::from_big_endian(val.as_slice())
                    ))?;
                }
                true => {
                    if let Some(remaining_slot_key) =
                        delete_node_and_report_remaining_key_if_branch_collapsed(
                            storage_trie.as_mut_hashed_partial_trie_unchecked(),
                            &slot,
                        )?
                    {
                        out.additional_storage_trie_paths_to_not_hash
                            .entry(*hashed_acc_addr)
                            .or_default()
                            .push(remaining_slot_key);
                    }
                }
            };
        }
    }

    for (hashed_acc_addr, s_trie_writes) in &deltas.state_writes {
        let val_k = TrieKey::from_hash(*hashed_acc_addr);

        // If the account was created, then it will not exist in the trie yet.
        let is_created = !trie_state.state.contains(val_k);
        let mut account = trie_state.state.get_by_key(val_k).unwrap_or_default();

        s_trie_writes.apply_writes_to_state_node(
            &mut account,
            hashed_acc_addr,
            &trie_state.storage,
        )?;

        trie_state.state.insert_by_key(val_k, account)?;

        if is_created {
            // If the account did not exist prior this transaction, we
            // need to make sure the transaction didn't revert.

            // We will check the status of the last receipt that attempted to create the
            // account in this batch.
            let last_creation_receipt = &meta
                .iter()
                .rev()
                .find(|tx| tx.created_accounts.contains(hashed_acc_addr))
                .expect("We should have found a matching transaction")
                .receipt_node_bytes;

            let (_, _, receipt) = decode_receipt(last_creation_receipt)
                .map_err(|_| anyhow!("couldn't RLP-decode receipt node bytes"))?;

            if !receipt.status {
                // The transaction failed, hence any created account should be removed.
                if let Some(remaining_account_key) =
                    delete_node_and_report_remaining_key_if_branch_collapsed(
                        trie_state.state.as_mut_hashed_partial_trie_unchecked(),
                        &val_k,
                    )?
                {
                    out.additional_state_trie_paths_to_not_hash
                        .push(remaining_account_key);
                    trie_state.storage.remove(hashed_acc_addr);
                    continue;
                }
            }
        }
    }

    // Remove any accounts that self-destructed.
    for hashed_acc_addr in deltas.self_destructed_accounts.iter() {
        let val_k = TrieKey::from_hash(*hashed_acc_addr);

        trie_state.storage.remove(hashed_acc_addr);

        if let Some(remaining_account_key) =
            delete_node_and_report_remaining_key_if_branch_collapsed(
                trie_state.state.as_mut_hashed_partial_trie_unchecked(),
                &val_k,
            )?
        {
            out.additional_state_trie_paths_to_not_hash
                .push(remaining_account_key);
        }
    }

    Ok(out)
}

fn get_trie_trace(trie: &HashedPartialTrie, k: &Nibbles) -> TriePath {
    path_for_query(trie, *k, true).collect()
}

/// If a branch collapse occurred after a delete, then we must ensure that
/// the other single child that remains also is not hashed when passed into
/// plonky2. Returns the key to the remaining child if a collapse occurred.
fn delete_node_and_report_remaining_key_if_branch_collapsed(
    trie: &mut HashedPartialTrie,
    delete_k: &TrieKey,
) -> anyhow::Result<Option<TrieKey>> {
    let old_trace = get_trie_trace(trie, &delete_k.into_nibbles());
    trie.delete(delete_k.into_nibbles())?;
    let new_trace = get_trie_trace(trie, &delete_k.into_nibbles());
    Ok(
        node_deletion_resulted_in_a_branch_collapse(&old_trace, &new_trace)
            .map(TrieKey::from_nibbles),
    )
}

/// Comparing the path of the deleted key before and after the deletion,
/// determine if the deletion resulted in a branch collapsing into a leaf or
/// extension node, and return the path to the remaining child if this
/// occurred.
fn node_deletion_resulted_in_a_branch_collapse(
    old_path: &TriePath,
    new_path: &TriePath,
) -> Option<Nibbles> {
    // Collapse requires at least 2 nodes.
    if old_path.0.len() < 2 {
        return None;
    }

    // If the node path length decreased after the delete, then a collapse occurred.
    // As an aside, note that while it's true that the branch could have collapsed
    // into an extension node with multiple nodes below it, the query logic will
    // always stop at most one node after the keys diverge, which guarantees that
    // the new trie path will always be shorter if a collapse occurred.
    let branch_collapse_occurred = old_path.0.len() > new_path.0.len();

    // Now we need to determine the key of the only remaining node after the
    // collapse.
    branch_collapse_occurred.then(|| new_path.iter().into_key())
}

/// The withdrawals are always in the final ir payload.
fn add_withdrawals_to_txns(
    txn_ir: &mut [GenerationInputs],
    final_trie_state: &mut PartialTrieState,
    mut withdrawals: Vec<(Address, U256)>,
) -> anyhow::Result<()> {
    // Scale withdrawals amounts.
    for (_addr, amt) in withdrawals.iter_mut() {
        *amt = eth_to_gwei(*amt)
    }

    let withdrawals_with_hashed_addrs_iter = || {
        withdrawals
            .iter()
            .map(|(addr, v)| (*addr, hash(addr.as_bytes()), *v))
    };

    let last_inputs = txn_ir
        .last_mut()
        .expect("We cannot have an empty list of payloads.");

    if last_inputs.signed_txns.is_empty() {
        // This is a dummy payload, hence it does not contain yet
        // state accesses to the withdrawal addresses.
        let withdrawal_addrs = withdrawals_with_hashed_addrs_iter().map(|(_, h_addr, _)| h_addr);

        let additional_paths = if last_inputs.txn_number_before == 0.into() {
            // We need to include the beacon roots contract as this payload is at the
            // start of the block execution.
            vec![TrieKey::from_hash(H256(
                BEACON_ROOTS_CONTRACT_ADDRESS_HASHED,
            ))]
        } else {
            vec![]
        };

        last_inputs.tries.state_trie = create_minimal_state_partial_trie(
            &final_trie_state.state,
            withdrawal_addrs,
            additional_paths,
        )?
        .as_hashed_partial_trie()
        .clone();
    }

    update_trie_state_from_withdrawals(
        withdrawals_with_hashed_addrs_iter(),
        &mut final_trie_state.state,
    )?;

    last_inputs.withdrawals = withdrawals;
    last_inputs.trie_roots_after.state_root = final_trie_state.state.root();

    Ok(())
}

/// Withdrawals update balances in the account trie, so we need to update
/// our local trie state.
fn update_trie_state_from_withdrawals<'a>(
    withdrawals: impl IntoIterator<Item = (Address, H256, U256)> + 'a,
    state: &mut StateTrie,
) -> anyhow::Result<()> {
    for (addr, h_addr, amt) in withdrawals {
        let mut acc_data = state.get_by_address(addr).context(format!(
            "No account present at {addr:x} (hashed: {h_addr:x}) to withdraw {amt} Gwei from!"
        ))?;

        acc_data.balance += amt;

        state
            .insert_by_address(addr, acc_data)
            // TODO(0xaatif): https://github.com/0xPolygonZero/zk_evm/issues/275
            //                Add an entry API
            .expect("insert must succeed with the same key as a successful `get`");
    }

    Ok(())
}

/// Processes a single transaction in the trace.
fn process_txn_info(
    txn_range: Range<usize>,
    is_initial_payload: bool,
    txn_info: ProcessedTxnInfo,
    curr_block_tries: &mut PartialTrieState,
    extra_data: &mut ExtraBlockData,
    other_data: &OtherBlockData,
) -> anyhow::Result<GenerationInputs> {
    log::trace!(
        "Generating proof IR for txn {} through {}...",
        txn_range.start,
        txn_range.end - 1
    );

    init_any_needed_empty_storage_tries(
        &mut curr_block_tries.storage,
<<<<<<< HEAD
        txn_info.nodes_used_by_txn.storage_accesses.keys(),
        &txn_info
            .nodes_used_by_txn
            .state_accounts_with_no_accesses_but_storage_tries,
=======
        txn_info
            .nodes_used_by_txn
            .storage_accesses
            .iter()
            .map(|(k, _)| k),
        &txn_info.nodes_used_by_txn.accts_with_unaccessed_storage,
>>>>>>> c7a16419
    );

    // For each non-dummy txn, we increment `txn_number_after` and
    // update `gas_used_after` accordingly.
    extra_data.txn_number_after += txn_info.meta.len().into();
    extra_data.gas_used_after += txn_info.meta.iter().map(|i| i.gas_used).sum::<u64>().into();

    // Because we need to run delta application before creating the minimal
    // sub-tries (we need to detect if deletes collapsed any branches), we need to
    // do this clone every iteration.
    let tries_at_start_of_txn = curr_block_tries.clone();

    for (i, meta) in txn_info.meta.iter().enumerate() {
        update_txn_and_receipt_tries(
            curr_block_tries,
            meta,
            extra_data.txn_number_before.as_usize() + i,
        )?;
    }

    let mut delta_out = apply_deltas_to_trie_state(
        curr_block_tries,
        &txn_info.nodes_used_by_txn,
        &txn_info.meta,
    )?;

    let nodes_used_by_txn = if is_initial_payload {
        let mut nodes_used = txn_info.nodes_used_by_txn;
        update_beacon_block_root_contract_storage(
            curr_block_tries,
            &mut delta_out,
            &mut nodes_used,
            &other_data.b_data.b_meta,
        )?;

        nodes_used
    } else {
        txn_info.nodes_used_by_txn
    };

    let tries = create_minimal_partial_tries_needed_by_txn(
        &tries_at_start_of_txn,
        &nodes_used_by_txn,
        txn_range,
        delta_out,
    )?;

    let gen_inputs = GenerationInputs {
        txn_number_before: extra_data.txn_number_before,
        gas_used_before: extra_data.gas_used_before,
        gas_used_after: extra_data.gas_used_after,
        signed_txns: txn_info
            .meta
            .iter()
            .filter(|t| t.txn_bytes.is_some())
            .map(|tx| tx.txn_bytes())
            .collect::<Vec<_>>(),
        withdrawals: Vec::default(), /* Only ever set in a dummy txn at the end of
                                      * the block (see `[add_withdrawals_to_txns]`
                                      * for more info). */
        tries,
        trie_roots_after: TrieRoots {
            state_root: curr_block_tries.state.root(),
            transactions_root: curr_block_tries.txn.root(),
            receipts_root: curr_block_tries.receipt.root(),
        },
        checkpoint_state_trie_root: extra_data.checkpoint_state_trie_root,
        contract_code: txn_info
            .contract_code_accessed
            .into_iter()
            .map(|code| (hash(&code), code))
            .collect(),
        block_metadata: other_data.b_data.b_meta.clone(),
        block_hashes: other_data.b_data.b_hashes.clone(),
        global_exit_roots: vec![],
    };

    // After processing a transaction, we update the remaining accumulators
    // for the next transaction.
    extra_data.txn_number_before = extra_data.txn_number_after;
    extra_data.gas_used_before = extra_data.gas_used_after;

    Ok(gen_inputs)
}

impl StateWrite {
    fn apply_writes_to_state_node(
        &self,
        state_node: &mut AccountRlp,
        h_addr: &H256,
        acc_storage_tries: &HashMap<H256, StorageTrie>,
    ) -> anyhow::Result<()> {
        let storage_root_hash_change = match self.storage_trie_change {
            false => None,
            true => {
                let storage_trie = acc_storage_tries
                    .get(h_addr)
                    .context(format!("missing account storage trie {:x}", h_addr))?;

                Some(storage_trie.root())
            }
        };

        state_node.balance = self.balance.unwrap_or(state_node.balance);
        state_node.nonce = self.nonce.unwrap_or(state_node.nonce);
        state_node.storage_root = storage_root_hash_change.unwrap_or(state_node.storage_root);
        state_node.code_hash = self.code_hash.unwrap_or(state_node.code_hash);

        Ok(())
    }
}

fn create_minimal_state_partial_trie(
    state_trie: &StateTrie,
    state_accesses: impl IntoIterator<Item = H256>,
    additional_state_trie_paths_to_not_hash: impl IntoIterator<Item = TrieKey>,
) -> anyhow::Result<StateTrie> {
    create_trie_subset_wrapped(
        state_trie.as_hashed_partial_trie(),
        state_accesses
            .into_iter()
            .map(TrieKey::from_hash)
            .chain(additional_state_trie_paths_to_not_hash),
        TrieType::State,
    )
    .map(StateTrie::from_hashed_partial_trie_unchecked)
}

// TODO!!!: We really need to be appending the empty storage tries to the base
// trie somewhere else! This is a big hack!
fn create_minimal_storage_partial_tries<'a>(
    storage_tries: &HashMap<H256, StorageTrie>,
    accesses_per_account: impl IntoIterator<Item = (&'a H256, &'a Vec<TrieKey>)>,
    additional_storage_trie_paths_to_not_hash: &HashMap<H256, Vec<TrieKey>>,
) -> anyhow::Result<Vec<(H256, HashedPartialTrie)>> {
    accesses_per_account
        .into_iter()
        .map(|(h_addr, mem_accesses)| {
            // Guaranteed to exist due to calling `init_any_needed_empty_storage_tries`
            // earlier on.
            let base_storage_trie = &storage_tries[h_addr];

            let storage_slots_to_not_hash = mem_accesses.iter().cloned().chain(
                additional_storage_trie_paths_to_not_hash
                    .get(h_addr)
                    .into_iter()
                    .flat_map(|slots| slots.iter().cloned()),
            );

            let partial_storage_trie = create_trie_subset_wrapped(
                base_storage_trie.as_hashed_partial_trie(),
                storage_slots_to_not_hash,
                TrieType::Storage,
            )?;

            Ok((*h_addr, partial_storage_trie))
        })
        .collect()
}

fn create_trie_subset_wrapped(
    trie: &HashedPartialTrie,
    accesses: impl IntoIterator<Item = TrieKey>,
    trie_type: TrieType,
) -> anyhow::Result<HashedPartialTrie> {
    mpt_trie::trie_subsets::create_trie_subset(
        trie,
        accesses.into_iter().map(TrieKey::into_nibbles),
    )
    .context(format!("missing keys when creating {}", trie_type))
}

fn eth_to_gwei(eth: U256) -> U256 {
    // 1 ether = 10^9 gwei.
    eth * U256::from(10).pow(9.into())
}

// This is just `rlp(0)`.
const ZERO_STORAGE_SLOT_VAL_RLPED: [u8; 1] = [128];

/// Aid for error context.
/// Covers all Ethereum trie types (see <https://ethereum.github.io/yellowpaper/paper.pdf> for details).
#[derive(Debug, strum::Display)]
#[allow(missing_docs)]
enum TrieType {
    State,
    Storage,
    Receipt,
    Txn,
}<|MERGE_RESOLUTION|>--- conflicted
+++ resolved
@@ -533,19 +533,8 @@
 
     init_any_needed_empty_storage_tries(
         &mut curr_block_tries.storage,
-<<<<<<< HEAD
         txn_info.nodes_used_by_txn.storage_accesses.keys(),
-        &txn_info
-            .nodes_used_by_txn
-            .state_accounts_with_no_accesses_but_storage_tries,
-=======
-        txn_info
-            .nodes_used_by_txn
-            .storage_accesses
-            .iter()
-            .map(|(k, _)| k),
         &txn_info.nodes_used_by_txn.accts_with_unaccessed_storage,
->>>>>>> c7a16419
     );
 
     // For each non-dummy txn, we increment `txn_number_after` and
@@ -600,8 +589,7 @@
         signed_txns: txn_info
             .meta
             .iter()
-            .filter(|t| t.txn_bytes.is_some())
-            .map(|tx| tx.txn_bytes())
+            .filter_map(|t| t.txn_bytes.clone())
             .collect::<Vec<_>>(),
         withdrawals: Vec::default(), /* Only ever set in a dummy txn at the end of
                                       * the block (see `[add_withdrawals_to_txns]`
