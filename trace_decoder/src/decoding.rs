use std::collections::HashMap;

<<<<<<< HEAD
use ethereum_types::{Address, BigEndianHash, H160, H256, U256, U512};
=======
use anyhow::{anyhow, Context as _};
use ethereum_types::{Address, BigEndianHash, H256, U256, U512};
>>>>>>> a53a34c1
use evm_arithmetization::{
    generation::{
        mpt::{decode_receipt, AccountRlp},
        GenerationInputs, TrieInputs,
    },
    proof::{BlockMetadata, ExtraBlockData, TrieRoots},
    testing_utils::{BEACON_ROOTS_CONTRACT_ADDRESS_HASHED, HISTORY_BUFFER_LENGTH},
};
use mpt_trie::{
    nibbles::Nibbles,
    partial_trie::{HashedPartialTrie, PartialTrie as _},
    special_query::path_for_query,
    utils::{IntoTrieKey as _, TriePath},
};

use crate::{
    hash,
    processed_block_trace::{
        NodesUsedByTxn, ProcessedBlockTrace, ProcessedTxnInfo, StateTrieWrites, TxnMetaState,
    },
    typed_mpt::{ReceiptTrie, StateTrie, StorageTrie, TransactionTrie, TrieKey},
    OtherBlockData, PartialTriePreImages,
};

/// The current state of all tries as we process txn deltas. These are mutated
/// after every txn we process in the trace.
#[derive(Clone, Debug, Default)]
struct PartialTrieState {
    state: StateTrie,
    storage: HashMap<H256, StorageTrie>,
    txn: TransactionTrie,
    receipt: ReceiptTrie,
}

/// Additional information discovered during delta application.
#[derive(Debug, Default)]
struct TrieDeltaApplicationOutput {
    // During delta application, if a delete occurs, we may have to make sure additional nodes
    // that are not accessed by the txn remain unhashed.
    additional_state_trie_paths_to_not_hash: Vec<TrieKey>,
    additional_storage_trie_paths_to_not_hash: HashMap<H256, Vec<TrieKey>>,
}

pub fn into_txn_proof_gen_ir(
    ProcessedBlockTrace {
        tries: PartialTriePreImages { state, storage },
        txn_info,
        withdrawals,
    }: ProcessedBlockTrace,
    other_data: OtherBlockData,
) -> anyhow::Result<Vec<GenerationInputs>> {
    let mut curr_block_tries = PartialTrieState {
        state: state.clone(),
        storage: storage.iter().map(|(k, v)| (*k, v.clone())).collect(),
        ..Default::default()
    };

    let mut extra_data = ExtraBlockData {
        checkpoint_state_trie_root: other_data.checkpoint_state_trie_root,
        txn_number_before: U256::zero(),
        txn_number_after: U256::zero(),
        gas_used_before: U256::zero(),
        gas_used_after: U256::zero(),
    };

    // Dummy payloads do not increment this accumulator.
    // For actual transactions, it will match their position in the block.
    let mut txn_idx = 0;

    let mut txn_gen_inputs = txn_info
        .into_iter()
        .map(|txn_info| {
            let is_initial_payload = txn_idx == 0;

            let current_idx = txn_idx;
            if !txn_info.meta.is_dummy() {
                txn_idx += 1;
            }

            process_txn_info(
                current_idx,
                is_initial_payload,
                txn_info,
                &mut curr_block_tries,
                &mut extra_data,
                &other_data,
            )
            .context(format!("at transaction index {}", current_idx))
        })
        .collect::<anyhow::Result<Vec<_>>>()
        .context(format!(
            "at block num {} with chain id {}",
            other_data.b_data.b_meta.block_number, other_data.b_data.b_meta.block_chain_id
        ))?;

    if !withdrawals.is_empty() {
        add_withdrawals_to_txns(&mut txn_gen_inputs, &mut curr_block_tries, withdrawals)?;
    }

    Ok(txn_gen_inputs)
}

/// Cancun HF specific: At the start of a block, prior txn execution, we
/// need to update the storage of the beacon block root contract.
// See <https://eips.ethereum.org/EIPS/eip-4788>.
fn update_beacon_block_root_contract_storage(
    trie_state: &mut PartialTrieState,
    delta_out: &mut TrieDeltaApplicationOutput,
    nodes_used: &mut NodesUsedByTxn,
    block_data: &BlockMetadata,
) -> anyhow::Result<()> {
    const HISTORY_BUFFER_LENGTH_MOD: U256 = U256([HISTORY_BUFFER_LENGTH.1, 0, 0, 0]);
    const ADDRESS: H256 = H256(BEACON_ROOTS_CONTRACT_ADDRESS_HASHED);

    let timestamp_idx = block_data.block_timestamp % HISTORY_BUFFER_LENGTH_MOD;
    let timestamp = rlp::encode(&block_data.block_timestamp).to_vec();

    let root_idx = timestamp_idx + HISTORY_BUFFER_LENGTH_MOD;
    let calldata = rlp::encode(&U256::from_big_endian(
        &block_data.parent_beacon_block_root.0,
    ))
    .to_vec();

    let storage_trie = trie_state
        .storage
        .get_mut(&ADDRESS)
        .context(format!("missing account storage trie {:x}", ADDRESS))?;

    let mut slots_nibbles = vec![];

    for (ix, val) in [(timestamp_idx, timestamp), (root_idx, calldata)] {
        // TODO(0xaatif): https://github.com/0xPolygonZero/zk_evm/issues/275
        //                document this
        let slot = TrieKey::from_nibbles(Nibbles::from_h256_be(hash(
            Nibbles::from_h256_be(H256::from_uint(&ix)).bytes_be(),
        )));

        slots_nibbles.push(slot);

        // If we are writing a zero, then we actually need to perform a delete.
        match val == ZERO_STORAGE_SLOT_VAL_RLPED {
            false => {
                storage_trie.insert(slot, val.clone()).context(format!(
                    "at slot {:?} with value {}",
                    slot,
                    U512::from_big_endian(val.as_slice())
                ))?;

                delta_out
                    .additional_storage_trie_paths_to_not_hash
                    .entry(ADDRESS)
                    .or_default()
                    .push(slot);
            }
            true => {
                if let Ok(Some(remaining_slot_key)) =
                    delete_node_and_report_remaining_key_if_branch_collapsed(
                        storage_trie.as_mut_hashed_partial_trie_unchecked(),
                        &slot,
                    )
                {
                    delta_out
                        .additional_storage_trie_paths_to_not_hash
                        .entry(ADDRESS)
                        .or_default()
                        .push(remaining_slot_key);
                }
            }
        }
    }

    nodes_used.storage_accesses.push((ADDRESS, slots_nibbles));

    let addr_nibbles = TrieKey::from_hash(ADDRESS);
    delta_out
        .additional_state_trie_paths_to_not_hash
        .push(addr_nibbles);
    let mut account = trie_state
        .state
        .get_by_key(addr_nibbles)
        .context(format!("missing account storage trie {:x}", ADDRESS))?;

    account.storage_root = storage_trie.root();

    trie_state
        .state
        .insert_by_key(addr_nibbles, account)
        // TODO(0xaatif): https://github.com/0xPolygonZero/zk_evm/issues/275
        //                Add an entry API
        .expect("insert must succeed with the same key as a successful `get`");

    Ok(())
}

fn update_txn_and_receipt_tries(
    trie_state: &mut PartialTrieState,
    meta: &TxnMetaState,
    txn_idx: usize,
) -> anyhow::Result<()> {
    if meta.is_dummy() {
        // This is a dummy payload, that does not mutate these tries.
        return Ok(());
    }

    trie_state.txn.insert(txn_idx, meta.txn_bytes())?;
    trie_state
        .receipt
        .insert(txn_idx, meta.receipt_node_bytes.clone())?;
    Ok(())
}

/// If the account does not have a storage trie or does but is not
/// accessed by any txns, then we still need to manually create an entry for
/// them.
fn init_any_needed_empty_storage_tries<'a>(
    storage_tries: &mut HashMap<H256, StorageTrie>,
    accounts_with_storage: impl Iterator<Item = &'a H256>,
    state_accounts_with_no_accesses_but_storage_tries: &'a HashMap<H256, H256>,
) {
    for h_addr in accounts_with_storage {
        if !storage_tries.contains_key(h_addr) {
            let trie = state_accounts_with_no_accesses_but_storage_tries
                .get(h_addr)
                .map(|s_root| {
                    let mut it = StorageTrie::default();
                    it.insert_hash(TrieKey::default(), *s_root)
                        .expect("empty trie insert cannot fail");
                    it
                })
                .unwrap_or_default();

            storage_tries.insert(*h_addr, trie);
        };
    }
}

fn create_minimal_partial_tries_needed_by_txn(
    curr_block_tries: &PartialTrieState,
    nodes_used_by_txn: &NodesUsedByTxn,
    txn_idx: usize,
    delta_application_out: TrieDeltaApplicationOutput,
) -> anyhow::Result<TrieInputs> {
    let state_trie = create_minimal_state_partial_trie(
        &curr_block_tries.state,
        nodes_used_by_txn.state_accesses.iter().cloned(),
        delta_application_out
            .additional_state_trie_paths_to_not_hash
            .into_iter(),
    )?
    .as_hashed_partial_trie()
    .clone();

    let txn_k = TrieKey::from_txn_ix(txn_idx);

    let transactions_trie = create_trie_subset_wrapped(
        curr_block_tries.txn.as_hashed_partial_trie(),
        [txn_k],
        TrieType::Txn,
    )?;

    let receipts_trie = create_trie_subset_wrapped(
        curr_block_tries.receipt.as_hashed_partial_trie(),
        [txn_k],
        TrieType::Receipt,
    )?;

    let storage_tries = create_minimal_storage_partial_tries(
        &curr_block_tries.storage,
        &nodes_used_by_txn.storage_accesses,
        &delta_application_out.additional_storage_trie_paths_to_not_hash,
    )?;

    Ok(TrieInputs {
        state_trie,
        transactions_trie,
        receipts_trie,
        storage_tries,
    })
}

fn apply_deltas_to_trie_state(
    trie_state: &mut PartialTrieState,
    deltas: &NodesUsedByTxn,
    meta: &TxnMetaState,
) -> anyhow::Result<TrieDeltaApplicationOutput> {
    let mut out = TrieDeltaApplicationOutput::default();

    for (hashed_acc_addr, storage_writes) in &deltas.storage_writes {
        let storage_trie = trie_state
            .storage
            .get_mut(hashed_acc_addr)
            .context(format!(
                "missing account storage trie {:x}",
                hashed_acc_addr
            ))?;

        for (key, val) in storage_writes {
            let slot = TrieKey::from_hash(hash(key.into_nibbles().bytes_be()));
            // If we are writing a zero, then we actually need to perform a delete.
            match val == &ZERO_STORAGE_SLOT_VAL_RLPED {
                false => {
                    storage_trie.insert(slot, val.clone()).context(format!(
                        "at slot {:?} with value {}",
                        slot,
                        U512::from_big_endian(val.as_slice())
                    ))?;
                }
                true => {
                    if let Some(remaining_slot_key) =
                        delete_node_and_report_remaining_key_if_branch_collapsed(
                            storage_trie.as_mut_hashed_partial_trie_unchecked(),
                            &slot,
                        )?
                    {
                        out.additional_storage_trie_paths_to_not_hash
                            .entry(*hashed_acc_addr)
                            .or_default()
                            .push(remaining_slot_key);
                    }
                }
            };
        }
    }

    for (hashed_acc_addr, s_trie_writes) in &deltas.state_writes {
        let val_k = TrieKey::from_hash(*hashed_acc_addr);

        // If the account was created, then it will not exist in the trie yet.
        let is_created = !trie_state.state.contains(val_k);
        let mut account = trie_state.state.get_by_key(val_k).unwrap_or_default();

        s_trie_writes.apply_writes_to_state_node(
            &mut account,
            hashed_acc_addr,
            &trie_state.storage,
        )?;

        if is_created {
            // If the account did not exist prior this transaction, we
            // need to make sure the transaction didn't revert.

            // Check status in the receipt.
            let (_, _, receipt) = decode_receipt(&meta.receipt_node_bytes)
                .map_err(|_| anyhow!("couldn't RLP-decode receipt node bytes"))?;

            if !receipt.status {
                // The transaction failed, hence any created account should be removed.
                trie_state.state.remove(val_k)?;
                trie_state.storage.remove(hashed_acc_addr);
                continue;
            }
        }
        trie_state.state.insert_by_key(val_k, account)?;
    }

    Ok(out)
}

fn get_trie_trace(trie: &HashedPartialTrie, k: &Nibbles) -> TriePath {
    path_for_query(trie, *k, true).collect()
}

/// If a branch collapse occurred after a delete, then we must ensure that
/// the other single child that remains also is not hashed when passed into
/// plonky2. Returns the key to the remaining child if a collapse occurred.
fn delete_node_and_report_remaining_key_if_branch_collapsed(
    trie: &mut HashedPartialTrie,
    delete_k: &TrieKey,
) -> anyhow::Result<Option<TrieKey>> {
    let old_trace = get_trie_trace(trie, &delete_k.into_nibbles());
    trie.delete(delete_k.into_nibbles())?;
    let new_trace = get_trie_trace(trie, &delete_k.into_nibbles());
    Ok(
        node_deletion_resulted_in_a_branch_collapse(&old_trace, &new_trace)
            .map(TrieKey::from_nibbles),
    )
}

/// Comparing the path of the deleted key before and after the deletion,
/// determine if the deletion resulted in a branch collapsing into a leaf or
/// extension node, and return the path to the remaining child if this
/// occurred.
fn node_deletion_resulted_in_a_branch_collapse(
    old_path: &TriePath,
    new_path: &TriePath,
) -> Option<Nibbles> {
    // Collapse requires at least 2 nodes.
    if old_path.0.len() < 2 {
        return None;
    }

    // If the node path length decreased after the delete, then a collapse occurred.
    // As an aside, note that while it's true that the branch could have collapsed
    // into an extension node with multiple nodes below it, the query logic will
    // always stop at most one node after the keys diverge, which guarantees that
    // the new trie path will always be shorter if a collapse occurred.
    let branch_collapse_occurred = old_path.0.len() > new_path.0.len();

    // Now we need to determine the key of the only remaining node after the
    // collapse.
    branch_collapse_occurred.then(|| new_path.iter().into_key())
}

/// The withdrawals are always in the final ir payload.
fn add_withdrawals_to_txns(
    txn_ir: &mut [GenerationInputs],
    final_trie_state: &mut PartialTrieState,
    mut withdrawals: Vec<(Address, U256)>,
) -> anyhow::Result<()> {
    // Scale withdrawals amounts.
    for (_addr, amt) in withdrawals.iter_mut() {
        *amt = eth_to_gwei(*amt)
    }

    let withdrawals_with_hashed_addrs_iter = || {
        withdrawals
            .iter()
            .map(|(addr, v)| (*addr, hash(addr.as_bytes()), *v))
    };

    let last_inputs = txn_ir
        .last_mut()
        .expect("We cannot have an empty list of payloads.");

    if last_inputs.signed_txn.is_none() {
        // This is a dummy payload, hence it does not contain yet
        // state accesses to the withdrawal addresses.
        let withdrawal_addrs = withdrawals_with_hashed_addrs_iter().map(|(_, h_addr, _)| h_addr);

        let additional_paths = if last_inputs.txn_number_before == 0.into() {
            // We need to include the beacon roots contract as this payload is at the
            // start of the block execution.
            vec![TrieKey::from_hash(H256(
                BEACON_ROOTS_CONTRACT_ADDRESS_HASHED,
            ))]
        } else {
            vec![]
        };

        last_inputs.tries.state_trie = create_minimal_state_partial_trie(
            &final_trie_state.state,
            withdrawal_addrs,
            additional_paths,
        )?
        .as_hashed_partial_trie()
        .clone();
    }

    update_trie_state_from_withdrawals(
        withdrawals_with_hashed_addrs_iter(),
        &mut final_trie_state.state,
    )?;

    last_inputs.withdrawals = withdrawals;
    last_inputs.trie_roots_after.state_root = final_trie_state.state.root();

    Ok(())
}

/// Withdrawals update balances in the account trie, so we need to update
/// our local trie state.
fn update_trie_state_from_withdrawals<'a>(
    withdrawals: impl IntoIterator<Item = (Address, H256, U256)> + 'a,
    state: &mut StateTrie,
) -> anyhow::Result<()> {
    for (addr, h_addr, amt) in withdrawals {
        let mut acc_data = state.get_by_address(addr).context(format!(
            "No account present at {addr:x} (hashed: {h_addr:x}) to withdraw {amt} Gwei from!"
        ))?;

        acc_data.balance += amt;

        state
            .insert_by_address(addr, acc_data)
            // TODO(0xaatif): https://github.com/0xPolygonZero/zk_evm/issues/275
            //                Add an entry API
            .expect("insert must succeed with the same key as a successful `get`");
    }

    Ok(())
}

/// Processes a single transaction in the trace.
fn process_txn_info(
    txn_idx: usize,
    is_initial_payload: bool,
    txn_info: ProcessedTxnInfo,
    curr_block_tries: &mut PartialTrieState,
    extra_data: &mut ExtraBlockData,
    other_data: &OtherBlockData,
) -> anyhow::Result<GenerationInputs> {
    log::trace!("Generating proof IR for txn {}...", txn_idx);

    init_any_needed_empty_storage_tries(
        &mut curr_block_tries.storage,
        txn_info
            .nodes_used_by_txn
            .storage_accesses
            .iter()
            .map(|(k, _)| k),
        &txn_info
            .nodes_used_by_txn
            .state_accounts_with_no_accesses_but_storage_tries,
    );
    // For each non-dummy txn, we increment `txn_number_after` by 1, and
    // update `gas_used_after` accordingly.
    extra_data.txn_number_after += U256::from(!txn_info.meta.is_dummy() as u8);
    extra_data.gas_used_after += txn_info.meta.gas_used.into();

    // Because we need to run delta application before creating the minimal
    // sub-tries (we need to detect if deletes collapsed any branches), we need to
    // do this clone every iteration.
    let tries_at_start_of_txn = curr_block_tries.clone();

    update_txn_and_receipt_tries(curr_block_tries, &txn_info.meta, txn_idx)?;

    let mut delta_out = apply_deltas_to_trie_state(
        curr_block_tries,
        &txn_info.nodes_used_by_txn,
        &txn_info.meta,
    )?;

    let nodes_used_by_txn = if is_initial_payload {
        let mut nodes_used = txn_info.nodes_used_by_txn;
        update_beacon_block_root_contract_storage(
            curr_block_tries,
            &mut delta_out,
            &mut nodes_used,
            &other_data.b_data.b_meta,
        )?;

<<<<<<< HEAD
        let trie_roots_after = calculate_trie_input_hashes(curr_block_tries);
        let gen_inputs = GenerationInputs {
            txn_number_before: extra_data.txn_number_before,
            // TODO: retrieve the actual burn address from cdk-erigon.
            #[cfg(feature = "cdk_erigon")]
            burn_addr: Some(H160::zero()),
            gas_used_before: extra_data.gas_used_before,
            gas_used_after: extra_data.gas_used_after,
            signed_txn: txn_info.meta.txn_bytes,
            withdrawals: Vec::default(), /* Only ever set in a dummy txn at the end of
                                          * the block (see `[add_withdrawals_to_txns]`
                                          * for more info). */
            tries,
            trie_roots_after,
            checkpoint_state_trie_root: extra_data.checkpoint_state_trie_root,
            contract_code: txn_info.contract_code_accessed,
            block_metadata: other_data.b_data.b_meta.clone(),
            block_hashes: other_data.b_data.b_hashes.clone(),
            global_exit_roots: vec![],
        };

        // After processing a transaction, we update the remaining accumulators
        // for the next transaction.
        extra_data.txn_number_before = extra_data.txn_number_after;
        extra_data.gas_used_before = extra_data.gas_used_after;

        Ok(gen_inputs)
    }
=======
        nodes_used
    } else {
        txn_info.nodes_used_by_txn
    };

    let tries = create_minimal_partial_tries_needed_by_txn(
        &tries_at_start_of_txn,
        &nodes_used_by_txn,
        txn_idx,
        delta_out,
    )?;

    let gen_inputs = GenerationInputs {
        txn_number_before: extra_data.txn_number_before,
        gas_used_before: extra_data.gas_used_before,
        gas_used_after: extra_data.gas_used_after,
        signed_txn: txn_info.meta.txn_bytes,
        withdrawals: Vec::default(), /* Only ever set in a dummy txn at the end of
                                      * the block (see `[add_withdrawals_to_txns]`
                                      * for more info). */
        tries,
        trie_roots_after: TrieRoots {
            state_root: curr_block_tries.state.root(),
            transactions_root: curr_block_tries.txn.root(),
            receipts_root: curr_block_tries.receipt.root(),
        },
        checkpoint_state_trie_root: extra_data.checkpoint_state_trie_root,
        contract_code: txn_info.contract_code_accessed,
        block_metadata: other_data.b_data.b_meta.clone(),
        block_hashes: other_data.b_data.b_hashes.clone(),
        global_exit_roots: vec![],
    };

    // After processing a transaction, we update the remaining accumulators
    // for the next transaction.
    extra_data.txn_number_before = extra_data.txn_number_after;
    extra_data.gas_used_before = extra_data.gas_used_after;

    Ok(gen_inputs)
>>>>>>> a53a34c1
}

impl StateTrieWrites {
    fn apply_writes_to_state_node(
        &self,
        state_node: &mut AccountRlp,
        h_addr: &H256,
        acc_storage_tries: &HashMap<H256, StorageTrie>,
    ) -> anyhow::Result<()> {
        let storage_root_hash_change = match self.storage_trie_change {
            false => None,
            true => {
                let storage_trie = acc_storage_tries
                    .get(h_addr)
                    .context(format!("missing account storage trie {:x}", h_addr))?;

                Some(storage_trie.root())
            }
        };

        state_node.balance = self.balance.unwrap_or(state_node.balance);
        state_node.nonce = self.nonce.unwrap_or(state_node.nonce);
        state_node.storage_root = storage_root_hash_change.unwrap_or(state_node.storage_root);
        state_node.code_hash = self.code_hash.unwrap_or(state_node.code_hash);

        Ok(())
    }
}

fn create_minimal_state_partial_trie(
    state_trie: &StateTrie,
    state_accesses: impl IntoIterator<Item = H256>,
    additional_state_trie_paths_to_not_hash: impl IntoIterator<Item = TrieKey>,
) -> anyhow::Result<StateTrie> {
    create_trie_subset_wrapped(
        state_trie.as_hashed_partial_trie(),
        state_accesses
            .into_iter()
            .map(TrieKey::from_hash)
            .chain(additional_state_trie_paths_to_not_hash),
        TrieType::State,
    )
    .map(StateTrie::from_hashed_partial_trie_unchecked)
}

// TODO!!!: We really need to be appending the empty storage tries to the base
// trie somewhere else! This is a big hack!
fn create_minimal_storage_partial_tries<'a>(
    storage_tries: &HashMap<H256, StorageTrie>,
    accesses_per_account: impl IntoIterator<Item = &'a (H256, Vec<TrieKey>)>,
    additional_storage_trie_paths_to_not_hash: &HashMap<H256, Vec<TrieKey>>,
) -> anyhow::Result<Vec<(H256, HashedPartialTrie)>> {
    accesses_per_account
        .into_iter()
        .map(|(h_addr, mem_accesses)| {
            // Guaranteed to exist due to calling `init_any_needed_empty_storage_tries`
            // earlier on.
            let base_storage_trie = &storage_tries[h_addr];

            let storage_slots_to_not_hash = mem_accesses.iter().cloned().chain(
                additional_storage_trie_paths_to_not_hash
                    .get(h_addr)
                    .into_iter()
                    .flat_map(|slots| slots.iter().cloned()),
            );

            let partial_storage_trie = create_trie_subset_wrapped(
                base_storage_trie.as_hashed_partial_trie(),
                storage_slots_to_not_hash,
                TrieType::Storage,
            )?;

            Ok((*h_addr, partial_storage_trie))
        })
        .collect()
}

fn create_trie_subset_wrapped(
    trie: &HashedPartialTrie,
    accesses: impl IntoIterator<Item = TrieKey>,
    trie_type: TrieType,
) -> anyhow::Result<HashedPartialTrie> {
    mpt_trie::trie_subsets::create_trie_subset(
        trie,
        accesses.into_iter().map(TrieKey::into_nibbles),
    )
    .context(format!("missing keys when creating {}", trie_type))
}

impl TxnMetaState {
    /// Outputs a boolean indicating whether this `TxnMetaState`
    /// represents a dummy payload or an actual transaction.
    const fn is_dummy(&self) -> bool {
        self.txn_bytes.is_none()
    }

    fn txn_bytes(&self) -> Vec<u8> {
        match self.txn_bytes.as_ref() {
            Some(v) => v.clone(),
            None => Vec::default(),
        }
    }
}

fn eth_to_gwei(eth: U256) -> U256 {
    // 1 ether = 10^9 gwei.
    eth * U256::from(10).pow(9.into())
}

// This is just `rlp(0)`.
const ZERO_STORAGE_SLOT_VAL_RLPED: [u8; 1] = [128];

/// Aid for error context.
/// Covers all Ethereum trie types (see <https://ethereum.github.io/yellowpaper/paper.pdf> for details).
#[derive(Debug, strum::Display)]
#[allow(missing_docs)]
enum TrieType {
    State,
    Storage,
    Receipt,
    Txn,
}<|MERGE_RESOLUTION|>--- conflicted
+++ resolved
@@ -1,11 +1,9 @@
 use std::collections::HashMap;
 
-<<<<<<< HEAD
-use ethereum_types::{Address, BigEndianHash, H160, H256, U256, U512};
-=======
 use anyhow::{anyhow, Context as _};
+#[cfg(feature = "cdk_erigon")]
+use ethereum_types::H160;
 use ethereum_types::{Address, BigEndianHash, H256, U256, U512};
->>>>>>> a53a34c1
 use evm_arithmetization::{
     generation::{
         mpt::{decode_receipt, AccountRlp},
@@ -537,36 +535,6 @@
             &other_data.b_data.b_meta,
         )?;
 
-<<<<<<< HEAD
-        let trie_roots_after = calculate_trie_input_hashes(curr_block_tries);
-        let gen_inputs = GenerationInputs {
-            txn_number_before: extra_data.txn_number_before,
-            // TODO: retrieve the actual burn address from cdk-erigon.
-            #[cfg(feature = "cdk_erigon")]
-            burn_addr: Some(H160::zero()),
-            gas_used_before: extra_data.gas_used_before,
-            gas_used_after: extra_data.gas_used_after,
-            signed_txn: txn_info.meta.txn_bytes,
-            withdrawals: Vec::default(), /* Only ever set in a dummy txn at the end of
-                                          * the block (see `[add_withdrawals_to_txns]`
-                                          * for more info). */
-            tries,
-            trie_roots_after,
-            checkpoint_state_trie_root: extra_data.checkpoint_state_trie_root,
-            contract_code: txn_info.contract_code_accessed,
-            block_metadata: other_data.b_data.b_meta.clone(),
-            block_hashes: other_data.b_data.b_hashes.clone(),
-            global_exit_roots: vec![],
-        };
-
-        // After processing a transaction, we update the remaining accumulators
-        // for the next transaction.
-        extra_data.txn_number_before = extra_data.txn_number_after;
-        extra_data.gas_used_before = extra_data.gas_used_after;
-
-        Ok(gen_inputs)
-    }
-=======
         nodes_used
     } else {
         txn_info.nodes_used_by_txn
@@ -581,6 +549,9 @@
 
     let gen_inputs = GenerationInputs {
         txn_number_before: extra_data.txn_number_before,
+        // TODO: retrieve the actual burn address from cdk-erigon.
+        #[cfg(feature = "cdk_erigon")]
+        burn_addr: Some(H160::zero()),
         gas_used_before: extra_data.gas_used_before,
         gas_used_after: extra_data.gas_used_after,
         signed_txn: txn_info.meta.txn_bytes,
@@ -606,7 +577,6 @@
     extra_data.gas_used_before = extra_data.gas_used_after;
 
     Ok(gen_inputs)
->>>>>>> a53a34c1
 }
 
 impl StateTrieWrites {
