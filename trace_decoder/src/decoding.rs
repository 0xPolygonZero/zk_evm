use std::{cmp::min, collections::HashMap, ops::Range};

use anyhow::{anyhow, Context as _};
use ethereum_types::H160;
use ethereum_types::{Address, BigEndianHash, H256, U256, U512};
use evm_arithmetization::{
    generation::{
        mpt::{decode_receipt, AccountRlp},
        GenerationInputs, TrieInputs,
    },
    proof::{BlockMetadata, ExtraBlockData, TrieRoots},
    testing_utils::{
        BEACON_ROOTS_CONTRACT_ADDRESS, BEACON_ROOTS_CONTRACT_ADDRESS_HASHED, HISTORY_BUFFER_LENGTH,
    },
};
use mpt_trie::{
    nibbles::Nibbles,
    partial_trie::{HashedPartialTrie, PartialTrie as _},
    special_query::path_for_query,
    trie_ops::TrieOpError,
    utils::{IntoTrieKey as _, TriePath},
};
use plonky2::hash::hash_types::RichField;

use crate::{
    hash,
    processed_block_trace::{
        NodesUsedByTxnBatch, ProcessedBlockTrace, ProcessedTxnBatchInfo, StateWrite, TxnMetaState,
    },
    typed_mpt::{ReceiptTrie, StateTrie, StorageTrie, TransactionTrie, TrieKey},
    Field, OtherBlockData, PartialTriePreImages, TryIntoExt as TryIntoBounds,
};

/// The current state of all tries as we process txn deltas. These are mutated
/// after every txn we process in the trace.
#[derive(Clone, Debug, Default)]
struct PartialTrieState<StateTrieT> {
    state: StateTrieT,
    storage: HashMap<H256, StorageTrie>,
    txn: TransactionTrie,
    receipt: ReceiptTrie,
}

/// Additional information discovered during delta application.
#[derive(Debug, Default)]
struct TrieDeltaApplicationOutput {
    // During delta application, if a delete occurs, we may have to make sure additional nodes
    // that are not accessed by the txn remain unhashed.
    additional_state_trie_paths_to_not_hash: Vec<TrieKey>,
    additional_storage_trie_paths_to_not_hash: HashMap<H256, Vec<TrieKey>>,
}

pub fn into_txn_proof_gen_ir(
    ProcessedBlockTrace {
        tries: PartialTriePreImages { state, storage },
        txn_info,
        withdrawals,
    }: ProcessedBlockTrace,
    other_data: OtherBlockData,
    use_burn_addr: bool,
    batch_size: usize,
) -> anyhow::Result<Vec<GenerationInputs<Field>>> {
    let mut curr_block_tries = PartialTrieState {
        state: state.clone(),
        storage: storage.iter().map(|(k, v)| (*k, v.clone())).collect(),
        ..Default::default()
    };

    let mut extra_data = ExtraBlockData::<Field> {
        checkpoint_state_trie_root: other_data.checkpoint_state_trie_root,
        checkpoint_consolidated_hash: other_data.checkpoint_consolidated_hash,
        txn_number_before: U256::zero(),
        txn_number_after: U256::zero(),
        gas_used_before: U256::zero(),
        gas_used_after: U256::zero(),
    };

    let num_txs = txn_info
        .iter()
        .map(|tx_info| tx_info.meta.len())
        .sum::<usize>();

    let mut txn_gen_inputs = txn_info
        .into_iter()
        .enumerate()
        .map(|(txn_idx, txn_info)| {
            let txn_range =
                min(txn_idx * batch_size, num_txs)..min(txn_idx * batch_size + batch_size, num_txs);
            let is_initial_payload = txn_range.start == 0;

            process_txn_info(
                txn_range.clone(),
                is_initial_payload,
                txn_info,
                &mut curr_block_tries,
                &mut extra_data,
                &other_data,
                use_burn_addr,
            )
            .context(format!(
                "at transaction range {}..{}",
                txn_range.start, txn_range.end
            ))
        })
        .collect::<anyhow::Result<Vec<_>>>()
        .context(format!(
            "at block num {} with chain id {}",
            other_data.b_data.b_meta.block_number, other_data.b_data.b_meta.block_chain_id
        ))?;

    if !withdrawals.is_empty() {
        add_withdrawals_to_txns(&mut txn_gen_inputs, &mut curr_block_tries, withdrawals)?;
    }

    Ok(txn_gen_inputs)
}

/// Cancun HF specific: At the start of a block, prior txn execution, we
/// need to update the storage of the beacon block root contract.
// See <https://eips.ethereum.org/EIPS/eip-4788>.
fn update_beacon_block_root_contract_storage(
    trie_state: &mut PartialTrieState<impl StateTrie>,
    delta_out: &mut TrieDeltaApplicationOutput,
    nodes_used: &mut NodesUsedByTxnBatch,
    block_data: &BlockMetadata,
) -> anyhow::Result<()> {
    const HISTORY_BUFFER_LENGTH_MOD: U256 = U256([HISTORY_BUFFER_LENGTH.1, 0, 0, 0]);

    let timestamp_idx = block_data.block_timestamp % HISTORY_BUFFER_LENGTH_MOD;
    let timestamp = rlp::encode(&block_data.block_timestamp).to_vec();

    let root_idx = timestamp_idx + HISTORY_BUFFER_LENGTH_MOD;
    let calldata = rlp::encode(&U256::from_big_endian(
        &block_data.parent_beacon_block_root.0,
    ))
    .to_vec();

    let storage_trie = trie_state
        .storage
        .get_mut(&BEACON_ROOTS_CONTRACT_ADDRESS_HASHED)
        .context(format!(
            "missing account storage trie for address {:x}",
            BEACON_ROOTS_CONTRACT_ADDRESS
        ))?;

    let slots_nibbles = nodes_used
        .storage_accesses
        .entry(BEACON_ROOTS_CONTRACT_ADDRESS_HASHED)
        .or_default();

    for (ix, val) in [(timestamp_idx, timestamp), (root_idx, calldata)] {
        // TODO(0xaatif): https://github.com/0xPolygonZero/zk_evm/issues/275
        //                document this
        let slot = TrieKey::from_nibbles(Nibbles::from_h256_be(hash(
            Nibbles::from_h256_be(H256::from_uint(&ix)).bytes_be(),
        )));

        slots_nibbles.push(slot);

        // If we are writing a zero, then we actually need to perform a delete.
        match val == ZERO_STORAGE_SLOT_VAL_RLPED {
            false => {
                storage_trie.insert(slot, val.clone()).context(format!(
                    "at slot {:?} with value {}",
                    slot,
                    U512::from_big_endian(val.as_slice())
                ))?;

                delta_out
                    .additional_storage_trie_paths_to_not_hash
                    .entry(BEACON_ROOTS_CONTRACT_ADDRESS_HASHED)
                    .or_default()
                    .push(slot);
            }
            true => {
                if let Ok(Some(remaining_slot_key)) =
                    delete_node_and_report_remaining_key_if_branch_collapsed(
                        storage_trie.as_mut_hashed_partial_trie_unchecked(),
                        &slot,
                    )
                {
                    delta_out
                        .additional_storage_trie_paths_to_not_hash
                        .entry(BEACON_ROOTS_CONTRACT_ADDRESS_HASHED)
                        .or_default()
                        .push(remaining_slot_key);
                }
            }
        }
    }

    delta_out
        .additional_state_trie_paths_to_not_hash
        .push(TrieKey::from_hash(BEACON_ROOTS_CONTRACT_ADDRESS_HASHED));
    let mut account = trie_state
        .state
        .get_by_address(BEACON_ROOTS_CONTRACT_ADDRESS)
        .context(format!(
            "missing account storage trie for address {:x}",
            BEACON_ROOTS_CONTRACT_ADDRESS
        ))?;

    account.storage_root = storage_trie.root();

    trie_state
        .state
        .insert_by_address(BEACON_ROOTS_CONTRACT_ADDRESS, account)
        // TODO(0xaatif): https://github.com/0xPolygonZero/zk_evm/issues/275
        //                Add an entry API
        .expect("insert must succeed with the same key as a successful `get`");

    Ok(())
}

fn update_txn_and_receipt_tries(
    trie_state: &mut PartialTrieState<impl StateTrie>,
    meta: &TxnMetaState,
    txn_idx: usize,
) -> anyhow::Result<()> {
    if let Some(bytes) = &meta.txn_bytes {
        trie_state.txn.insert(txn_idx, bytes.clone())?;
        trie_state
            .receipt
            .insert(txn_idx, meta.receipt_node_bytes.clone())?;
    } // else it's just a dummy
    Ok(())
}

/// If the account does not have a storage trie or does but is not
/// accessed by any txns, then we still need to manually create an entry for
/// them.
fn init_any_needed_empty_storage_tries<'a>(
    storage_tries: &mut HashMap<H256, StorageTrie>,
    accounts_with_storage: impl Iterator<Item = &'a H256>,
    accts_with_unaccessed_storage: &HashMap<H256, H256>,
) {
    for h_addr in accounts_with_storage {
        if !storage_tries.contains_key(h_addr) {
            let trie = accts_with_unaccessed_storage
                .get(h_addr)
                .map(|s_root| {
                    let mut it = StorageTrie::default();
                    it.insert_hash(TrieKey::default(), *s_root)
                        .expect("empty trie insert cannot fail");
                    it
                })
                .unwrap_or_default();

            storage_tries.insert(*h_addr, trie);
        };
    }
}

fn create_minimal_partial_tries_needed_by_txn(
    curr_block_tries: &PartialTrieState<impl StateTrie + Clone + TryIntoBounds<HashedPartialTrie>>,
    nodes_used_by_txn: &NodesUsedByTxnBatch,
    txn_range: Range<usize>,
    delta_application_out: TrieDeltaApplicationOutput,
) -> anyhow::Result<TrieInputs> {
    let mut state_trie = curr_block_tries.state.clone();
    state_trie.trim_to(
        nodes_used_by_txn
            .state_accesses
            .iter()
            .map(|it| TrieKey::from_address(*it))
            .chain(delta_application_out.additional_state_trie_paths_to_not_hash),
    )?;

    let txn_keys = txn_range.map(TrieKey::from_txn_ix);

    let transactions_trie = create_trie_subset_wrapped(
        curr_block_tries.txn.as_hashed_partial_trie(),
        txn_keys.clone(),
        TrieType::Txn,
    )?;

    let receipts_trie = create_trie_subset_wrapped(
        curr_block_tries.receipt.as_hashed_partial_trie(),
        txn_keys,
        TrieType::Receipt,
    )?;

    let storage_tries = create_minimal_storage_partial_tries(
        &curr_block_tries.storage,
        &nodes_used_by_txn.storage_accesses,
        &delta_application_out.additional_storage_trie_paths_to_not_hash,
    )?;

    Ok(TrieInputs {
        state_trie: state_trie.try_into()?,
        transactions_trie,
        receipts_trie,
        storage_tries,
    })
}

fn apply_deltas_to_trie_state(
    trie_state: &mut PartialTrieState<impl StateTrie>,
    deltas: &NodesUsedByTxnBatch,
    meta: &[TxnMetaState],
) -> anyhow::Result<TrieDeltaApplicationOutput> {
    let mut out = TrieDeltaApplicationOutput::default();

    for (hashed_acc_addr, storage_writes) in deltas.storage_writes.iter() {
        let storage_trie = trie_state
            .storage
            .get_mut(hashed_acc_addr)
            .context(format!(
                "missing account storage trie {:x}",
                hashed_acc_addr
            ))?;

        for (key, val) in storage_writes {
            let slot = TrieKey::from_hash(hash(key.into_nibbles().bytes_be()));
            // If we are writing a zero, then we actually need to perform a delete.
            match val == &ZERO_STORAGE_SLOT_VAL_RLPED {
                false => {
                    storage_trie.insert(slot, val.clone()).context(format!(
                        "at slot {:?} with value {}",
                        slot,
                        U512::from_big_endian(val.as_slice())
                    ))?;
                }
                true => {
                    if let Some(remaining_slot_key) =
                        delete_node_and_report_remaining_key_if_branch_collapsed(
                            storage_trie.as_mut_hashed_partial_trie_unchecked(),
                            &slot,
                        )?
                    {
                        out.additional_storage_trie_paths_to_not_hash
                            .entry(*hashed_acc_addr)
                            .or_default()
                            .push(remaining_slot_key);
                    }
                }
            };
        }
    }

    for (addr, state_write) in &deltas.state_writes {
        // If the account was created, then it will not exist in the trie yet.
        let is_created = !trie_state.state.contains_address(*addr);
        let mut account = trie_state.state.get_by_address(*addr).unwrap_or_default();

        state_write.apply_writes_to_state_node(&mut account, &hash(addr), &trie_state.storage)?;

        trie_state.state.insert_by_address(*addr, account)?;

        if is_created {
            // If the account did not exist prior this transaction, we
            // need to make sure the transaction didn't revert.

            // We will check the status of the last receipt that attempted to create the
            // account in this batch.
            let last_creation_receipt = &meta
                .iter()
                .rev()
                .find(|tx| tx.created_accounts.contains(addr))
                .expect("We should have found a matching transaction")
                .receipt_node_bytes;

            let (_, _, receipt) = decode_receipt(last_creation_receipt)
                .map_err(|_| anyhow!("couldn't RLP-decode receipt node bytes"))?;

            if !receipt.status {
                // The transaction failed, hence any created account should be removed.
                if let Some(remaining_account_key) = trie_state.state.reporting_remove(*addr)? {
                    out.additional_state_trie_paths_to_not_hash
                        .push(remaining_account_key);
                    trie_state.storage.remove(&hash(addr));
                    continue;
                }
            }
        }
    }

    // Remove any accounts that self-destructed.
    for addr in deltas.self_destructed_accounts.iter() {
        trie_state.storage.remove(&hash(addr));

        if let Some(remaining_account_key) = trie_state.state.reporting_remove(*addr)? {
            out.additional_state_trie_paths_to_not_hash
                .push(remaining_account_key);
        }
    }

    Ok(out)
}

fn get_trie_trace(trie: &HashedPartialTrie, k: &Nibbles) -> TriePath {
    path_for_query(trie, *k, true).collect()
}

/// If a branch collapse occurred after a delete, then we must ensure that
/// the other single child that remains also is not hashed when passed into
/// plonky2. Returns the key to the remaining child if a collapse occurred.
pub fn delete_node_and_report_remaining_key_if_branch_collapsed(
    trie: &mut HashedPartialTrie,
    key: &TrieKey,
) -> Result<Option<TrieKey>, TrieOpError> {
    let key = key.into_nibbles();
    let old_trace = get_trie_trace(trie, &key);
    trie.delete(key)?;
    let new_trace = get_trie_trace(trie, &key);
    Ok(
        node_deletion_resulted_in_a_branch_collapse(&old_trace, &new_trace)
            .map(TrieKey::from_nibbles),
    )
}

/// Comparing the path of the deleted key before and after the deletion,
/// determine if the deletion resulted in a branch collapsing into a leaf or
/// extension node, and return the path to the remaining child if this
/// occurred.
fn node_deletion_resulted_in_a_branch_collapse(
    old_path: &TriePath,
    new_path: &TriePath,
) -> Option<Nibbles> {
    // Collapse requires at least 2 nodes.
    if old_path.0.len() < 2 {
        return None;
    }

    // If the node path length decreased after the delete, then a collapse occurred.
    // As an aside, note that while it's true that the branch could have collapsed
    // into an extension node with multiple nodes below it, the query logic will
    // always stop at most one node after the keys diverge, which guarantees that
    // the new trie path will always be shorter if a collapse occurred.
    let branch_collapse_occurred = old_path.0.len() > new_path.0.len();

    // Now we need to determine the key of the only remaining node after the
    // collapse.
    branch_collapse_occurred.then(|| new_path.iter().into_key())
}

/// The withdrawals are always in the final ir payload.
fn add_withdrawals_to_txns<F: RichField>(
    txn_ir: &mut [GenerationInputs<F>],
    final_trie_state: &mut PartialTrieState<
        impl StateTrie + Clone + TryIntoBounds<HashedPartialTrie>,
    >,
    mut withdrawals: Vec<(Address, U256)>,
) -> anyhow::Result<()> {
    // Scale withdrawals amounts.
    for (_addr, amt) in withdrawals.iter_mut() {
        *amt = eth_to_gwei(*amt)
    }

    let withdrawals_with_hashed_addrs_iter = || {
        withdrawals
            .iter()
            .map(|(addr, v)| (*addr, hash(addr.as_bytes()), *v))
    };

    let last_inputs = txn_ir
        .last_mut()
        .expect("We cannot have an empty list of payloads.");

    if last_inputs.signed_txns.is_empty() {
        let mut state_trie = final_trie_state.state.clone();
        state_trie.trim_to(
            // This is a dummy payload, hence it does not contain yet
            // state accesses to the withdrawal addresses.
            withdrawals
                .iter()
                .map(|(addr, _)| *addr)
                .chain(match last_inputs.txn_number_before == 0.into() {
                    // We need to include the beacon roots contract as this payload is at the
                    // start of the block execution.
                    true => Some(BEACON_ROOTS_CONTRACT_ADDRESS),
                    false => None,
                })
                .map(TrieKey::from_address),
        )?;
        last_inputs.tries.state_trie = state_trie.try_into()?;
    }

    update_trie_state_from_withdrawals(
        withdrawals_with_hashed_addrs_iter(),
        &mut final_trie_state.state,
    )?;

    last_inputs.withdrawals = withdrawals;
    last_inputs.trie_roots_after.state_root = final_trie_state.state.clone().try_into()?.hash();

    Ok(())
}

/// Withdrawals update balances in the account trie, so we need to update
/// our local trie state.
fn update_trie_state_from_withdrawals<'a>(
    withdrawals: impl IntoIterator<Item = (Address, H256, U256)> + 'a,
    state: &mut impl StateTrie,
) -> anyhow::Result<()> {
    for (addr, h_addr, amt) in withdrawals {
        let mut acc_data = state.get_by_address(addr).context(format!(
            "No account present at {addr:x} (hashed: {h_addr:x}) to withdraw {amt} Gwei from!"
        ))?;

        acc_data.balance += amt;

        state
            .insert_by_address(addr, acc_data)
            // TODO(0xaatif): https://github.com/0xPolygonZero/zk_evm/issues/275
            //                Add an entry API
            .expect("insert must succeed with the same key as a successful `get`");
    }

    Ok(())
}

/// Processes a single transaction in the trace.
fn process_txn_info(
    txn_range: Range<usize>,
    is_initial_payload: bool,
    txn_info: ProcessedTxnBatchInfo,
    curr_block_tries: &mut PartialTrieState<
        impl StateTrie + Clone + TryIntoBounds<HashedPartialTrie>,
    >,
    extra_data: &mut ExtraBlockData<Field>,
    other_data: &OtherBlockData,
<<<<<<< HEAD
) -> anyhow::Result<GenerationInputs<Field>> {
=======
    use_burn_target: bool,
) -> anyhow::Result<GenerationInputs> {
>>>>>>> 5faa7a12
    log::trace!(
        "Generating proof IR for txn {} through {}...",
        txn_range.start,
        txn_range.end - 1
    );

    init_any_needed_empty_storage_tries(
        &mut curr_block_tries.storage,
        txn_info.nodes_used_by_txn.storage_accesses.keys(),
        &txn_info.nodes_used_by_txn.accts_with_unaccessed_storage,
    );

    // For each non-dummy txn, we increment `txn_number_after` and
    // update `gas_used_after` accordingly.
    extra_data.txn_number_after += txn_info.meta.len().into();
    extra_data.gas_used_after += txn_info.meta.iter().map(|i| i.gas_used).sum::<u64>().into();

    // Because we need to run delta application before creating the minimal
    // sub-tries (we need to detect if deletes collapsed any branches), we need to
    // do this clone every iteration.
    let tries_at_start_of_txn = curr_block_tries.clone();

    for (i, meta) in txn_info.meta.iter().enumerate() {
        update_txn_and_receipt_tries(
            curr_block_tries,
            meta,
            extra_data.txn_number_before.as_usize() + i,
        )?;
    }

    let mut delta_out = apply_deltas_to_trie_state(
        curr_block_tries,
        &txn_info.nodes_used_by_txn,
        &txn_info.meta,
    )?;

    let nodes_used_by_txn = if is_initial_payload {
        let mut nodes_used = txn_info.nodes_used_by_txn;
        update_beacon_block_root_contract_storage(
            curr_block_tries,
            &mut delta_out,
            &mut nodes_used,
            &other_data.b_data.b_meta,
        )?;

        nodes_used
    } else {
        txn_info.nodes_used_by_txn
    };

    let tries = create_minimal_partial_tries_needed_by_txn(
        &tries_at_start_of_txn,
        &nodes_used_by_txn,
        txn_range,
        delta_out,
    )?;

    let burn_addr = match use_burn_target {
        // TODO: https://github.com/0xPolygonZero/zk_evm/issues/565
        //       Retrieve the actual burn address from `cdk-erigon`.
        true => Some(H160::zero()),
        false => None,
    };
    let gen_inputs = GenerationInputs {
        txn_number_before: extra_data.txn_number_before,
        burn_addr,
        gas_used_before: extra_data.gas_used_before,
        gas_used_after: extra_data.gas_used_after,
        signed_txns: txn_info
            .meta
            .iter()
            .filter_map(|t| t.txn_bytes.clone())
            .collect::<Vec<_>>(),
        withdrawals: Vec::default(), /* Only ever set in a dummy txn at the end of
                                      * the block (see `[add_withdrawals_to_txns]`
                                      * for more info). */
        tries,
        trie_roots_after: TrieRoots {
            state_root: curr_block_tries.state.clone().try_into()?.hash(),
            transactions_root: curr_block_tries.txn.root(),
            receipts_root: curr_block_tries.receipt.root(),
        },
        checkpoint_state_trie_root: extra_data.checkpoint_state_trie_root,
        checkpoint_consolidated_hash: extra_data.checkpoint_consolidated_hash,
        contract_code: txn_info
            .contract_code_accessed
            .into_iter()
            .map(|code| (hash(&code), code))
            .collect(),
        block_metadata: other_data.b_data.b_meta.clone(),
        block_hashes: other_data.b_data.b_hashes.clone(),
        global_exit_roots: vec![],
    };

    // After processing a transaction, we update the remaining accumulators
    // for the next transaction.
    extra_data.txn_number_before = extra_data.txn_number_after;
    extra_data.gas_used_before = extra_data.gas_used_after;

    Ok(gen_inputs)
}

impl StateWrite {
    fn apply_writes_to_state_node(
        &self,
        state_node: &mut AccountRlp,
        h_addr: &H256,
        acc_storage_tries: &HashMap<H256, StorageTrie>,
    ) -> anyhow::Result<()> {
        let storage_root_hash_change = match self.storage_trie_change {
            false => None,
            true => {
                let storage_trie = acc_storage_tries
                    .get(h_addr)
                    .context(format!("missing account storage trie {:x}", h_addr))?;

                Some(storage_trie.root())
            }
        };

        state_node.balance = self.balance.unwrap_or(state_node.balance);
        state_node.nonce = self.nonce.unwrap_or(state_node.nonce);
        state_node.storage_root = storage_root_hash_change.unwrap_or(state_node.storage_root);
        state_node.code_hash = self.code_hash.unwrap_or(state_node.code_hash);

        Ok(())
    }
}

// TODO!!!: We really need to be appending the empty storage tries to the base
// trie somewhere else! This is a big hack!
fn create_minimal_storage_partial_tries<'a>(
    storage_tries: &HashMap<H256, StorageTrie>,
    accesses_per_account: impl IntoIterator<Item = (&'a H256, &'a Vec<TrieKey>)>,
    additional_storage_trie_paths_to_not_hash: &HashMap<H256, Vec<TrieKey>>,
) -> anyhow::Result<Vec<(H256, HashedPartialTrie)>> {
    accesses_per_account
        .into_iter()
        .map(|(h_addr, mem_accesses)| {
            // Guaranteed to exist due to calling `init_any_needed_empty_storage_tries`
            // earlier on.
            let base_storage_trie = &storage_tries[h_addr];

            let storage_slots_to_not_hash = mem_accesses.iter().cloned().chain(
                additional_storage_trie_paths_to_not_hash
                    .get(h_addr)
                    .into_iter()
                    .flat_map(|slots| slots.iter().cloned()),
            );

            let partial_storage_trie = create_trie_subset_wrapped(
                base_storage_trie.as_hashed_partial_trie(),
                storage_slots_to_not_hash,
                TrieType::Storage,
            )?;

            Ok((*h_addr, partial_storage_trie))
        })
        .collect()
}

fn create_trie_subset_wrapped(
    trie: &HashedPartialTrie,
    accesses: impl IntoIterator<Item = TrieKey>,
    trie_type: TrieType,
) -> anyhow::Result<HashedPartialTrie> {
    mpt_trie::trie_subsets::create_trie_subset(
        trie,
        accesses.into_iter().map(TrieKey::into_nibbles),
    )
    .context(format!("missing keys when creating {}", trie_type))
}

fn eth_to_gwei(eth: U256) -> U256 {
    // 1 ether = 10^9 gwei.
    eth * U256::from(10).pow(9.into())
}

// This is just `rlp(0)`.
const ZERO_STORAGE_SLOT_VAL_RLPED: [u8; 1] = [128];

/// Aid for error context.
#[derive(Debug, strum::Display)]
#[allow(missing_docs)]
enum TrieType {
    Storage,
    Receipt,
    Txn,
}<|MERGE_RESOLUTION|>--- conflicted
+++ resolved
@@ -520,12 +520,8 @@
     >,
     extra_data: &mut ExtraBlockData<Field>,
     other_data: &OtherBlockData,
-<<<<<<< HEAD
+    use_burn_target: bool,
 ) -> anyhow::Result<GenerationInputs<Field>> {
-=======
-    use_burn_target: bool,
-) -> anyhow::Result<GenerationInputs> {
->>>>>>> 5faa7a12
     log::trace!(
         "Generating proof IR for txn {} through {}...",
         txn_range.start,
