//! Public types for this crate.
//!
//! These are all in one place because they're about to be heavily refactored in [#401](https://github.com/0xPolygonZero/zk_evm/issues/401).

use std::collections::{BTreeMap, BTreeSet, HashMap};

use ethereum_types::{Address, U256};
<<<<<<< HEAD
use evm_arithmetization::{
    generation::InputStateTrie,
    proof::{BlockHashes, BlockMetadata},
};
=======
use evm_arithmetization::proof::{BlockHashes, BlockMetadata};
use evm_arithmetization::ConsolidatedHash;
>>>>>>> 18e5bd43
use keccak_hash::H256;
use mpt_trie::partial_trie::HashedPartialTrie;
use serde::{Deserialize, Serialize};

<<<<<<< HEAD
use crate::Field;

#[derive(Clone, Debug, Deserialize, Serialize)]
pub enum EvmType {
    Type1,
    Type2,
}

=======
>>>>>>> 18e5bd43
/// Core payload needed to generate proof for a block.
/// Additional data retrievable from the blockchain node (using standard ETH RPC
/// API) may be needed for proof generation.
///
/// The trie preimages are the hashed partial tries at the
/// start of the block. A [TxnInfo] contains all the transaction data
/// necessary to generate an IR.
#[derive(Clone, Debug, Deserialize, Serialize)]
pub struct BlockTrace {
    /// The state and storage trie pre-images (i.e. the tries before
    /// the execution of the current block) in multiple possible formats.
    pub trie_pre_images: BlockTraceTriePreImages,

    /// A collection of contract code.
    /// This will be accessed by its hash internally.
    #[serde(default)]
    pub code_db: BTreeSet<Vec<u8>>,

    /// Traces and other info per transaction. The index of the transaction
    /// within the block corresponds to the slot in this vec.
    pub txn_info: Vec<TxnInfo>,
}

/// Minimal hashed out tries needed by all txns in the block.
#[derive(Clone, Debug, Deserialize, Serialize)]
#[serde(rename_all = "snake_case")]
pub enum BlockTraceTriePreImages {
    /// The trie pre-image with separate state/storage tries.
    Separate(SeparateTriePreImages),
    /// The trie pre-image with combined state/storage tries.
    Combined(CombinedPreImages),
}

/// State/Storage trie pre-images that are separate.
#[derive(Clone, Debug, Deserialize, Serialize)]
pub struct SeparateTriePreImages {
    /// State trie.
    pub state: SeparateStateTriePreImage,
    /// Storage trie.
    pub storage: Option<SeparateStorageTriesPreImage>,
}

/// A trie pre-image where state & storage are separate.
#[derive(Clone, Debug, Deserialize, Serialize)]
#[serde(rename_all = "snake_case")]
pub enum SeparateStateTriePreImage {
    /// Storage or state trie format that can be processed as is, as it
    /// corresponds to the internal format.
    Direct(InputStateTrie),
}

/// A trie pre-image where both state & storage are combined into one payload.
#[derive(Clone, Debug, Deserialize, Serialize)]
#[serde(rename_all = "snake_case")]
pub struct CombinedPreImages {
    pub evm_type: EvmType,
    /// Compact combined state and storage tries.
    #[serde(with = "crate::hex")]
    pub compact: Vec<u8>,
}

/// A trie pre-image where state and storage are separate.
#[derive(Clone, Debug, Deserialize, Serialize)]
#[serde(rename_all = "snake_case")]
pub enum SeparateStorageTriesPreImage {
    /// Each storage trie is sent over in a hashmap with the hashed account
    /// address as a key.
    MultipleTries(HashMap<H256, HashedPartialTrie>),
}

/// Info specific to txns in the block.
#[derive(Clone, Debug, Deserialize, Serialize, Default)]
pub struct TxnInfo {
    /// Trace data for the txn. This is used by the protocol to:
    /// - Mutate it's own trie state between txns to arrive at the correct trie
    ///   state for the start of each txn.
    /// - Create minimal partial tries needed for proof gen based on what state
    ///   the txn accesses. (eg. What trie nodes are accessed).
    pub traces: BTreeMap<Address, TxnTrace>,

    /// Data that is specific to the txn as a whole.
    pub meta: TxnMeta,
}

/// Structure holding metadata for one transaction.
#[derive(Clone, Debug, Deserialize, Serialize, Default)]
pub struct TxnMeta {
    /// Txn byte code. This is also the raw RLP bytestring inserted into the txn
    /// trie by this txn. Note that the key is not included and this is only
    /// the rlped value of the node!
    #[serde(with = "crate::hex")]
    pub byte_code: Vec<u8>,

    /// Rlped bytes of the new receipt value inserted into the receipt trie by
    /// this txn. Note that the key is not included and this is only the rlped
    /// value of the node!
    #[serde(with = "crate::hex")]
    pub new_receipt_trie_node_byte: Vec<u8>,

    /// Gas used by this txn (Note: not cumulative gas used).
    pub gas_used: u64,
}

/// A "trace" specific to an account for a txn.
///
/// Specifically, since we can not execute the txn before proof generation, we
/// rely on a separate EVM to run the txn and supply this data for us.
#[derive(Clone, Debug, Deserialize, Serialize, Default, PartialEq)]
pub struct TxnTrace {
    /// If the balance changed, then the new balance will appear here. Will be
    /// `None` if no change.
    #[serde(skip_serializing_if = "Option::is_none")]
    pub balance: Option<U256>,

    /// If the nonce changed, then the new nonce will appear here. Will be
    /// `None` if no change.
    #[serde(skip_serializing_if = "Option::is_none")]
    pub nonce: Option<U256>,

    /// <code>hash([Address])</code> of storages read by the transaction.
    #[serde(default, skip_serializing_if = "BTreeSet::is_empty")]
    pub storage_read: BTreeSet<H256>,

    /// <code>hash([Address])</code> of storages written by the transaction,
    /// with their new value.
    #[serde(default, skip_serializing_if = "BTreeMap::is_empty")]
    pub storage_written: BTreeMap<H256, U256>,

    /// Contract code that this account has accessed or created
    #[serde(skip_serializing_if = "Option::is_none")]
    pub code_usage: Option<ContractCodeUsage>,

    /// True if the account got self-destructed at the end of this txn.
    #[serde(default, skip_serializing_if = "is_false")]
    pub self_destructed: bool,
}

fn is_false(b: &bool) -> bool {
    !b
}

/// Contract code access type. Used by txn traces.
#[derive(Clone, Debug, Deserialize, Serialize, PartialEq)]
#[serde(rename_all = "snake_case")]
pub enum ContractCodeUsage {
    /// Contract was read.
    Read(H256),

    /// Contract was created (and these are the bytes). Note that this new
    /// contract code will not appear in the [`BlockTrace`] map.
    Write(#[serde(with = "crate::hex")] Vec<u8>),
}

/// Other data that is needed for proof gen.
#[derive(Clone, Debug, Deserialize, Serialize)]
pub struct OtherBlockData {
    /// Data that is specific to the block.
    pub b_data: BlockLevelData,
    /// State trie root hash at the checkpoint.
    pub checkpoint_state_trie_root: H256,
    /// Consolidated block hashes at the checkpoint.
    pub checkpoint_consolidated_hash: ConsolidatedHash,
    /// Address where the burnt fees are stored.
    ///
    /// Only used if the `cfg_erigon` feature is activated.
    pub burn_addr: Option<Address>,
    /// The global exit root along with the l1blockhash to write to the GER
    /// manager.
    ///
    /// Only used if the `cfg_erigon` feature is activated.
    pub ger_data: Option<(H256, H256)>,
}

/// Data that is specific to a block and is constant for all txns in a given
/// block.
#[derive(Clone, Debug, Deserialize, Serialize)]
pub struct BlockLevelData {
    /// All block data excluding block hashes and withdrawals.
    pub b_meta: BlockMetadata,
    /// Block hashes: the previous 256 block hashes and the current block hash.
    pub b_hashes: BlockHashes,
    /// Block withdrawal addresses and values.
    pub withdrawals: Vec<(Address, U256)>,
}<|MERGE_RESOLUTION|>--- conflicted
+++ resolved
@@ -5,20 +5,16 @@
 use std::collections::{BTreeMap, BTreeSet, HashMap};
 
 use ethereum_types::{Address, U256};
-<<<<<<< HEAD
+use evm_arithmetization::proof::{BlockHashes, BlockMetadata};
+use evm_arithmetization::ConsolidatedHash;
 use evm_arithmetization::{
     generation::InputStateTrie,
     proof::{BlockHashes, BlockMetadata},
 };
-=======
-use evm_arithmetization::proof::{BlockHashes, BlockMetadata};
-use evm_arithmetization::ConsolidatedHash;
->>>>>>> 18e5bd43
 use keccak_hash::H256;
 use mpt_trie::partial_trie::HashedPartialTrie;
 use serde::{Deserialize, Serialize};
 
-<<<<<<< HEAD
 use crate::Field;
 
 #[derive(Clone, Debug, Deserialize, Serialize)]
@@ -27,8 +23,6 @@
     Type2,
 }
 
-=======
->>>>>>> 18e5bd43
 /// Core payload needed to generate proof for a block.
 /// Additional data retrievable from the blockchain node (using standard ETH RPC
 /// API) may be needed for proof generation.
