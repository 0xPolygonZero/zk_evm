--- conflicted
+++ resolved
@@ -61,21 +61,14 @@
 const _DEVELOPER_DOCS: () = ();
 
 mod interface;
-
-<<<<<<< HEAD
-=======
 pub use interface::*;
 
 mod type1;
 mod type2;
 mod wire;
 
->>>>>>> 3b1019cb
+mod core;
 pub use core::{entrypoint, WireDisposition};
-
-pub use interface::*;
-
-mod core;
 
 /// Implementation of the observer for the trace decoder.
 pub mod observer;