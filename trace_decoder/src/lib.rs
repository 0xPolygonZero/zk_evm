//! <div class="warning">
//! This library is undergoing major refactoring as part of (#275)(https://github.com/0xPolygonZero/zk_evm/issues/275).
//! Consider all TODOs to be tracked under that issue.
//! </div>
//!
//! Your neighborhood zk-ready [ethereum](https://github.com/0xPolygonZero/erigon)
//! [node](https://github.com/0xPolygonHermez/cdk-erigon/) emits binary "witnesses"[^1].
//!
//! But [`plonky2`], your prover, wants [`GenerationInputs`].
//!
//! This library helps you get there.
//!
//! [^1]: A witness is an attestation of the state of the world, which can be
//!       proven by a prover.
//!
//! # Non-Goals
//! - Performance - this won't be the bottleneck in any proving system.
//! - Robustness - malicious or malformed input may crash this library.
//!
//! TODO(0xaatif): https://github.com/0xPolygonZero/zk_evm/issues/275
//!                refactor all the docs below
//!
//! It might not be obvious why we need traces for each txn in order to generate
//! proofs. While it's true that we could just run all the txns of a block in an
//! EVM to generate the traces ourselves, there are a few major downsides:
//! - The client is likely a full node and already has to run the txns in an EVM
//!   anyways.
//! - We want this protocol to be as agnostic as possible to the underlying
//!   chain that we're generating proofs for, and running our own EVM would
//!   likely cause us to loose this genericness.
//!
//! While it's also true that we run our own zk-EVM (plonky2) to generate
//! proofs, it's critical that we are able to generate txn proofs in parallel.
//! Since generating proofs with plonky2 is very slow, this would force us to
//! sequentialize the entire proof generation process. So in the end, it's ideal
//! if we can get this information sent to us instead.
//!
//! This library generates an Intermediary Representation (IR) of
//! a block's transactions, given a [BlockTrace] and some additional
//! data represented by [OtherBlockData].
//!
//! It first preprocesses the [BlockTrace] to provide transaction,
//! withdrawals and tries data that can be directly used to generate an IR.
//! For each transaction, this library extracts the
//! necessary data from the processed transaction information to
//! return the IR.
//!
//! The IR is used to generate root proofs, then aggregation proofs and finally
//! block proofs. Because aggregation proofs require at least two entries, we
//! pad the vector of IRs thanks to additional dummy payload intermediary
//! representations whenever necessary.
//!
//! ### [Withdrawals](https://ethereum.org/staking/withdrawals) and Padding
//!
//! Withdrawals are all proven together in a dummy payload. A dummy payload
//! corresponds to the IR of a proof with no transaction. They must, however, be
//! proven last. The padding is therefore carried out as follows: If there are
//! no transactions in the block, we add two dummy transactions. The withdrawals
//! -- if any -- are added to the second dummy transaction. If there is only one
//! transaction in the block, we add one dummy transaction. If
//! there are withdrawals, the dummy transaction is at the end. Otherwise, it is
//! added at the start. If there are two or more transactions:
//! - if there are no withdrawals, no dummy transactions are added
//! - if there are withdrawals, one dummy transaction is added at the end, with
//!   all the withdrawals in it.

#![deny(rustdoc::broken_intra_doc_links)]
#![warn(missing_debug_implementations)]
#![warn(missing_docs)]

/// The broad overview is as follows:
///
/// 1. Ethereum nodes emit a bunch of binary [`wire::Instruction`]s, which are
///    parsed in [`wire`].
/// 2. They are passed to one of two "frontends", depending on the node
///    - [`type2`], which contains an [`smt_trie`].
///    - [`type1`], which contains an [`mpt_trie`].
/// 3. The frontend ([`type1::Frontend`] or [`type2::Frontend`]) is passed to
///    the "backend", which lowers to [`evm_arithmetization::GenerationInputs`].
///
/// Deviations from the specification are signalled with `BUG(spec)` in the
/// code.
const _DEVELOPER_DOCS: () = ();

/// Defines the main functions used to generate the IR.
mod decoding;
/// Defines functions that processes a [BlockTrace] so that it is easier to turn
/// the block transactions into IRs.
mod processed_block_trace;
mod type1;
// TODO(0xaatif): https://github.com/0xPolygonZero/zk_evm/issues/275
//                add backend/prod support for type 2
#[cfg(test)]
#[allow(dead_code)]
mod type2;
mod typed_mpt;
mod wire;

use std::collections::{BTreeMap, BTreeSet, HashMap};

use ethereum_types::{Address, U256};
use evm_arithmetization::proof::{BlockHashes, BlockMetadata};
use evm_arithmetization::GenerationInputs;
use keccak_hash::keccak as hash;
use keccak_hash::H256;
use mpt_trie::partial_trie::{HashedPartialTrie, OnOrphanedHashNode};
<<<<<<< HEAD
use plonky2::field::goldilocks_field::GoldilocksField;
use plonky2::hash::hash_types::NUM_HASH_OUT_ELTS;
use processed_block_trace::ProcessedTxnInfo;
=======
use processed_block_trace::ProcessedTxnBatchInfo;
>>>>>>> 5faa7a12
use serde::{Deserialize, Serialize};
use typed_mpt::{StateMpt, StateTrie as _, StorageTrie, TrieKey};

/// The base field on which statements are being proven.
// TODO(Robin): https://github.com/0xPolygonZero/zk_evm/issues/531
pub type Field = GoldilocksField;

/// Core payload needed to generate proof for a block.
/// Additional data retrievable from the blockchain node (using standard ETH RPC
/// API) may be needed for proof generation.
///
/// The trie preimages are the hashed partial tries at the
/// start of the block. A [TxnInfo] contains all the transaction data
/// necessary to generate an IR.
#[derive(Clone, Debug, Deserialize, Serialize)]
pub struct BlockTrace {
    /// The state and storage trie pre-images (i.e. the tries before
    /// the execution of the current block) in multiple possible formats.
    pub trie_pre_images: BlockTraceTriePreImages,

    /// A collection of contract code.
    /// This will be accessed by its hash internally.
    #[serde(default)]
    pub code_db: BTreeSet<Vec<u8>>,

    /// Traces and other info per transaction. The index of the transaction
    /// within the block corresponds to the slot in this vec.
    pub txn_info: Vec<TxnInfo>,
}

/// Minimal hashed out tries needed by all txns in the block.
#[derive(Clone, Debug, Deserialize, Serialize)]
#[serde(rename_all = "snake_case")]
pub enum BlockTraceTriePreImages {
    /// The trie pre-image with separate state/storage tries.
    Separate(SeparateTriePreImages),
    /// The trie pre-image with combined state/storage tries.
    Combined(CombinedPreImages),
}

/// State/Storage trie pre-images that are separate.
#[derive(Clone, Debug, Deserialize, Serialize)]
pub struct SeparateTriePreImages {
    /// State trie.
    pub state: SeparateTriePreImage,
    /// Storage trie.
    pub storage: SeparateStorageTriesPreImage,
}

/// A trie pre-image where state & storage are separate.
#[derive(Clone, Debug, Deserialize, Serialize)]
#[serde(rename_all = "snake_case")]
pub enum SeparateTriePreImage {
    /// Storage or state trie format that can be processed as is, as it
    /// corresponds to the internal format.
    Direct(HashedPartialTrie),
}

/// A trie pre-image where both state & storage are combined into one payload.
#[derive(Clone, Debug, Deserialize, Serialize)]
#[serde(rename_all = "snake_case")]
pub struct CombinedPreImages {
    /// Compact combined state and storage tries.
    #[serde(with = "crate::hex")]
    pub compact: Vec<u8>,
}

/// A trie pre-image where state and storage are separate.
#[derive(Clone, Debug, Deserialize, Serialize)]
#[serde(rename_all = "snake_case")]
pub enum SeparateStorageTriesPreImage {
    /// Each storage trie is sent over in a hashmap with the hashed account
    /// address as a key.
    MultipleTries(HashMap<H256, SeparateTriePreImage>),
}

/// Info specific to txns in the block.
#[derive(Clone, Debug, Deserialize, Serialize)]
pub struct TxnInfo {
    /// Trace data for the txn. This is used by the protocol to:
    /// - Mutate it's own trie state between txns to arrive at the correct trie
    ///   state for the start of each txn.
    /// - Create minimal partial tries needed for proof gen based on what state
    ///   the txn accesses. (eg. What trie nodes are accessed).
    pub traces: BTreeMap<Address, TxnTrace>,

    /// Data that is specific to the txn as a whole.
    pub meta: TxnMeta,
}

/// Structure holding metadata for one transaction.
#[derive(Clone, Debug, Deserialize, Serialize)]
pub struct TxnMeta {
    /// Txn byte code. This is also the raw RLP bytestring inserted into the txn
    /// trie by this txn. Note that the key is not included and this is only
    /// the rlped value of the node!
    #[serde(with = "crate::hex")]
    pub byte_code: Vec<u8>,

    /// Rlped bytes of the new receipt value inserted into the receipt trie by
    /// this txn. Note that the key is not included and this is only the rlped
    /// value of the node!
    #[serde(with = "crate::hex")]
    pub new_receipt_trie_node_byte: Vec<u8>,

    /// Gas used by this txn (Note: not cumulative gas used).
    pub gas_used: u64,
}

/// A "trace" specific to an account for a txn.
///
/// Specifically, since we can not execute the txn before proof generation, we
/// rely on a separate EVM to run the txn and supply this data for us.
#[derive(Clone, Debug, Deserialize, Serialize, Default)]
pub struct TxnTrace {
    /// If the balance changed, then the new balance will appear here. Will be
    /// `None` if no change.
    #[serde(skip_serializing_if = "Option::is_none")]
    pub balance: Option<U256>,

    /// If the nonce changed, then the new nonce will appear here. Will be
    /// `None` if no change.
    #[serde(skip_serializing_if = "Option::is_none")]
    pub nonce: Option<U256>,

    /// <code>[hash](hash)([Address])</code> of storages read by the
    /// transaction.
    #[serde(default, skip_serializing_if = "BTreeSet::is_empty")]
    pub storage_read: BTreeSet<H256>,

    /// <code>[hash](hash)([Address])</code> of storages written by the
    /// transaction, with their new value.
    #[serde(default, skip_serializing_if = "BTreeMap::is_empty")]
    pub storage_written: BTreeMap<H256, U256>,

    /// Contract code that this account has accessed or created
    #[serde(skip_serializing_if = "Option::is_none")]
    pub code_usage: Option<ContractCodeUsage>,

    /// True if the account got self-destructed at the end of this txn.
    #[serde(default, skip_serializing_if = "is_false")]
    pub self_destructed: bool,
}

fn is_false(b: &bool) -> bool {
    !b
}

/// Contract code access type. Used by txn traces.
#[derive(Clone, Debug, Deserialize, Serialize)]
#[serde(rename_all = "snake_case")]
pub enum ContractCodeUsage {
    /// Contract was read.
    Read(H256),

    /// Contract was created (and these are the bytes). Note that this new
    /// contract code will not appear in the [`BlockTrace`] map.
    Write(#[serde(with = "crate::hex")] Vec<u8>),
}

/// Other data that is needed for proof gen.
#[derive(Clone, Debug, Deserialize, Serialize)]
pub struct OtherBlockData {
    /// Data that is specific to the block.
    pub b_data: BlockLevelData,
    /// State trie root hash at the checkpoint.
    pub checkpoint_state_trie_root: H256,
    /// Consolidated block hashes at the checkpoint.
    pub checkpoint_consolidated_hash: [Field; NUM_HASH_OUT_ELTS],
}

/// Data that is specific to a block and is constant for all txns in a given
/// block.
#[derive(Clone, Debug, Deserialize, Serialize)]
pub struct BlockLevelData {
    /// All block data excluding block hashes and withdrawals.
    pub b_meta: BlockMetadata,
    /// Block hashes: the previous 256 block hashes and the current block hash.
    pub b_hashes: BlockHashes,
    /// Block withdrawal addresses and values.
    pub withdrawals: Vec<(Address, U256)>,
}

/// TODO(0xaatif): <https://github.com/0xPolygonZero/zk_evm/issues/275>
///                document this once we have the API finalized
pub fn entrypoint(
    trace: BlockTrace,
    other: OtherBlockData,
<<<<<<< HEAD
    batch_size: usize,
) -> anyhow::Result<Vec<GenerationInputs<Field>>> {
=======
    mut batch_size: usize,
    use_burn_addr: bool,
) -> anyhow::Result<Vec<GenerationInputs>> {
>>>>>>> 5faa7a12
    use anyhow::Context as _;
    use mpt_trie::partial_trie::PartialTrie as _;

    use crate::processed_block_trace::{
        Hash2Code, ProcessedBlockTrace, ProcessedBlockTracePreImages,
    };
    use crate::PartialTriePreImages;
    use crate::{
        BlockTraceTriePreImages, CombinedPreImages, SeparateStorageTriesPreImage,
        SeparateTriePreImage, SeparateTriePreImages,
    };

    let BlockTrace {
        trie_pre_images,
        code_db,
        txn_info,
    } = trace;

    let pre_images = match trie_pre_images {
        BlockTraceTriePreImages::Separate(SeparateTriePreImages {
            state: SeparateTriePreImage::Direct(state),
            storage: SeparateStorageTriesPreImage::MultipleTries(storage),
        }) => ProcessedBlockTracePreImages {
            tries: PartialTriePreImages {
                state: state.items().try_fold(
                    StateMpt::new(OnOrphanedHashNode::Reject),
                    |mut acc, (nibbles, hash_or_val)| {
                        let path = TrieKey::from_nibbles(nibbles);
                        match hash_or_val {
                            mpt_trie::trie_ops::ValOrHash::Val(bytes) => {
                                #[expect(deprecated)] // this is MPT specific
                                acc.insert_by_hashed_address(
                                    path.into_hash()
                                        .context("invalid path length in direct state trie")?,
                                    rlp::decode(&bytes)
                                        .context("invalid AccountRlp in direct state trie")?,
                                )?;
                            }
                            mpt_trie::trie_ops::ValOrHash::Hash(h) => {
                                acc.insert_hash_by_key(path, h)?;
                            }
                        };
                        anyhow::Ok(acc)
                    },
                )?,
                storage: storage
                    .into_iter()
                    .map(|(k, SeparateTriePreImage::Direct(v))| {
                        v.items()
                            .try_fold(
                                StorageTrie::new(OnOrphanedHashNode::Reject),
                                |mut acc, (nibbles, hash_or_val)| {
                                    let path = TrieKey::from_nibbles(nibbles);
                                    match hash_or_val {
                                        mpt_trie::trie_ops::ValOrHash::Val(value) => {
                                            acc.insert(path, value)?;
                                        }
                                        mpt_trie::trie_ops::ValOrHash::Hash(h) => {
                                            acc.insert_hash(path, h)?;
                                        }
                                    };
                                    anyhow::Ok(acc)
                                },
                            )
                            .map(|v| (k, v))
                    })
                    .collect::<Result<_, _>>()?,
            },
            extra_code_hash_mappings: None,
        },
        BlockTraceTriePreImages::Combined(CombinedPreImages { compact }) => {
            let instructions =
                wire::parse(&compact).context("couldn't parse instructions from binary format")?;
            let type1::Frontend {
                state,
                code,
                storage,
            } = type1::frontend(instructions)?;
            ProcessedBlockTracePreImages {
                tries: PartialTriePreImages {
                    state,
                    storage: storage.into_iter().collect(),
                },
                extra_code_hash_mappings: match code.is_empty() {
                    true => None,
                    false => Some(
                        code.into_iter()
                            .map(|it| (crate::hash(&it), it.into_vec()))
                            .collect(),
                    ),
                },
            }
        }
    };

    let all_accounts_in_pre_images = pre_images.tries.state.iter().collect::<Vec<_>>();

    // Note we discard any user-provided hashes.
    let mut hash2code = code_db
        .into_iter()
        .chain(
            pre_images
                .extra_code_hash_mappings
                .unwrap_or_default()
                .into_values(),
        )
        .collect::<Hash2Code>();

    // Make sure the batch size is smaller than the total number of transactions,
    // or we would need to generate dummy proofs for the aggregation layers.
    if batch_size > txn_info.len() {
        batch_size = txn_info.len() / 2 + 1;
    }

    let last_tx_idx = txn_info.len().saturating_sub(1) / batch_size;

    let mut txn_info = txn_info
        .chunks(batch_size)
        .enumerate()
        .map(|(i, t)| {
            let extra_state_accesses = if last_tx_idx == i {
                // If this is the last transaction, we mark the withdrawal addresses
                // as accessed in the state trie.
                other
                    .b_data
                    .withdrawals
                    .iter()
                    .map(|(addr, _)| *addr)
                    .collect::<Vec<_>>()
            } else {
                Vec::new()
            };

            TxnInfo::into_processed_txn_info(
                t,
                &pre_images.tries,
                &all_accounts_in_pre_images,
                &extra_state_accesses,
                &mut hash2code,
            )
        })
        .collect::<Result<Vec<_>, _>>()?;

    while txn_info.len() < 2 {
        txn_info.push(ProcessedTxnBatchInfo::default());
    }

    decoding::into_txn_proof_gen_ir(
        ProcessedBlockTrace {
            tries: pre_images.tries,
            txn_info,
            withdrawals: other.b_data.withdrawals.clone(),
        },
        other,
        use_burn_addr,
        batch_size,
    )
}

#[derive(Debug, Default)]
struct PartialTriePreImages {
    pub state: StateMpt,
    pub storage: HashMap<H256, StorageTrie>,
}

/// Like `#[serde(with = "hex")`, but tolerates and emits leading `0x` prefixes
mod hex {
    use serde::{de::Error as _, Deserialize as _, Deserializer, Serializer};

    pub fn serialize<S: Serializer, T>(data: T, serializer: S) -> Result<S::Ok, S::Error>
    where
        T: hex::ToHex,
    {
        let s = data.encode_hex::<String>();
        serializer.serialize_str(&format!("0x{}", s))
    }

    pub fn deserialize<'de, D: Deserializer<'de>, T>(deserializer: D) -> Result<T, D::Error>
    where
        T: hex::FromHex,
        T::Error: std::fmt::Display,
    {
        let s = String::deserialize(deserializer)?;
        match s.strip_prefix("0x") {
            Some(rest) => T::from_hex(rest),
            None => T::from_hex(&*s),
        }
        .map_err(D::Error::custom)
    }
}

trait TryIntoExt<T> {
    type Error: std::error::Error + Send + Sync + 'static;
    fn try_into(self) -> Result<T, Self::Error>;
}

impl<ThisT, T, E> TryIntoExt<T> for ThisT
where
    ThisT: TryInto<T, Error = E>,
    E: std::error::Error + Send + Sync + 'static,
{
    type Error = ThisT::Error;

    fn try_into(self) -> Result<T, Self::Error> {
        TryInto::try_into(self)
    }
}

#[cfg(test)]
#[derive(serde::Deserialize)]
struct Case {
    #[serde(with = "hex")]
    pub bytes: Vec<u8>,
    #[serde(deserialize_with = "h256")]
    pub expected_state_root: ethereum_types::H256,
}

#[cfg(test)]
fn h256<'de, D: serde::Deserializer<'de>>(it: D) -> Result<ethereum_types::H256, D::Error> {
    Ok(ethereum_types::H256(hex::deserialize(it)?))
}<|MERGE_RESOLUTION|>--- conflicted
+++ resolved
@@ -104,13 +104,9 @@
 use keccak_hash::keccak as hash;
 use keccak_hash::H256;
 use mpt_trie::partial_trie::{HashedPartialTrie, OnOrphanedHashNode};
-<<<<<<< HEAD
 use plonky2::field::goldilocks_field::GoldilocksField;
 use plonky2::hash::hash_types::NUM_HASH_OUT_ELTS;
-use processed_block_trace::ProcessedTxnInfo;
-=======
 use processed_block_trace::ProcessedTxnBatchInfo;
->>>>>>> 5faa7a12
 use serde::{Deserialize, Serialize};
 use typed_mpt::{StateMpt, StateTrie as _, StorageTrie, TrieKey};
 
@@ -299,14 +295,9 @@
 pub fn entrypoint(
     trace: BlockTrace,
     other: OtherBlockData,
-<<<<<<< HEAD
-    batch_size: usize,
-) -> anyhow::Result<Vec<GenerationInputs<Field>>> {
-=======
     mut batch_size: usize,
     use_burn_addr: bool,
-) -> anyhow::Result<Vec<GenerationInputs>> {
->>>>>>> 5faa7a12
+) -> anyhow::Result<Vec<GenerationInputs<Field>>> {
     use anyhow::Context as _;
     use mpt_trie::partial_trie::PartialTrie as _;
 
