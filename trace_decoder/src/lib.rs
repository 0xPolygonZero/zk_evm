--- conflicted
+++ resolved
@@ -61,12 +61,7 @@
 mod type2;
 mod wire;
 
-<<<<<<< HEAD
-pub use core::entrypoint;
-pub use core::is_precompile;
-=======
-pub use core::{entrypoint, WireDisposition};
->>>>>>> fa1e2f91
+pub use core::{entrypoint, is_precompile, WireDisposition};
 
 mod core;
 
