use std::marker::PhantomData;

use ethereum_types::U256;

use crate::core::IntraBlockTries;
<<<<<<< HEAD
use crate::tries::{ReceiptTrie, StorageTrie, TransactionTrie};
=======
use crate::tries::{ReceiptTrie, TransactionTrie};
>>>>>>> c38c0c67

/// Observer API for the trace decoder.
/// Observer is used to collect various debugging and metadata info
/// from the trace decoder run.
pub trait Observer<WorldT> {
    /// Collect tries after the transaction/batch execution.
    ///
    /// Passing the arguments one by one through reference, because
    /// we don't want to clone argument tries in case they are not used in
    /// observer.
    fn collect_tries(
        &mut self,
        block: U256,
        batch: usize,
        state_trie: &WorldT,
        transaction_trie: &TransactionTrie,
        receipt_trie: &ReceiptTrie,
    );
}

#[derive(Debug)]
/// Tries observer collected data element - contains
/// the data collected during the trace decoder processing of the batches in a
/// block, one element is retrieved after every batch.
pub struct TriesObserverElement<StateTrieT> {
    /// Block where the tries are collected.
    pub block: U256,
    /// Tries were collected after trace decoder processes batch number `batch`.
    pub batch: usize,
    /// State, transaction, and receipt tries after the batch
    /// execution (how the trace decoder sees them).
    pub tries: IntraBlockTries<StateTrieT>,
}

/// Observer for collection of post-execution tries from the
/// trace decoder run.
#[derive(Debug)]
pub struct TriesObserver<StateTrieT> {
    /// Collected data in the observer pass
    pub data: Vec<TriesObserverElement<StateTrieT>>,
}

impl<StateTrieT> TriesObserver<StateTrieT> {
    /// Create new tries collecting observer.
    pub fn new() -> Self {
        TriesObserver::<StateTrieT> { data: Vec::new() }
    }
}

impl<WorldT: Clone> Observer<WorldT> for TriesObserver<WorldT> {
    fn collect_tries(
        &mut self,
        block: U256,
        batch: usize,
        state_trie: &WorldT,
        transaction_trie: &TransactionTrie,
        receipt_trie: &ReceiptTrie,
    ) {
        self.data.push(TriesObserverElement {
            block,
            batch,
            tries: IntraBlockTries {
                world: state_trie.clone(),
                transaction: transaction_trie.clone(),
                receipt: receipt_trie.clone(),
            },
        });
    }
}

impl<StateTrieT> Default for TriesObserver<StateTrieT> {
    fn default() -> Self {
        Self::new()
    }
}

/// Dummy observer which does not collect any data.
#[derive(Default, Debug)]
pub struct DummyObserver<StateTrieT> {
    phantom: PhantomData<StateTrieT>,
}

impl<StateTrieT> DummyObserver<StateTrieT> {
    /// Create a new dummy observer.
    pub fn new() -> Self {
        DummyObserver::<StateTrieT> {
            phantom: Default::default(),
        }
    }
}

impl<WorldT> Observer<WorldT> for DummyObserver<WorldT> {
    fn collect_tries(
        &mut self,
        _block: U256,
        _batch: usize,
        _state_trie: &WorldT,
        _transaction_trie: &TransactionTrie,
        _receipt_trie: &ReceiptTrie,
    ) {
    }
}<|MERGE_RESOLUTION|>--- conflicted
+++ resolved
@@ -3,11 +3,7 @@
 use ethereum_types::U256;
 
 use crate::core::IntraBlockTries;
-<<<<<<< HEAD
-use crate::tries::{ReceiptTrie, StorageTrie, TransactionTrie};
-=======
 use crate::tries::{ReceiptTrie, TransactionTrie};
->>>>>>> c38c0c67
 
 /// Observer API for the trace decoder.
 /// Observer is used to collect various debugging and metadata info
