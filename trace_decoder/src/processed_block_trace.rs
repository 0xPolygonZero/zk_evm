--- conflicted
+++ resolved
@@ -1,9 +1,10 @@
-use std::collections::{HashMap, HashSet};
+use std::collections::{BTreeSet, HashMap, HashSet};
 use std::fmt::Debug;
 use std::iter::once;
 
 use ethereum_types::{Address, H256, U256};
 use evm_arithmetization::generation::mpt::{AccountRlp, LegacyReceiptRlp};
+use itertools::Itertools;
 use zk_evm_common::{EMPTY_CODE_HASH, EMPTY_TRIE_HASH};
 
 use crate::hash;
@@ -11,108 +12,8 @@
 use crate::PartialTriePreImages;
 use crate::{ContractCodeUsage, TxnInfo};
 
-<<<<<<< HEAD
-impl BlockTrace {
-    /// Processes and returns the [GenerationInputs] for all transactions in the
-    /// block.
-    pub fn into_txn_proof_gen_ir<F>(
-        self,
-        p_meta: &ProcessingMeta<F>,
-        other_data: OtherBlockData,
-        batch_size: usize,
-    ) -> TraceParsingResult<Vec<GenerationInputs>>
-    where
-        F: CodeHashResolveFunc,
-    {
-        let processed_block_trace = self.into_processed_block_trace(
-            p_meta,
-            other_data.b_data.withdrawals.clone(),
-            batch_size,
-        )?;
-
-        processed_block_trace.into_txn_proof_gen_ir(other_data, batch_size)
-    }
-
-    fn into_processed_block_trace<F>(
-        self,
-        p_meta: &ProcessingMeta<F>,
-        withdrawals: Vec<(Address, U256)>,
-        batch_size: usize,
-    ) -> TraceParsingResult<ProcessedBlockTrace>
-    where
-        F: CodeHashResolveFunc,
-    {
-        // The compact format is able to provide actual code, so if it does, we should
-        // take advantage of it.
-        let pre_image_data = process_block_trace_trie_pre_images(self.trie_pre_images)?;
-
-        print_value_and_hash_nodes_of_trie(&pre_image_data.tries.state);
-
-        for (h_addr, s_trie) in pre_image_data.tries.storage.iter() {
-            print_value_and_hash_nodes_of_storage_trie(h_addr, s_trie);
-        }
-
-        let all_accounts_in_pre_image: Vec<_> = pre_image_data
-            .tries
-            .state
-            .items()
-            .filter_map(|(addr, data)| {
-                data.as_val()
-                    .map(|data| (addr.into(), rlp::decode::<AccountRlp>(data).unwrap()))
-            })
-            .collect();
-
-        let code_db = {
-            let mut code_db = self.code_db.unwrap_or_default();
-            if let Some(code_mappings) = pre_image_data.extra_code_hash_mappings {
-                code_db.extend(code_mappings);
-            }
-            code_db
-        };
-
-        let mut code_hash_resolver = CodeHashResolving {
-            client_code_hash_resolve_f: &p_meta.resolve_code_hash_fn,
-            extra_code_hash_mappings: code_db,
-        };
-
-        let last_tx_idx = self.txn_info.len().saturating_sub(1) / batch_size;
-
-        let txn_info = self
-            .txn_info
-            .chunks(batch_size)
-            .enumerate()
-            .map(|(i, t)| {
-                let extra_state_accesses = if last_tx_idx == i {
-                    // If this is the last transaction, we mark the withdrawal addresses
-                    // as accessed in the state trie.
-                    withdrawals
-                        .iter()
-                        .map(|(addr, _)| hash(addr.as_bytes()))
-                        .collect::<Vec<_>>()
-                } else {
-                    Vec::new()
-                };
-
-                TxnInfo::into_processed_txn_info(
-                    t,
-                    &all_accounts_in_pre_image,
-                    &extra_state_accesses,
-                    &mut code_hash_resolver,
-                )
-            })
-            .collect::<Vec<_>>();
-
-        Ok(ProcessedBlockTrace {
-            tries: pre_image_data.tries,
-            txn_info,
-            withdrawals,
-        })
-    }
-}
-=======
 const FIRST_PRECOMPILE_ADDRESS: U256 = U256([1, 0, 0, 0]);
 const LAST_PRECOMPILE_ADDRESS: U256 = U256([10, 0, 0, 0]);
->>>>>>> e7e83ded
 
 #[derive(Debug)]
 pub(crate) struct ProcessedBlockTrace {
@@ -129,15 +30,9 @@
 
 #[derive(Debug, Default)]
 pub(crate) struct ProcessedTxnInfo {
-<<<<<<< HEAD
-    pub(crate) nodes_used_by_txn: NodesUsedByTxn,
-    pub(crate) contract_code_accessed: HashMap<CodeHash, Vec<u8>>,
-    pub(crate) meta: Vec<TxnMetaState>,
-=======
     pub nodes_used_by_txn: NodesUsedByTxn,
     pub contract_code_accessed: HashMap<H256, Vec<u8>>,
-    pub meta: TxnMetaState,
->>>>>>> e7e83ded
+    pub meta: Vec<TxnMetaState>,
 }
 
 pub(crate) struct CodeHashResolving<F> {
@@ -166,115 +61,51 @@
 }
 
 impl TxnInfo {
-<<<<<<< HEAD
-    fn into_processed_txn_info<F: CodeHashResolveFunc>(
+    pub(crate) fn into_processed_txn_info<F: Fn(&H256) -> Vec<u8>>(
         tx_infos: &[Self],
-        all_accounts_in_pre_image: &[(HashedAccountAddr, AccountRlp)],
-        extra_state_accesses: &[HashedAccountAddr],
-=======
-    pub(crate) fn into_processed_txn_info<F: Fn(&H256) -> Vec<u8>>(
-        self,
         tries: &PartialTriePreImages,
         all_accounts_in_pre_image: &[(H256, AccountRlp)],
         extra_state_accesses: &[H256],
->>>>>>> e7e83ded
         code_hash_resolver: &mut CodeHashResolving<F>,
     ) -> ProcessedTxnInfo {
         let mut nodes_used_by_txn = NodesUsedByTxn::default();
         let mut contract_code_accessed = create_empty_code_access_map();
         let mut meta = Vec::with_capacity(tx_infos.len());
 
-<<<<<<< HEAD
+        let all_accounts: BTreeSet<H256> =
+            all_accounts_in_pre_image.iter().map(|(h, _)| *h).collect();
+
         for txn in tx_infos.iter() {
+            let mut created_accounts = BTreeSet::new();
+
             for (addr, trace) in txn.traces.iter() {
                 let hashed_addr = hash(addr.as_bytes());
-=======
-        for (addr, trace) in self.traces {
-            let hashed_addr = hash(addr.as_bytes());
-
-            let storage_writes = trace.storage_written.unwrap_or_default();
-
-            let storage_read_keys = trace
-                .storage_read
-                .into_iter()
-                .flat_map(|reads| reads.into_iter());
-
-            let storage_write_keys = storage_writes.keys();
-            let storage_access_keys = storage_read_keys.chain(storage_write_keys.copied());
-
-            nodes_used_by_txn.storage_accesses.push((
-                hashed_addr,
-                storage_access_keys
-                    .map(|H256(bytes)| TrieKey::from_hash(hash(bytes)))
-                    .collect(),
-            ));
-
-            let storage_trie_change = !storage_writes.is_empty();
-            let code_change = trace.code_usage.is_some();
-            let state_write_occurred = trace.balance.is_some()
-                || trace.nonce.is_some()
-                || storage_trie_change
-                || code_change;
-
-            if state_write_occurred {
-                let state_trie_writes = StateTrieWrites {
-                    balance: trace.balance,
-                    nonce: trace.nonce,
-                    storage_trie_change,
-                    code_hash: trace.code_usage.as_ref().map(|usage| usage.get_code_hash()),
-                };
->>>>>>> e7e83ded
 
                 let storage_writes = trace.storage_written.clone().unwrap_or_default();
 
-<<<<<<< HEAD
                 let storage_read_keys = trace
                     .storage_read
                     .clone()
                     .into_iter()
                     .flat_map(|reads| reads.into_iter());
-=======
-            let storage_writes_vec = storage_writes
-                .into_iter()
-                .map(|(k, v)| (TrieKey::from_hash(k), rlp::encode(&v).to_vec()))
-                .collect();
->>>>>>> e7e83ded
 
                 let storage_write_keys = storage_writes.keys();
                 let storage_access_keys = storage_read_keys.chain(storage_write_keys.copied());
 
-<<<<<<< HEAD
                 if let Some(storage) = nodes_used_by_txn.storage_accesses.get_mut(&hashed_addr) {
                     storage.extend(
-                        &storage_access_keys
-                            .map(|k| Nibbles::from_h256_be(hash(&k.0)))
-                            .collect::<Vec<Nibbles>>(),
+                        storage_access_keys
+                            .map(|H256(bytes)| TrieKey::from_hash(hash(bytes)))
+                            .collect_vec(),
                     )
                 } else {
                     nodes_used_by_txn.storage_accesses.insert(
                         hashed_addr,
                         storage_access_keys
-                            .map(|k| Nibbles::from_h256_be(hash(&k.0)))
-                            .collect::<Vec<Nibbles>>(),
+                            .map(|H256(bytes)| TrieKey::from_hash(hash(bytes)))
+                            .collect(),
                     );
                 };
-=======
-            let is_precompile = (FIRST_PRECOMPILE_ADDRESS..LAST_PRECOMPILE_ADDRESS)
-                .contains(&U256::from_big_endian(&addr.0));
-
-            // Trie witnesses will only include accessed precompile accounts as hash
-            // nodes if the transaction calling them reverted. If this is the case, we
-            // shouldn't include them in this transaction's `state_accesses` to allow the
-            // decoder to build a minimal state trie without hitting any hash node.
-            if !is_precompile
-                || tries
-                    .state
-                    .get_by_key(TrieKey::from_hash(hashed_addr))
-                    .is_some()
-            {
-                nodes_used_by_txn.state_accesses.push(hashed_addr);
-            }
->>>>>>> e7e83ded
 
                 let storage_trie_change = !storage_writes.is_empty();
                 let code_change = trace.code_usage.is_some();
@@ -284,6 +115,19 @@
                     || code_change;
 
                 if state_write_occurred {
+                    // Account creations are flagged to handle reverts.
+                    if !all_accounts.contains(&hashed_addr) {
+                        created_accounts.insert(hashed_addr);
+                    }
+
+                    // Some edge case may see a contract creation followed by a `SELFDESTRUCT`, with
+                    // then a follow-up transaction within the same batch updating the state of the
+                    // account. If that happens, we should not delete the account after processing
+                    // this batch.
+                    nodes_used_by_txn
+                        .self_destructed_accounts
+                        .remove(&hashed_addr);
+
                     if let Some(state_trie_writes) =
                         nodes_used_by_txn.state_writes.get_mut(&hashed_addr)
                     {
@@ -317,58 +161,56 @@
 
                 for (k, v) in storage_writes.into_iter() {
                     if let Some(storage) = nodes_used_by_txn.storage_writes.get_mut(&hashed_addr) {
-                        storage.insert(Nibbles::from_h256_be(k), rlp::encode(&v).to_vec());
+                        storage.insert(TrieKey::from_hash(k), rlp::encode(&v).to_vec());
                     } else {
                         nodes_used_by_txn.storage_writes.insert(
                             hashed_addr,
-                            HashMap::from_iter([(
-                                Nibbles::from_h256_be(k),
-                                rlp::encode(&v).to_vec(),
-                            )]),
+                            HashMap::from_iter([(TrieKey::from_hash(k), rlp::encode(&v).to_vec())]),
                         );
                     }
                 }
 
-<<<<<<< HEAD
-                nodes_used_by_txn.state_accesses.insert(hashed_addr);
+                let is_precompile = (FIRST_PRECOMPILE_ADDRESS..LAST_PRECOMPILE_ADDRESS)
+                    .contains(&U256::from_big_endian(&addr.0));
+
+                // Trie witnesses will only include accessed precompile accounts as hash
+                // nodes if the transaction calling them reverted. If this is the case, we
+                // shouldn't include them in this transaction's `state_accesses` to allow the
+                // decoder to build a minimal state trie without hitting any hash node.
+                if !is_precompile
+                    || tries
+                        .state
+                        .get_by_key(TrieKey::from_hash(hashed_addr))
+                        .is_some()
+                {
+                    nodes_used_by_txn.state_accesses.insert(hashed_addr);
+                }
 
                 if let Some(c_usage) = &trace.code_usage {
                     match c_usage {
                         ContractCodeUsage::Read(c_hash) => {
                             contract_code_accessed
                                 .entry(*c_hash)
-                                .or_insert_with(|| code_hash_resolver.resolve(c_hash));
+                                .or_insert_with(|| code_hash_resolver.resolve(&c_hash));
                         }
                         ContractCodeUsage::Write(c_bytes) => {
-                            let c_hash = hash(c_bytes);
-
-                            contract_code_accessed.insert(c_hash, c_bytes.0.clone());
-                            code_hash_resolver.insert_code(c_hash, c_bytes.0.clone());
-                        }
-=======
-                        contract_code_accessed.insert(c_hash, c_bytes.clone());
-                        code_hash_resolver.insert_code(c_hash, c_bytes);
->>>>>>> e7e83ded
+                            let c_hash = hash(&c_bytes);
+
+                            contract_code_accessed.insert(c_hash, c_bytes.clone());
+                            code_hash_resolver.insert_code(c_hash, c_bytes.clone());
+                        }
                     }
                 }
 
-                if trace
-                    .self_destructed
-                    .map_or(false, |self_destructed| self_destructed)
-                {
+                if trace.self_destructed.unwrap_or_default() {
                     nodes_used_by_txn
                         .self_destructed_accounts
                         .insert(hashed_addr);
                 }
             }
 
-<<<<<<< HEAD
             for &hashed_addr in extra_state_accesses {
                 nodes_used_by_txn.state_accesses.insert(hashed_addr);
-=======
-            if trace.self_destructed.unwrap_or_default() {
-                nodes_used_by_txn.self_destructed_accounts.push(hashed_addr);
->>>>>>> e7e83ded
             }
 
             let accounts_with_storage_accesses: HashSet<_> = HashSet::from_iter(
@@ -403,6 +245,7 @@
                 txn_bytes,
                 receipt_node_bytes,
                 gas_used: txn.meta.gas_used,
+                created_accounts,
             });
         }
 
@@ -428,36 +271,17 @@
     HashMap::from_iter(once((EMPTY_CODE_HASH, Vec::new())))
 }
 
-<<<<<<< HEAD
-pub(crate) type StorageAccess = Vec<HashedStorageAddrNibbles>;
-pub(crate) type StorageWrite = HashMap<HashedStorageAddrNibbles, Vec<u8>>;
-
 /// Note that "*_accesses" includes writes.
 #[derive(Debug, Default)]
 pub(crate) struct NodesUsedByTxn {
-    pub(crate) state_accesses: HashSet<HashedNodeAddr>,
-    pub(crate) state_writes: HashMap<HashedAccountAddr, StateTrieWrites>,
+    pub state_accesses: HashSet<H256>,
+    pub state_writes: HashMap<H256, StateTrieWrites>,
 
     // Note: All entries in `storage_writes` also appear in `storage_accesses`.
-    pub(crate) storage_accesses: HashMap<HashedAccountAddr, StorageAccess>,
-    pub(crate) storage_writes: HashMap<HashedAccountAddr, StorageWrite>,
-    pub(crate) state_accounts_with_no_accesses_but_storage_tries:
-        HashMap<HashedAccountAddr, TrieRootHash>,
-    pub(crate) self_destructed_accounts: HashSet<HashedAccountAddr>,
-=======
-/// Note that "*_accesses" includes writes.
-#[derive(Debug, Default)]
-pub(crate) struct NodesUsedByTxn {
-    pub state_accesses: Vec<H256>,
-    pub state_writes: Vec<(H256, StateTrieWrites)>,
-
-    // Note: All entries in `storage_writes` also appear in `storage_accesses`.
-    pub storage_accesses: Vec<(H256, Vec<TrieKey>)>,
-    #[allow(clippy::type_complexity)]
-    pub storage_writes: Vec<(H256, Vec<(TrieKey, Vec<u8>)>)>,
+    pub storage_accesses: HashMap<H256, Vec<TrieKey>>,
+    pub storage_writes: HashMap<H256, HashMap<TrieKey, Vec<u8>>>,
     pub state_accounts_with_no_accesses_but_storage_tries: HashMap<H256, H256>,
-    pub self_destructed_accounts: Vec<H256>,
->>>>>>> e7e83ded
+    pub self_destructed_accounts: HashSet<H256>,
 }
 
 #[derive(Debug)]
@@ -473,4 +297,5 @@
     pub txn_bytes: Option<Vec<u8>>,
     pub receipt_node_bytes: Vec<u8>,
     pub gas_used: u64,
+    pub created_accounts: BTreeSet<H256>,
 }