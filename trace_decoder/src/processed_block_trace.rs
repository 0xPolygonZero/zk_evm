use std::collections::{HashMap, HashSet};
use std::fmt::Debug;
use std::iter::once;

use ethereum_types::{Address, H256, U256};
use evm_arithmetization::generation::mpt::{AccountRlp, LegacyReceiptRlp};
use zk_evm_common::{EMPTY_CODE_HASH, EMPTY_TRIE_HASH};

use crate::hash;
use crate::typed_mpt::TrieKey;
use crate::PartialTriePreImages;
use crate::{ContractCodeUsage, TxnInfo};

const FIRST_PRECOMPILE_ADDRESS: U256 = U256([1, 0, 0, 0]);
const LAST_PRECOMPILE_ADDRESS: U256 = U256([10, 0, 0, 0]);

#[derive(Debug)]
pub(crate) struct ProcessedBlockTrace {
    pub tries: PartialTriePreImages,
    pub txn_info: Vec<ProcessedTxnInfo>,
    pub withdrawals: Vec<(Address, U256)>,
}

#[derive(Debug)]
pub(crate) struct ProcessedBlockTracePreImages {
    pub tries: PartialTriePreImages,
    pub extra_code_hash_mappings: Option<HashMap<H256, Vec<u8>>>,
}

#[derive(Debug, Default)]
pub(crate) struct ProcessedTxnInfo {
    pub nodes_used_by_txn: NodesUsedByTxn,
    pub contract_code_accessed: HashMap<H256, Vec<u8>>,
    pub meta: TxnMetaState,
}

pub(crate) struct CodeHashResolving<F> {
    /// If we have not seen this code hash before, use the resolve function that
    /// the client passes down to us. This will likely be an rpc call/cache
    /// check.
    pub client_code_hash_resolve_f: F,

    /// Code hash mappings that we have constructed from parsing the block
    /// trace. If there are any txns that create contracts, then they will also
    /// get added here as we process the deltas.
    pub extra_code_hash_mappings: HashMap<H256, Vec<u8>>,
}

impl<F: Fn(&H256) -> Vec<u8>> CodeHashResolving<F> {
    fn resolve(&mut self, c_hash: &H256) -> Vec<u8> {
        match self.extra_code_hash_mappings.get(c_hash) {
            Some(code) => code.clone(),
            None => (self.client_code_hash_resolve_f)(c_hash),
        }
    }

    fn insert_code(&mut self, c_hash: H256, code: Vec<u8>) {
        self.extra_code_hash_mappings.insert(c_hash, code);
    }
}

impl TxnInfo {
    pub(crate) fn into_processed_txn_info<F: Fn(&H256) -> Vec<u8>>(
        self,
        tries: &PartialTriePreImages,
        all_accounts_in_pre_image: &[(H256, AccountRlp)],
        extra_state_accesses: &[H256],
        code_hash_resolver: &mut CodeHashResolving<F>,
    ) -> ProcessedTxnInfo {
        let mut nodes_used_by_txn = NodesUsedByTxn::default();
        let mut contract_code_accessed = create_empty_code_access_map();

        for (addr, trace) in self.traces {
            let hashed_addr = hash(addr.as_bytes());

            let storage_writes = trace.storage_written.unwrap_or_default();

            let storage_read_keys = trace
                .storage_read
                .into_iter()
                .flat_map(|reads| reads.into_iter());

            let storage_write_keys = storage_writes.keys();
            let storage_access_keys = storage_read_keys.chain(storage_write_keys.copied());

            nodes_used_by_txn.storage_accesses.push((
                hashed_addr,
                storage_access_keys
                    .map(|H256(bytes)| TrieKey::from_hash(hash(bytes)))
                    .collect(),
            ));

            let storage_trie_change = !storage_writes.is_empty();
            let code_change = trace.code_usage.is_some();
            let state_write_occurred = trace.balance.is_some()
                || trace.nonce.is_some()
                || storage_trie_change
                || code_change;

            if state_write_occurred {
                let state_trie_writes = StateTrieWrites {
                    balance: trace.balance,
                    nonce: trace.nonce,
                    storage_trie_change,
                    code_hash: trace.code_usage.as_ref().map(|usage| usage.get_code_hash()),
                };

                nodes_used_by_txn
                    .state_writes
                    .push((hashed_addr, state_trie_writes))
            }

            let storage_writes_vec = storage_writes
                .into_iter()
                .map(|(k, v)| (TrieKey::from_hash(k), rlp::encode(&v).to_vec()))
                .collect();

            nodes_used_by_txn
                .storage_writes
                .push((hashed_addr, storage_writes_vec));

            let is_precompile = (FIRST_PRECOMPILE_ADDRESS..LAST_PRECOMPILE_ADDRESS)
                .contains(&U256::from_big_endian(&addr.0));

            // Trie witnesses will only include accessed precompile accounts as hash
            // nodes if the transaction calling them reverted. If this is the case, we
            // shouldn't include them in this transaction's `state_accesses` to allow the
            // decoder to build a minimal state trie without hitting any hash node.
            if !is_precompile
                || tries
                    .state
                    .get_by_key(TrieKey::from_hash(hashed_addr))
                    .is_some()
            {
                nodes_used_by_txn.state_accesses.push(hashed_addr);
            }

            if let Some(c_usage) = trace.code_usage {
                match c_usage {
                    ContractCodeUsage::Read(c_hash) => {
                        contract_code_accessed
                            .entry(c_hash)
                            .or_insert_with(|| code_hash_resolver.resolve(&c_hash));
                    }
                    ContractCodeUsage::Write(c_bytes) => {
                        let c_hash = hash(&c_bytes);

                        contract_code_accessed.insert(c_hash, c_bytes.clone());
                        code_hash_resolver.insert_code(c_hash, c_bytes);
                    }
                }
            }

            if trace
                .self_destructed
                .map_or(false, |self_destructed| self_destructed)
            {
                nodes_used_by_txn.self_destructed_accounts.push(hashed_addr);
            }
        }

        for &hashed_addr in extra_state_accesses {
            nodes_used_by_txn.state_accesses.push(hashed_addr);
        }

        let accounts_with_storage_accesses: HashSet<_> = HashSet::from_iter(
            nodes_used_by_txn
                .storage_accesses
                .iter()
                .filter(|(_, slots)| !slots.is_empty())
                .map(|(addr, _)| *addr),
        );

        let all_accounts_with_non_empty_storage = all_accounts_in_pre_image
            .iter()
            .filter(|(_, data)| data.storage_root != EMPTY_TRIE_HASH);

        let accounts_with_storage_but_no_storage_accesses = all_accounts_with_non_empty_storage
            .filter(|&(addr, _data)| !accounts_with_storage_accesses.contains(addr))
            .map(|(addr, data)| (*addr, data.storage_root));

        nodes_used_by_txn
            .state_accounts_with_no_accesses_but_storage_tries
            .extend(accounts_with_storage_but_no_storage_accesses);

        let txn_bytes = match self.meta.byte_code.is_empty() {
            false => Some(self.meta.byte_code),
            true => None,
        };

        let receipt_node_bytes =
            process_rlped_receipt_node_bytes(self.meta.new_receipt_trie_node_byte);

        let new_meta_state = TxnMetaState {
            txn_bytes,
            receipt_node_bytes,
            gas_used: self.meta.gas_used,
        };

        ProcessedTxnInfo {
            nodes_used_by_txn,
            contract_code_accessed,
            meta: new_meta_state,
        }
    }
}

fn process_rlped_receipt_node_bytes(raw_bytes: Vec<u8>) -> Vec<u8> {
    match rlp::decode::<LegacyReceiptRlp>(&raw_bytes) {
        Ok(_) => raw_bytes,
        Err(_) => {
            // Must be non-legacy.
            rlp::decode::<Vec<u8>>(&raw_bytes).unwrap()
        }
    }
}

fn create_empty_code_access_map() -> HashMap<H256, Vec<u8>> {
    HashMap::from_iter(once((EMPTY_CODE_HASH, Vec::new())))
}

/// Note that "*_accesses" includes writes.
#[derive(Debug, Default)]
pub(crate) struct NodesUsedByTxn {
    pub state_accesses: Vec<H256>,
    pub state_writes: Vec<(H256, StateTrieWrites)>,

    // Note: All entries in `storage_writes` also appear in `storage_accesses`.
<<<<<<< HEAD
    pub(crate) storage_accesses: Vec<(H256, StorageAccess)>,
    pub(crate) storage_writes: Vec<(H256, StorageWrite)>,
    pub(crate) state_accounts_with_no_accesses_but_storage_tries: HashMap<H256, H256>,
    pub(crate) self_destructed_accounts: Vec<H256>,
=======
    pub storage_accesses: Vec<(H256, Vec<TrieKey>)>,
    #[allow(clippy::type_complexity)]
    pub storage_writes: Vec<(H256, Vec<(TrieKey, Vec<u8>)>)>,
    pub state_accounts_with_no_accesses_but_storage_tries: HashMap<H256, H256>,
>>>>>>> cdd0824e
}

#[derive(Debug)]
pub(crate) struct StateTrieWrites {
    pub balance: Option<U256>,
    pub nonce: Option<U256>,
    pub storage_trie_change: bool,
    pub code_hash: Option<H256>,
}

#[derive(Debug, Default)]
pub(crate) struct TxnMetaState {
    pub txn_bytes: Option<Vec<u8>>,
    pub receipt_node_bytes: Vec<u8>,
    pub gas_used: u64,
}<|MERGE_RESOLUTION|>--- conflicted
+++ resolved
@@ -226,17 +226,11 @@
     pub state_writes: Vec<(H256, StateTrieWrites)>,
 
     // Note: All entries in `storage_writes` also appear in `storage_accesses`.
-<<<<<<< HEAD
-    pub(crate) storage_accesses: Vec<(H256, StorageAccess)>,
-    pub(crate) storage_writes: Vec<(H256, StorageWrite)>,
-    pub(crate) state_accounts_with_no_accesses_but_storage_tries: HashMap<H256, H256>,
-    pub(crate) self_destructed_accounts: Vec<H256>,
-=======
     pub storage_accesses: Vec<(H256, Vec<TrieKey>)>,
     #[allow(clippy::type_complexity)]
     pub storage_writes: Vec<(H256, Vec<(TrieKey, Vec<u8>)>)>,
     pub state_accounts_with_no_accesses_but_storage_tries: HashMap<H256, H256>,
->>>>>>> cdd0824e
+    pub self_destructed_accounts: Vec<H256>,
 }
 
 #[derive(Debug)]
