--- conflicted
+++ resolved
@@ -1,21 +1,10 @@
-<<<<<<< HEAD
-use std::collections::hash_map::Entry;
 use std::collections::{BTreeSet, HashMap, HashSet};
-use std::fmt::Debug;
-use std::iter::once;
-=======
-use std::collections::{HashMap, HashSet};
->>>>>>> c7a16419
 
 use anyhow::{bail, Context as _};
 use ethereum_types::{Address, H256, U256};
 use evm_arithmetization::generation::mpt::{AccountRlp, LegacyReceiptRlp};
-<<<<<<< HEAD
 use itertools::Itertools;
-use zk_evm_common::{EMPTY_CODE_HASH, EMPTY_TRIE_HASH};
-=======
 use zk_evm_common::EMPTY_TRIE_HASH;
->>>>>>> c7a16419
 
 use crate::typed_mpt::TrieKey;
 use crate::PartialTriePreImages;
@@ -41,13 +30,8 @@
 #[derive(Debug, Default)]
 pub(crate) struct ProcessedTxnInfo {
     pub nodes_used_by_txn: NodesUsedByTxn,
-<<<<<<< HEAD
-    pub contract_code_accessed: HashMap<H256, Vec<u8>>,
+    pub contract_code_accessed: HashSet<Vec<u8>>,
     pub meta: Vec<TxnMetaState>,
-=======
-    pub contract_code_accessed: HashSet<Vec<u8>>,
-    pub meta: TxnMetaState,
->>>>>>> c7a16419
 }
 
 /// Code hash mappings that we have constructed from parsing the block
@@ -95,8 +79,7 @@
         hash2code: &mut Hash2Code,
     ) -> anyhow::Result<ProcessedTxnInfo> {
         let mut nodes_used_by_txn = NodesUsedByTxn::default();
-<<<<<<< HEAD
-        let mut contract_code_accessed = create_empty_code_access_map();
+        let mut contract_code_accessed = HashSet::from([vec![]]); // we always "access" empty code
         let mut meta = Vec::with_capacity(tx_infos.len());
 
         let all_accounts: BTreeSet<H256> =
@@ -105,19 +88,30 @@
         for txn in tx_infos.iter() {
             let mut created_accounts = BTreeSet::new();
 
-            for (addr, trace) in txn.traces.iter() {
+            for (
+                addr,
+                TxnTrace {
+                    balance,
+                    nonce,
+                    storage_read,
+                    storage_written,
+                    code_usage,
+                    self_destructed,
+                },
+            ) in txn.traces.iter()
+            {
                 let hashed_addr = hash(addr.as_bytes());
 
-                let storage_writes = trace.storage_written.clone().unwrap_or_default();
-
-                let storage_read_keys = trace
-                    .storage_read
+                // record storage changes
+                let storage_written = storage_written.clone().unwrap_or_default();
+
+                let storage_read_keys = storage_read
                     .clone()
                     .into_iter()
                     .flat_map(|reads| reads.into_iter());
 
-                let storage_write_keys = storage_writes.keys();
-                let storage_access_keys = storage_read_keys.chain(storage_write_keys.copied());
+                let storage_written_keys = storage_written.keys();
+                let storage_access_keys = storage_read_keys.chain(storage_written_keys.copied());
 
                 if let Some(storage) = nodes_used_by_txn.storage_accesses.get_mut(&hashed_addr) {
                     storage.extend(
@@ -134,14 +128,20 @@
                     );
                 };
 
-                let storage_trie_change = !storage_writes.is_empty();
-                let code_change = trace.code_usage.is_some();
-                let state_write_occurred = trace.balance.is_some()
-                    || trace.nonce.is_some()
-                    || storage_trie_change
-                    || code_change;
-
-                if state_write_occurred {
+                // record state changes
+                let state_write = StateWrite {
+                    balance: *balance,
+                    nonce: *nonce,
+                    storage_trie_change: !storage_written.is_empty(),
+                    code_hash: code_usage.as_ref().map(|it| match it {
+                        ContractCodeUsage::Read(hash) => *hash,
+                        ContractCodeUsage::Write(bytes) => hash(bytes),
+                    }),
+                };
+
+                if state_write != StateWrite::default() {
+                    // a write occurred
+
                     // Account creations are flagged to handle reverts.
                     if !all_accounts.contains(&hashed_addr) {
                         created_accounts.insert(hashed_addr);
@@ -155,38 +155,31 @@
                         .self_destructed_accounts
                         .remove(&hashed_addr);
 
-                    if let Some(state_trie_writes) =
+                    if let Some(existing_state_write) =
                         nodes_used_by_txn.state_writes.get_mut(&hashed_addr)
                     {
                         // The entry already exists, so we update only the relevant fields.
-                        if trace.balance.is_some() {
-                            state_trie_writes.balance = trace.balance;
+                        if state_write.balance.is_some() {
+                            existing_state_write.balance = state_write.balance;
                         }
-                        if trace.nonce.is_some() {
-                            state_trie_writes.nonce = trace.nonce;
+                        if state_write.nonce.is_some() {
+                            existing_state_write.nonce = state_write.nonce;
                         }
-                        if storage_trie_change {
-                            state_trie_writes.storage_trie_change = storage_trie_change;
+                        if state_write.storage_trie_change {
+                            existing_state_write.storage_trie_change =
+                                state_write.storage_trie_change;
                         }
-                        if code_change {
-                            state_trie_writes.code_hash =
-                                trace.code_usage.as_ref().map(|usage| usage.get_code_hash());
+                        if state_write.code_hash.is_some() {
+                            existing_state_write.code_hash = state_write.code_hash;
                         }
                     } else {
-                        let state_trie_writes = StateTrieWrites {
-                            balance: trace.balance,
-                            nonce: trace.nonce,
-                            storage_trie_change,
-                            code_hash: trace.code_usage.as_ref().map(|usage| usage.get_code_hash()),
-                        };
-
                         nodes_used_by_txn
                             .state_writes
-                            .insert(hashed_addr, state_trie_writes);
-                    }
-                }
-
-                for (k, v) in storage_writes.into_iter() {
+                            .insert(hashed_addr, state_write);
+                    }
+                }
+
+                for (k, v) in storage_written.into_iter() {
                     if let Some(storage) = nodes_used_by_txn.storage_writes.get_mut(&hashed_addr) {
                         storage.insert(TrieKey::from_hash(k), rlp::encode(&v).to_vec());
                     } else {
@@ -212,111 +205,19 @@
                 {
                     nodes_used_by_txn.state_accesses.insert(hashed_addr);
                 }
-=======
-        let mut contract_code_accessed = HashSet::from([vec![]]); // we always "access" empty code
-
-        for (
-            addr,
-            TxnTrace {
-                balance,
-                nonce,
-                storage_read,
-                storage_written,
-                code_usage,
-                self_destructed,
-            },
-        ) in self.traces
-        {
-            let hashed_addr = hash(addr.as_bytes());
-
-            // record storage changes
-            let storage_written = storage_written.unwrap_or_default();
-            nodes_used_by_txn.storage_accesses.push((
-                hashed_addr,
-                storage_read
-                    .into_iter()
-                    .flatten()
-                    .chain(storage_written.keys().copied())
-                    .map(|H256(bytes)| TrieKey::from_hash(hash(bytes)))
-                    .collect(),
-            ));
-            nodes_used_by_txn.storage_writes.push((
-                hashed_addr,
-                storage_written
-                    .iter()
-                    .map(|(k, v)| (TrieKey::from_hash(*k), rlp::encode(v).to_vec()))
-                    .collect(),
-            ));
-
-            // record state changes
-            let state_write = StateWrite {
-                balance,
-                nonce,
-                storage_trie_change: !storage_written.is_empty(),
-                code_hash: code_usage.as_ref().map(|it| match it {
-                    ContractCodeUsage::Read(hash) => *hash,
-                    ContractCodeUsage::Write(bytes) => hash(bytes),
-                }),
-            };
-
-            if state_write != StateWrite::default() {
-                // a write occurred
-                nodes_used_by_txn
-                    .state_writes
-                    .push((hashed_addr, state_write))
-            }
-
-            let is_precompile = (FIRST_PRECOMPILE_ADDRESS..LAST_PRECOMPILE_ADDRESS)
-                .contains(&U256::from_big_endian(&addr.0));
-
-            // Trie witnesses will only include accessed precompile accounts as hash
-            // nodes if the transaction calling them reverted. If this is the case, we
-            // shouldn't include them in this transaction's `state_accesses` to allow the
-            // decoder to build a minimal state trie without hitting any hash node.
-            if !is_precompile
-                || tries
-                    .state
-                    .get_by_key(TrieKey::from_hash(hashed_addr))
-                    .is_some()
-            {
-                nodes_used_by_txn.state_accesses.push(hashed_addr);
-            }
-
-            match code_usage {
-                Some(ContractCodeUsage::Read(hash)) => {
-                    contract_code_accessed.insert(hash2code.get(hash)?);
-                }
-                Some(ContractCodeUsage::Write(code)) => {
-                    contract_code_accessed.insert(code.clone());
-                    hash2code.insert(code);
-                }
-                None => {}
-            }
-
-            if self_destructed.unwrap_or_default() {
-                nodes_used_by_txn.self_destructed_accounts.push(hashed_addr);
-            }
-        }
->>>>>>> c7a16419
-
-                if let Some(c_usage) = &trace.code_usage {
-                    match c_usage {
-                        ContractCodeUsage::Read(c_hash) => {
-                            if let Entry::Vacant(vacant) = contract_code_accessed.entry(*c_hash) {
-                                vacant.insert(hash2code.resolve(c_hash)?);
-                            }
-                        }
-                        ContractCodeUsage::Write(c_bytes) => {
-                            let c_hash = hash(c_bytes);
-
-<<<<<<< HEAD
-                            contract_code_accessed.insert(c_hash, c_bytes.clone());
-                            hash2code.insert_code(c_hash, c_bytes.clone());
-                        }
-                    }
-                }
-
-                if trace.self_destructed.unwrap_or_default() {
+
+                match code_usage {
+                    Some(ContractCodeUsage::Read(hash)) => {
+                        contract_code_accessed.insert(hash2code.get(*hash)?);
+                    }
+                    Some(ContractCodeUsage::Write(code)) => {
+                        contract_code_accessed.insert(code.clone());
+                        hash2code.insert(code.to_vec());
+                    }
+                    None => {}
+                }
+
+                if self_destructed.unwrap_or_default() {
                     nodes_used_by_txn
                         .self_destructed_accounts
                         .insert(hashed_addr);
@@ -327,13 +228,12 @@
                 nodes_used_by_txn.state_accesses.insert(hashed_addr);
             }
 
-            let accounts_with_storage_accesses: HashSet<_> = HashSet::from_iter(
-                nodes_used_by_txn
-                    .storage_accesses
-                    .iter()
-                    .filter(|(_, slots)| !slots.is_empty())
-                    .map(|(addr, _)| *addr),
-            );
+            let accounts_with_storage_accesses = nodes_used_by_txn
+                .storage_accesses
+                .iter()
+                .filter(|(_, slots)| !slots.is_empty())
+                .map(|(addr, _)| *addr)
+                .collect::<HashSet<_>>();
 
             let all_accounts_with_non_empty_storage = all_accounts_in_pre_image
                 .iter()
@@ -344,57 +244,26 @@
                 .map(|(addr, data)| (*addr, data.storage_root));
 
             nodes_used_by_txn
-                .state_accounts_with_no_accesses_but_storage_tries
+                .accts_with_unaccessed_storage
                 .extend(accounts_with_storage_but_no_storage_accesses);
 
-            let txn_bytes = match txn.meta.byte_code.is_empty() {
-                false => Some(txn.meta.byte_code.clone()),
-                true => None,
-            };
-
-            let receipt_node_bytes =
-                process_rlped_receipt_node_bytes(txn.meta.new_receipt_trie_node_byte.clone());
-
             meta.push(TxnMetaState {
-                txn_bytes,
-                receipt_node_bytes,
+                txn_bytes: match txn.meta.byte_code.is_empty() {
+                    false => Some(txn.meta.byte_code.clone()),
+                    true => None,
+                },
+                receipt_node_bytes: check_receipt_bytes(
+                    txn.meta.new_receipt_trie_node_byte.clone(),
+                )?,
                 gas_used: txn.meta.gas_used,
                 created_accounts,
             });
-=======
-        let accounts_with_storage_accesses = nodes_used_by_txn
-            .storage_accesses
-            .iter()
-            .filter(|(_, slots)| !slots.is_empty())
-            .map(|(addr, _)| *addr)
-            .collect::<HashSet<_>>();
-
-        for (addr, state) in all_accounts_in_pre_image {
-            if state.storage_root != EMPTY_TRIE_HASH
-                && !accounts_with_storage_accesses.contains(addr)
-            {
-                nodes_used_by_txn
-                    .accts_with_unaccessed_storage
-                    .insert(*addr, state.storage_root);
-            }
->>>>>>> c7a16419
         }
 
         Ok(ProcessedTxnInfo {
             nodes_used_by_txn,
             contract_code_accessed,
-<<<<<<< HEAD
             meta,
-=======
-            meta: TxnMetaState {
-                txn_bytes: match self.meta.byte_code.is_empty() {
-                    false => Some(self.meta.byte_code),
-                    true => None,
-                },
-                receipt_node_bytes: check_receipt_bytes(self.meta.new_receipt_trie_node_byte)?,
-                gas_used: self.meta.gas_used,
-            },
->>>>>>> c7a16419
         })
     }
 }
@@ -411,27 +280,15 @@
 /// Note that "*_accesses" includes writes.
 #[derive(Debug, Default)]
 pub(crate) struct NodesUsedByTxn {
-<<<<<<< HEAD
     pub state_accesses: HashSet<H256>,
-    pub state_writes: HashMap<H256, StateTrieWrites>,
+    pub state_writes: HashMap<H256, StateWrite>,
 
     // Note: All entries in `storage_writes` also appear in `storage_accesses`.
     pub storage_accesses: HashMap<H256, Vec<TrieKey>>,
     pub storage_writes: HashMap<H256, HashMap<TrieKey, Vec<u8>>>,
-    pub state_accounts_with_no_accesses_but_storage_tries: HashMap<H256, H256>,
-    pub self_destructed_accounts: HashSet<H256>,
-=======
-    pub state_accesses: Vec<H256>,
-    pub state_writes: Vec<(H256, StateWrite)>,
-
-    // Note: All entries in `storage_writes` also appear in `storage_accesses`.
-    pub storage_accesses: Vec<(H256, Vec<TrieKey>)>,
-    #[allow(clippy::type_complexity)]
-    pub storage_writes: Vec<(H256, Vec<(TrieKey, Vec<u8>)>)>,
     /// Hashed address -> storage root.
     pub accts_with_unaccessed_storage: HashMap<H256, H256>,
-    pub self_destructed_accounts: Vec<H256>,
->>>>>>> c7a16419
+    pub self_destructed_accounts: HashSet<H256>,
 }
 
 #[derive(Debug, Default, PartialEq)]
@@ -448,14 +305,5 @@
     pub txn_bytes: Option<Vec<u8>>,
     pub receipt_node_bytes: Vec<u8>,
     pub gas_used: u64,
-<<<<<<< HEAD
     pub created_accounts: BTreeSet<H256>,
-=======
-}
-
-impl TxnMetaState {
-    pub fn is_dummy(&self) -> bool {
-        self.txn_bytes.is_none()
-    }
->>>>>>> c7a16419
 }