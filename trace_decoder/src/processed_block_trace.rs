use ethereum_types::{Address, U256};

#[derive(Debug)]
pub(crate) struct ProcessedBlockTrace<T> {
    pub(crate) spec: T,
    pub(crate) withdrawals: Vec<(Address, U256)>,
<<<<<<< HEAD
}

const COMPATIBLE_HEADER_VERSION: u8 = 1;

impl BlockTrace {
    /// Processes and returns the [GenerationInputs] for all transactions in the
    /// block.
    pub fn into_txn_proof_gen_ir<F>(
        self,
        p_meta: &ProcessingMeta<F>,
        other_data: OtherBlockData,
    ) -> TraceParsingResult<Vec<GenerationInputs>>
    where
        F: CodeHashResolveFunc,
    {
        let processed_block_trace =
            self.into_processed_block_trace(p_meta, other_data.b_data.withdrawals.clone());

        processed_block_trace.into_txn_proof_gen_ir(other_data)
    }

    fn into_processed_block_trace<F>(
        self,
        p_meta: &ProcessingMeta<F>,
        withdrawals: Vec<(Address, U256)>,
    ) -> ProcessedBlockTrace
    where
        F: CodeHashResolveFunc,
    {
        // The compact format is able to provide actual code, so if it does, we should
        // take advantage of it.
        let pre_image_data = process_block_trace_trie_pre_images(self.trie_pre_images);

        print_value_and_hash_nodes_of_trie(&pre_image_data.tries.state);

        for (h_addr, s_trie) in pre_image_data.tries.storage.iter() {
            print_value_and_hash_nodes_of_storage_trie(h_addr, s_trie);
        }

        let all_accounts_in_pre_image: Vec<_> = pre_image_data
            .tries
            .state
            .items()
            .filter_map(|(addr, data)| {
                data.as_val().map(|data| {
                    (
                        h_addr_nibs_to_h256(&addr),
                        rlp::decode::<AccountRlp>(data).unwrap(),
                    )
                })
            })
            .collect();

        let code_db = {
            let mut code_db = self.code_db.unwrap_or_default();
            if let Some(code_mappings) = pre_image_data.extra_code_hash_mappings {
                code_db.extend(code_mappings);
            }
            code_db
        };

        let mut code_hash_resolver = CodeHashResolving {
            client_code_hash_resolve_f: &p_meta.resolve_code_hash_fn,
            extra_code_hash_mappings: code_db,
        };

        let last_tx_idx = self.txn_info.len().saturating_sub(1);

        let txn_info = self
            .txn_info
            .into_iter()
            .enumerate()
            .map(|(i, t)| {
                let extra_state_accesses = if last_tx_idx == i {
                    // If this is the last transaction, we mark the withdrawal addresses
                    // as accessed in the state trie.
                    withdrawals
                        .iter()
                        .map(|(addr, _)| hash(addr.as_bytes()))
                        .collect::<Vec<_>>()
                } else {
                    Vec::new()
                };

                t.into_processed_txn_info(
                    &all_accounts_in_pre_image,
                    &extra_state_accesses,
                    &mut code_hash_resolver,
                )
            })
            .collect::<Vec<_>>();

        ProcessedBlockTrace {
            tries: pre_image_data.tries,
            txn_info,
            withdrawals,
        }
    }
}

#[derive(Debug)]
struct ProcessedBlockTracePreImages {
    tries: PartialTriePreImages,
    extra_code_hash_mappings: Option<HashMap<CodeHash, Vec<u8>>>,
}

impl From<ProcessedCompactOutput> for ProcessedBlockTracePreImages {
    fn from(v: ProcessedCompactOutput) -> Self {
        let tries = PartialTriePreImages {
            state: v.witness_out.state_trie,
            storage: v.witness_out.storage_tries,
        };

        Self {
            tries,
            extra_code_hash_mappings: (!v.witness_out.code.is_empty())
                .then_some(v.witness_out.code),
        }
    }
}

fn process_block_trace_trie_pre_images(
    block_trace_pre_images: BlockTraceTriePreImages,
) -> ProcessedBlockTracePreImages {
    match block_trace_pre_images {
        BlockTraceTriePreImages::Separate(t) => process_separate_trie_pre_images(t),
        BlockTraceTriePreImages::Combined(t) => process_combined_trie_pre_images(t),
    }
}

fn process_combined_trie_pre_images(tries: CombinedPreImages) -> ProcessedBlockTracePreImages {
    process_compact_trie(tries.compact)
}

fn process_separate_trie_pre_images(tries: SeparateTriePreImages) -> ProcessedBlockTracePreImages {
    let tries = PartialTriePreImages {
        state: process_state_trie(tries.state),
        storage: process_storage_tries(tries.storage),
    };

    ProcessedBlockTracePreImages {
        tries,
        extra_code_hash_mappings: None,
    }
}

fn process_state_trie(trie: SeparateTriePreImage) -> HashedPartialTrie {
    match trie {
        SeparateTriePreImage::Uncompressed(_) => todo!(),
        SeparateTriePreImage::Direct(t) => t.0,
    }
}

fn process_storage_tries(
    trie: SeparateStorageTriesPreImage,
) -> HashMap<HashedAccountAddr, HashedPartialTrie> {
    match trie {
        SeparateStorageTriesPreImage::SingleTrie(t) => process_single_combined_storage_tries(t),
        SeparateStorageTriesPreImage::MultipleTries(t) => process_multiple_storage_tries(t),
    }
}

fn process_single_combined_storage_tries(
    _trie: TrieUncompressed,
) -> HashMap<HashedAccountAddr, HashedPartialTrie> {
    todo!()
}

fn process_multiple_storage_tries(
    tries: HashMap<HashedAccountAddr, SeparateTriePreImage>,
) -> HashMap<HashedAccountAddr, HashedPartialTrie> {
    tries
        .into_iter()
        .map(|(k, v)| match v {
            SeparateTriePreImage::Uncompressed(_) => todo!(),
            SeparateTriePreImage::Direct(t) => (k, t.0),
        })
        .collect()
}

fn process_compact_trie(trie: TrieCompact) -> ProcessedBlockTracePreImages {
    // TODO: Wrap in proper result type...
    let out = process_compact_prestate_debug(trie).unwrap();

    // TODO: Make this into a result...
    assert!(out.header.version_is_compatible(COMPATIBLE_HEADER_VERSION));

    out.into()
}

/// Structure storing a function turning a `CodeHash` into bytes.
#[derive(Debug)]
pub struct ProcessingMeta<F>
where
    F: CodeHashResolveFunc,
{
    resolve_code_hash_fn: F,
}

impl<F> ProcessingMeta<F>
where
    F: CodeHashResolveFunc,
{
    /// Returns a `ProcessingMeta` given the provided code hash resolving
    /// function.
    pub const fn new(resolve_code_hash_fn: F) -> Self {
        Self {
            resolve_code_hash_fn,
        }
    }
}

#[derive(Debug)]
pub(crate) struct ProcessedTxnInfo {
    pub(crate) nodes_used_by_txn: NodesUsedByTxn,
    pub(crate) contract_code_accessed: HashMap<CodeHash, Vec<u8>>,
    pub(crate) meta: TxnMetaState,
}

struct CodeHashResolving<F> {
    /// If we have not seen this code hash before, use the resolve function that
    /// the client passes down to us. This will likely be an rpc call/cache
    /// check.
    client_code_hash_resolve_f: F,

    /// Code hash mappings that we have constructed from parsing the block
    /// trace. If there are any txns that create contracts, then they will also
    /// get added here as we process the deltas.
    extra_code_hash_mappings: HashMap<CodeHash, Vec<u8>>,
}

impl<F: CodeHashResolveFunc> CodeHashResolving<F> {
    fn resolve(&mut self, c_hash: &CodeHash) -> Vec<u8> {
        match self.extra_code_hash_mappings.get(c_hash) {
            Some(code) => code.clone(),
            None => (self.client_code_hash_resolve_f)(c_hash),
        }
    }

    fn insert_code(&mut self, c_hash: H256, code: Vec<u8>) {
        self.extra_code_hash_mappings.insert(c_hash, code);
    }
}

impl TxnInfo {
    fn into_processed_txn_info<F: CodeHashResolveFunc>(
        self,
        all_accounts_in_pre_image: &[(HashedAccountAddr, AccountRlp)],
        extra_state_accesses: &[HashedAccountAddr],
        code_hash_resolver: &mut CodeHashResolving<F>,
    ) -> ProcessedTxnInfo {
        let mut nodes_used_by_txn = NodesUsedByTxn::default();
        let mut contract_code_accessed = create_empty_code_access_map();

        for (addr, trace) in self.traces {
            let hashed_addr = hash(addr.as_bytes());

            let storage_writes = trace.storage_written.unwrap_or_default();

            let storage_read_keys = trace
                .storage_read
                .into_iter()
                .flat_map(|reads| reads.into_iter());

            let storage_write_keys = storage_writes.keys();
            let storage_access_keys = storage_read_keys.chain(storage_write_keys.copied());

            nodes_used_by_txn.storage_accesses.push((
                hashed_addr,
                storage_access_keys
                    .map(|k| Nibbles::from_h256_be(hash(&k.0)))
                    .collect(),
            ));

            let storage_trie_change = !storage_writes.is_empty();
            let code_change = trace.code_usage.is_some();
            let state_write_occurred = trace.balance.is_some()
                || trace.nonce.is_some()
                || storage_trie_change
                || code_change;

            if state_write_occurred {
                let state_trie_writes = StateTrieWrites {
                    balance: trace.balance,
                    nonce: trace.nonce,
                    storage_trie_change,
                    code_hash: trace.code_usage.as_ref().map(|usage| usage.get_code_hash()),
                };

                nodes_used_by_txn
                    .state_writes
                    .push((hashed_addr, state_trie_writes))
            }

            let storage_writes_vec = storage_writes
                .into_iter()
                .map(|(k, v)| (Nibbles::from_h256_be(k), rlp::encode(&v).to_vec()))
                .collect();

            nodes_used_by_txn
                .storage_writes
                .push((hashed_addr, storage_writes_vec));

            nodes_used_by_txn.state_accesses.push(hashed_addr);

            if let Some(c_usage) = trace.code_usage {
                match c_usage {
                    ContractCodeUsage::Read(c_hash) => {
                        contract_code_accessed
                            .entry(c_hash)
                            .or_insert_with(|| code_hash_resolver.resolve(&c_hash));
                    }
                    ContractCodeUsage::Write(c_bytes) => {
                        let c_hash = hash(&c_bytes);

                        contract_code_accessed.insert(c_hash, c_bytes.0.clone());
                        code_hash_resolver.insert_code(c_hash, c_bytes.0);
                    }
                }
            }

            if trace
                .self_destructed
                .map_or(false, |self_destructed| self_destructed)
            {
                nodes_used_by_txn.self_destructed_accounts.push(hashed_addr);
            }
        }

        for &hashed_addr in extra_state_accesses {
            nodes_used_by_txn.state_accesses.push(hashed_addr);
        }

        let accounts_with_storage_accesses: HashSet<_> = HashSet::from_iter(
            nodes_used_by_txn
                .storage_accesses
                .iter()
                .filter(|(_, slots)| !slots.is_empty())
                .map(|(addr, _)| *addr),
        );

        let all_accounts_with_non_empty_storage = all_accounts_in_pre_image
            .iter()
            .filter(|(_, data)| data.storage_root != EMPTY_TRIE_HASH);

        let accounts_with_storage_but_no_storage_accesses = all_accounts_with_non_empty_storage
            .filter(|&(addr, _data)| !accounts_with_storage_accesses.contains(addr))
            .map(|(addr, data)| (*addr, data.storage_root));

        nodes_used_by_txn
            .state_accounts_with_no_accesses_but_storage_tries
            .extend(accounts_with_storage_but_no_storage_accesses);

        let txn_bytes = match self.meta.byte_code.is_empty() {
            false => Some(self.meta.byte_code),
            true => None,
        };

        let receipt_node_bytes =
            process_rlped_receipt_node_bytes(self.meta.new_receipt_trie_node_byte);

        let new_meta_state = TxnMetaState {
            txn_bytes,
            receipt_node_bytes,
            gas_used: self.meta.gas_used,
        };

        ProcessedTxnInfo {
            nodes_used_by_txn,
            contract_code_accessed,
            meta: new_meta_state,
        }
    }
}

fn process_rlped_receipt_node_bytes(raw_bytes: Vec<u8>) -> Vec<u8> {
    match rlp::decode::<LegacyReceiptRlp>(&raw_bytes) {
        Ok(_) => raw_bytes,
        Err(_) => {
            // Must be non-legacy.
            rlp::decode::<Vec<u8>>(&raw_bytes).unwrap()
        }
    }
}

fn create_empty_code_access_map() -> HashMap<CodeHash, Vec<u8>> {
    HashMap::from_iter(once((EMPTY_CODE_HASH, Vec::new())))
}

pub(crate) type StorageAccess = Vec<HashedStorageAddrNibbles>;
pub(crate) type StorageWrite = Vec<(HashedStorageAddrNibbles, Vec<u8>)>;

/// Note that "*_accesses" includes writes.
#[derive(Debug, Default)]
pub(crate) struct NodesUsedByTxn {
    pub(crate) state_accesses: Vec<HashedNodeAddr>,
    pub(crate) state_writes: Vec<(HashedAccountAddr, StateTrieWrites)>,

    // Note: All entries in `storage_writes` also appear in `storage_accesses`.
    pub(crate) storage_accesses: Vec<(HashedAccountAddr, StorageAccess)>,
    pub(crate) storage_writes: Vec<(HashedAccountAddr, StorageWrite)>,
    pub(crate) state_accounts_with_no_accesses_but_storage_tries:
        HashMap<HashedAccountAddr, TrieRootHash>,
    pub(crate) self_destructed_accounts: Vec<HashedAccountAddr>,
}

#[derive(Debug)]
pub(crate) struct StateTrieWrites {
    pub(crate) balance: Option<U256>,
    pub(crate) nonce: Option<U256>,
    pub(crate) storage_trie_change: bool,
    pub(crate) code_hash: Option<CodeHash>,
}

#[derive(Debug, Default)]
pub(crate) struct TxnMetaState {
    pub(crate) txn_bytes: Option<Vec<u8>>,
    pub(crate) receipt_node_bytes: Vec<u8>,
    pub(crate) gas_used: u64,
=======
>>>>>>> b7e1774c
}<|MERGE_RESOLUTION|>--- conflicted
+++ resolved
@@ -4,426 +4,4 @@
 pub(crate) struct ProcessedBlockTrace<T> {
     pub(crate) spec: T,
     pub(crate) withdrawals: Vec<(Address, U256)>,
-<<<<<<< HEAD
-}
-
-const COMPATIBLE_HEADER_VERSION: u8 = 1;
-
-impl BlockTrace {
-    /// Processes and returns the [GenerationInputs] for all transactions in the
-    /// block.
-    pub fn into_txn_proof_gen_ir<F>(
-        self,
-        p_meta: &ProcessingMeta<F>,
-        other_data: OtherBlockData,
-    ) -> TraceParsingResult<Vec<GenerationInputs>>
-    where
-        F: CodeHashResolveFunc,
-    {
-        let processed_block_trace =
-            self.into_processed_block_trace(p_meta, other_data.b_data.withdrawals.clone());
-
-        processed_block_trace.into_txn_proof_gen_ir(other_data)
-    }
-
-    fn into_processed_block_trace<F>(
-        self,
-        p_meta: &ProcessingMeta<F>,
-        withdrawals: Vec<(Address, U256)>,
-    ) -> ProcessedBlockTrace
-    where
-        F: CodeHashResolveFunc,
-    {
-        // The compact format is able to provide actual code, so if it does, we should
-        // take advantage of it.
-        let pre_image_data = process_block_trace_trie_pre_images(self.trie_pre_images);
-
-        print_value_and_hash_nodes_of_trie(&pre_image_data.tries.state);
-
-        for (h_addr, s_trie) in pre_image_data.tries.storage.iter() {
-            print_value_and_hash_nodes_of_storage_trie(h_addr, s_trie);
-        }
-
-        let all_accounts_in_pre_image: Vec<_> = pre_image_data
-            .tries
-            .state
-            .items()
-            .filter_map(|(addr, data)| {
-                data.as_val().map(|data| {
-                    (
-                        h_addr_nibs_to_h256(&addr),
-                        rlp::decode::<AccountRlp>(data).unwrap(),
-                    )
-                })
-            })
-            .collect();
-
-        let code_db = {
-            let mut code_db = self.code_db.unwrap_or_default();
-            if let Some(code_mappings) = pre_image_data.extra_code_hash_mappings {
-                code_db.extend(code_mappings);
-            }
-            code_db
-        };
-
-        let mut code_hash_resolver = CodeHashResolving {
-            client_code_hash_resolve_f: &p_meta.resolve_code_hash_fn,
-            extra_code_hash_mappings: code_db,
-        };
-
-        let last_tx_idx = self.txn_info.len().saturating_sub(1);
-
-        let txn_info = self
-            .txn_info
-            .into_iter()
-            .enumerate()
-            .map(|(i, t)| {
-                let extra_state_accesses = if last_tx_idx == i {
-                    // If this is the last transaction, we mark the withdrawal addresses
-                    // as accessed in the state trie.
-                    withdrawals
-                        .iter()
-                        .map(|(addr, _)| hash(addr.as_bytes()))
-                        .collect::<Vec<_>>()
-                } else {
-                    Vec::new()
-                };
-
-                t.into_processed_txn_info(
-                    &all_accounts_in_pre_image,
-                    &extra_state_accesses,
-                    &mut code_hash_resolver,
-                )
-            })
-            .collect::<Vec<_>>();
-
-        ProcessedBlockTrace {
-            tries: pre_image_data.tries,
-            txn_info,
-            withdrawals,
-        }
-    }
-}
-
-#[derive(Debug)]
-struct ProcessedBlockTracePreImages {
-    tries: PartialTriePreImages,
-    extra_code_hash_mappings: Option<HashMap<CodeHash, Vec<u8>>>,
-}
-
-impl From<ProcessedCompactOutput> for ProcessedBlockTracePreImages {
-    fn from(v: ProcessedCompactOutput) -> Self {
-        let tries = PartialTriePreImages {
-            state: v.witness_out.state_trie,
-            storage: v.witness_out.storage_tries,
-        };
-
-        Self {
-            tries,
-            extra_code_hash_mappings: (!v.witness_out.code.is_empty())
-                .then_some(v.witness_out.code),
-        }
-    }
-}
-
-fn process_block_trace_trie_pre_images(
-    block_trace_pre_images: BlockTraceTriePreImages,
-) -> ProcessedBlockTracePreImages {
-    match block_trace_pre_images {
-        BlockTraceTriePreImages::Separate(t) => process_separate_trie_pre_images(t),
-        BlockTraceTriePreImages::Combined(t) => process_combined_trie_pre_images(t),
-    }
-}
-
-fn process_combined_trie_pre_images(tries: CombinedPreImages) -> ProcessedBlockTracePreImages {
-    process_compact_trie(tries.compact)
-}
-
-fn process_separate_trie_pre_images(tries: SeparateTriePreImages) -> ProcessedBlockTracePreImages {
-    let tries = PartialTriePreImages {
-        state: process_state_trie(tries.state),
-        storage: process_storage_tries(tries.storage),
-    };
-
-    ProcessedBlockTracePreImages {
-        tries,
-        extra_code_hash_mappings: None,
-    }
-}
-
-fn process_state_trie(trie: SeparateTriePreImage) -> HashedPartialTrie {
-    match trie {
-        SeparateTriePreImage::Uncompressed(_) => todo!(),
-        SeparateTriePreImage::Direct(t) => t.0,
-    }
-}
-
-fn process_storage_tries(
-    trie: SeparateStorageTriesPreImage,
-) -> HashMap<HashedAccountAddr, HashedPartialTrie> {
-    match trie {
-        SeparateStorageTriesPreImage::SingleTrie(t) => process_single_combined_storage_tries(t),
-        SeparateStorageTriesPreImage::MultipleTries(t) => process_multiple_storage_tries(t),
-    }
-}
-
-fn process_single_combined_storage_tries(
-    _trie: TrieUncompressed,
-) -> HashMap<HashedAccountAddr, HashedPartialTrie> {
-    todo!()
-}
-
-fn process_multiple_storage_tries(
-    tries: HashMap<HashedAccountAddr, SeparateTriePreImage>,
-) -> HashMap<HashedAccountAddr, HashedPartialTrie> {
-    tries
-        .into_iter()
-        .map(|(k, v)| match v {
-            SeparateTriePreImage::Uncompressed(_) => todo!(),
-            SeparateTriePreImage::Direct(t) => (k, t.0),
-        })
-        .collect()
-}
-
-fn process_compact_trie(trie: TrieCompact) -> ProcessedBlockTracePreImages {
-    // TODO: Wrap in proper result type...
-    let out = process_compact_prestate_debug(trie).unwrap();
-
-    // TODO: Make this into a result...
-    assert!(out.header.version_is_compatible(COMPATIBLE_HEADER_VERSION));
-
-    out.into()
-}
-
-/// Structure storing a function turning a `CodeHash` into bytes.
-#[derive(Debug)]
-pub struct ProcessingMeta<F>
-where
-    F: CodeHashResolveFunc,
-{
-    resolve_code_hash_fn: F,
-}
-
-impl<F> ProcessingMeta<F>
-where
-    F: CodeHashResolveFunc,
-{
-    /// Returns a `ProcessingMeta` given the provided code hash resolving
-    /// function.
-    pub const fn new(resolve_code_hash_fn: F) -> Self {
-        Self {
-            resolve_code_hash_fn,
-        }
-    }
-}
-
-#[derive(Debug)]
-pub(crate) struct ProcessedTxnInfo {
-    pub(crate) nodes_used_by_txn: NodesUsedByTxn,
-    pub(crate) contract_code_accessed: HashMap<CodeHash, Vec<u8>>,
-    pub(crate) meta: TxnMetaState,
-}
-
-struct CodeHashResolving<F> {
-    /// If we have not seen this code hash before, use the resolve function that
-    /// the client passes down to us. This will likely be an rpc call/cache
-    /// check.
-    client_code_hash_resolve_f: F,
-
-    /// Code hash mappings that we have constructed from parsing the block
-    /// trace. If there are any txns that create contracts, then they will also
-    /// get added here as we process the deltas.
-    extra_code_hash_mappings: HashMap<CodeHash, Vec<u8>>,
-}
-
-impl<F: CodeHashResolveFunc> CodeHashResolving<F> {
-    fn resolve(&mut self, c_hash: &CodeHash) -> Vec<u8> {
-        match self.extra_code_hash_mappings.get(c_hash) {
-            Some(code) => code.clone(),
-            None => (self.client_code_hash_resolve_f)(c_hash),
-        }
-    }
-
-    fn insert_code(&mut self, c_hash: H256, code: Vec<u8>) {
-        self.extra_code_hash_mappings.insert(c_hash, code);
-    }
-}
-
-impl TxnInfo {
-    fn into_processed_txn_info<F: CodeHashResolveFunc>(
-        self,
-        all_accounts_in_pre_image: &[(HashedAccountAddr, AccountRlp)],
-        extra_state_accesses: &[HashedAccountAddr],
-        code_hash_resolver: &mut CodeHashResolving<F>,
-    ) -> ProcessedTxnInfo {
-        let mut nodes_used_by_txn = NodesUsedByTxn::default();
-        let mut contract_code_accessed = create_empty_code_access_map();
-
-        for (addr, trace) in self.traces {
-            let hashed_addr = hash(addr.as_bytes());
-
-            let storage_writes = trace.storage_written.unwrap_or_default();
-
-            let storage_read_keys = trace
-                .storage_read
-                .into_iter()
-                .flat_map(|reads| reads.into_iter());
-
-            let storage_write_keys = storage_writes.keys();
-            let storage_access_keys = storage_read_keys.chain(storage_write_keys.copied());
-
-            nodes_used_by_txn.storage_accesses.push((
-                hashed_addr,
-                storage_access_keys
-                    .map(|k| Nibbles::from_h256_be(hash(&k.0)))
-                    .collect(),
-            ));
-
-            let storage_trie_change = !storage_writes.is_empty();
-            let code_change = trace.code_usage.is_some();
-            let state_write_occurred = trace.balance.is_some()
-                || trace.nonce.is_some()
-                || storage_trie_change
-                || code_change;
-
-            if state_write_occurred {
-                let state_trie_writes = StateTrieWrites {
-                    balance: trace.balance,
-                    nonce: trace.nonce,
-                    storage_trie_change,
-                    code_hash: trace.code_usage.as_ref().map(|usage| usage.get_code_hash()),
-                };
-
-                nodes_used_by_txn
-                    .state_writes
-                    .push((hashed_addr, state_trie_writes))
-            }
-
-            let storage_writes_vec = storage_writes
-                .into_iter()
-                .map(|(k, v)| (Nibbles::from_h256_be(k), rlp::encode(&v).to_vec()))
-                .collect();
-
-            nodes_used_by_txn
-                .storage_writes
-                .push((hashed_addr, storage_writes_vec));
-
-            nodes_used_by_txn.state_accesses.push(hashed_addr);
-
-            if let Some(c_usage) = trace.code_usage {
-                match c_usage {
-                    ContractCodeUsage::Read(c_hash) => {
-                        contract_code_accessed
-                            .entry(c_hash)
-                            .or_insert_with(|| code_hash_resolver.resolve(&c_hash));
-                    }
-                    ContractCodeUsage::Write(c_bytes) => {
-                        let c_hash = hash(&c_bytes);
-
-                        contract_code_accessed.insert(c_hash, c_bytes.0.clone());
-                        code_hash_resolver.insert_code(c_hash, c_bytes.0);
-                    }
-                }
-            }
-
-            if trace
-                .self_destructed
-                .map_or(false, |self_destructed| self_destructed)
-            {
-                nodes_used_by_txn.self_destructed_accounts.push(hashed_addr);
-            }
-        }
-
-        for &hashed_addr in extra_state_accesses {
-            nodes_used_by_txn.state_accesses.push(hashed_addr);
-        }
-
-        let accounts_with_storage_accesses: HashSet<_> = HashSet::from_iter(
-            nodes_used_by_txn
-                .storage_accesses
-                .iter()
-                .filter(|(_, slots)| !slots.is_empty())
-                .map(|(addr, _)| *addr),
-        );
-
-        let all_accounts_with_non_empty_storage = all_accounts_in_pre_image
-            .iter()
-            .filter(|(_, data)| data.storage_root != EMPTY_TRIE_HASH);
-
-        let accounts_with_storage_but_no_storage_accesses = all_accounts_with_non_empty_storage
-            .filter(|&(addr, _data)| !accounts_with_storage_accesses.contains(addr))
-            .map(|(addr, data)| (*addr, data.storage_root));
-
-        nodes_used_by_txn
-            .state_accounts_with_no_accesses_but_storage_tries
-            .extend(accounts_with_storage_but_no_storage_accesses);
-
-        let txn_bytes = match self.meta.byte_code.is_empty() {
-            false => Some(self.meta.byte_code),
-            true => None,
-        };
-
-        let receipt_node_bytes =
-            process_rlped_receipt_node_bytes(self.meta.new_receipt_trie_node_byte);
-
-        let new_meta_state = TxnMetaState {
-            txn_bytes,
-            receipt_node_bytes,
-            gas_used: self.meta.gas_used,
-        };
-
-        ProcessedTxnInfo {
-            nodes_used_by_txn,
-            contract_code_accessed,
-            meta: new_meta_state,
-        }
-    }
-}
-
-fn process_rlped_receipt_node_bytes(raw_bytes: Vec<u8>) -> Vec<u8> {
-    match rlp::decode::<LegacyReceiptRlp>(&raw_bytes) {
-        Ok(_) => raw_bytes,
-        Err(_) => {
-            // Must be non-legacy.
-            rlp::decode::<Vec<u8>>(&raw_bytes).unwrap()
-        }
-    }
-}
-
-fn create_empty_code_access_map() -> HashMap<CodeHash, Vec<u8>> {
-    HashMap::from_iter(once((EMPTY_CODE_HASH, Vec::new())))
-}
-
-pub(crate) type StorageAccess = Vec<HashedStorageAddrNibbles>;
-pub(crate) type StorageWrite = Vec<(HashedStorageAddrNibbles, Vec<u8>)>;
-
-/// Note that "*_accesses" includes writes.
-#[derive(Debug, Default)]
-pub(crate) struct NodesUsedByTxn {
-    pub(crate) state_accesses: Vec<HashedNodeAddr>,
-    pub(crate) state_writes: Vec<(HashedAccountAddr, StateTrieWrites)>,
-
-    // Note: All entries in `storage_writes` also appear in `storage_accesses`.
-    pub(crate) storage_accesses: Vec<(HashedAccountAddr, StorageAccess)>,
-    pub(crate) storage_writes: Vec<(HashedAccountAddr, StorageWrite)>,
-    pub(crate) state_accounts_with_no_accesses_but_storage_tries:
-        HashMap<HashedAccountAddr, TrieRootHash>,
-    pub(crate) self_destructed_accounts: Vec<HashedAccountAddr>,
-}
-
-#[derive(Debug)]
-pub(crate) struct StateTrieWrites {
-    pub(crate) balance: Option<U256>,
-    pub(crate) nonce: Option<U256>,
-    pub(crate) storage_trie_change: bool,
-    pub(crate) code_hash: Option<CodeHash>,
-}
-
-#[derive(Debug, Default)]
-pub(crate) struct TxnMetaState {
-    pub(crate) txn_bytes: Option<Vec<u8>>,
-    pub(crate) receipt_node_bytes: Vec<u8>,
-    pub(crate) gas_used: u64,
-=======
->>>>>>> b7e1774c
 }