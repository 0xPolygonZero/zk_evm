//! Frontend for the witness format emitted by e.g the [`0xPolygonZero/erigon`](https://github.com/0xPolygonZero/erigon)
//! Ethereum node (a.k.a "jerigon").

use std::array;
use std::collections::{BTreeMap, BTreeSet};

use anyhow::{bail, ensure, Context as _};
use either::Either;
use evm_arithmetization::generation::mpt::AccountRlp;
use nunny::NonEmpty;
use u4::U4;

use crate::typed_mpt::{StateTrie, StorageTrie, TriePath};
use crate::wire::{Instruction, SmtLeaf};

#[derive(Debug, Default, Clone)]
pub struct Frontend {
    pub state: StateTrie,
    pub code: BTreeSet<NonEmpty<Vec<u8>>>,
    /// The key here matches the [`TriePath`] inside [`Self::state`] for
    /// accounts which had inline storage
    pub storage: BTreeMap<TriePath, StorageTrie>,
}

pub fn frontend(instructions: impl IntoIterator<Item = Instruction>) -> anyhow::Result<Frontend> {
    let executions = execute(instructions)?;
    ensure!(
        executions.len() == 1,
        "only a single execution is supported"
    );
    let execution = executions.into_vec().remove(0);

    let mut frontend = Frontend::default();
    visit(
        &mut frontend,
        &stackstack::Stack::new(),
        match execution {
            Execution::Leaf(it) => Node::Leaf(it),
            Execution::Extension(it) => Node::Extension(it),
            Execution::Branch(it) => Node::Branch(it),
            Execution::Empty => Node::Empty,
        },
    )?;

    Ok(frontend)
}

fn visit(
    frontend: &mut Frontend,
    path: &stackstack::Stack<'_, U4>,
    node: Node,
) -> anyhow::Result<()> {
    match node {
        Node::Hash(Hash { raw_hash }) => {
            frontend
                .state
                .insert_hash_by_path(TriePath::new(path.iter().copied())?, raw_hash.into())?;
        }
        Node::Leaf(Leaf { key, value }) => {
            let path = TriePath::new(path.iter().copied().chain(key))?;
            match value {
                // TODO(0xaatif): what should this be interpreted as?
                //                (this branch isn't hit in our tests)
                Either::Left(Value { .. }) => bail!("unsupported value node"),
                Either::Right(Account {
                    nonce,
                    balance,
                    storage,
                    code,
                }) => {
                    let account = AccountRlp {
                        nonce: nonce.into(),
                        balance,
                        storage_root: {
                            let storage = node2storagetrie(match storage {
                                Some(it) => *it,
                                None => Node::Empty,
                            })?;
                            let storage_root = storage.root();
                            let clobbered = frontend.storage.insert(path, storage);
                            ensure!(clobbered.is_none(), "duplicate storage");
                            storage_root
                        },
                        code_hash: {
                            match code {
                                Some(Either::Left(Hash { raw_hash })) => raw_hash.into(),
                                Some(Either::Right(Code { code })) => {
                                    let hash = crate::hash(&code);
                                    frontend.code.insert(code);
                                    hash
                                }
                                None => crate::hash([]),
                            }
                        },
                    };
                    let clobbered = frontend.state.insert_by_path(path, account)?;
                    ensure!(clobbered.is_none(), "duplicate account");
                }
            }
        }
        Node::Extension(Extension { key, child }) => {
            path.with_all(key, |path| visit(frontend, path, *child))?
        }
        Node::Branch(Branch { children }) => {
            for (ix, node) in children.into_iter().enumerate() {
                if let Some(node) = node {
                    path.with(
                        U4::new(ix.try_into().expect("ix is in range 0..16"))
                            .expect("ix is in range 0..16"),
                        |path| visit(frontend, path, *node),
                    )?;
                }
            }
        }
        Node::Code(Code { code }) => {
            frontend.code.insert(code);
        }
        Node::Empty => {}
    }
    Ok(())
}

fn node2storagetrie(node: Node) -> anyhow::Result<StorageTrie> {
    fn visit(
        mpt: &mut StorageTrie,
        path: &stackstack::Stack<U4>,
        node: Node,
    ) -> anyhow::Result<()> {
        match node {
            Node::Hash(Hash { raw_hash }) => {
                mpt.insert_hash(TriePath::new(path.iter().copied())?, raw_hash.into())?;
            }
            Node::Leaf(Leaf { key, value }) => {
                match value {
                    Either::Left(Value { raw_value }) => mpt.insert(
                        TriePath::new(path.iter().copied().chain(key))?,
                        raw_value.into_vec(),
                    )?,
                    Either::Right(_) => bail!("unexpected account node in storage trie"),
                };
            }
            Node::Extension(Extension { key, child }) => {
                path.with_all(key, |path| visit(mpt, path, *child))?
            }
            Node::Branch(Branch { children }) => {
                for (ix, node) in children.into_iter().enumerate() {
                    if let Some(node) = node {
                        path.with(
                            U4::new(ix.try_into().expect("ix is in range 0..16"))
                                .expect("ix is in range 0..16"),
                            |path| visit(mpt, path, *node),
                        )?;
                    }
                }
            }
            Node::Code(_) => bail!("unexpected Code node in storage trie"),
            Node::Empty => {}
        }
        Ok(())
    }

    let mut mpt = StorageTrie::default();
    visit(&mut mpt, &stackstack::Stack::new(), node)?;
    Ok(mpt)
}

#[derive(Debug, Clone, PartialEq, Eq, PartialOrd, Ord, Hash)]
struct Hash {
    raw_hash: [u8; 32],
}

#[derive(Debug, Clone, PartialEq, Eq, PartialOrd, Ord, Hash)]
struct Value {
    raw_value: NonEmpty<Vec<u8>>,
}

#[derive(Debug, Clone, PartialEq, Eq, PartialOrd, Ord, Hash)]
struct Account {
    nonce: u64,
    balance: ethereum_types::U256,
    storage: Option<Box<Node>>,
    code: Option<Either<Hash, Code>>,
}

#[derive(Debug, Clone, PartialEq, Eq, PartialOrd, Ord, Hash)]
struct Code {
    code: NonEmpty<Vec<u8>>,
}

#[derive(Debug, Clone, PartialEq, Eq, PartialOrd, Ord, Hash)]
struct Leaf {
    key: NonEmpty<Vec<U4>>,
    value: Either<Value, Account>,
}

#[derive(Debug, Clone, PartialEq, Eq, PartialOrd, Ord, Hash)]
struct Extension {
    key: NonEmpty<Vec<U4>>,
    child: Box<Node>,
}

#[derive(Debug, Clone, PartialEq, Eq, PartialOrd, Ord, Hash)]
struct Branch {
    children: [Option<Box<Node>>; 16],
}

/// An interior execution node
#[derive(Debug, Clone, PartialEq, Eq, PartialOrd, Ord, Hash)]
enum Node {
    Hash(Hash),
    // BUG(spec): these are documented, but never constructed during execution
    // Value(Value),
    // Account(Account),
    Leaf(Leaf),
    Extension(Extension),
    Branch(Branch),
    Code(Code),
    // BUG: this is undocumented, see [`Instruction::EmptyRoot`]
    Empty,
}

/// A terminal node after [`execute`]-ing
#[derive(Debug, Clone, PartialEq, Eq, PartialOrd, Ord, Hash)]
enum Execution {
    Leaf(Leaf),
    Extension(Extension),
    Branch(Branch),
    // BUG: this is undocumented, see [`Node::Empty`]
    Empty,
}

/// Execute all instructions in a stack machine, based on [this specification](https://gist.github.com/mandrigin/ff7eccf30d0ef9c572bafcb0ab665cff#the-bytes-layout).
///
/// That spec is why we return multiple [`Execution`]s, even though we only
/// support one.
fn execute(
    instructions: impl IntoIterator<Item = Instruction>,
) -> anyhow::Result<NonEmpty<Vec<Execution>>> {
    let mut witnesses = vec![];
    let mut stack = vec![];

    for instruction in instructions {
        match instruction {
            Instruction::EmptyRoot => stack.push(Node::Empty),
            Instruction::Hash { raw_hash } => stack.push(Node::Hash(Hash { raw_hash })),
            Instruction::Code { raw_code } => stack.push(Node::Code(Code { code: raw_code })),
            Instruction::Leaf { key, value } => stack.push(Node::Leaf(Leaf {
                key,
                value: Either::Left(Value { raw_value: value }),
            })),
            Instruction::Extension { key } => {
                let child = Box::new(stack.pop().context("no Node for Extension")?);
                stack.push(Node::Extension(Extension { key, child }))
            }
            Instruction::AccountLeaf {
                key,
                nonce,
                balance,
                has_code,
                has_storage,
            } => {
                // BUG: the spec sometimes writes Node::Account with 5 fields..
                // TODO(0xaatif): should these fields even be optional?
                let nonce = nonce.unwrap_or_default();
                let balance = balance.unwrap_or_default();
                let account = match (has_code, has_storage) {
                    (true, true) => {
                        let right = stack.pop();
                        let left = stack.pop();
                        match (left, right) {
                            (Some(Node::Hash(hash)), Some(storage)) => Account {
                                nonce,
                                balance,
                                storage: Some(Box::new(storage)),
                                code: Some(Either::Left(hash)),
                            },
                            (Some(Node::Code(code)), Some(storage)) => Account {
                                nonce,
                                balance,
                                storage: Some(Box::new(storage)),
                                code: Some(Either::Right(code)),
                            },
                            other => bail!(
                                "expected (Code | Hash, Node) for AccountLeaf, got {:?}",
                                other
                            ),
                        }
                    }
                    (false, true) => {
                        let storage =
                            Some(Box::new(stack.pop().context("no Node for AccountLeaf")?));
                        Account {
                            nonce,
                            balance,
                            storage,
                            code: None,
                        }
                    }
                    (true, false) => match stack.pop() {
                        Some(Node::Hash(it)) => Account {
                            nonce,
                            balance,
                            storage: None,
                            code: Some(Either::Left(it)),
                        },
                        Some(Node::Code(it)) => Account {
                            nonce,
                            balance,
                            storage: None,
                            code: Some(Either::Right(it)),
                        },
                        other => bail!("expected Code | Hash for AccountLeaf, got {:?}", other),
                    },
                    (false, false) => Account {
                        nonce,
                        balance,
                        storage: None,
                        code: None,
                    },
                };
                stack.push(Node::Leaf(Leaf {
                    key,
                    value: Either::Right(account),
                }))
            }
            Instruction::Branch { mask } => {
                use bitvec::{order::Lsb0, view::BitView as _};
                let mut children = array::from_fn(|_ix| None);
                for (ix, it) in mask.view_bits::<Lsb0>().iter().by_vals().enumerate().rev() {
                    if it {
                        *children.get_mut(ix).context("oob mask bit for Branch")? =
                            Some(Box::new(stack.pop().context("no Node for Branch")?));
                    }
                }
                stack.push(Node::Branch(Branch { children }))
            }
            Instruction::NewTrie => witnesses.push(finish_stack(&mut stack)?),
            Instruction::SmtLeaf(SmtLeaf { .. }) => {
                bail!("unexpected SmtLeaf instruction in type 1 format")
            }
        }
    }
    witnesses.push(finish_stack(&mut stack)?);

    NonEmpty::<Vec<_>>::new(witnesses)
        .ok()
        .context("no instructions to execute")
}

/// Narrow (a) [`Node`] to a subset of its variants, an [`Execution`].
fn finish_stack(v: &mut Vec<Node>) -> anyhow::Result<Execution> {
    match (v.len(), v.pop()) {
        (1, Some(node)) => match node {
            Node::Leaf(it) => Ok(Execution::Leaf(it)),
            Node::Extension(it) => Ok(Execution::Extension(it)),
            Node::Branch(it) => Ok(Execution::Branch(it)),
            Node::Empty => Ok(Execution::Empty),
            other => bail!(
                "expected stack to contain Leaf | Extension | Branch, got {:?}",
                other
            ),
        },
        (n, _) => bail!("expected a stack with a single element, got {}", n),
    }
}

#[test]
<<<<<<< HEAD
fn test() {
    use mpt_trie::partial_trie::PartialTrie as _;
    for (ix, case) in
        serde_json::from_str::<Vec<super::Case>>(include_str!("test_cases/zero_jerigon.json"))
            .unwrap()
            .into_iter()
            .enumerate()
=======
fn test_tries() {
    for (ix, case) in serde_json::from_str::<Vec<super::Case>>(include_str!(
        "../tests/data/tries/zero_jerigon.json"
    ))
    .unwrap()
    .into_iter()
    .enumerate()
>>>>>>> a5b92b2b
    {
        println!("case {}", ix);
        let instructions = crate::wire::parse(&case.bytes).unwrap();
        let frontend = frontend(instructions).unwrap();
        assert_eq!(case.expected_state_root, frontend.state.root());

        for (path, acct) in &frontend.state {
            if acct.storage_root != mpt_trie::partial_trie::HashedPartialTrie::default().hash() {
                assert!(frontend.storage.contains_key(&path))
            }
        }
    }
}<|MERGE_RESOLUTION|>--- conflicted
+++ resolved
@@ -365,15 +365,6 @@
 }
 
 #[test]
-<<<<<<< HEAD
-fn test() {
-    use mpt_trie::partial_trie::PartialTrie as _;
-    for (ix, case) in
-        serde_json::from_str::<Vec<super::Case>>(include_str!("test_cases/zero_jerigon.json"))
-            .unwrap()
-            .into_iter()
-            .enumerate()
-=======
 fn test_tries() {
     for (ix, case) in serde_json::from_str::<Vec<super::Case>>(include_str!(
         "../tests/data/tries/zero_jerigon.json"
@@ -381,7 +372,6 @@
     .unwrap()
     .into_iter()
     .enumerate()
->>>>>>> a5b92b2b
     {
         println!("case {}", ix);
         let instructions = crate::wire::parse(&case.bytes).unwrap();
@@ -389,7 +379,7 @@
         assert_eq!(case.expected_state_root, frontend.state.root());
 
         for (path, acct) in &frontend.state {
-            if acct.storage_root != mpt_trie::partial_trie::HashedPartialTrie::default().hash() {
+            if acct.storage_root != StateTrie::default().root() {
                 assert!(frontend.storage.contains_key(&path))
             }
         }
