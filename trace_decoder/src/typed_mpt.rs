//! Principled MPT types used in this library.

use core::fmt;
use std::{collections::BTreeMap, marker::PhantomData};

use copyvec::CopyVec;
<<<<<<< HEAD
use ethereum_types::{Address, H256};
use evm_arithmetization::generation::mpt::{AccountRlp, Type1AccountRlp};
=======
use ethereum_types::{Address, H256, U256};
use evm_arithmetization::generation::mpt::AccountRlp;
>>>>>>> 18e5bd43
use mpt_trie::partial_trie::{HashedPartialTrie, Node, OnOrphanedHashNode, PartialTrie as _};
use u4::{AsNibbles, U4};

/// See <https://ethereum.org/en/developers/docs/data-structures-and-encoding/patricia-merkle-trie>.
///
/// Portions of the trie may be _hashed out_: see [`Self::insert_hash`].
#[derive(Debug, Clone, PartialEq, Eq)]
struct TypedMpt<T> {
    inner: HashedPartialTrie,
    _ty: PhantomData<fn() -> T>,
}

impl<T> TypedMpt<T> {
    const PANIC_MSG: &str = "T encoding/decoding should round-trip,\
    and only encoded `T`s are ever inserted";
    fn new() -> Self {
        Self {
            inner: HashedPartialTrie::new(Node::Empty),
            _ty: PhantomData,
        }
    }
    /// Insert a node which represents an out-of-band sub-trie.
    ///
    /// See [module documentation](super) for more.
    fn insert_hash(&mut self, key: TrieKey, hash: H256) -> anyhow::Result<()> {
        self.inner.insert(key.into_nibbles(), hash)?;
        Ok(())
    }
    /// Returns an [`Error`] if the `key` crosses into a part of the trie that
    /// isn't hydrated.
    fn insert(&mut self, key: TrieKey, value: T) -> anyhow::Result<Option<T>>
    where
        T: rlp::Encodable + rlp::Decodable,
    {
        let prev = self.get(key);
        self.inner
            .insert(key.into_nibbles(), rlp::encode(&value).to_vec())?;
        Ok(prev)
    }
    /// Note that this returns [`None`] if `key` crosses into a part of the
    /// trie that isn't hydrated.
    ///
    /// # Panics
    /// - If [`rlp::decode`]-ing for `T` doesn't round-trip.
    fn get(&self, key: TrieKey) -> Option<T>
    where
        T: rlp::Decodable,
    {
        let bytes = self.inner.get(key.into_nibbles())?;
        Some(rlp::decode(bytes).expect(Self::PANIC_MSG))
    }
    const fn as_hashed_partial_trie(&self) -> &HashedPartialTrie {
        &self.inner
    }
    fn as_mut_hashed_partial_trie_unchecked(&mut self) -> &mut HashedPartialTrie {
        &mut self.inner
    }
    fn root(&self) -> H256 {
        self.inner.hash()
    }
    /// Note that this returns owned paths and items.
    fn iter(&self) -> impl Iterator<Item = (TrieKey, T)> + '_
    where
        T: rlp::Decodable,
    {
        self.inner.keys().filter_map(|nib| {
            let path = TrieKey::from_nibbles(nib);
            Some((path, self.get(path)?))
        })
    }
}

impl<T> Default for TypedMpt<T> {
    fn default() -> Self {
        Self::new()
    }
}

impl<'a, T> IntoIterator for &'a TypedMpt<T>
where
    T: rlp::Decodable,
{
    type Item = (TrieKey, T);
    type IntoIter = Box<dyn Iterator<Item = Self::Item> + 'a>;
    fn into_iter(self) -> Self::IntoIter {
        Box::new(self.iter())
    }
}

/// Bounded sequence of [`U4`],
/// used as a key for [`TypedMpt`].
///
/// Semantically equivalent to [`mpt_trie::nibbles::Nibbles`].
#[derive(Debug, Clone, Copy, PartialEq, Eq, PartialOrd, Ord, Hash, Default)]
pub struct TrieKey(CopyVec<U4, 64>);

impl fmt::Display for TrieKey {
    fn fmt(&self, f: &mut std::fmt::Formatter<'_>) -> std::fmt::Result {
        for u in self.0 {
            f.write_fmt(format_args!("{:x}", u))?
        }
        Ok(())
    }
}

impl TrieKey {
    pub fn new(components: impl IntoIterator<Item = U4>) -> anyhow::Result<Self> {
        Ok(TrieKey(CopyVec::try_from_iter(components)?))
    }
    pub fn into_hash_left_padded(mut self) -> H256 {
        for _ in 0..self.0.spare_capacity_mut().len() {
            self.0.insert(0, U4::Dec00)
        }
        let mut packed = [0u8; 32];
        AsNibbles(&mut packed).pack_from_slice(&self.0);
        H256::from_slice(&packed)
    }
    pub fn from_address(address: Address) -> Self {
        Self::from_hash(keccak_hash::keccak(address))
    }
    pub fn from_slot_position(pos: U256) -> Self {
        let mut bytes = [0; 32];
        pos.to_big_endian(&mut bytes);
        Self::from_hash(keccak_hash::keccak(H256::from_slice(&bytes)))
    }
    pub fn from_hash(H256(bytes): H256) -> Self {
        Self::new(AsNibbles(bytes)).expect("32 bytes is 64 nibbles, which fits")
    }

    pub fn from_txn_ix(txn_ix: usize) -> Self {
        TrieKey::new(AsNibbles(rlp::encode(&txn_ix))).expect(
            "\
            rlp of an usize goes through a u64, which is 8 bytes,
            which will be 9 bytes RLP'ed.
            9 < 32",
        )
    }
    pub fn into_nibbles(self) -> mpt_trie::nibbles::Nibbles {
        let mut theirs = mpt_trie::nibbles::Nibbles::default();
        for component in self.0 {
            theirs.push_nibble_back(component as u8)
        }
        theirs
    }
    pub fn from_nibbles(mut theirs: mpt_trie::nibbles::Nibbles) -> Self {
        let mut ours = CopyVec::new();
        while !theirs.is_empty() {
            ours.try_push(
                U4::new(theirs.pop_next_nibble_front())
                    .expect("mpt_trie returned an invalid nibble"),
            )
            .expect("mpt_trie should not have more than 64 nibbles")
        }
        Self(ours)
    }

    pub fn into_hash(self) -> Option<H256> {
        let Self(nibbles) = self;
        let mut bytes = [0; 32];
        AsNibbles(&mut bytes).pack_from_slice(&nibbles.into_array()?);
        Some(H256(bytes))
    }
}

#[test]
fn key_into_hash() {
    assert_eq!(TrieKey::new([]).unwrap().into_hash(), None);
    assert_eq!(
        TrieKey::new(itertools::repeat_n(u4::u4!(0), 64))
            .unwrap()
            .into_hash(),
        Some(H256::zero())
    )
}

/// Per-block, `txn_ix -> [u8]`.
///
/// See <https://ethereum.org/en/developers/docs/data-structures-and-encoding/patricia-merkle-trie/#receipts-trie>
#[derive(Debug, Clone, Default)]
pub struct TransactionTrie {
    untyped: HashedPartialTrie,
}

impl TransactionTrie {
    pub fn new() -> Self {
        Self::default()
    }
    pub fn insert(&mut self, txn_ix: usize, val: Vec<u8>) -> anyhow::Result<Option<Vec<u8>>> {
        let prev = self
            .untyped
            .get(TrieKey::from_txn_ix(txn_ix).into_nibbles())
            .map(Vec::from);
        self.untyped
            .insert(TrieKey::from_txn_ix(txn_ix).into_nibbles(), val)?;
        Ok(prev)
    }
    pub fn root(&self) -> H256 {
        self.untyped.hash()
    }
    pub const fn as_hashed_partial_trie(&self) -> &mpt_trie::partial_trie::HashedPartialTrie {
        &self.untyped
    }
    /// _Hash out_ parts of the trie that aren't in `txn_ixs`.
    pub fn mask(&mut self, txn_ixs: impl IntoIterator<Item = usize>) -> anyhow::Result<()> {
        self.untyped = mpt_trie::trie_subsets::create_trie_subset(
            &self.untyped,
            txn_ixs
                .into_iter()
                .map(|it| TrieKey::from_txn_ix(it).into_nibbles()),
        )?;
        Ok(())
    }
}

impl From<TransactionTrie> for HashedPartialTrie {
    fn from(value: TransactionTrie) -> Self {
        value.untyped
    }
}

/// Per-block, `txn_ix -> [u8]`.
///
/// See <https://ethereum.org/en/developers/docs/data-structures-and-encoding/patricia-merkle-trie/#transaction-trie>
#[derive(Debug, Clone, Default)]
pub struct ReceiptTrie {
    untyped: HashedPartialTrie,
}

impl ReceiptTrie {
    pub fn new() -> Self {
        Self::default()
    }
    pub fn insert(&mut self, txn_ix: usize, val: Vec<u8>) -> anyhow::Result<Option<Vec<u8>>> {
        let prev = self
            .untyped
            .get(TrieKey::from_txn_ix(txn_ix).into_nibbles())
            .map(Vec::from);
        self.untyped
            .insert(TrieKey::from_txn_ix(txn_ix).into_nibbles(), val)?;
        Ok(prev)
    }
    pub fn root(&self) -> H256 {
        self.untyped.hash()
    }
    pub const fn as_hashed_partial_trie(&self) -> &mpt_trie::partial_trie::HashedPartialTrie {
        &self.untyped
    }
    /// _Hash out_ parts of the trie that aren't in `txn_ixs`.
    pub fn mask(&mut self, txn_ixs: impl IntoIterator<Item = usize>) -> anyhow::Result<()> {
        self.untyped = mpt_trie::trie_subsets::create_trie_subset(
            &self.untyped,
            txn_ixs
                .into_iter()
                .map(|it| TrieKey::from_txn_ix(it).into_nibbles()),
        )?;
        Ok(())
    }
}

impl From<ReceiptTrie> for HashedPartialTrie {
    fn from(value: ReceiptTrie) -> Self {
        value.untyped
    }
}

<<<<<<< HEAD
#[derive(Debug, Clone)]
pub enum TraceDecoderStateTrie {
    Type1(StateMpt),
    Type2(StateSmt),
}

impl TraceDecoderStateTrie {
    pub fn insert_by_address(
        &mut self,
        address: Address,
        account: AccountRlp,
    ) -> anyhow::Result<Option<AccountRlp>> {
        unimplemented!()
    }

    fn insert_hash_by_key(&mut self, key: TrieKey, hash: H256) -> anyhow::Result<()> {
        unimplemented!()
    }

    pub fn get_by_address(&self, address: Address) -> Option<AccountRlp> {
        unimplemented!()
    }

    pub fn reporting_remove(&mut self, address: Address) -> anyhow::Result<Option<TrieKey>> {
        unimplemented!()
    }
    /// _Hash out_ parts of the trie that aren't in `txn_ixs`.
    pub fn mask(&mut self, address: impl IntoIterator<Item = TrieKey>) -> anyhow::Result<()> {
        unimplemented!()
    }
    pub fn iter(&self) -> impl Iterator<Item = (H256, AccountRlp)> + '_ {
        vec![(H256::zero(), AccountRlp::Type1(Type1AccountRlp::default()))].into_iter()
    }

    pub fn root(&self) -> H256 {
        unimplemented!()
    }
}

=======
/// TODO(0xaatif): document this after refactoring is done https://github.com/0xPolygonZero/zk_evm/issues/275
>>>>>>> 18e5bd43
pub trait StateTrie {
    fn insert_by_address(
        &mut self,
        address: Address,
        account: AccountRlp,
    ) -> anyhow::Result<Option<AccountRlp>>;
    fn insert_hash_by_key(&mut self, key: TrieKey, hash: H256) -> anyhow::Result<()>;
    fn get_by_address(&self, address: Address) -> Option<AccountRlp>;
    fn reporting_remove(&mut self, address: Address) -> anyhow::Result<Option<TrieKey>>;
    /// _Hash out_ parts of the trie that aren't in `txn_ixs`.
    fn mask(&mut self, address: impl IntoIterator<Item = TrieKey>) -> anyhow::Result<()>;
    fn iter(&self) -> impl Iterator<Item = (H256, AccountRlp)> + '_;
    fn root(&self) -> H256;
}

/// Global, [`Address`] `->` [`AccountRlp`].
///
/// See <https://ethereum.org/en/developers/docs/data-structures-and-encoding/patricia-merkle-trie/#state-trie>
#[derive(Debug, Clone, Default)]
pub struct StateMpt {
    typed: TypedMpt<Type1AccountRlp>,
}

impl StateMpt {
    pub fn new(strategy: OnOrphanedHashNode) -> Self {
        Self {
            typed: TypedMpt {
                inner: HashedPartialTrie::new_with_strategy(Node::Empty, strategy),
                _ty: PhantomData,
            },
        }
    }
    #[deprecated = "prefer operations on `Address` where possible, as SMT support requires this"]
    pub fn insert_by_hashed_address(
        &mut self,
        key: H256,
        account: AccountRlp,
    ) -> anyhow::Result<Option<AccountRlp>> {
        match account {
            AccountRlp::Type1(acc) => self
                .typed
                .insert(TrieKey::from_hash(key), acc)
                .map(|res| res.map(|inner_res| AccountRlp::Type1(inner_res))),
            AccountRlp::Type2(_) => panic!("Expected type 1 account."),
        }
    }
    pub fn iter(&self) -> impl Iterator<Item = (H256, Type1AccountRlp)> + '_ {
        self.typed
            .iter()
            .map(|(key, rlp)| (key.into_hash().expect("key is always H256"), rlp))
    }
}

impl StateTrie for StateMpt {
    fn insert_by_address(
        &mut self,
        address: Address,
        account: AccountRlp,
    ) -> anyhow::Result<Option<AccountRlp>> {
        #[expect(deprecated)]
        self.insert_by_hashed_address(keccak_hash::keccak(address), account)
    }
    /// Insert an _hashed out_ part of the trie
    fn insert_hash_by_key(&mut self, key: TrieKey, hash: H256) -> anyhow::Result<()> {
        self.typed.insert_hash(key, hash)
    }
    fn get_by_address(&self, address: Address) -> Option<AccountRlp> {
        self.typed
            .get(TrieKey::from_hash(keccak_hash::keccak(address)))
            .map(|res| res.into())
    }
    /// Delete the account at `address`, returning any remaining branch on
    /// collapse
    fn reporting_remove(&mut self, address: Address) -> anyhow::Result<Option<TrieKey>> {
        delete_node_and_report_remaining_key_if_branch_collapsed(
            self.typed.as_mut_hashed_partial_trie_unchecked(),
            TrieKey::from_address(address),
        )
    }
    fn mask(&mut self, addresses: impl IntoIterator<Item = TrieKey>) -> anyhow::Result<()> {
        let inner = mpt_trie::trie_subsets::create_trie_subset(
            self.typed.as_hashed_partial_trie(),
            addresses.into_iter().map(TrieKey::into_nibbles),
        )?;
        self.typed = TypedMpt {
            inner,
            _ty: PhantomData,
        };
        Ok(())
    }
    fn iter(&self) -> impl Iterator<Item = (H256, AccountRlp)> + '_ {
        self.typed
            .iter()
            .map(|(key, rlp)| (key.into_hash().expect("key is always H256"), rlp.into()))
    }
    fn root(&self) -> H256 {
        self.typed.root()
    }
}

impl From<StateMpt> for HashedPartialTrie {
    fn from(value: StateMpt) -> Self {
        let StateMpt {
            typed: TypedMpt { inner, _ty },
        } = value;
        inner
    }
}

#[derive(Debug, Clone)]
pub struct StateSmt {
    address2state: BTreeMap<Address, AccountRlp>,
    hashed_out: BTreeMap<TrieKey, H256>,
}

impl StateTrie for StateSmt {
    fn insert_by_address(
        &mut self,
        address: Address,
        account: AccountRlp,
    ) -> anyhow::Result<Option<AccountRlp>> {
        Ok(self.address2state.insert(address, account))
    }
    fn insert_hash_by_key(&mut self, key: TrieKey, hash: H256) -> anyhow::Result<()> {
        self.hashed_out.insert(key, hash);
        Ok(())
    }
    fn get_by_address(&self, address: Address) -> Option<AccountRlp> {
        self.address2state.get(&address).copied()
    }
    fn reporting_remove(&mut self, address: Address) -> anyhow::Result<Option<TrieKey>> {
        self.address2state.remove(&address);
        Ok(None)
    }
    fn mask(&mut self, address: impl IntoIterator<Item = TrieKey>) -> anyhow::Result<()> {
        let _ = address;
        Ok(())
    }
    fn iter(&self) -> impl Iterator<Item = (H256, AccountRlp)> + '_ {
        self.address2state
            .iter()
            .map(|(addr, acct)| (keccak_hash::keccak(addr), *acct))
    }
    fn root(&self) -> H256 {
        todo!()
    }
}

/// Global, per-account.
///
/// See <https://ethereum.org/en/developers/docs/data-structures-and-encoding/patricia-merkle-trie/#storage-trie>
#[derive(Debug, Clone, Default)]
pub struct StorageTrie {
    untyped: HashedPartialTrie,
}
impl StorageTrie {
    pub fn new(strategy: OnOrphanedHashNode) -> Self {
        Self {
            untyped: HashedPartialTrie::new_with_strategy(Node::Empty, strategy),
        }
    }
    pub fn get(&mut self, key: &TrieKey) -> Option<&[u8]> {
        self.untyped.get(key.into_nibbles())
    }
    pub fn insert(&mut self, key: TrieKey, value: Vec<u8>) -> anyhow::Result<Option<Vec<u8>>> {
        let prev = self.get(&key).map(Vec::from);
        self.untyped.insert(key.into_nibbles(), value)?;
        Ok(prev)
    }
    pub fn insert_hash(&mut self, key: TrieKey, hash: H256) -> anyhow::Result<()> {
        self.untyped.insert(key.into_nibbles(), hash)?;
        Ok(())
    }
    pub fn root(&self) -> H256 {
        self.untyped.hash()
    }
    pub const fn as_hashed_partial_trie(&self) -> &HashedPartialTrie {
        &self.untyped
    }
    pub fn reporting_remove(&mut self, key: TrieKey) -> anyhow::Result<Option<TrieKey>> {
        delete_node_and_report_remaining_key_if_branch_collapsed(&mut self.untyped, key)
    }
    pub fn as_mut_hashed_partial_trie_unchecked(&mut self) -> &mut HashedPartialTrie {
        &mut self.untyped
    }
    /// _Hash out_ the parts of the trie that aren't in `paths`.
    pub fn mask(&mut self, paths: impl IntoIterator<Item = TrieKey>) -> anyhow::Result<()> {
        self.untyped = mpt_trie::trie_subsets::create_trie_subset(
            &self.untyped,
            paths.into_iter().map(TrieKey::into_nibbles),
        )?;
        Ok(())
    }
}

impl From<StorageTrie> for HashedPartialTrie {
    fn from(value: StorageTrie) -> Self {
        value.untyped
    }
}

/// If a branch collapse occurred after a delete, then we must ensure that
/// the other single child that remains also is not hashed when passed into
/// plonky2. Returns the key to the remaining child if a collapse occurred.
fn delete_node_and_report_remaining_key_if_branch_collapsed(
    trie: &mut HashedPartialTrie,
    key: TrieKey,
) -> anyhow::Result<Option<TrieKey>> {
    let old_trace = get_trie_trace(trie, key);
    trie.delete(key.into_nibbles())?;
    let new_trace = get_trie_trace(trie, key);
    Ok(
        node_deletion_resulted_in_a_branch_collapse(&old_trace, &new_trace)
            .map(TrieKey::from_nibbles),
    )
}

fn get_trie_trace(trie: &HashedPartialTrie, k: TrieKey) -> mpt_trie::utils::TriePath {
    mpt_trie::special_query::path_for_query(trie, k.into_nibbles(), true).collect()
}

/// Comparing the path of the deleted key before and after the deletion,
/// determine if the deletion resulted in a branch collapsing into a leaf or
/// extension node, and return the path to the remaining child if this
/// occurred.
fn node_deletion_resulted_in_a_branch_collapse(
    old_path: &mpt_trie::utils::TriePath,
    new_path: &mpt_trie::utils::TriePath,
) -> Option<mpt_trie::nibbles::Nibbles> {
    // Collapse requires at least 2 nodes.
    if old_path.0.len() < 2 {
        return None;
    }

    // If the node path length decreased after the delete, then a collapse occurred.
    // As an aside, note that while it's true that the branch could have collapsed
    // into an extension node with multiple nodes below it, the query logic will
    // always stop at most one node after the keys diverge, which guarantees that
    // the new trie path will always be shorter if a collapse occurred.
    let branch_collapse_occurred = old_path.0.len() > new_path.0.len();

    // Now we need to determine the key of the only remaining node after the
    // collapse.
    branch_collapse_occurred.then(|| mpt_trie::utils::IntoTrieKey::into_key(new_path.iter()))
}<|MERGE_RESOLUTION|>--- conflicted
+++ resolved
@@ -1,16 +1,11 @@
-//! Principled MPT types used in this library.
+S//! Principled MPT types used in this library.
 
 use core::fmt;
 use std::{collections::BTreeMap, marker::PhantomData};
 
 use copyvec::CopyVec;
-<<<<<<< HEAD
 use ethereum_types::{Address, H256};
 use evm_arithmetization::generation::mpt::{AccountRlp, Type1AccountRlp};
-=======
-use ethereum_types::{Address, H256, U256};
-use evm_arithmetization::generation::mpt::AccountRlp;
->>>>>>> 18e5bd43
 use mpt_trie::partial_trie::{HashedPartialTrie, Node, OnOrphanedHashNode, PartialTrie as _};
 use u4::{AsNibbles, U4};
 
@@ -276,7 +271,6 @@
     }
 }
 
-<<<<<<< HEAD
 #[derive(Debug, Clone)]
 pub enum TraceDecoderStateTrie {
     Type1(StateMpt),
@@ -316,9 +310,6 @@
     }
 }
 
-=======
-/// TODO(0xaatif): document this after refactoring is done https://github.com/0xPolygonZero/zk_evm/issues/275
->>>>>>> 18e5bd43
 pub trait StateTrie {
     fn insert_by_address(
         &mut self,
