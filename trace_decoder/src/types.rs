use ethereum_types::{Address, H256, U256};
use evm_arithmetization::{
    generation::GenerationInputs,
    proof::{BlockHashes, BlockMetadata},
};
use mpt_trie::nibbles::Nibbles;
use serde::{Deserialize, Serialize};

<<<<<<< HEAD
/// A type alias for [`u64`] of a block height.
pub type BlockHeight = u64;
/// A type alias for `[`[`U256`]`; 8]` of a bloom filter.
=======
// TODO: Make these types in the doc comments point to the actual types...
/// A type alias for `[U256; 8]` of a bloom filter.
>>>>>>> 7e804053
pub type Bloom = [U256; 8];
/// A type alias for [`H256`] of a code hash.
pub type CodeHash = H256;
/// A type alias for [`H256`] of an account address's hash.
pub type HashedAccountAddr = H256;
/// A type alias for [`Nibbles`] of an account address's hash.
pub type HashedAccountAddrNibbles = Nibbles;
/// A type alias for [`H256`] of a node address's hash.
pub type HashedNodeAddr = H256;
/// A type alias for [`H256`] of a storage address's hash.
pub type HashedStorageAddr = H256;
/// A type alias for [`Nibbles`] of a hashed storage address's nibbles.
pub type HashedStorageAddrNibbles = Nibbles;
/// A type alias for [`H256`] of a storage address.
pub type StorageAddr = H256;
/// A type alias for [`H256`] of a storage address's nibbles.
pub type StorageAddrNibbles = H256;
/// A type alias for [`U256`] of a storage value.
pub type StorageVal = U256;
/// A type alias for [`H256`] of a trie root hash.
pub type TrieRootHash = H256;
/// A type alias for [`usize`] of a transaction's index within a block.
pub type TxnIdx = usize;

/// A function which turns a code hash into bytes.
pub trait CodeHashResolveFunc = Fn(&CodeHash) -> Vec<u8>;

// 0xc5d2460186f7233c927e7db2dcc703c0e500b653ca82273b7bfad8045d85a470
pub(crate) const EMPTY_CODE_HASH: H256 = H256([
    197, 210, 70, 1, 134, 247, 35, 60, 146, 126, 125, 178, 220, 199, 3, 192, 229, 0, 182, 83, 202,
    130, 39, 59, 123, 250, 216, 4, 93, 133, 164, 112,
]);

/// 0x56e81f171bcc55a6ff8345e692c0f86e5b48e01b996cadc001622fb5e363b421
pub(crate) const EMPTY_TRIE_HASH: H256 = H256([
    86, 232, 31, 23, 27, 204, 85, 166, 255, 131, 69, 230, 146, 192, 248, 110, 91, 72, 224, 27, 153,
    108, 173, 192, 1, 98, 47, 181, 227, 99, 180, 33,
]);

pub(crate) const EMPTY_ACCOUNT_BYTES_RLPED: [u8; 70] = [
    248, 68, 128, 128, 160, 86, 232, 31, 23, 27, 204, 85, 166, 255, 131, 69, 230, 146, 192, 248,
    110, 91, 72, 224, 27, 153, 108, 173, 192, 1, 98, 47, 181, 227, 99, 180, 33, 160, 197, 210, 70,
    1, 134, 247, 35, 60, 146, 126, 125, 178, 220, 199, 3, 192, 229, 0, 182, 83, 202, 130, 39, 59,
    123, 250, 216, 4, 93, 133, 164, 112,
];

// This is just `rlp(0)`.
pub(crate) const ZERO_STORAGE_SLOT_VAL_RLPED: [u8; 1] = [128];

/// Other data that is needed for proof gen.
#[derive(Clone, Debug, Deserialize, Serialize)]
pub struct OtherBlockData {
    /// Data that is specific to the block.
    pub b_data: BlockLevelData,
    /// State trie root hash at the checkpoint.
    pub checkpoint_state_trie_root: TrieRootHash,
}

/// Data that is specific to a block and is constant for all txns in a given
/// block.
#[derive(Clone, Debug, Deserialize, Serialize)]
pub struct BlockLevelData {
    /// All block data excluding block hashes and withdrawals.
    pub b_meta: BlockMetadata,
    /// Block hashes: the previous 256 block hashes and the current block hash.
    pub b_hashes: BlockHashes,
    /// Block withdrawal addresses and values.
    pub withdrawals: Vec<(Address, U256)>,
}<|MERGE_RESOLUTION|>--- conflicted
+++ resolved
@@ -1,19 +1,9 @@
 use ethereum_types::{Address, H256, U256};
-use evm_arithmetization::{
-    generation::GenerationInputs,
-    proof::{BlockHashes, BlockMetadata},
-};
+use evm_arithmetization::proof::{BlockHashes, BlockMetadata};
 use mpt_trie::nibbles::Nibbles;
 use serde::{Deserialize, Serialize};
 
-<<<<<<< HEAD
-/// A type alias for [`u64`] of a block height.
-pub type BlockHeight = u64;
 /// A type alias for `[`[`U256`]`; 8]` of a bloom filter.
-=======
-// TODO: Make these types in the doc comments point to the actual types...
-/// A type alias for `[U256; 8]` of a bloom filter.
->>>>>>> 7e804053
 pub type Bloom = [U256; 8];
 /// A type alias for [`H256`] of a code hash.
 pub type CodeHash = H256;
