[package]
name = "zero"
authors = ["Polygon Zero"]
version = "0.1.0"
edition.workspace = true
license.workspace = true
repository.workspace = true
keywords.workspace = true
categories.workspace = true

[dependencies]
__compat_primitive_types.workspace = true
alloy.workspace = true
alloy-compat = "0.1.0"
<<<<<<< HEAD
alloy-primitives = { workspace = true }
alloy-serde = { workspace = true }
anyhow = { workspace = true }
async-stream = { workspace = true }
axum = { workspace = true }
cargo_metadata = { workspace = true }
=======
anyhow.workspace = true
async-stream.workspace = true
axum.workspace = true
>>>>>>> 34307b4f
clap = { workspace = true, features = ["derive", "string"] }
compat.workspace = true
directories = "5.0.1"
dotenvy.workspace = true
evm_arithmetization.workspace = true
futures.workspace = true
hashbrown.workspace = true
hex.workspace = true
itertools.workspace = true
keccak-hash.workspace = true
lru.workspace = true
mpt_trie.workspace = true
num-traits.workspace = true
once_cell.workspace = true
paladin-core.workspace = true
plonky2.workspace = true
plonky2_maybe_rayon.workspace = true
regex = "1.5.4"
rlp.workspace = true
ruint = { workspace = true, features = ["num-traits", "primitive-types"] }
serde.workspace = true
serde_json.workspace = true
serde_path_to_error.workspace = true
thiserror.workspace = true
tokio.workspace = true
tower = { workspace = true, features = ["retry"] }
trace_decoder.workspace = true
tracing.workspace = true
tracing-subscriber.workspace = true
url.workspace = true
zk_evm_common.workspace = true

[target.'cfg(not(target_env = "msvc"))'.dependencies]
jemallocator = "0.5.4"


[build-dependencies]
anyhow.workspace = true
vergen-git2 = { version = "1.0.0", features = ["build"] }


[features]
default = ["eth_mainnet"]
eth_mainnet = ["evm_arithmetization/eth_mainnet", "trace_decoder/eth_mainnet"]
cdk_erigon = ["evm_arithmetization/cdk_erigon", "trace_decoder/cdk_erigon"]
polygon_pos = ["evm_arithmetization/polygon_pos", "trace_decoder/polygon_pos"]

[lints]
workspace = true<|MERGE_RESOLUTION|>--- conflicted
+++ resolved
@@ -12,18 +12,11 @@
 __compat_primitive_types.workspace = true
 alloy.workspace = true
 alloy-compat = "0.1.0"
-<<<<<<< HEAD
-alloy-primitives = { workspace = true }
-alloy-serde = { workspace = true }
-anyhow = { workspace = true }
-async-stream = { workspace = true }
-axum = { workspace = true }
-cargo_metadata = { workspace = true }
-=======
+alloy-primitives.workspace = true
+alloy-serde.workspace = true
 anyhow.workspace = true
 async-stream.workspace = true
 axum.workspace = true
->>>>>>> 34307b4f
 clap = { workspace = true, features = ["derive", "string"] }
 compat.workspace = true
 directories = "5.0.1"
