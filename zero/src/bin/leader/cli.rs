use std::path::PathBuf;
use std::time::Duration;

use alloy::eips::BlockId;
use alloy::transports::http::reqwest::Url;
use clap::{Parser, Subcommand, ValueEnum, ValueHint};
use zero::parsing::parse_duration;
use zero::prover::cli::CliProverConfig;
use zero::prover_state::cli::CliProverStateConfig;
use zero::rpc::{JumpdestSrc, RpcType};

const WORKER_HELP_HEADING: &str = "Worker Config options";

/// zero-bin leader config
#[derive(Parser)]
#[command(version = zero::version(), propagate_version = true)]
pub(crate) struct Cli {
    #[command(subcommand)]
    pub(crate) command: Command,

    #[clap(flatten)]
    pub(crate) paladin: paladin::config::Config,

    #[clap(flatten)]
    pub(crate) prover_config: CliProverConfig,

    // Note this is only relevant for the leader when running in in-memory
    // mode.
    #[clap(flatten)]
    pub(crate) prover_state_config: CliProverStateConfig,

    // Mode to use for worker for setup (affinity or default)
    #[arg(long = "worker-run-mode", help_heading = WORKER_HELP_HEADING, value_enum, default_value = "default")]
    pub(crate) worker_run_mode: WorkerRunMode,
}

/// Defines the mode for worker setup in terms of job allocation:
///
/// - `Affinity`: Workers are assigned specific types of jobs based on their
///   capabilities, distinguishing between heavy and light jobs.
/// - `Default`: No job distinction is made — any worker can handle any type of
///   job, whether heavy or light.
///
/// This enum allows for flexible worker configuration based on workload needs.
#[derive(ValueEnum, Clone, PartialEq, Debug)]
pub enum WorkerRunMode {
    Affinity,
    Default,
}

#[allow(clippy::large_enum_variant)]
#[derive(Subcommand)]
pub(crate) enum Command {
    /// Deletes all the previously cached circuits.
    Clean,
    /// Reads input from stdin and writes output to stdout.
    Stdio {
        /// The previous proof output.
        #[arg(long, short = 'f', value_hint = ValueHint::FilePath)]
        previous_proof: Option<PathBuf>,
    },
    /// Reads input from a node rpc and writes output to stdout.
    Rpc {
        // The node RPC URL.
        #[arg(long, short = 'u', value_hint = ValueHint::Url)]
        rpc_url: Url,
        // The node RPC type (jerigon / native).
        #[arg(long, short = 't', default_value = "jerigon")]
        rpc_type: RpcType,
<<<<<<< HEAD
        /// The source of jumpdest tables.
        #[arg(
            short = 'j',
            long,
            default_value = "client-fetched-structlogs",
            required = false
        )]
        jumpdest_src: JumpdestSrc,
        /// The block interval for which to generate a proof.
        #[arg(long, short = 'i')]
        block_interval: String,
        /// The checkpoint block number.
        #[arg(short, long, default_value_t = 0)]
        checkpoint_block_number: u64,
=======
        /// The start of the block range to prove (inclusive).
        #[arg(long, short = 's')]
        start_block: BlockId,
        /// The end of the block range to prove (inclusive).
        /// If not provided, leader will work in dynamic mode from `start_block`
        /// following head of the blockchain.
        #[arg(long, short = 'e')]
        end_block: Option<BlockId>,
        /// The checkpoint block.
        #[arg(short, long, default_value = "0")]
        checkpoint_block: BlockId,
>>>>>>> c38c0c67
        /// The previous proof output.
        #[arg(long, short = 'f', value_hint = ValueHint::FilePath)]
        previous_proof: Option<PathBuf>,
        /// Blockchain network block time in milliseconds. This value is used
        /// to determine the blockchain node polling interval.
        #[arg(short, long, env = "ZERO_BIN_BLOCK_TIME", default_value_t = 2000)]
        block_time: u64,
        /// Backoff in milliseconds for retry requests
        #[arg(long, default_value_t = 0)]
        backoff: u64,
        /// The maximum number of retries
        #[arg(long, default_value_t = 0)]
        max_retries: u32,
        /// Timeout for fetching structlog traces
        #[arg(long, default_value = "60", value_parser = parse_duration)]
        timeout: Duration,
    },
    /// Reads input from HTTP and writes output to a directory.
    Http {
        /// The port on which to listen.
        #[arg(short, long, default_value_t = 8080)]
        port: u16,
        /// The directory to which output should be written.
        #[arg(short, long, value_hint = ValueHint::DirPath)]
        output_dir: PathBuf,
    },
}<|MERGE_RESOLUTION|>--- conflicted
+++ resolved
@@ -67,7 +67,6 @@
         // The node RPC type (jerigon / native).
         #[arg(long, short = 't', default_value = "jerigon")]
         rpc_type: RpcType,
-<<<<<<< HEAD
         /// The source of jumpdest tables.
         #[arg(
             short = 'j',
@@ -76,13 +75,6 @@
             required = false
         )]
         jumpdest_src: JumpdestSrc,
-        /// The block interval for which to generate a proof.
-        #[arg(long, short = 'i')]
-        block_interval: String,
-        /// The checkpoint block number.
-        #[arg(short, long, default_value_t = 0)]
-        checkpoint_block_number: u64,
-=======
         /// The start of the block range to prove (inclusive).
         #[arg(long, short = 's')]
         start_block: BlockId,
@@ -94,7 +86,6 @@
         /// The checkpoint block.
         #[arg(short, long, default_value = "0")]
         checkpoint_block: BlockId,
->>>>>>> c38c0c67
         /// The previous proof output.
         #[arg(long, short = 'f', value_hint = ValueHint::FilePath)]
         previous_proof: Option<PathBuf>,
