--- conflicted
+++ resolved
@@ -37,20 +37,10 @@
     use futures::StreamExt;
 
     let test_only = leader_config.prover_config.test_only;
-<<<<<<< HEAD
     let get_struct_logs = leader_config.prover_config.get_struct_logs && test_only;
     if !test_only && get_struct_logs {
         warn!("The struct logs are only used for checks in test_only mode.");
     }
-    let cached_provider = Arc::new(zero::provider::CachedProvider::new(
-        build_http_retry_provider(
-            rpc_params.rpc_url.clone(),
-            rpc_params.backoff,
-            rpc_params.max_retries,
-        )?,
-    ));
-=======
->>>>>>> 4a747b2e
 
     if !test_only {
         // For actual proof runs, perform a sanity check on the provided inputs.
@@ -95,11 +85,7 @@
             cached_provider.clone(),
             block_id,
             leader_config.checkpoint_block_number,
-<<<<<<< HEAD
-            rpc_params.rpc_type,
             get_struct_logs,
-=======
->>>>>>> 4a747b2e
         )
         .await?;
         block_tx
