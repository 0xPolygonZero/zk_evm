use std::sync::Arc;
use std::time::Duration;

use alloy::providers::Provider;
use alloy::rpc::types::{BlockId, BlockNumberOrTag};
use alloy::transports::Transport;
use anyhow::{anyhow, Result};
use tokio::sync::mpsc;
use tracing::info;
use zero::block_interval::{BlockInterval, BlockIntervalStream};
use zero::pre_checks::check_previous_proof_and_checkpoint;
use zero::proof_types::GeneratedBlockProof;
use zero::prover::{self, BlockProverInput, ProverConfig};
<<<<<<< HEAD
use zero::rpc::{self, JumpdestSrc};
use zero::rpc::{retry::build_http_retry_provider, RpcType};

use crate::ProofRuntime;

#[derive(Debug)]
pub struct RpcParams {
    pub rpc_url: Url,
    pub rpc_type: RpcType,
    pub backoff: u64,
    pub max_retries: u32,
    pub block_time: u64,
    pub jumpdest_src: JumpdestSrc,
    pub timeout: Duration,
}
=======
use zero::provider::CachedProvider;
use zero::rpc;

use crate::ProofRuntime;
>>>>>>> c38c0c67

#[derive(Debug)]
pub struct LeaderConfig {
    pub checkpoint_block_number: u64,
    pub previous_proof: Option<GeneratedBlockProof>,
    pub prover_config: ProverConfig,
}

/// The main function for the client.
<<<<<<< HEAD
pub(crate) async fn client_main(
    proof_runtime: Arc<ProofRuntime>,
    rpc_params: RpcParams,
=======
pub(crate) async fn client_main<ProviderT, TransportT>(
    proof_runtime: Arc<ProofRuntime>,
    cached_provider: Arc<CachedProvider<ProviderT, TransportT>>,
    block_time: u64,
>>>>>>> c38c0c67
    block_interval: BlockInterval,
    mut leader_config: LeaderConfig,
) -> Result<()>
where
    ProviderT: Provider<TransportT> + 'static,
    TransportT: Transport + Clone,
{
    use futures::StreamExt;

    let test_only = leader_config.prover_config.test_only;

    if !test_only {
        // For actual proof runs, perform a sanity check on the provided inputs.
        check_previous_proof_and_checkpoint(
            leader_config.checkpoint_block_number,
            &leader_config.previous_proof,
            block_interval.get_start_block()?,
        )?;
    }

    // Create a channel for block prover input and use it to send prover input to
    // the proving task. The second element of the tuple is a flag indicating
    // whether the block is the last one in the interval.
    let (block_tx, block_rx) = mpsc::channel::<(BlockProverInput, bool)>(zero::BLOCK_CHANNEL_SIZE);

    // Run proving task
    let proof_runtime_ = proof_runtime.clone();
    let proving_task = tokio::spawn(prover::prove(
        block_rx,
        proof_runtime_,
        leader_config.previous_proof.take(),
        Arc::new(leader_config.prover_config),
    ));

    // Create block interval stream. Could be bounded or unbounded.
    let mut block_interval_stream: BlockIntervalStream = match block_interval {
        block_interval @ BlockInterval::FollowFrom { .. } => {
            block_interval
                .into_unbounded_stream(cached_provider.clone(), block_time)
                .await?
        }
        _ => block_interval.into_bounded_stream()?,
    };

    // Iterate over the block interval, retrieve prover input
    // and send it to the proving task
    while let Some(block_interval_elem) = block_interval_stream.next().await {
        let (block_num, is_last_block) = block_interval_elem?;
        let block_id = BlockId::Number(BlockNumberOrTag::Number(block_num));
        // Get prover input for particular block.
        let block_prover_input = rpc::block_prover_input(
            cached_provider.clone(),
            block_id,
            leader_config.checkpoint_block_number,
<<<<<<< HEAD
            rpc_params.rpc_type,
            rpc_params.jumpdest_src,
            rpc_params.timeout,
=======
>>>>>>> c38c0c67
        )
        .await?;
        block_tx
            .send((block_prover_input, is_last_block))
            .await
            .map_err(|e| anyhow!("failed to send block prover input through the channel: {e}"))?;
    }

    match proving_task.await {
        Ok(Ok(_)) => {
            info!("Proving task successfully finished");
        }
        Ok(Err(e)) => {
            anyhow::bail!("Proving task finished with error: {e:?}");
        }
        Err(e) => {
            anyhow::bail!("Unable to join proving task, error: {e:?}");
        }
    }

    proof_runtime.light_proof.close().await?;
    proof_runtime.heavy_proof.close().await?;

    if test_only {
        info!("All proof witnesses have been generated successfully.");
    } else {
        info!("All proofs have been generated successfully.");
    }

    Ok(())
}<|MERGE_RESOLUTION|>--- conflicted
+++ resolved
@@ -11,28 +11,10 @@
 use zero::pre_checks::check_previous_proof_and_checkpoint;
 use zero::proof_types::GeneratedBlockProof;
 use zero::prover::{self, BlockProverInput, ProverConfig};
-<<<<<<< HEAD
+use zero::provider::CachedProvider;
 use zero::rpc::{self, JumpdestSrc};
-use zero::rpc::{retry::build_http_retry_provider, RpcType};
 
 use crate::ProofRuntime;
-
-#[derive(Debug)]
-pub struct RpcParams {
-    pub rpc_url: Url,
-    pub rpc_type: RpcType,
-    pub backoff: u64,
-    pub max_retries: u32,
-    pub block_time: u64,
-    pub jumpdest_src: JumpdestSrc,
-    pub timeout: Duration,
-}
-=======
-use zero::provider::CachedProvider;
-use zero::rpc;
-
-use crate::ProofRuntime;
->>>>>>> c38c0c67
 
 #[derive(Debug)]
 pub struct LeaderConfig {
@@ -42,18 +24,14 @@
 }
 
 /// The main function for the client.
-<<<<<<< HEAD
-pub(crate) async fn client_main(
-    proof_runtime: Arc<ProofRuntime>,
-    rpc_params: RpcParams,
-=======
 pub(crate) async fn client_main<ProviderT, TransportT>(
     proof_runtime: Arc<ProofRuntime>,
     cached_provider: Arc<CachedProvider<ProviderT, TransportT>>,
     block_time: u64,
->>>>>>> c38c0c67
     block_interval: BlockInterval,
     mut leader_config: LeaderConfig,
+    jumpdest_src: JumpdestSrc,
+    timeout: Duration,
 ) -> Result<()>
 where
     ProviderT: Provider<TransportT> + 'static,
@@ -106,12 +84,8 @@
             cached_provider.clone(),
             block_id,
             leader_config.checkpoint_block_number,
-<<<<<<< HEAD
-            rpc_params.rpc_type,
-            rpc_params.jumpdest_src,
-            rpc_params.timeout,
-=======
->>>>>>> c38c0c67
+            jumpdest_src,
+            timeout,
         )
         .await?;
         block_tx
