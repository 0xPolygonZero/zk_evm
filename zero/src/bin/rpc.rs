use std::sync::Arc;
use std::time::Duration;

use alloy::primitives::B256;
use alloy::providers::Provider;
use alloy::rpc::types::eth::BlockId;
use alloy::rpc::types::BlockNumberOrTag;
use alloy::transports::Transport;
use anyhow::anyhow;
use clap::{Args, Parser, Subcommand, ValueHint};
use futures::StreamExt;
use trace_decoder::observer::DummyObserver;
use tracing_subscriber::{prelude::*, EnvFilter};
use url::Url;
use zero::block_interval::BlockInterval;
use zero::block_interval::BlockIntervalStream;
use zero::parsing::parse_duration;
use zero::prover::BlockProverInput;
use zero::prover::WIRE_DISPOSITION;
use zero::provider::CachedProvider;
use zero::rpc;
use zero::rpc::JumpdestSrc;

use self::rpc::{retry::build_http_retry_provider, RpcType};

#[derive(Clone, Debug, Copy)]
struct FetchParams {
    pub start_block: u64,
    pub end_block: u64,
    pub checkpoint_block_number: Option<u64>,
<<<<<<< HEAD
    pub rpc_type: RpcType,
    pub jumpdest_src: JumpdestSrc,
    pub timeout: Duration,
=======
>>>>>>> c38c0c67
}

#[derive(Args, Clone, Debug)]
struct RpcToolConfig {
    /// The RPC URL.
    #[arg(short = 'u', long, value_hint = ValueHint::Url)]
    rpc_url: Url,
    /// The RPC Tracer Type.
    #[arg(short = 't', long, default_value = "jerigon")]
    rpc_type: RpcType,
    /// The source of jumpdest tables.
    #[arg(
        short = 'j',
        long,
        default_value = "client-fetched-structlogs",
        required = false
    )]
    jumpdest_src: JumpdestSrc,
    /// Backoff in milliseconds for retry requests.
    #[arg(long, default_value_t = 0)]
    backoff: u64,
    /// The maximum number of retries.
    #[arg(long, default_value_t = 0)]
    max_retries: u32,
    /// Timeout for fetching structlog traces
    #[arg(long, default_value = "60", value_parser = parse_duration)]
    timeout: Duration,
}

#[derive(Subcommand)]
enum Command {
    Fetch {
        /// Starting block of interval to fetch.
        #[arg(short, long)]
        start_block: u64,
        /// End block of interval to fetch.
        #[arg(short, long)]
        end_block: u64,
        /// The checkpoint block number. If not provided,
        /// the block before the `start_block` is the checkpoint.
        #[arg(short, long)]
        checkpoint_block_number: Option<u64>,
    },
    Extract {
        /// Transaction hash.
        #[arg(long, short)]
        tx: String,
        /// Number of transactions in a batch to process at once.
        #[arg(short, long, default_value_t = 1)]
        batch_size: usize,
    },
}

#[derive(Parser)]
#[command(version = zero::version(), propagate_version = true)]
struct Cli {
    #[clap(flatten)]
    pub(crate) config: RpcToolConfig,

    /// Fetch and generate prover input from the RPC endpoint.
    #[command(subcommand)]
    pub(crate) command: Command,
}

pub(crate) async fn fetch_block_prover_inputs<ProviderT, TransportT>(
    cached_provider: Arc<CachedProvider<ProviderT, TransportT>>,
    params: FetchParams,
) -> Result<Vec<BlockProverInput>, anyhow::Error>
where
    ProviderT: Provider<TransportT>,
    TransportT: Transport + Clone,
{
    let checkpoint_block_number = params
        .checkpoint_block_number
        .unwrap_or(params.start_block - 1);

    let block_interval = BlockInterval::Range(params.start_block..params.end_block + 1);
    let mut block_prover_inputs = Vec::new();
    let mut block_interval: BlockIntervalStream = block_interval.into_bounded_stream()?;
    while let Some(block_interval_elem) = block_interval.next().await {
        let (block_num, _is_last_block) = block_interval_elem?;
        let block_id = BlockId::Number(BlockNumberOrTag::Number(block_num));
        // Get the prover input for particular block.
<<<<<<< HEAD
        let result = rpc::block_prover_input(
            cached_provider.clone(),
            block_id,
            checkpoint_block_number,
            params.rpc_type,
            params.jumpdest_src,
            params.timeout,
        )
        .await?;
=======
        let result =
            rpc::block_prover_input(cached_provider.clone(), block_id, checkpoint_block_number)
                .await?;
>>>>>>> c38c0c67

        block_prover_inputs.push(result);
    }
    Ok(block_prover_inputs)
}

impl Cli {
    /// Execute the cli command.
    pub async fn execute(self) -> anyhow::Result<()> {
        let retry_provider = build_http_retry_provider(
            self.config.rpc_url.clone(),
            self.config.backoff,
            self.config.max_retries,
        )?;
        let cached_provider = Arc::new(CachedProvider::new(retry_provider, self.config.rpc_type));

        match self.command {
            Command::Fetch {
                start_block,
                end_block,
                checkpoint_block_number,
            } => {
                let params = FetchParams {
                    start_block,
                    end_block,
                    checkpoint_block_number,
<<<<<<< HEAD
                    rpc_type: self.config.rpc_type,
                    jumpdest_src: self.config.jumpdest_src,
                    timeout: self.config.timeout,
=======
>>>>>>> c38c0c67
                };

                let block_prover_inputs =
                    fetch_block_prover_inputs(cached_provider, params).await?;
                serde_json::to_writer_pretty(std::io::stdout(), &block_prover_inputs)?;
            }
            Command::Extract { tx, batch_size } => {
                let tx_hash: B256 = tx.parse()?;
                // Get transaction info.
                match cached_provider
                    .clone()
                    .get_provider()
                    .await?
                    .get_transaction_by_hash(tx_hash)
                    .await?
                {
                    Some(tx_info) => {
                        let block_number = tx_info.block_number.ok_or(anyhow!(
                            "transaction {} does not have block number",
                            tx_hash
                        ))?;
                        let params = FetchParams {
                            start_block: block_number,
                            end_block: block_number,
                            checkpoint_block_number: None,
<<<<<<< HEAD
                            rpc_type: self.config.rpc_type,
                            jumpdest_src: self.config.jumpdest_src,
                            timeout: self.config.timeout,
=======
>>>>>>> c38c0c67
                        };

                        let block_prover_inputs =
                            fetch_block_prover_inputs(cached_provider, params).await?;

                        let block_prover_input =
                            block_prover_inputs.into_iter().next().ok_or(anyhow!(
                                "error, block prover input for block {} not retrieved",
                                block_number
                            ))?;

                        let generation_inputs = trace_decoder::entrypoint(
                            block_prover_input.block_trace,
                            block_prover_input.other_data,
                            batch_size,
                            &mut DummyObserver::new(),
                            WIRE_DISPOSITION,
                        )?;

                        if let Some(index) = tx_info.transaction_index {
                            let generation_input_index = if batch_size == 1 {
                                // If batch size is 1, it means one transaction per
                                // GenerationInputs. Take element
                                // with txn index from the GenerationInput array.
                                index as usize
                            } else {
                                // Batch size bigger than one, meaning multiple transactions in one
                                // GenerationInput. Find GenerationInput
                                // where the transaction is placed.
                                index as usize / batch_size
                            };
                            let extracted_generation_input =
                                generation_inputs.get(generation_input_index).cloned();
                            serde_json::to_writer(std::io::stdout(), &extracted_generation_input)?;
                        } else {
                            anyhow::bail!("invalid transaction index for transaction {}", tx_hash);
                        }
                    }
                    None => {
                        anyhow::bail!("unable to find transaction {}", tx_hash);
                    }
                }
            }
        }
        Ok(())
    }
}

#[tokio::main]
async fn main() -> anyhow::Result<()> {
    tracing_subscriber::Registry::default()
        .with(
            tracing_subscriber::fmt::layer()
                // With the default configuration trace information is written
                // to stdout, but we already use stdout to write our payload (the witness).
                .with_writer(std::io::stderr)
                .with_ansi(false)
                .with_filter(EnvFilter::from_default_env()),
        )
        .init();

    Cli::parse().execute().await
}<|MERGE_RESOLUTION|>--- conflicted
+++ resolved
@@ -28,12 +28,8 @@
     pub start_block: u64,
     pub end_block: u64,
     pub checkpoint_block_number: Option<u64>,
-<<<<<<< HEAD
-    pub rpc_type: RpcType,
     pub jumpdest_src: JumpdestSrc,
     pub timeout: Duration,
-=======
->>>>>>> c38c0c67
 }
 
 #[derive(Args, Clone, Debug)]
@@ -117,21 +113,14 @@
         let (block_num, _is_last_block) = block_interval_elem?;
         let block_id = BlockId::Number(BlockNumberOrTag::Number(block_num));
         // Get the prover input for particular block.
-<<<<<<< HEAD
         let result = rpc::block_prover_input(
             cached_provider.clone(),
             block_id,
             checkpoint_block_number,
-            params.rpc_type,
             params.jumpdest_src,
             params.timeout,
         )
         .await?;
-=======
-        let result =
-            rpc::block_prover_input(cached_provider.clone(), block_id, checkpoint_block_number)
-                .await?;
->>>>>>> c38c0c67
 
         block_prover_inputs.push(result);
     }
@@ -158,12 +147,8 @@
                     start_block,
                     end_block,
                     checkpoint_block_number,
-<<<<<<< HEAD
-                    rpc_type: self.config.rpc_type,
                     jumpdest_src: self.config.jumpdest_src,
                     timeout: self.config.timeout,
-=======
->>>>>>> c38c0c67
                 };
 
                 let block_prover_inputs =
@@ -189,12 +174,8 @@
                             start_block: block_number,
                             end_block: block_number,
                             checkpoint_block_number: None,
-<<<<<<< HEAD
-                            rpc_type: self.config.rpc_type,
                             jumpdest_src: self.config.jumpdest_src,
                             timeout: self.config.timeout,
-=======
->>>>>>> c38c0c67
                         };
 
                         let block_prover_inputs =
