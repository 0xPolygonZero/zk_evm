use std::sync::Arc;

use alloy::primitives::B256;
use alloy::providers::Provider;
use alloy::rpc::types::eth::BlockId;
use alloy::rpc::types::BlockNumberOrTag;
use alloy::transports::Transport;
use anyhow::anyhow;
use clap::{Args, Parser, Subcommand, ValueHint};
use futures::StreamExt;
use trace_decoder::observer::DummyObserver;
use tracing_subscriber::{prelude::*, EnvFilter};
use url::Url;
use zero::block_interval::BlockInterval;
use zero::block_interval::BlockIntervalStream;
use zero::prover::BlockProverInput;
use zero::prover::WIRE_DISPOSITION;
use zero::provider::CachedProvider;
use zero::rpc;

use self::rpc::{retry::build_http_retry_provider, RpcType};

#[derive(Clone, Debug, Copy)]
struct FetchParams {
    pub start_block: u64,
    pub end_block: u64,
    pub checkpoint_block_number: Option<u64>,
}

#[derive(Args, Clone, Debug)]
struct RpcToolConfig {
    /// The RPC URL.
    #[arg(short = 'u', long, value_hint = ValueHint::Url)]
    rpc_url: Url,
    /// The RPC Tracer Type.
    #[arg(short = 't', long, default_value = "jerigon")]
    rpc_type: RpcType,
    /// Backoff in milliseconds for retry requests.
    #[arg(long, default_value_t = 0)]
    backoff: u64,
    /// The maximum number of retries.
    #[arg(long, default_value_t = 0)]
    max_retries: u32,
    /// If true, get struct logs for debug purposes.
    #[arg(long, default_value_t = false)]
    get_struct_logs: bool,
}

#[derive(Subcommand)]
enum Command {
    Fetch {
        /// Starting block of interval to fetch.
        #[arg(short, long)]
        start_block: u64,
        /// End block of interval to fetch.
        #[arg(short, long)]
        end_block: u64,
        /// The checkpoint block number. If not provided,
        /// the block before the `start_block` is the checkpoint.
        #[arg(short, long)]
        checkpoint_block_number: Option<u64>,
    },
    Extract {
        /// Transaction hash.
        #[arg(long, short)]
        tx: String,
        /// Number of transactions in a batch to process at once.
        #[arg(short, long, default_value_t = 1)]
        batch_size: usize,
    },
}

#[derive(Parser)]
#[command(version = zero::version(), propagate_version = true)]
struct Cli {
    #[clap(flatten)]
    pub(crate) config: RpcToolConfig,

    /// Fetch and generate prover input from the RPC endpoint.
    #[command(subcommand)]
    pub(crate) command: Command,
}

pub(crate) async fn fetch_block_prover_inputs<ProviderT, TransportT>(
    cached_provider: Arc<CachedProvider<ProviderT, TransportT>>,
    params: FetchParams,
    get_struct_logs: bool,
) -> Result<Vec<BlockProverInput>, anyhow::Error>
where
    ProviderT: Provider<TransportT>,
    TransportT: Transport + Clone,
{
    let checkpoint_block_number = params
        .checkpoint_block_number
        .unwrap_or(params.start_block - 1);

    let block_interval = BlockInterval::Range(params.start_block..params.end_block + 1);
    let mut block_prover_inputs = Vec::new();
    let mut block_interval: BlockIntervalStream = block_interval.into_bounded_stream()?;
    while let Some(block_interval_elem) = block_interval.next().await {
        let (block_num, _is_last_block) = block_interval_elem?;
        let block_id = BlockId::Number(BlockNumberOrTag::Number(block_num));
        // Get the prover input for particular block.
<<<<<<< HEAD
        let result = rpc::block_prover_input(
            cached_provider.clone(),
            block_id,
            checkpoint_block_number,
            params.rpc_type,
            get_struct_logs,
        )
        .await?;
=======
        let result =
            rpc::block_prover_input(cached_provider.clone(), block_id, checkpoint_block_number)
                .await?;
>>>>>>> 4a747b2e

        block_prover_inputs.push(result);
    }
    Ok(block_prover_inputs)
}

impl Cli {
    /// Execute the cli command.
    pub async fn execute(self) -> anyhow::Result<()> {
        let retry_provider = build_http_retry_provider(
            self.config.rpc_url.clone(),
            self.config.backoff,
            self.config.max_retries,
        )?;
        let cached_provider = Arc::new(CachedProvider::new(retry_provider, self.config.rpc_type));

        match self.command {
            Command::Fetch {
                start_block,
                end_block,
                checkpoint_block_number,
            } => {
                let params = FetchParams {
                    start_block,
                    end_block,
                    checkpoint_block_number,
                };

                let block_prover_inputs =
                    fetch_block_prover_inputs(cached_provider, params, self.config.get_struct_logs)
                        .await?;
                serde_json::to_writer_pretty(std::io::stdout(), &block_prover_inputs)?;
            }
            Command::Extract { tx, batch_size } => {
                let tx_hash: B256 = tx.parse()?;
                // Get transaction info.
                match cached_provider
                    .clone()
                    .get_provider()
                    .await?
                    .get_transaction_by_hash(tx_hash)
                    .await?
                {
                    Some(tx_info) => {
                        let block_number = tx_info.block_number.ok_or(anyhow!(
                            "transaction {} does not have block number",
                            tx_hash
                        ))?;
                        let params = FetchParams {
                            start_block: block_number,
                            end_block: block_number,
                            checkpoint_block_number: None,
                        };

                        let block_prover_inputs = fetch_block_prover_inputs(
                            cached_provider,
                            params,
                            self.config.get_struct_logs,
                        )
                        .await?;

                        let block_prover_input =
                            block_prover_inputs.into_iter().next().ok_or(anyhow!(
                                "error, block prover input for block {} not retrieved",
                                block_number
                            ))?;

                        let (generation_inputs, _struct_logs) = trace_decoder::entrypoint(
                            block_prover_input.block_trace,
                            block_prover_input.other_data,
                            block_prover_input.struct_logs,
                            batch_size,
                            &mut DummyObserver::new(),
                            WIRE_DISPOSITION,
                        )?;

                        if let Some(index) = tx_info.transaction_index {
                            let generation_input_index = if batch_size == 1 {
                                // If batch size is 1, it means one transaction per
                                // GenerationInputs. Take element
                                // with txn index from the GenerationInput array.
                                index as usize
                            } else {
                                // Batch size bigger than one, meaning multiple transactions in one
                                // GenerationInput. Find GenerationInput
                                // where the transaction is placed.
                                index as usize / batch_size
                            };
                            let extracted_generation_input =
                                generation_inputs.get(generation_input_index).cloned();
                            serde_json::to_writer(std::io::stdout(), &extracted_generation_input)?;
                        } else {
                            anyhow::bail!("invalid transaction index for transaction {}", tx_hash);
                        }
                    }
                    None => {
                        anyhow::bail!("unable to find transaction {}", tx_hash);
                    }
                }
            }
        }
        Ok(())
    }
}

#[tokio::main]
async fn main() -> anyhow::Result<()> {
    tracing_subscriber::Registry::default()
        .with(
            tracing_subscriber::fmt::layer()
                .with_ansi(false)
                .compact()
                .with_filter(EnvFilter::from_default_env()),
        )
        .init();

    Cli::parse().execute().await
}<|MERGE_RESOLUTION|>--- conflicted
+++ resolved
@@ -101,20 +101,13 @@
         let (block_num, _is_last_block) = block_interval_elem?;
         let block_id = BlockId::Number(BlockNumberOrTag::Number(block_num));
         // Get the prover input for particular block.
-<<<<<<< HEAD
         let result = rpc::block_prover_input(
             cached_provider.clone(),
             block_id,
             checkpoint_block_number,
-            params.rpc_type,
             get_struct_logs,
         )
         .await?;
-=======
-        let result =
-            rpc::block_prover_input(cached_provider.clone(), block_id, checkpoint_block_number)
-                .await?;
->>>>>>> 4a747b2e
 
         block_prover_inputs.push(result);
     }
