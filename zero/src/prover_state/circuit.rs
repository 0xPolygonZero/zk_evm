--- conflicted
+++ resolved
@@ -5,13 +5,7 @@
     str::FromStr,
 };
 
-<<<<<<< HEAD
 use evm_arithmetization::fixed_recursive_verifier::RecursionConfig;
-=======
-use evm_arithmetization::testing_utils::{
-    TEST_RECURSION_CONFIG, TEST_STARK_CONFIG, TEST_THRESHOLD_DEGREE_BITS,
-};
->>>>>>> 4a747b2e
 pub use evm_arithmetization::NUM_TABLES;
 use evm_arithmetization::{AllRecursiveCircuits, AllStark};
 
@@ -253,33 +247,19 @@
 
     /// Build the circuits from the current config.
     pub fn as_all_recursive_circuits(&self) -> AllRecursiveCircuits {
-<<<<<<< HEAD
-        AllRecursiveCircuits::new(
-            &AllStark::default(),
-            self.as_degree_bits_ranges(),
-            RecursionConfig::default(),
-        )
-=======
         if self.use_test_config {
             AllRecursiveCircuits::new(
                 &AllStark::default(),
                 self.as_degree_bits_ranges(),
-                &TEST_STARK_CONFIG,
-                Some(&TEST_RECURSION_CONFIG),
-                Some(&TEST_RECURSION_CONFIG),
-                Some(TEST_THRESHOLD_DEGREE_BITS),
+                RecursionConfig::test_config(),
             )
         } else {
             AllRecursiveCircuits::new(
                 &AllStark::default(),
                 self.as_degree_bits_ranges(),
-                &StarkConfig::standard_fast_config(),
-                None,
-                None,
-                None,
+                RecursionConfig::default(),
             )
         }
->>>>>>> 4a747b2e
     }
 }
 
