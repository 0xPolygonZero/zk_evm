--- conflicted
+++ resolved
@@ -54,13 +54,9 @@
     cached_provider: Arc<CachedProvider<ProviderT, TransportT>>,
     block_id: BlockId,
     checkpoint_block_number: u64,
-<<<<<<< HEAD
-    rpc_type: RpcType,
     jumpdest_src: JumpdestSrc,
     fetch_timeout: Duration,
-=======
->>>>>>> c38c0c67
-) -> Result<BlockProverInput, anyhow::Error>
+) -> anyhow::Result<BlockProverInput>
 where
     ProviderT: Provider<TransportT>,
     TransportT: Transport + Clone,
