--- conflicted
+++ resolved
@@ -54,12 +54,8 @@
     cached_provider: Arc<CachedProvider<ProviderT, TransportT>>,
     block_id: BlockId,
     checkpoint_block_number: u64,
-<<<<<<< HEAD
-    rpc_type: RpcType,
     jumpdest_src: JumpdestSrc,
     fetch_timeout: Duration,
-=======
->>>>>>> c38c0c67
 ) -> Result<BlockProverInput, anyhow::Error>
 where
     ProviderT: Provider<TransportT>,
