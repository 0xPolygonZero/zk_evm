--- conflicted
+++ resolved
@@ -2,12 +2,9 @@
 use std::collections::{BTreeMap, BTreeSet, HashMap, HashSet};
 use std::time::Duration;
 
-<<<<<<< HEAD
-use __compat_primitive_types::{H256, U256};
+// use __compat_primitive_types::{H256, U256};
 use alloy::eips::BlockNumberOrTag;
 use alloy::rpc::types::trace::geth::TraceResult;
-=======
->>>>>>> b63c8e2b
 use alloy::{
     primitives::{keccak256, Address, B256, U256},
     providers::{
@@ -20,27 +17,20 @@
         trace::geth::{
             AccountState, DiffMode, GethDebugBuiltInTracerType, GethDebugTracerType,
             GethDebugTracingOptions, GethTrace, PreStateConfig, PreStateFrame, PreStateMode,
-<<<<<<< HEAD
             StructLog,
-=======
->>>>>>> b63c8e2b
         },
     },
     transports::Transport,
 };
-<<<<<<< HEAD
+use alloy_compat::Compat;
 use anyhow::{bail, Context as _, Ok};
 use evm_arithmetization::{jumpdest::JumpDestTableWitness, CodeDb};
-=======
-use alloy_compat::Compat;
-use anyhow::Context as _;
->>>>>>> b63c8e2b
 use futures::stream::{FuturesOrdered, TryStreamExt};
 use trace_decoder::{ContractCodeUsage, TxnInfo, TxnMeta, TxnTrace};
 use tracing::{debug, warn};
 
 use crate::rpc::jumpdest::get_block_normalized_structlogs;
-use crate::rpc::Compat;
+// use crate::rpc::Compat;
 use crate::rpc::{
     jumpdest::{self},
     JumpdestSrc,
