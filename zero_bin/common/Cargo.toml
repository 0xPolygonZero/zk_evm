--- conflicted
+++ resolved
@@ -9,19 +9,7 @@
 categories.workspace = true
 
 [dependencies]
-<<<<<<< HEAD
-directories = "5.0.1"
-paladin-core = { workspace = true }
-thiserror = { workspace = true }
-trace_decoder = { workspace = true }
-tracing = { workspace = true }
-proof_gen = { workspace = true }
-plonky2 = { workspace = true }
-evm_arithmetization = { workspace = true }
-clap = { workspace = true }
-=======
 alloy = { workspace = true }
->>>>>>> 8b755494
 anyhow = { workspace = true }
 async-stream = { workspace = true }
 cargo_metadata = { workspace = true }
@@ -30,6 +18,7 @@
 futures = { workspace = true }
 lru = { workspace = true }
 once_cell = { workspace = true }
+paladin-core = { workspace = true }
 plonky2 = { workspace = true }
 proof_gen = { workspace = true }
 serde = { workspace = true }
