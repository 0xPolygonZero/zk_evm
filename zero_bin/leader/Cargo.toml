[package]
name = "leader"
authors = ["Polygon Zero <zbrown@polygon.technology>"]
version = "0.1.0"
edition.workspace = true
license.workspace = true
repository.workspace = true
keywords.workspace = true
categories.workspace = true
build = "../common/build.rs"

[dependencies]
paladin-core = { workspace = true }
clap = { workspace = true }
tracing = { workspace = true }
tracing-subscriber = { workspace = true }
anyhow = { workspace = true }
serde = { workspace = true }
dotenvy = { workspace = true }
tokio = { workspace = true }
proof_gen = { workspace = true }
serde_json = { workspace = true }
serde_path_to_error = { workspace = true }
futures = { workspace = true }
alloy.workspace = true
axum = { workspace = true }
toml = { workspace = true }

# Local dependencies
ops = { workspace = true }
prover = { workspace = true }
rpc = { workspace = true }
evm_arithmetization = { workspace = true }
zero_bin_common = { workspace = true }

[features]
default = []
<<<<<<< HEAD
test_only = ["ops/test_only", "prover/test_only"]
cdk_erigon = ["prover/cdk_erigon", "evm_arithmetization/cdk_erigon"]
=======
>>>>>>> e475f621

[build-dependencies]
cargo_metadata = { workspace = true }
vergen = { workspace = true }
anyhow = { workspace = true }<|MERGE_RESOLUTION|>--- conflicted
+++ resolved
@@ -35,11 +35,7 @@
 
 [features]
 default = []
-<<<<<<< HEAD
-test_only = ["ops/test_only", "prover/test_only"]
 cdk_erigon = ["prover/cdk_erigon", "evm_arithmetization/cdk_erigon"]
-=======
->>>>>>> e475f621
 
 [build-dependencies]
 cargo_metadata = { workspace = true }
