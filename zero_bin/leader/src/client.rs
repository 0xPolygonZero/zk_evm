use std::io::Write;
use std::path::PathBuf;
use std::sync::Arc;

use alloy::rpc::types::{BlockId, BlockNumberOrTag};
use alloy::transports::http::reqwest::Url;
use anyhow::Result;
use paladin::runtime::Runtime;
use proof_gen::proof_types::GeneratedBlockProof;
use prover::ProverConfig;
use rpc::{retry::build_http_retry_provider, RpcType};
use tracing::{error, info, warn};
use zero_bin_common::block_interval::BlockInterval;
use zero_bin_common::fs::generate_block_proof_file_name;
use zero_bin_common::pre_checks::check_previous_proof_and_checkpoint;

#[derive(Debug)]
pub struct RpcParams {
    pub rpc_url: Url,
    pub rpc_type: RpcType,
    pub backoff: u64,
    pub max_retries: u32,
}

#[derive(Debug)]
pub struct ProofParams {
    pub checkpoint_block_number: u64,
    pub previous_proof: Option<GeneratedBlockProof>,
    pub proof_output_dir: Option<PathBuf>,
    pub prover_config: ProverConfig,
    pub keep_intermediate_proofs: bool,
}

/// The main function for the client.
pub(crate) async fn client_main(
    runtime: Runtime,
    rpc_params: RpcParams,
    block_interval: BlockInterval,
    mut params: ProofParams,
) -> Result<()> {
    use futures::{FutureExt, StreamExt};

    let cached_provider = Arc::new(zero_bin_common::provider::CachedProvider::new(
        build_http_retry_provider(
            rpc_params.rpc_url.clone(),
            rpc_params.backoff,
            rpc_params.max_retries,
        )?,
    ));
    check_previous_proof_and_checkpoint(
        params.checkpoint_block_number,
        &params.previous_proof,
        block_interval.get_start_block()?,
    )?;
<<<<<<< HEAD
=======
    // Grab interval checkpoint block state trie.
    let checkpoint_state_trie_root = cached_provider
        .get_block(
            params.checkpoint_block_number.into(),
            BlockTransactionsKind::Hashes,
        )
        .await?
        .header
        .state_root;
>>>>>>> e57fe5a6

    let mut block_prover_inputs = Vec::new();
    let mut block_interval = block_interval.into_bounded_stream()?;
    while let Some(block_num) = block_interval.next().await {
        let block_id = BlockId::Number(BlockNumberOrTag::Number(block_num));
        // Get future of prover input for particular block.
        let block_prover_input = rpc::block_prover_input(
            cached_provider.clone(),
            block_id,
            params.checkpoint_block_number,
            rpc_params.rpc_type,
        )
        .boxed();
        block_prover_inputs.push(block_prover_input);
    }

    // If `keep_intermediate_proofs` is not set we only keep the last block
    // proof from the interval. It contains all the necessary information to
    // verify the whole sequence.
    let proved_blocks = prover::prove(
        block_prover_inputs,
        &runtime,
        params.previous_proof.take(),
        params.prover_config,
        params.proof_output_dir.clone(),
    )
    .await;
    runtime.close().await?;
    let proved_blocks = proved_blocks?;

    if params.prover_config.test_only {
        info!("All proof witnesses have been generated successfully.");
    } else {
        info!("All proofs have been generated successfully.");
    }

    if !params.prover_config.test_only {
        if params.keep_intermediate_proofs {
            if params.proof_output_dir.is_some() {
                // All proof files (including intermediary) are written to disk and kept
                warn!("Skipping cleanup, intermediate proof files are kept");
            } else {
                // Output all proofs to stdout
                std::io::stdout().write_all(&serde_json::to_vec(
                    &proved_blocks
                        .into_iter()
                        .filter_map(|(_, block)| block)
                        .collect::<Vec<_>>(),
                )?)?;
            }
        } else if let Some(proof_output_dir) = params.proof_output_dir.as_ref() {
            // Remove intermediary proof files
            proved_blocks
                .into_iter()
                .rev()
                .skip(1)
                .map(|(block_number, _)| {
                    generate_block_proof_file_name(&proof_output_dir.to_str(), block_number)
                })
                .for_each(|path| {
                    if let Err(e) = std::fs::remove_file(path) {
                        error!("Failed to remove intermediate proof file: {e}");
                    }
                });
        } else {
            // Output only last proof to stdout
            if let Some(last_block) = proved_blocks
                .into_iter()
                .filter_map(|(_, block)| block)
                .last()
            {
                std::io::stdout().write_all(&serde_json::to_vec(&last_block)?)?;
            }
        }
    }

    Ok(())
}<|MERGE_RESOLUTION|>--- conflicted
+++ resolved
@@ -52,18 +52,6 @@
         &params.previous_proof,
         block_interval.get_start_block()?,
     )?;
-<<<<<<< HEAD
-=======
-    // Grab interval checkpoint block state trie.
-    let checkpoint_state_trie_root = cached_provider
-        .get_block(
-            params.checkpoint_block_number.into(),
-            BlockTransactionsKind::Hashes,
-        )
-        .await?
-        .header
-        .state_root;
->>>>>>> e57fe5a6
 
     let mut block_prover_inputs = Vec::new();
     let mut block_interval = block_interval.into_bounded_stream()?;
