use std::sync::Arc;

use alloy::rpc::types::{BlockId, BlockNumberOrTag, BlockTransactionsKind};
use alloy::transports::http::reqwest::Url;
<<<<<<< HEAD
use anyhow::Result;
=======
use anyhow::{anyhow, Result};
use paladin::runtime::Runtime;
>>>>>>> d50104b3
use proof_gen::proof_types::GeneratedBlockProof;
use prover::{BlockProverInput, ProverConfig};
use rpc::{retry::build_http_retry_provider, RpcType};
use tokio::sync::mpsc;
use tracing::info;
use zero_bin_common::block_interval::{BlockInterval, BlockIntervalStream};
use zero_bin_common::pre_checks::check_previous_proof_and_checkpoint;
use zero_bin_common::proof_runtime::ProofRuntime;

#[derive(Debug)]
pub struct RpcParams {
    pub rpc_url: Url,
    pub rpc_type: RpcType,
    pub backoff: u64,
    pub max_retries: u32,
    pub block_time: u64,
}

#[derive(Debug)]
pub struct LeaderConfig {
    pub checkpoint_block_number: u64,
    pub previous_proof: Option<GeneratedBlockProof>,
    pub prover_config: ProverConfig,
}

/// The main function for the client.
pub(crate) async fn client_main(
<<<<<<< HEAD
    proof_runtime: ProofRuntime,
=======
    runtime: Arc<Runtime>,
>>>>>>> d50104b3
    rpc_params: RpcParams,
    block_interval: BlockInterval,
    mut leader_config: LeaderConfig,
) -> Result<()> {
    use futures::StreamExt;

    let cached_provider = Arc::new(zero_bin_common::provider::CachedProvider::new(
        build_http_retry_provider(
            rpc_params.rpc_url.clone(),
            rpc_params.backoff,
            rpc_params.max_retries,
        )?,
    ));
    check_previous_proof_and_checkpoint(
        leader_config.checkpoint_block_number,
        &leader_config.previous_proof,
        block_interval.get_start_block()?,
    )?;
    // Grab interval checkpoint block state trie.
    let checkpoint_state_trie_root = cached_provider
        .get_block(
            leader_config.checkpoint_block_number.into(),
            BlockTransactionsKind::Hashes,
        )
        .await?
        .header
        .state_root;

    // Create a channel for block prover input and use it to send prover input to
    // the proving task. The second element of the tuple is a flag indicating
    // whether the block is the last one in the interval.
    let (block_tx, block_rx) =
        mpsc::channel::<(BlockProverInput, bool)>(zero_bin_common::BLOCK_CHANNEL_SIZE);
    let test_only = leader_config.prover_config.test_only;

    // Run proving task
    let runtime_ = runtime.clone();
    let proving_task = tokio::spawn(prover::prove(
        block_rx,
        runtime_,
        leader_config.previous_proof.take(),
        Arc::new(leader_config.prover_config),
    ));

    // Create block interval stream. Could be bounded or unbounded.
    let mut block_interval_stream: BlockIntervalStream = match block_interval {
        block_interval @ BlockInterval::FollowFrom { .. } => {
            block_interval
                .into_unbounded_stream(cached_provider.clone(), rpc_params.block_time)
                .await?
        }
        _ => block_interval.into_bounded_stream()?,
    };

    // Iterate over the block interval, retrieve prover input
    // and send it to the proving task
    while let Some(block_interval_elem) = block_interval_stream.next().await {
        let (block_num, is_last_block) = block_interval_elem?;
        let block_id = BlockId::Number(BlockNumberOrTag::Number(block_num));
        // Get prover input for particular block.
        let block_prover_input = rpc::block_prover_input(
            cached_provider.clone(),
            block_id,
            checkpoint_state_trie_root,
            rpc_params.rpc_type,
        )
        .await?;
        block_tx
            .send((block_prover_input, is_last_block))
            .await
            .map_err(|e| anyhow!("failed to send block prover input through the channel: {e}"))?;
    }

    match proving_task.await {
        Ok(Ok(_)) => {
            info!("Proving task successfully finished");
        }
        Ok(Err(e)) => {
            anyhow::bail!("Proving task finished with error: {e:?}");
        }
        Err(e) => {
            anyhow::bail!("Unable to join proving task, error: {e:?}");
        }
    }

<<<<<<< HEAD
    // If `keep_intermediate_proofs` is not set we only keep the last block
    // proof from the interval. It contains all the necessary information to
    // verify the whole sequence.
    let proved_blocks = prover::prove(
        block_prover_inputs,
        &proof_runtime,
        params.previous_proof.take(),
        params.prover_config,
        params.proof_output_dir.clone(),
    )
    .await;
    proof_runtime.block_proof_runtime.close().await?;
    proof_runtime.segment_proof_runtime.close().await?;
    let proved_blocks = proved_blocks?;
=======
    runtime.close().await?;
>>>>>>> d50104b3

    if test_only {
        info!("All proof witnesses have been generated successfully.");
    } else {
        info!("All proofs have been generated successfully.");
    }

    Ok(())
}<|MERGE_RESOLUTION|>--- conflicted
+++ resolved
@@ -2,12 +2,7 @@
 
 use alloy::rpc::types::{BlockId, BlockNumberOrTag, BlockTransactionsKind};
 use alloy::transports::http::reqwest::Url;
-<<<<<<< HEAD
-use anyhow::Result;
-=======
 use anyhow::{anyhow, Result};
-use paladin::runtime::Runtime;
->>>>>>> d50104b3
 use proof_gen::proof_types::GeneratedBlockProof;
 use prover::{BlockProverInput, ProverConfig};
 use rpc::{retry::build_http_retry_provider, RpcType};
@@ -35,11 +30,7 @@
 
 /// The main function for the client.
 pub(crate) async fn client_main(
-<<<<<<< HEAD
-    proof_runtime: ProofRuntime,
-=======
-    runtime: Arc<Runtime>,
->>>>>>> d50104b3
+    proof_runtime: Arc<ProofRuntime>,
     rpc_params: RpcParams,
     block_interval: BlockInterval,
     mut leader_config: LeaderConfig,
@@ -76,10 +67,10 @@
     let test_only = leader_config.prover_config.test_only;
 
     // Run proving task
-    let runtime_ = runtime.clone();
+    let proof_runtime_ = proof_runtime.clone();
     let proving_task = tokio::spawn(prover::prove(
         block_rx,
-        runtime_,
+        proof_runtime_,
         leader_config.previous_proof.take(),
         Arc::new(leader_config.prover_config),
     ));
@@ -125,24 +116,8 @@
         }
     }
 
-<<<<<<< HEAD
-    // If `keep_intermediate_proofs` is not set we only keep the last block
-    // proof from the interval. It contains all the necessary information to
-    // verify the whole sequence.
-    let proved_blocks = prover::prove(
-        block_prover_inputs,
-        &proof_runtime,
-        params.previous_proof.take(),
-        params.prover_config,
-        params.proof_output_dir.clone(),
-    )
-    .await;
     proof_runtime.block_proof_runtime.close().await?;
     proof_runtime.segment_proof_runtime.close().await?;
-    let proved_blocks = proved_blocks?;
-=======
-    runtime.close().await?;
->>>>>>> d50104b3
 
     if test_only {
         info!("All proof witnesses have been generated successfully.");
