--- conflicted
+++ resolved
@@ -49,18 +49,6 @@
         &leader_config.previous_proof,
         block_interval.get_start_block()?,
     )?;
-<<<<<<< HEAD
-=======
-    // Grab interval checkpoint block state trie.
-    let checkpoint_state_trie_root = cached_provider
-        .get_block(
-            leader_config.checkpoint_block_number.into(),
-            BlockTransactionsKind::Hashes,
-        )
-        .await?
-        .header
-        .state_root;
->>>>>>> 223a0d99
 
     // Create a channel for block prover input and use it to send prover input to
     // the proving task. The second element of the tuple is a flag indicating
@@ -97,7 +85,7 @@
         let block_prover_input = rpc::block_prover_input(
             cached_provider.clone(),
             block_id,
-            params.checkpoint_block_number,
+            leader_config.checkpoint_block_number,
             rpc_params.rpc_type,
         )
         .await?;
