--- conflicted
+++ resolved
@@ -38,8 +38,8 @@
     Ok(Some(proof))
 }
 
-const SEGMENT_PROOF_ROUTING_KEY: &str = "segment_proof";
-const BLOCK_PROOF_ROUTING_KEY: &str = "block_proof";
+const SEGMENT_PROOF_ROUTING_KEY: &str = "segment-proof";
+const BLOCK_PROOF_ROUTING_KEY: &str = "block-proof";
 const DEFAULT_ROUTING_KEY: &str = paladin::runtime::DEFAULT_ROUTING_KEY;
 
 #[tokio::main]
@@ -61,7 +61,6 @@
 
     let args = cli::Cli::parse();
 
-<<<<<<< HEAD
     let mut block_proof_routing_key = DEFAULT_ROUTING_KEY.to_string();
     let mut segment_proof_routing_key = DEFAULT_ROUTING_KEY.to_string();
     if args.worker_run_mode == cli::WorkerRunMode::Split {
@@ -81,13 +80,16 @@
     let block_proof_runtime = Runtime::from_config(&block_proof_paladin_args, register()).await?;
     let segment_proof_runtime =
         Runtime::from_config(&segment_proof_paladin_args, register()).await?;
-=======
     if let Command::Clean = args.command {
         return zero_bin_common::prover_state::persistence::delete_all();
     }
->>>>>>> d50104b3
 
-    let runtime = Arc::new(Runtime::from_config(&args.paladin, register()).await?);
+    let proof_runtime = ProofRuntime {
+        block_proof_runtime,
+        segment_proof_runtime,
+    };
+
+    let proof_runtime = Arc::new(proof_runtime);
     let prover_config: ProverConfig = args.prover_config.into();
 
     // If not in test_only mode and running in emulation mode, we'll need to
@@ -100,19 +102,10 @@
         }
     }
 
-    let proof_runtime = ProofRuntime {
-        block_proof_runtime,
-        segment_proof_runtime,
-    };
-
     match args.command {
         Command::Stdio { previous_proof } => {
             let previous_proof = get_previous_proof(previous_proof)?;
-<<<<<<< HEAD
-            stdio::stdio_main(proof_runtime, previous_proof, prover_config).await?;
-=======
-            stdio::stdio_main(runtime, previous_proof, Arc::new(prover_config)).await?;
->>>>>>> d50104b3
+            stdio::stdio_main(proof_runtime, previous_proof, Arc::new(prover_config)).await?;
         }
         Command::Http { port, output_dir } => {
             // check if output_dir exists, is a directory, and is writable
@@ -124,11 +117,7 @@
                 panic!("output-dir is not a writable directory");
             }
 
-<<<<<<< HEAD
-            http::http_main(proof_runtime, port, output_dir, prover_config).await?;
-=======
-            http::http_main(runtime, port, output_dir, Arc::new(prover_config)).await?;
->>>>>>> d50104b3
+            http::http_main(proof_runtime, port, output_dir, Arc::new(prover_config)).await?;
         }
         Command::Rpc {
             rpc_url,
