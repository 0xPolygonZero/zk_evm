--- conflicted
+++ resolved
@@ -70,16 +70,8 @@
     }
 
     match args.command {
-<<<<<<< HEAD
         Command::Clean => zero_bin_common::prover_state::persistence::delete_all()?,
-        Command::Stdio {
-            previous_proof,
-            save_inputs_on_error,
-        } => {
-            let runtime = Runtime::from_config(&args.paladin, register()).await?;
-=======
         Command::Stdio { previous_proof } => {
->>>>>>> e475f621
             let previous_proof = get_previous_proof(previous_proof)?;
             stdio::stdio_main(runtime, previous_proof, prover_config).await?;
         }
