--- conflicted
+++ resolved
@@ -61,34 +61,16 @@
             .initialize()?;
     }
 
-<<<<<<< HEAD
     let runtime = Runtime::from_config(&args.paladin, register()).await?;
 
     let cli_prover_config = args.prover_config;
 
     match args.command {
         Command::Stdio { previous_proof } => {
-=======
-    match args.command {
-        Command::Stdio {
-            previous_proof,
-            save_inputs_on_error,
-        } => {
-            let runtime = Runtime::from_config(&args.paladin, register()).await?;
->>>>>>> e7e83ded
             let previous_proof = get_previous_proof(previous_proof)?;
             stdio::stdio_main(runtime, previous_proof, cli_prover_config.into()).await?;
         }
-<<<<<<< HEAD
         Command::Http { port, output_dir } => {
-=======
-        Command::Http {
-            port,
-            output_dir,
-            save_inputs_on_error,
-        } => {
-            let runtime = Runtime::from_config(&args.paladin, register()).await?;
->>>>>>> e7e83ded
             // check if output_dir exists, is a directory, and is writable
             let output_dir_metadata = std::fs::metadata(&output_dir);
             if output_dir_metadata.is_err() {
