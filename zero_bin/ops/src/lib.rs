use std::time::Instant;

use evm_arithmetization::generation::TrimmedGenerationInputs;
<<<<<<< HEAD
use evm_arithmetization::{proof::PublicValues, AllData};
=======
use evm_arithmetization::proof::PublicValues;
#[cfg(feature = "test_only")]
>>>>>>> dcdaceb6
use evm_arithmetization::{prover::testing::simulate_execution_all_segments, GenerationInputs};
use paladin::{
    operation::{FatalError, FatalStrategy, Monoid, Operation, Result},
    registry, RemoteExecute,
};
use proof_gen::types::Field;
use proof_gen::{
    proof_gen::{generate_block_proof, generate_segment_agg_proof, generate_transaction_agg_proof},
    proof_types::{
        BatchAggregatableProof, GeneratedBlockProof, GeneratedTxnAggProof, SegmentAggregatableProof,
    },
};
use serde::{Deserialize, Serialize};
use tracing::error;
use tracing::{event, info_span, Level};
use zero_bin_common::{debug_utils::save_inputs_to_disk, prover_state::p_state};

registry!();

<<<<<<< HEAD
#[derive(Deserialize, Serialize, RemoteExecute)]
pub struct BatchTestOnly {
    pub save_inputs_on_error: bool,
}

impl Operation for BatchTestOnly {
    type Input = (GenerationInputs, usize);
    type Output = ();

    fn execute(&self, inputs: Self::Input) -> Result<Self::Output> {
        simulate_execution_all_segments::<Field>(inputs.0, inputs.1)
            .map_err(|err| FatalError::from_anyhow(err, FatalStrategy::Terminate))?;

        Ok(())
    }
}

=======
>>>>>>> dcdaceb6
#[derive(Deserialize, Serialize, RemoteExecute)]
pub struct SegmentProof {
    pub save_inputs_on_error: bool,
}

impl Operation for SegmentProof {
    type Input = evm_arithmetization::AllData;
    type Output = proof_gen::proof_types::SegmentAggregatableProof;

    fn execute(&self, all_data: Self::Input) -> Result<Self::Output> {
        let all_data =
            all_data.map_err(|err| FatalError::from_str(&err.0, FatalStrategy::Terminate))?;

        let input = all_data.0.clone();
        let segment_index = all_data.1.segment_index();
        let _span = SegmentProofSpan::new(&input, all_data.1.segment_index());
        let proof = if self.save_inputs_on_error {
            zero_bin_common::prover_state::p_manager()
                .generate_segment_proof(all_data)
                .map_err(|err| {
                    if let Err(write_err) = save_inputs_to_disk(
                        format!(
                            "b{}_txns_{}..{}-({})_input.json",
                            input.block_metadata.block_number,
                            input.txn_number_before,
                            input.txn_number_before + input.txn_hashes.len(),
                            segment_index
                        ),
                        input,
                    ) {
                        error!("Failed to save txn proof input to disk: {:?}", write_err);
                    }

                    FatalError::from_anyhow(err, FatalStrategy::Terminate)
                })?
        } else {
            zero_bin_common::prover_state::p_manager()
                .generate_segment_proof(all_data)
                .map_err(|err| FatalError::from_anyhow(err, FatalStrategy::Terminate))?
        };

        Ok(proof.into())
    }
}

<<<<<<< HEAD
=======
#[cfg(feature = "test_only")]
impl Operation for SegmentProof {
    type Input = (GenerationInputs, usize);
    type Output = ();

    fn execute(&self, inputs: Self::Input) -> Result<Self::Output> {
        if self.save_inputs_on_error {
            simulate_execution_all_segments::<Field>(inputs.0.clone(), inputs.1).map_err(|err| {
                if let Err(write_err) = save_inputs_to_disk(
                    format!(
                        "b{}_txns_{}..{}_input.json",
                        inputs.0.block_metadata.block_number,
                        inputs.0.txn_number_before,
                        inputs.0.txn_number_before + inputs.0.signed_txns.len(),
                    ),
                    inputs.0,
                ) {
                    error!("Failed to save txn proof input to disk: {:?}", write_err);
                }

                FatalError::from_anyhow(err, FatalStrategy::Terminate)
            })?
        } else {
            simulate_execution_all_segments::<Field>(inputs.0, inputs.1)
                .map_err(|err| FatalError::from_anyhow(err, FatalStrategy::Terminate))?;
        }

        Ok(())
    }
}

>>>>>>> dcdaceb6
/// RAII struct to measure the time taken by a transaction proof.
///
/// - When created, it starts a span with the transaction proof id.
/// - When dropped, it logs the time taken by the transaction proof.
struct SegmentProofSpan {
    _span: tracing::span::EnteredSpan,
    start: Instant,
    descriptor: String,
}

impl SegmentProofSpan {
    /// Get a unique id for the transaction proof.
    fn get_id(ir: &TrimmedGenerationInputs, segment_index: usize) -> String {
        if ir.txn_hashes.len() == 1 {
            format!(
                "b{} - {} ({})",
                ir.block_metadata.block_number, ir.txn_number_before, segment_index
            )
        } else {
            format!(
                "b{} - {}_{} ({})",
                ir.block_metadata.block_number,
                ir.txn_number_before,
                ir.txn_number_before + ir.txn_hashes.len(),
                segment_index
            )
        }
    }

    /// Get a textual descriptor for the transaction proof.
    ///
    /// Either the first 8 characters of the hex-encoded hash of the first and
    /// last transactions, or "Dummy" if there is no transaction.
    fn get_descriptor(ir: &TrimmedGenerationInputs) -> String {
        if ir.txn_hashes.is_empty() {
            "Dummy".to_string()
        } else if ir.txn_hashes.len() == 1 {
            format!("{:x?}", ir.txn_hashes[0])
        } else {
            let first_encoding = u64::from_be_bytes(ir.txn_hashes[0].0[0..8].try_into().unwrap());
            let last_encoding = u64::from_be_bytes(
                ir.txn_hashes
                    .last()
                    .expect("We have at least 2 transactions.")
                    .0[0..8]
                    .try_into()
                    .unwrap(),
            );

            format!("[0x{:x?}..0x{:x?}]", first_encoding, last_encoding)
        }
    }

    /// Create a new transaction proof span.
    ///
    /// When dropped, it logs the time taken by the transaction proof.
    fn new(ir: &TrimmedGenerationInputs, segment_index: usize) -> Self {
        let id = Self::get_id(ir, segment_index);
        let span = info_span!("p_gen", id).entered();
        let start = Instant::now();
        let descriptor = Self::get_descriptor(ir);
        Self {
            _span: span,
            start,
            descriptor,
        }
    }
}

impl Drop for SegmentProofSpan {
    fn drop(&mut self) {
        event!(
            Level::INFO,
            "segment proof ({}) took {:?}",
            self.descriptor,
            self.start.elapsed()
        );
    }
}

#[derive(Deserialize, Serialize, RemoteExecute)]
pub struct SegmentAggProof {
    pub save_inputs_on_error: bool,
}

fn get_seg_agg_proof_public_values(elem: SegmentAggregatableProof) -> PublicValues {
    match elem {
        SegmentAggregatableProof::Seg(info) => info.p_vals,
        SegmentAggregatableProof::Agg(info) => info.p_vals,
    }
}

impl Monoid for SegmentAggProof {
    type Elem = SegmentAggregatableProof;

    fn combine(&self, a: Self::Elem, b: Self::Elem) -> Result<Self::Elem> {
        let result = generate_segment_agg_proof(p_state(), &a, &b, false).map_err(|e| {
            if self.save_inputs_on_error {
                let pv = vec![
                    get_seg_agg_proof_public_values(a),
                    get_seg_agg_proof_public_values(b),
                ];
                if let Err(write_err) = save_inputs_to_disk(
                    format!(
                        "b{}_agg_lhs_rhs_inputs.log",
                        pv[0].block_metadata.block_number
                    ),
                    pv,
                ) {
                    error!("Failed to save agg proof inputs to disk: {:?}", write_err);
                }
            }

            FatalError::from(e)
        })?;

        Ok(result.into())
    }

    fn empty(&self) -> Self::Elem {
        // Expect that empty blocks are padded.
        unimplemented!("empty agg proof")
    }
}

#[derive(Deserialize, Serialize, RemoteExecute)]
pub struct BatchAggProof {
    pub save_inputs_on_error: bool,
}
fn get_agg_proof_public_values(elem: BatchAggregatableProof) -> PublicValues {
    match elem {
        BatchAggregatableProof::Segment(info) => info.p_vals,
        BatchAggregatableProof::Txn(info) => info.p_vals,
        BatchAggregatableProof::Agg(info) => info.p_vals,
    }
}

impl Monoid for BatchAggProof {
    type Elem = BatchAggregatableProof;

    fn combine(&self, a: Self::Elem, b: Self::Elem) -> Result<Self::Elem> {
        let lhs = match a {
            BatchAggregatableProof::Segment(segment) => BatchAggregatableProof::from(
                generate_segment_agg_proof(
                    p_state(),
                    &SegmentAggregatableProof::from(segment.clone()),
                    &SegmentAggregatableProof::from(segment),
                    true,
                )
                .map_err(FatalError::from)?,
            ),
            _ => a,
        };

        let rhs = match b {
            BatchAggregatableProof::Segment(segment) => BatchAggregatableProof::from(
                generate_segment_agg_proof(
                    p_state(),
                    &SegmentAggregatableProof::from(segment.clone()),
                    &SegmentAggregatableProof::from(segment),
                    true,
                )
                .map_err(FatalError::from)?,
            ),
            _ => b,
        };

        let result = generate_transaction_agg_proof(p_state(), &lhs, &rhs).map_err(|e| {
            if self.save_inputs_on_error {
                let pv = vec![
                    get_agg_proof_public_values(lhs),
                    get_agg_proof_public_values(rhs),
                ];
                if let Err(write_err) = save_inputs_to_disk(
                    format!(
                        "b{}_agg_lhs_rhs_inputs.json",
                        pv[0].block_metadata.block_number
                    ),
                    pv,
                ) {
                    error!("Failed to save agg proof inputs to disk: {:?}", write_err);
                }
            }

            FatalError::from(e)
        })?;

        Ok(result.into())
    }

    fn empty(&self) -> Self::Elem {
        // Expect that empty blocks are padded.
        unimplemented!("empty agg proof")
    }
}

#[derive(Deserialize, Serialize, RemoteExecute)]
pub struct BlockProof {
    pub prev: Option<GeneratedBlockProof>,
    pub save_inputs_on_error: bool,
}

impl Operation for BlockProof {
    type Input = GeneratedTxnAggProof;
    type Output = GeneratedBlockProof;

    fn execute(&self, input: Self::Input) -> Result<Self::Output> {
        Ok(
            generate_block_proof(p_state(), self.prev.as_ref(), &input).map_err(|e| {
                if self.save_inputs_on_error {
                    if let Err(write_err) = save_inputs_to_disk(
                        format!(
                            "b{}_block_input.json",
                            input.p_vals.block_metadata.block_number
                        ),
                        input.p_vals,
                    ) {
                        error!("Failed to save block proof input to disk: {:?}", write_err);
                    }
                }

                FatalError::from(e)
            })?,
        )
    }
}<|MERGE_RESOLUTION|>--- conflicted
+++ resolved
@@ -1,12 +1,7 @@
 use std::time::Instant;
 
 use evm_arithmetization::generation::TrimmedGenerationInputs;
-<<<<<<< HEAD
-use evm_arithmetization::{proof::PublicValues, AllData};
-=======
 use evm_arithmetization::proof::PublicValues;
-#[cfg(feature = "test_only")]
->>>>>>> dcdaceb6
 use evm_arithmetization::{prover::testing::simulate_execution_all_segments, GenerationInputs};
 use paladin::{
     operation::{FatalError, FatalStrategy, Monoid, Operation, Result},
@@ -26,7 +21,6 @@
 
 registry!();
 
-<<<<<<< HEAD
 #[derive(Deserialize, Serialize, RemoteExecute)]
 pub struct BatchTestOnly {
     pub save_inputs_on_error: bool,
@@ -44,8 +38,6 @@
     }
 }
 
-=======
->>>>>>> dcdaceb6
 #[derive(Deserialize, Serialize, RemoteExecute)]
 pub struct SegmentProof {
     pub save_inputs_on_error: bool,
@@ -91,10 +83,12 @@
     }
 }
 
-<<<<<<< HEAD
-=======
-#[cfg(feature = "test_only")]
-impl Operation for SegmentProof {
+#[derive(Deserialize, Serialize, RemoteExecute)]
+pub struct SegmentProofTestOnly {
+    pub save_inputs_on_error: bool,
+}
+
+impl Operation for SegmentProofTestOnly {
     type Input = (GenerationInputs, usize);
     type Output = ();
 
@@ -124,7 +118,6 @@
     }
 }
 
->>>>>>> dcdaceb6
 /// RAII struct to measure the time taken by a transaction proof.
 ///
 /// - When created, it starts a span with the transaction proof id.
