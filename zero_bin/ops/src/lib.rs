use std::time::Instant;

use evm_arithmetization::{proof::PublicValues, GenerationInputs};
use keccak_hash::keccak;
use paladin::{
    operation::{FatalError, FatalStrategy, Monoid, Operation, Result},
    registry, RemoteExecute,
};
use proof_gen::{
    proof_gen::{generate_block_proof, generate_segment_agg_proof, generate_transaction_agg_proof},
    proof_types::{
        GeneratedBlockProof, GeneratedTxnAggProof, SegmentAggregatableProof, TxnAggregatableProof,
    },
};
use serde::{Deserialize, Serialize};
use trace_decoder::types::AllData;
use tracing::{error, event, info_span, Level};
use zero_bin_common::{debug_utils::save_inputs_to_disk, prover_state::p_state};

registry!();

#[derive(Deserialize, Serialize, RemoteExecute)]
pub struct SegmentProof {
    pub save_inputs_on_error: bool,
}

#[cfg(not(feature = "test_only"))]
impl Operation for SegmentProof {
    type Input = AllData;
    type Output = proof_gen::proof_types::SegmentAggregatableProof;

    fn execute(&self, all_data: Self::Input) -> Result<Self::Output> {
        let input = all_data.0.clone();
<<<<<<< HEAD
=======
        let segment_index = all_data.1.segment_index();
>>>>>>> 312cb609
        let _span = SegmentProofSpan::new(&input, all_data.1.segment_index());
        let proof = if self.save_inputs_on_error {
            zero_bin_common::prover_state::p_manager()
                .generate_segment_proof(all_data)
                .map_err(|err| {
                    if let Err(write_err) = save_inputs_to_disk(
                        format!(
                            "b{}_txns_{}-{}-({})_input.log",
                            input.block_metadata.block_number,
                            input.txn_number_before,
                            input.txn_number_before + input.signed_txns.len(),
                            segment_index
                        ),
                        input,
                    ) {
                        error!("Failed to save txn proof input to disk: {:?}", write_err);
                    }

                    FatalError::from_anyhow(err, FatalStrategy::Terminate)
                })?
        } else {
            zero_bin_common::prover_state::p_manager()
                .generate_segment_proof(all_data)
                .map_err(|err| FatalError::from_anyhow(err, FatalStrategy::Terminate))?
        };

        Ok(proof.into())
    }
}

#[cfg(feature = "test_only")]
impl Operation for SegmentProof {
    type Input = AllData;
    type Output = ();

    fn execute(&self, input: Self::Input) -> Result<Self::Output> {
        let gen_input = input.0;
<<<<<<< HEAD
=======
        let segment_index = input.1.segment_index();
>>>>>>> 312cb609
        let _span = SegmentProofSpan::new(&gen_input, input.1.segment_index());

        if self.save_inputs_on_error {
            evm_arithmetization::prover::testing::simulate_execution::<proof_gen::types::Field>(
                gen_input.clone(),
            )
            .map_err(|err| {
                if let Err(write_err) = save_inputs_to_disk(
                    format!(
<<<<<<< HEAD
                        "b{}_txn_{}_input.log",
                        gen_input.block_metadata.block_number, gen_input.txn_number_before
=======
                        "b{}_txns_{}-{}-({})_input.log",
                        gen_input.block_metadata.block_number,
                        gen_input.txn_number_before,
                        gen_input.txn_number_before + gen_input.signed_txns.len(),
                        segment_index
>>>>>>> 312cb609
                    ),
                    gen_input,
                ) {
                    error!("Failed to save txn proof input to disk: {:?}", write_err);
                }

                FatalError::from_anyhow(err, FatalStrategy::Terminate)
            })?;
        } else {
            evm_arithmetization::prover::testing::simulate_execution::<proof_gen::types::Field>(
                gen_input.clone(),
            )
            .map_err(|err| FatalError::from_anyhow(err, FatalStrategy::Terminate))?;
        }

        Ok(())
    }
}

/// RAII struct to measure the time taken by a transaction proof.
///
/// - When created, it starts a span with the transaction proof id.
/// - When dropped, it logs the time taken by the transaction proof.
struct SegmentProofSpan {
    _span: tracing::span::EnteredSpan,
    start: Instant,
    descriptor: String,
}

impl SegmentProofSpan {
    /// Get a unique id for the transaction proof.
    fn get_id(ir: &GenerationInputs, segment_index: usize) -> String {
<<<<<<< HEAD
        format!(
            "b{} - {}_{} ({})",
            ir.block_metadata.block_number,
            ir.txn_number_before,
            ir.txn_number_before + ir.signed_txns.len(),
            segment_index
        )
=======
        if ir.signed_txns.len() == 1 {
            format!(
                "b{} - {} ({})",
                ir.block_metadata.block_number, ir.txn_number_before, segment_index
            )
        } else {
            format!(
                "b{} - {}_{} ({})",
                ir.block_metadata.block_number,
                ir.txn_number_before,
                ir.txn_number_before + ir.signed_txns.len(),
                segment_index
            )
        }
>>>>>>> 312cb609
    }

    /// Get a textual descriptor for the transaction proof.
    ///
    /// Either the first 8 characters of the hex-encoded hash of the first and
    /// last transactions, or "Dummy" if there is no transaction.
    fn get_descriptor(ir: &GenerationInputs) -> String {
        if ir.signed_txns.is_empty() {
            "Dummy".to_string()
<<<<<<< HEAD
        } else {
            format!(
                "{:x?}",
                ir.signed_txns
                    .iter()
                    .map(|txn| keccak(txn.clone()))
                    .collect::<Vec<_>>()
            )
=======
        } else if ir.signed_txns.len() == 1 {
            format!(
                "{:x?}",
                u64::from_be_bytes(keccak(&ir.signed_txns[0][..])[0..8].try_into().unwrap())
            )
        } else {
            let first_encoding =
                u64::from_be_bytes(keccak(&ir.signed_txns[0][..])[0..8].try_into().unwrap());
            let last_encoding = u64::from_be_bytes(
                keccak(
                    ir.signed_txns
                        .last()
                        .expect("the vector of transactions is not empty"),
                )[0..8]
                    .try_into()
                    .unwrap(),
            );

            format!("[0x{:x?}..0x{:x?}]", first_encoding, last_encoding)
>>>>>>> 312cb609
        }
    }

    /// Create a new transaction proof span.
    ///
    /// When dropped, it logs the time taken by the transaction proof.
    fn new(ir: &GenerationInputs, segment_index: usize) -> Self {
        let id = Self::get_id(ir, segment_index);
        let span = info_span!("p_gen", id).entered();
        let start = Instant::now();
        let descriptor = Self::get_descriptor(ir);
        Self {
            _span: span,
            start,
            descriptor,
        }
    }
}

impl Drop for SegmentProofSpan {
    fn drop(&mut self) {
        event!(
            Level::INFO,
            "segment proof ({}) took {:?}",
            self.descriptor,
            self.start.elapsed()
        );
    }
}

#[derive(Deserialize, Serialize, RemoteExecute)]
pub struct SegmentAggProof {
    pub save_inputs_on_error: bool,
}

fn get_seg_agg_proof_public_values(elem: SegmentAggregatableProof) -> PublicValues {
    match elem {
        SegmentAggregatableProof::Seg(info) => info.p_vals,
        SegmentAggregatableProof::Agg(info) => info.p_vals,
    }
}

impl Monoid for SegmentAggProof {
    type Elem = SegmentAggregatableProof;

    fn combine(&self, a: Self::Elem, b: Self::Elem) -> Result<Self::Elem> {
        let result = generate_segment_agg_proof(p_state(), &a, &b, false).map_err(|e| {
            if self.save_inputs_on_error {
                let pv = vec![
                    get_seg_agg_proof_public_values(a),
                    get_seg_agg_proof_public_values(b),
                ];
                if let Err(write_err) = save_inputs_to_disk(
                    format!(
                        "b{}_agg_lhs_rhs_inputs.log",
                        pv[0].block_metadata.block_number
                    ),
                    pv,
                ) {
                    error!("Failed to save agg proof inputs to disk: {:?}", write_err);
                }
            }

            FatalError::from(e)
        })?;

        Ok(result.into())
    }

    fn empty(&self) -> Self::Elem {
        // Expect that empty blocks are padded.
        unimplemented!("empty agg proof")
    }
}

#[derive(Deserialize, Serialize, RemoteExecute)]
pub struct TxnAggProof {
    pub save_inputs_on_error: bool,
}
fn get_agg_proof_public_values(elem: TxnAggregatableProof) -> PublicValues {
    match elem {
        TxnAggregatableProof::Segment(info) => info.p_vals,
        TxnAggregatableProof::Txn(info) => info.p_vals,
        TxnAggregatableProof::Agg(info) => info.p_vals,
    }
}

impl Monoid for TxnAggProof {
    type Elem = TxnAggregatableProof;

    fn combine(&self, a: Self::Elem, b: Self::Elem) -> Result<Self::Elem> {
        let lhs = match a {
            TxnAggregatableProof::Segment(segment) => TxnAggregatableProof::from(
                generate_segment_agg_proof(
                    p_state(),
                    &SegmentAggregatableProof::from(segment.clone()),
                    &SegmentAggregatableProof::from(segment),
                    true,
                )
                .map_err(FatalError::from)?,
            ),
            _ => a,
        };

        let rhs = match b {
            TxnAggregatableProof::Segment(segment) => TxnAggregatableProof::from(
                generate_segment_agg_proof(
                    p_state(),
                    &SegmentAggregatableProof::from(segment.clone()),
                    &SegmentAggregatableProof::from(segment),
                    true,
                )
                .map_err(FatalError::from)?,
            ),
            _ => b,
        };

        let result = generate_transaction_agg_proof(p_state(), &lhs, &rhs).map_err(|e| {
            if self.save_inputs_on_error {
                let pv = vec![
                    get_agg_proof_public_values(lhs),
                    get_agg_proof_public_values(rhs),
                ];
                if let Err(write_err) = save_inputs_to_disk(
                    format!(
                        "b{}_agg_lhs_rhs_inputs.log",
                        pv[0].block_metadata.block_number
                    ),
                    pv,
                ) {
                    error!("Failed to save agg proof inputs to disk: {:?}", write_err);
                }
            }

            FatalError::from(e)
        })?;

        Ok(result.into())
    }

    fn empty(&self) -> Self::Elem {
        // Expect that empty blocks are padded.
        unimplemented!("empty agg proof")
    }
}

#[derive(Deserialize, Serialize, RemoteExecute)]
pub struct BlockProof {
    pub prev: Option<GeneratedBlockProof>,
    pub save_inputs_on_error: bool,
}

impl Operation for BlockProof {
    type Input = GeneratedTxnAggProof;
    type Output = GeneratedBlockProof;

    fn execute(&self, input: Self::Input) -> Result<Self::Output> {
        Ok(
            generate_block_proof(p_state(), self.prev.as_ref(), &input).map_err(|e| {
                if self.save_inputs_on_error {
                    if let Err(write_err) = save_inputs_to_disk(
                        format!(
                            "b{}_block_input.log",
                            input.p_vals.block_metadata.block_number
                        ),
                        input.p_vals,
                    ) {
                        error!("Failed to save block proof input to disk: {:?}", write_err);
                    }
                }

                FatalError::from(e)
            })?,
        )
    }
}<|MERGE_RESOLUTION|>--- conflicted
+++ resolved
@@ -31,10 +31,7 @@
 
     fn execute(&self, all_data: Self::Input) -> Result<Self::Output> {
         let input = all_data.0.clone();
-<<<<<<< HEAD
-=======
         let segment_index = all_data.1.segment_index();
->>>>>>> 312cb609
         let _span = SegmentProofSpan::new(&input, all_data.1.segment_index());
         let proof = if self.save_inputs_on_error {
             zero_bin_common::prover_state::p_manager()
@@ -72,10 +69,7 @@
 
     fn execute(&self, input: Self::Input) -> Result<Self::Output> {
         let gen_input = input.0;
-<<<<<<< HEAD
-=======
         let segment_index = input.1.segment_index();
->>>>>>> 312cb609
         let _span = SegmentProofSpan::new(&gen_input, input.1.segment_index());
 
         if self.save_inputs_on_error {
@@ -85,16 +79,11 @@
             .map_err(|err| {
                 if let Err(write_err) = save_inputs_to_disk(
                     format!(
-<<<<<<< HEAD
-                        "b{}_txn_{}_input.log",
-                        gen_input.block_metadata.block_number, gen_input.txn_number_before
-=======
                         "b{}_txns_{}-{}-({})_input.log",
                         gen_input.block_metadata.block_number,
                         gen_input.txn_number_before,
                         gen_input.txn_number_before + gen_input.signed_txns.len(),
                         segment_index
->>>>>>> 312cb609
                     ),
                     gen_input,
                 ) {
@@ -127,15 +116,6 @@
 impl SegmentProofSpan {
     /// Get a unique id for the transaction proof.
     fn get_id(ir: &GenerationInputs, segment_index: usize) -> String {
-<<<<<<< HEAD
-        format!(
-            "b{} - {}_{} ({})",
-            ir.block_metadata.block_number,
-            ir.txn_number_before,
-            ir.txn_number_before + ir.signed_txns.len(),
-            segment_index
-        )
-=======
         if ir.signed_txns.len() == 1 {
             format!(
                 "b{} - {} ({})",
@@ -150,7 +130,6 @@
                 segment_index
             )
         }
->>>>>>> 312cb609
     }
 
     /// Get a textual descriptor for the transaction proof.
@@ -160,16 +139,6 @@
     fn get_descriptor(ir: &GenerationInputs) -> String {
         if ir.signed_txns.is_empty() {
             "Dummy".to_string()
-<<<<<<< HEAD
-        } else {
-            format!(
-                "{:x?}",
-                ir.signed_txns
-                    .iter()
-                    .map(|txn| keccak(txn.clone()))
-                    .collect::<Vec<_>>()
-            )
-=======
         } else if ir.signed_txns.len() == 1 {
             format!(
                 "{:x?}",
@@ -189,7 +158,6 @@
             );
 
             format!("[0x{:x?}..0x{:x?}]", first_encoding, last_encoding)
->>>>>>> 312cb609
         }
     }
 
