--- conflicted
+++ resolved
@@ -19,16 +19,12 @@
 serde_json = { workspace = true }
 ruint = { workspace = true, features = ["num-traits", "primitive-types"] }
 ops = { workspace = true }
-<<<<<<< HEAD
-=======
-zero_bin_common = { workspace = true }
->>>>>>> 33360556
 num-traits = { workspace = true }
 
 # Local dependencies
 # TODO: update deps to take local versions again
-proof_gen = { git = "https://github.com/0xPolygonZero/zk_evm", branch = "feat/cancun" }
-trace_decoder = { git = "https://github.com/0xPolygonZero/zk_evm", branch = "feat/cancun" }
+proof_gen = { git = "https://github.com/0xPolygonZero/zk_evm", branch = "develop" }
+trace_decoder = { git = "https://github.com/0xPolygonZero/zk_evm", branch = "develop" }
 zero_bin_common ={ workspace = true }
 
 [features]
