[package]
name = "prover"
authors = ["Polygon Zero <zbrown@polygon.technology>"]
version = "0.1.0"
edition.workspace = true
license.workspace = true
repository.workspace = true
keywords.workspace = true
categories.workspace = true

[dependencies]
serde = { workspace = true }
proof_gen = { workspace = true }
plonky2 = { workspace = true }
trace_decoder = { workspace = true }
tracing = { workspace = true }
paladin-core = { workspace = true }
anyhow = { workspace = true }
evm_arithmetization = { workspace = true }
futures = { workspace = true }
alloy.workspace = true
tokio = { workspace = true }
serde_json = { workspace = true }
ruint = { workspace = true, features = ["num-traits", "primitive-types"] }
ops = { workspace = true }
zero_bin_common = { workspace = true }
num-traits = { workspace = true }
<<<<<<< HEAD
chrono = { workspace = true }
=======
clap = {workspace = true}
>>>>>>> d47a5c79

[features]
default = []
test_only = ["ops/test_only"]<|MERGE_RESOLUTION|>--- conflicted
+++ resolved
@@ -25,11 +25,8 @@
 ops = { workspace = true }
 zero_bin_common = { workspace = true }
 num-traits = { workspace = true }
-<<<<<<< HEAD
 chrono = { workspace = true }
-=======
 clap = {workspace = true}
->>>>>>> d47a5c79
 
 [features]
 default = []
