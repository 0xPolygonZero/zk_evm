--- conflicted
+++ resolved
@@ -1,22 +1,15 @@
-<<<<<<< HEAD
-=======
 pub mod cli;
 
-use std::future::Future;
->>>>>>> d47a5c79
 use std::path::PathBuf;
 use std::time::Instant;
 use std::{future::Future, time::Duration};
 
 use alloy::primitives::{BlockNumber, U256};
 use anyhow::{Context, Result};
-<<<<<<< HEAD
 use chrono::{DateTime, Utc};
-use futures::{future::BoxFuture, stream::FuturesOrdered, FutureExt, TryFutureExt, TryStreamExt};
-=======
+use cli::CliProverConfig;
 use futures::stream::FuturesOrdered;
 use futures::{future::BoxFuture, FutureExt, TryFutureExt, TryStreamExt};
->>>>>>> d47a5c79
 use num_traits::ToPrimitive as _;
 use paladin::runtime::Runtime;
 use proof_gen::proof_types::GeneratedBlockProof;
@@ -31,12 +24,13 @@
 use tracing::info;
 use zero_bin_common::fs::generate_block_proof_file_name;
 
-#[derive(Debug, Clone, Copy)]
+#[derive(Debug, Clone, Copy, serde::Deserialize, serde::Serialize)]
 pub struct ProverConfig {
     pub batch_size: usize,
     pub max_cpu_len_log: usize,
     pub save_inputs_on_error: bool,
 }
+
 
 #[derive(Debug, Deserialize, Serialize)]
 pub struct BlockProverInput {
@@ -81,7 +75,7 @@
         self,
         runtime: &Runtime,
         previous: Option<impl Future<Output = Result<BenchmarkedGeneratedBlockProof>>>,
-        save_inputs_on_error: bool,
+        prover_config: ProverConfig,
     ) -> Result<BenchmarkedGeneratedBlockProof> {
         // Start timing for preparation
         let prep_start = Instant::now();
@@ -89,16 +83,28 @@
 
         // Basic preparation
         use anyhow::Context as _;
+        use evm_arithmetization::prover::SegmentDataIterator;
+        use futures::stream::FuturesUnordered;
+        use paladin::directive::{Directive, IndexedStream};
+        use proof_gen::types::Field;
+
+        let ProverConfig {
+            max_cpu_len_log,
+            batch_size,
+            save_inputs_on_error,
+        } = prover_config;
+
         let block_number = self.get_block_number();
         let other_data = self.other_data;
-        let txs = self.block_trace.into_txn_proof_gen_ir(
+        let block_generation_inputs = self.block_trace.into_txn_proof_gen_ir(
             &ProcessingMeta::new(resolve_code_hash_fn),
             other_data.clone(),
+            batch_size,
         )?;
 
-        let n_txs = txs.len();
+        let n_txs = block_generation_inputs.len();
         let gas_used = u64::try_from(other_data.b_data.b_meta.block_gas_used).expect("Overflow");
-        let gas_used_per_tx = txs
+        let gas_used_per_tx = block_generation_inputs
             .iter()
             .map(|tx| {
                 u64::try_from(tx.gas_used_after - tx.gas_used_before).expect("Overflow of gas")
@@ -106,6 +112,14 @@
             .collect();
         let difficulty = other_data.b_data.b_meta.block_difficulty;
 
+        let seg_ops = ops::SegmentProof {
+            save_inputs_on_error,
+        };
+
+        let agg_ops = ops::SegmentAggProof {
+            save_inputs_on_error,
+        };
+
         // Get time took to prepare
         let prep_dur = prep_start.elapsed();
 
@@ -116,15 +130,31 @@
         );
 
         let proof_start = Instant::now();
-        let agg_proof = IndexedStream::from(txs)
-            .map(&TxProof {
+        let tx_proof_futs: FuturesUnordered<_> = block_generation_inputs
+            .iter()
+            .enumerate()
+            .map(|(idx, txn)| {
+                let data_iterator = SegmentDataIterator::<Field>::new(txn, Some(max_cpu_len_log));
+
+                Directive::map(IndexedStream::from(data_iterator), &seg_ops)
+                    .fold(&agg_ops)
+                    .run(runtime)
+                    .map(move |e| {
+                        e.map(|p| (idx, proof_gen::proof_types::TxnAggregatableProof::from(p)))
+                    })
+            })
+            .collect();
+
+        // Fold the transaction proof stream into a single transaction proof.
+        let final_txn_proof = Directive::fold(
+            IndexedStream::new(tx_proof_futs),
+            &ops::TxnAggProof {
                 save_inputs_on_error,
-            })
-            .fold(&ops::AggProof {
-                save_inputs_on_error,
-            })
-            .run(runtime)
-            .await?;
+            },
+        )
+        .run(runtime)
+        .await?;
+
         let proof_dur = proof_start.elapsed();
 
         info!(
@@ -133,7 +163,7 @@
             proof_dur.as_secs_f64()
         );
 
-        if let proof_gen::proof_types::AggregatableProof::Agg(proof) = agg_proof {
+        if let proof_gen::proof_types::TxnAggregatableProof::Agg(proof) = final_txn_proof {
             let agg_wait_start = Instant::now();
             let block_number = block_number
                 .to_u64()
@@ -184,6 +214,114 @@
         }
     }
 
+    // #[cfg(not(feature = "test_only"))]
+    // pub async fn prove_and_benchmark(
+    //     self,
+    //     runtime: &Runtime,
+    //     previous: Option<impl Future<Output = Result<BenchmarkedGeneratedBlockProof>>>,
+    //     save_inputs_on_error: bool,
+    // ) -> Result<BenchmarkedGeneratedBlockProof> {
+    //     // Start timing for preparation
+    //     let prep_start = Instant::now();
+    //     let start_time: DateTime<Utc> = Utc::now();
+
+    //     // Basic preparation
+    //     use anyhow::Context as _;
+    //     let block_number = self.get_block_number();
+    //     let other_data = self.other_data;
+    //     let txs = self.block_trace.into_txn_proof_gen_ir(
+    //         &ProcessingMeta::new(resolve_code_hash_fn),
+    //         other_data.clone(),
+    //     )?;
+
+    //     let n_txs = txs.len();
+    //     let gas_used = u64::try_from(other_data.b_data.b_meta.block_gas_used).expect("Overflow");
+    //     let gas_used_per_tx = txs
+    //         .iter()
+    //         .map(|tx| {
+    //             u64::try_from(tx.gas_used_after - tx.gas_used_before).expect("Overflow of gas")
+    //         })
+    //         .collect();
+    //     let difficulty = other_data.b_data.b_meta.block_difficulty;
+
+    //     // Get time took to prepare
+    //     let prep_dur = prep_start.elapsed();
+
+    //     info!(
+    //         "Completed pre-proof work for block {} in {} secs",
+    //         block_number,
+    //         prep_dur.as_secs_f64()
+    //     );
+
+    //     let proof_start = Instant::now();
+    //     let agg_proof = IndexedStream::from(txs)
+    //         .map(&TxProof {
+    //             save_inputs_on_error,
+    //         })
+    //         .fold(&ops::AggProof {
+    //             save_inputs_on_error,
+    //         })
+    //         .run(runtime)
+    //         .await?;
+    //     let proof_dur = proof_start.elapsed();
+
+    //     info!(
+    //         "Completed tx proofs for block {} in {} secs",
+    //         block_number,
+    //         proof_dur.as_secs_f64()
+    //     );
+
+    //     if let proof_gen::proof_types::AggregatableProof::Agg(proof) = agg_proof {
+    //         let agg_wait_start = Instant::now();
+    //         let block_number = block_number
+    //             .to_u64()
+    //             .context("block number overflows u64")?;
+    //         let prev = match previous {
+    //             Some(it) => Some(it.await?),
+    //             None => None,
+    //         };
+    //         let agg_wait_dur = agg_wait_start.elapsed();
+
+    //         let agg_start = Instant::now();
+    //         let block_proof = paladin::directive::Literal(proof)
+    //             .map(&ops::BlockProof {
+    //                 prev: prev.map(|p| p.proof),
+    //                 save_inputs_on_error,
+    //             })
+    //             .run(runtime)
+    //             .await?;
+    //         let agg_dur = agg_start.elapsed();
+    //         info!(
+    //             "Completed tx proof agg for block {} in {} secs",
+    //             block_number,
+    //             agg_dur.as_secs_f64()
+    //         );
+    //         let end_time: DateTime<Utc> = Utc::now();
+    //         let total_dur: Duration = prep_start.elapsed();
+    //         info!(
+    //             "Successfully proved block {block_number} (in {} secs)",
+    //             total_dur.as_secs_f64()
+    //         );
+    //         // Return the block proof
+    //         Ok(BenchmarkedGeneratedBlockProof {
+    //             proof: block_proof.0,
+    //             total_dur: Some(prep_start.elapsed()),
+    //             proof_dur: Some(proof_dur),
+    //             prep_dur: Some(prep_dur),
+    //             agg_wait_dur: Some(agg_wait_dur),
+    //             agg_dur: Some(agg_dur),
+    //             n_txs: n_txs as u64,
+    //             gas_used,
+    //             gas_used_per_tx,
+    //             difficulty: u64::try_from(difficulty).expect("Difficulty overflow"),
+    //             start_time,
+    //             end_time,
+    //         })
+    //     } else {
+    //         anyhow::bail!("AggProof is is not GeneratedAggProof")
+    //     }
+    // }
+
     #[cfg(not(feature = "test_only"))]
     pub async fn prove(
         self,
@@ -380,7 +518,7 @@
         self,
         runtime: &Runtime,
         previous_proof: Option<BenchmarkedGeneratedBlockProof>,
-        save_inputs_on_error: bool,
+        prover_config: ProverConfig,
         proof_output_dir: Option<PathBuf>,
     ) -> Result<Vec<(BlockNumber, Option<BenchmarkedGeneratedBlockProof>)>> {
         let mut prev: Option<BoxFuture<Result<BenchmarkedGeneratedBlockProof>>> =
@@ -398,7 +536,7 @@
                 // Prove the block
                 let proof_output_dir = proof_output_dir.clone();
                 let fut = block
-                    .prove_and_benchmark(runtime, prev.take(), save_inputs_on_error)
+                    .prove_and_benchmark(runtime, prev.take(), prover_config)
                     .then(move |benchmarkproof| async move {
                         let benchmarkproof = benchmarkproof?;
                         let block_number = benchmarkproof.proof.b_height;
@@ -408,7 +546,7 @@
                             if proof_output_dir.is_some() {
                                 ProverInput::write_proof(proof_output_dir, &benchmarkproof.proof)
                                     .await?;
-                                None
+                                Some(benchmarkproof.clone())
                             } else {
                                 Some(benchmarkproof.clone())
                             };
