--- conflicted
+++ resolved
@@ -24,7 +24,6 @@
 #[derive(Debug, Clone, Copy)]
 pub struct ProverConfig {
     pub batch_size: usize,
-    pub segment_chunk_size: usize,
     pub max_cpu_len_log: usize,
     pub save_inputs_on_error: bool,
 }
@@ -51,20 +50,16 @@
         prover_config: ProverConfig,
     ) -> Result<GeneratedBlockProof> {
         use anyhow::Context as _;
-        use evm_arithmetization::prover::{SegmentDataChunkIterator, SegmentDataIterator};
+        use evm_arithmetization::prover::SegmentDataIterator;
+        use futures::stream::FuturesUnordered;
         use paladin::directive::{Directive, IndexedStream};
         use proof_gen::types::Field;
 
-<<<<<<< HEAD
-        let block_number = self.get_block_number();
-=======
         let ProverConfig {
             max_cpu_len_log,
             batch_size,
-            segment_chunk_size,
             save_inputs_on_error,
         } = prover_config;
->>>>>>> ab4a70d7
 
         let block_number = self.get_block_number();
         let other_data = self.other_data;
@@ -73,32 +68,17 @@
             other_data.clone(),
             batch_size,
         )?;
-        info!(
-            "Proving block {}, generation inputs count: {}, batch size: {}, segment chunk size: {}",
-            block_number,
-            block_generation_inputs.len(),
-            batch_size,
-            segment_chunk_size
-        );
-
-        // Create segment proof
+
         let seg_ops = ops::SegmentProof {
             save_inputs_on_error,
         };
 
-        // Generate segment data.
         let agg_ops = ops::SegmentAggProof {
             save_inputs_on_error,
         };
 
-        // Aggregate transaction proofs
-        let txn_agg_proof = ops::TxnAggProof {
-            save_inputs_on_error,
-        };
-
-<<<<<<< HEAD
         // Map the transactions to a stream of transaction proofs.
-        let tx_proof_futs: FuturesUnordered<_> = txs
+        let tx_proof_futs: FuturesUnordered<_> = block_generation_inputs
             .iter()
             .enumerate()
             .map(|(idx, txn)| {
@@ -112,52 +92,13 @@
                     })
             })
             .collect();
-=======
-        let mut all_block_txn_aggregatable_proofs = Vec::new();
-        // Loop for all generation inputs in the block
-        for generation_inputs in block_generation_inputs {
-            let mut segment_data_iter = SegmentDataIterator {
-                partial_next_data: None,
-                inputs: &generation_inputs,
-                max_cpu_len_log: Some(max_cpu_len_log),
-            };
-            let mut chunk_segment_iter =
-                SegmentDataChunkIterator::new(&mut segment_data_iter, segment_chunk_size);
-
-            let mut chunk_txn_aggregatable_proofs = Vec::new();
-            // We take one chunk of segments, perform proving and
-            // aggregate it to `TxnAggregatableProof`
-            while let Some(chunk) = chunk_segment_iter.next() {
-                chunk_txn_aggregatable_proofs.push(
-                    Directive::map(IndexedStream::from(chunk.into_iter()), &seg_ops)
-                        .fold(&agg_ops)
-                        .run(runtime)
-                        .map(move |e| {
-                            e.map(|p| proof_gen::proof_types::TxnAggregatableProof::from(p))
-                        })
-                        .await,
-                );
-            }
->>>>>>> ab4a70d7
-
-            // Fold all the generation input transaction proofs
-            // into a single transaction proof
-            let generation_input_txn_proof = Directive::fold(
-                IndexedStream::from(chunk_txn_aggregatable_proofs.into_iter().collect::<Result<
-                    Vec<_>,
-                    anyhow::Error,
-                >>(
-                )?),
-                &txn_agg_proof,
-            )
-            .run(runtime)
-            .await?;
-            all_block_txn_aggregatable_proofs.push(generation_input_txn_proof);
-        }
-        // Fold all the agg transaction proofs into a single transaction proof
+
+        // Fold the transaction proof stream into a single transaction proof.
         let final_txn_proof = Directive::fold(
-            IndexedStream::from(all_block_txn_aggregatable_proofs.into_iter()),
-            &txn_agg_proof,
+            IndexedStream::new(tx_proof_futs),
+            &ops::TxnAggProof {
+                save_inputs_on_error,
+            },
         )
         .run(runtime)
         .await?;
@@ -210,11 +151,7 @@
 
         type F = GoldilocksField;
         for txn in txs.into_iter() {
-<<<<<<< HEAD
-            simulate_execution_all_segments::<F>(txn, max_cpu_len_log)?;
-=======
-            simulate_all_segments_interpreter::<F>(txn, prover_config.max_cpu_len_log)?;
->>>>>>> ab4a70d7
+            simulate_execution_all_segments::<F>(txn, prover_config.max_cpu_len_log)?;
         }
 
         // Wait for previous block proof
