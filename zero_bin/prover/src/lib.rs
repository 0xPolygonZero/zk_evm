--- conflicted
+++ resolved
@@ -45,7 +45,6 @@
         use evm_arithmetization::prover::SegmentDataIterator;
         use futures::{stream::FuturesUnordered, FutureExt};
         use paladin::directive::{Directive, IndexedStream};
-        use proof_gen::types::Field;
 
         let ProverConfig {
             max_cpu_len_log,
@@ -53,18 +52,14 @@
             save_inputs_on_error,
         } = prover_config;
 
-<<<<<<< HEAD
         let block_number = self.get_block_number();
-        let other_data = self.other_data;
-        let block_generation_inputs = self.block_trace.into_txn_proof_gen_ir(
-            &ProcessingMeta::new(resolve_code_hash_fn),
-            other_data.clone(),
-            batch_size,
+
+        let block_generation_inputs = trace_decoder::entrypoint(
+            self.block_trace,
+            self.other_data,
+            batch_size,
+            |_| unimplemented!(),
         )?;
-=======
-        let txs =
-            trace_decoder::entrypoint(self.block_trace, self.other_data, |_| unimplemented!())?;
->>>>>>> e7e83ded
 
         // Create segment proof.
         let seg_prove_ops = ops::SegmentProof {
@@ -87,8 +82,10 @@
             .iter()
             .enumerate()
             .map(|(idx, txn_batch)| {
-                let segment_data_iterator =
-                    SegmentDataIterator::<Field>::new(txn_batch, Some(max_cpu_len_log));
+                let segment_data_iterator = SegmentDataIterator::<proof_gen::types::Field>::new(
+                    txn_batch,
+                    Some(max_cpu_len_log),
+                );
 
                 Directive::map(IndexedStream::from(segment_data_iterator), &seg_prove_ops)
                     .fold(&seg_agg_ops)
@@ -135,11 +132,7 @@
         self,
         runtime: &Runtime,
         previous: Option<impl Future<Output = Result<GeneratedBlockProof>>>,
-<<<<<<< HEAD
         prover_config: ProverConfig,
-=======
-        save_inputs_on_error: bool,
->>>>>>> e7e83ded
     ) -> Result<GeneratedBlockProof> {
         use std::iter::repeat;
 
@@ -155,36 +148,29 @@
         let block_number = self.get_block_number();
         info!("Testing witness generation for block {block_number}.");
 
-<<<<<<< HEAD
-        let other_data = self.other_data;
-        let txs = self.block_trace.into_txn_proof_gen_ir(
-            &ProcessingMeta::new(resolve_code_hash_fn),
-            other_data.clone(),
-            batch_size,
+        let block_generation_inputs = trace_decoder::entrypoint(
+            self.block_trace,
+            self.other_data,
+            batch_size,
+            |_| unimplemented!(),
         )?;
-=======
-        let txs =
-            trace_decoder::entrypoint(self.block_trace, self.other_data, |_| unimplemented!())?;
->>>>>>> e7e83ded
 
         let batch_ops = ops::BatchTestOnly {
             save_inputs_on_error,
         };
 
         let simulation = Directive::map(
-            IndexedStream::from(txs.into_iter().zip(repeat(max_cpu_len_log))),
+            IndexedStream::from(
+                block_generation_inputs
+                    .into_iter()
+                    .zip(repeat(max_cpu_len_log)),
+            ),
             &batch_ops,
         );
 
         let result = simulation.run(runtime).await?;
 
         result.collect::<Vec<_>>().await;
-
-        // Wait for previous block proof
-        let _prev = match previous {
-            Some(it) => Some(it.await?),
-            None => None,
-        };
 
         info!("Successfully generated witness for block {block_number}.");
 
