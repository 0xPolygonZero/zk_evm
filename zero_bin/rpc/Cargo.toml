[package]
name = "rpc"
authors = ["Polygon Zero <zbrown@polygon.technology>"]
version = "0.1.0"
edition.workspace = true
license.workspace = true
repository.workspace = true
keywords.workspace = true
categories.workspace = true
build = "../common/build.rs"

[dependencies]
__compat_primitive_types = { workspace = true }
alloy.workspace = true
anyhow = { workspace = true }
clap = { workspace = true }
futures = { workspace = true }
hex = { workspace = true }
<<<<<<< HEAD
mpt_trie = { workspace = true }
proof_gen = { workspace = true }
=======
>>>>>>> 223a0d99
serde = { workspace = true }
serde_json = { workspace = true }
tokio = { workspace = true }
tower = { workspace = true, features = ["retry"] }
tracing = { workspace = true }
tracing-subscriber = { workspace = true }
url = { workspace = true }
itertools = { workspace = true }

# Local dependencies
compat = { workspace = true }
evm_arithmetization = { workspace = true }
mpt_trie = { workspace = true }
prover = { workspace = true }
trace_decoder = { workspace = true }
zero_bin_common = { workspace = true }

[build-dependencies]
cargo_metadata = { workspace = true }
vergen = { workspace = true }
anyhow = { workspace = true }

[features]
default = ["eth_mainnet"]
eth_mainnet = [
    "evm_arithmetization/eth_mainnet",
    "prover/eth_mainnet",
    "trace_decoder/eth_mainnet",
    "zero_bin_common/eth_mainnet",
]
cdk_erigon = [
    "evm_arithmetization/cdk_erigon",
    "prover/cdk_erigon",
    "trace_decoder/cdk_erigon",
    "zero_bin_common/cdk_erigon",
]<|MERGE_RESOLUTION|>--- conflicted
+++ resolved
@@ -16,11 +16,6 @@
 clap = { workspace = true }
 futures = { workspace = true }
 hex = { workspace = true }
-<<<<<<< HEAD
-mpt_trie = { workspace = true }
-proof_gen = { workspace = true }
-=======
->>>>>>> 223a0d99
 serde = { workspace = true }
 serde_json = { workspace = true }
 tokio = { workspace = true }
@@ -34,6 +29,7 @@
 compat = { workspace = true }
 evm_arithmetization = { workspace = true }
 mpt_trie = { workspace = true }
+proof_gen = { workspace = true }
 prover = { workspace = true }
 trace_decoder = { workspace = true }
 zero_bin_common = { workspace = true }
@@ -47,12 +43,14 @@
 default = ["eth_mainnet"]
 eth_mainnet = [
     "evm_arithmetization/eth_mainnet",
+    "proof_gen/eth_mainnet",
     "prover/eth_mainnet",
     "trace_decoder/eth_mainnet",
     "zero_bin_common/eth_mainnet",
 ]
 cdk_erigon = [
     "evm_arithmetization/cdk_erigon",
+    "proof_gen/cdk_erigon",
     "prover/cdk_erigon",
     "trace_decoder/cdk_erigon",
     "zero_bin_common/cdk_erigon",
