--- conflicted
+++ resolved
@@ -23,11 +23,8 @@
 url = { workspace = true }
 __compat_primitive_types = { workspace = true }
 tower = { workspace = true, features = ["retry"] }
-<<<<<<< HEAD
 chrono = {workspace = true}
-=======
 lru = { workspace = true }
->>>>>>> d47a5c79
 
 # Local dependencies
 compat = { workspace = true }
