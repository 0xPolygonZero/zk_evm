--- conflicted
+++ resolved
@@ -41,56 +41,6 @@
     ProviderT: Provider<TransportT>,
     TransportT: Transport + Clone,
 {
-<<<<<<< HEAD
-    if let BlockInterval::FollowFrom { start_block, .. } = block_interval.clone() {
-        // Ensure checkpoint_block_number is less than start_block
-        if let BlockId::Number(checkpoint_block_number) = checkpoint_block_id {
-            if checkpoint_block_number.as_number().unwrap() >= start_block {
-                anyhow::bail!(
-                    "Found checkpoint block number {} whereas range start is {}",
-                    checkpoint_block_number,
-                    start_block
-                );
-            }
-        }
-    } else if let BlockInterval::Range(range) = block_interval.clone() {
-        // Ensure checkpoint_block_number is less than start_block
-        if let BlockId::Number(checkpoint_block_number) = checkpoint_block_id {
-            if checkpoint_block_number.as_number().unwrap() >= range.start {
-                anyhow::bail!(
-                    "Found checkpoint block number {} whereas range start is {}",
-                    checkpoint_block_number,
-                    range.start
-                );
-            }
-        }
-    }
-
-    // Grab interval checkpoint block state trie
-    let checkpoint_state_trie_root = cached_provider
-        .get_block(checkpoint_block_id, BlockTransactionsKind::Hashes)
-        .await?
-        .header
-        .state_root;
-
-    let mut block_proofs = Vec::new();
-    let mut block_interval = block_interval.into_bounded_stream()?;
-
-    while let Some(block_num) = block_interval.next().await {
-        let block_id = BlockId::Number(BlockNumberOrTag::Number(block_num));
-        let block_prover_input = match rpc_type {
-            RpcType::Jerigon => {
-                jerigon::block_prover_input(cached_provider, block_id, checkpoint_state_trie_root)
-                    .await?
-            }
-            RpcType::Native => {
-                native::block_prover_input(cached_provider, block_id, checkpoint_state_trie_root)
-                    .await?
-            }
-        };
-
-        block_proofs.push(block_prover_input);
-=======
     match rpc_type {
         RpcType::Jerigon => {
             jerigon::block_prover_input(cached_provider, block_id, checkpoint_state_trie_root).await
@@ -98,7 +48,6 @@
         RpcType::Native => {
             native::block_prover_input(cached_provider, block_id, checkpoint_state_trie_root).await
         }
->>>>>>> 6bcf06b2
     }
 }
 
