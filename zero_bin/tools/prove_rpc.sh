#!/bin/bash

# Args:
# 1 --> Start block idx
# 2 --> End block index (inclusive)
# 3 --> Rpc endpoint:port (eg. http://35.246.1.96:8545)
# 4 --> Rpc type (eg. jerigon / native)
# 5 --> Ignore previous proofs (boolean)
# 6 --> Backoff in milliseconds (optional [default: 0])
# 7 --> Number of retries (optional [default: 0])
# 8 --> Test run only flag `test_only` (optional)

export RUST_MIN_STACK=33554432
export RUST_BACKTRACE=1
export RUST_LOG=info
# Script users are running locally, and might benefit from extra perf.
# See also .cargo/config.toml.
export RUSTFLAGS='-C target-cpu=native -Zlinker-features=-lld'

if [[ $8 == "test_only" ]]; then
  # Circuit sizes don't matter in test_only mode, so we keep them minimal.
    export ARITHMETIC_CIRCUIT_SIZE="16..17"
    export BYTE_PACKING_CIRCUIT_SIZE="9..10"
    export CPU_CIRCUIT_SIZE="12..13"
    export KECCAK_CIRCUIT_SIZE="4..5"
    export KECCAK_SPONGE_CIRCUIT_SIZE="9..10"
    export LOGIC_CIRCUIT_SIZE="12..13"
    export MEMORY_CIRCUIT_SIZE="17..18"
    export MEMORY_BEFORE_CIRCUIT_SIZE="7..8"
    export MEMORY_AFTER_CIRCUIT_SIZE="7..8"
else
<<<<<<< HEAD
    export ARITHMETIC_CIRCUIT_SIZE="16..21"
    export BYTE_PACKING_CIRCUIT_SIZE="8..21"
    export CPU_CIRCUIT_SIZE="8..21"
    export KECCAK_CIRCUIT_SIZE="4..20"
    export KECCAK_SPONGE_CIRCUIT_SIZE="8..17"
    export LOGIC_CIRCUIT_SIZE="4..21"
    export MEMORY_CIRCUIT_SIZE="17..24"
    export MEMORY_BEFORE_CIRCUIT_SIZE="16..23"
    export MEMORY_AFTER_CIRCUIT_SIZE="7..23"
=======
  export ARITHMETIC_CIRCUIT_SIZE="16..23"
  export BYTE_PACKING_CIRCUIT_SIZE="8..21"
  export CPU_CIRCUIT_SIZE="12..25"
  export KECCAK_CIRCUIT_SIZE="14..20"
  export KECCAK_SPONGE_CIRCUIT_SIZE="9..15"
  export LOGIC_CIRCUIT_SIZE="12..18"
  export MEMORY_CIRCUIT_SIZE="17..28"
>>>>>>> e7e83ded
fi

# Force the working directory to always be the `tools/` directory. 
TOOLS_DIR=$(dirname $(realpath "$0"))

PROOF_OUTPUT_DIR="${TOOLS_DIR}/proofs"
OUT_LOG_PATH="${PROOF_OUTPUT_DIR}/b$1_$2.log"
ALWAYS_WRITE_LOGS=0 # Change this to `1` if you always want logs to be written.
TOT_BLOCKS=$(($2-$1+1))

START_BLOCK=$1
END_BLOCK=$2
NODE_RPC_URL=$3
NODE_RPC_TYPE=$4
IGNORE_PREVIOUS_PROOFS=$5
BACKOFF=${6:-0}
RETRIES=${7:-0}

# Sometimes we need to override file logging, e.g. in the CI run
OUTPUT_TO_TERMINAL="${OUTPUT_TO_TERMINAL:-false}"
# Only generate proof by default
RUN_VERIFICATION="${RUN_VERIFICATION:-false}"

# Recommended soft file handle limit. Will warn if it is set lower.
RECOMMENDED_FILE_HANDLE_LIMIT=8192

mkdir -p $PROOF_OUTPUT_DIR

if [ $IGNORE_PREVIOUS_PROOFS ]; then
    # Set checkpoint height to previous block number for the first block in range
    prev_proof_num=$(($1-1))
    PREV_PROOF_EXTRA_ARG="--checkpoint-block-number ${prev_proof_num}"
else
    if [ $1 -gt 1 ]; then
        prev_proof_num=$(($1-1))
        PREV_PROOF_EXTRA_ARG="-f ${PROOF_OUTPUT_DIR}/b${prev_proof_num}.zkproof"
    fi
fi

# Convert hex to decimal parameters
if [[ $START_BLOCK == 0x* ]]; then
    START_BLOCK=$((16#${START_BLOCK#"0x"}))
fi
if [[ $END_BLOCK == 0x* ]]; then
    END_BLOCK=$((16#${END_BLOCK#"0x"}))
fi

# Define block interval
if [ $START_BLOCK == $END_BLOCK ]; then
    BLOCK_INTERVAL=$START_BLOCK
else
    BLOCK_INTERVAL=$START_BLOCK..=$END_BLOCK
fi

# Print out a warning if the we're using `native` and our file descriptor limit is too low. Don't bother if we can't find `ulimit`.
if [ $(command -v ulimit) ] && [ $NODE_RPC_TYPE == "native" ]
then
    file_desc_limit=$(ulimit -n)

    if [[ $file_desc_limit -lt $RECOMMENDED_FILE_HANDLE_LIMIT ]]
    then
        echo "WARNING: Maximum file descriptor limit may be too low to run native mode (current: $file_desc_limit, Recommended: ${RECOMMENDED_FILE_HANDLE_LIMIT}).
        Consider increasing it with:

        ulimit -n ${RECOMMENDED_FILE_HANDLE_LIMIT}"
    fi
fi

# If we set test_only flag, we'll generate a dummy
# proof. This is useful for quickly testing decoding and all of the
# other non-proving code.
if [[ $8 == "test_only" ]]; then
    # test only run
    echo "Proving blocks ${BLOCK_INTERVAL} in a test_only mode now... (Total: ${TOT_BLOCKS})"
    command='cargo r --release --features test_only --bin leader -- --runtime in-memory --load-strategy on-demand rpc --rpc-type "$NODE_RPC_TYPE" --rpc-url "$NODE_RPC_URL" --block-interval $BLOCK_INTERVAL --proof-output-dir $PROOF_OUTPUT_DIR $PREV_PROOF_EXTRA_ARG --backoff "$BACKOFF" --max-retries "$RETRIES" '
    if [ "$OUTPUT_TO_TERMINAL" = true ]; then
        eval $command
        retVal=$?
        echo -e "Proof witness generation finished with result: $retVal"
        exit $retVal
    else
        eval $command > $OUT_LOG_PATH 2>&1
        if grep -q 'All proof witnesses have been generated successfully.' $OUT_LOG_PATH; then
            echo -e "Success - Note this was just a test, not a proof"
            # Remove the log on success if we don't want to keep it.
            if [ $ALWAYS_WRITE_LOGS -ne 1 ]; then
                rm $OUT_LOG_PATH
            fi
            exit
        else
            echo "Failed to create proof witnesses. See ${OUT_LOG_PATH} for more details."
            exit 1
        fi
    fi
else
    # normal run
    echo "Proving blocks ${BLOCK_INTERVAL} now... (Total: ${TOT_BLOCKS})"
    command='cargo r --release --bin leader -- --runtime in-memory --load-strategy on-demand rpc --rpc-type "$NODE_RPC_TYPE" --rpc-url "$3" --block-interval $BLOCK_INTERVAL --proof-output-dir $PROOF_OUTPUT_DIR $PREV_PROOF_EXTRA_ARG --backoff "$BACKOFF" --max-retries "$RETRIES" '
    if [ "$OUTPUT_TO_TERMINAL" = true ]; then
        eval $command
        echo -e "Proof generation finished with result: $?"
    else
        eval $command > $OUT_LOG_PATH 2>&1
        retVal=$?
        if [ $retVal -ne 0 ]; then
            # Some error occurred.
            echo "Block ${i} errored. See ${OUT_LOG_PATH} for more details."
            exit $retVal
        else
            # Remove the log on success if we don't want to keep it.
            if [ $ALWAYS_WRITE_LOGS -ne 1 ]; then
                rm $OUT_LOG_PATH
            fi
        fi
        echo "Successfully generated ${TOT_BLOCKS} proofs!"
    fi
fi


# If we're running the verification, we'll do it here.
if [ "$RUN_VERIFICATION" = true ]; then
  echo "Running the verification"

  proof_file_name=$PROOF_OUTPUT_DIR/b$END_BLOCK.zkproof
  echo "Verifying the proof of the latest block in the interval:" $proof_file_name
  echo [ > $PROOF_OUTPUT_DIR/proofs.json && cat $proof_file_name >> $PROOF_OUTPUT_DIR/proofs.json && echo ] >> $PROOF_OUTPUT_DIR/proofs.json
  cargo r --release --bin verifier -- -f $PROOF_OUTPUT_DIR/proofs.json > $PROOF_OUTPUT_DIR/verify.out 2>&1

  if grep -q 'All proofs verified successfully!' $PROOF_OUTPUT_DIR/verify.out; then
      echo "All proofs verified successfully!";
  else
      echo "there was an issue with proof verification";
      exit 1
  fi
else
  echo "Skipping verification..."
fi<|MERGE_RESOLUTION|>--- conflicted
+++ resolved
@@ -29,7 +29,6 @@
     export MEMORY_BEFORE_CIRCUIT_SIZE="7..8"
     export MEMORY_AFTER_CIRCUIT_SIZE="7..8"
 else
-<<<<<<< HEAD
     export ARITHMETIC_CIRCUIT_SIZE="16..21"
     export BYTE_PACKING_CIRCUIT_SIZE="8..21"
     export CPU_CIRCUIT_SIZE="8..21"
@@ -39,15 +38,6 @@
     export MEMORY_CIRCUIT_SIZE="17..24"
     export MEMORY_BEFORE_CIRCUIT_SIZE="16..23"
     export MEMORY_AFTER_CIRCUIT_SIZE="7..23"
-=======
-  export ARITHMETIC_CIRCUIT_SIZE="16..23"
-  export BYTE_PACKING_CIRCUIT_SIZE="8..21"
-  export CPU_CIRCUIT_SIZE="12..25"
-  export KECCAK_CIRCUIT_SIZE="14..20"
-  export KECCAK_SPONGE_CIRCUIT_SIZE="9..15"
-  export LOGIC_CIRCUIT_SIZE="12..18"
-  export MEMORY_CIRCUIT_SIZE="17..28"
->>>>>>> e7e83ded
 fi
 
 # Force the working directory to always be the `tools/` directory. 
