--- conflicted
+++ resolved
@@ -56,53 +56,30 @@
     export MEMORY_BEFORE_CIRCUIT_SIZE="7..8"
     export MEMORY_AFTER_CIRCUIT_SIZE="7..8"
 else
-<<<<<<< HEAD
-    if [[ $INPUT_FILE == *"witness_b19240705"* ]]; then
-        # These sizes are configured specifically for block 19240705. Don't use this in other scenarios.
-        echo "Using specific circuit sizes for witness_b19240705.json"
-        export ARITHMETIC_CIRCUIT_SIZE="16..19"
-        export BYTE_PACKING_CIRCUIT_SIZE="8..15"
-        export CPU_CIRCUIT_SIZE="18..21"
+    if [[ $INPUT_FILE == *"witness_b19807080"* ]]; then
+      # These sizes are configured specifically for block 19807080. Don't use this in other scenarios
+        echo "Using specific circuit sizes for witness_b19807080.json"
+        export ARITHMETIC_CIRCUIT_SIZE="16..18"
+        export BYTE_PACKING_CIRCUIT_SIZE="11..15"
+        export CPU_CIRCUIT_SIZE="18..20"
         export KECCAK_CIRCUIT_SIZE="14..18"
         export KECCAK_SPONGE_CIRCUIT_SIZE="9..13"
         export LOGIC_CIRCUIT_SIZE="12..17"
         export MEMORY_CIRCUIT_SIZE="20..23"
         export MEMORY_BEFORE_CIRCUIT_SIZE="16..20"
         export MEMORY_AFTER_CIRCUIT_SIZE="7..20"
-    elif [[ $INPUT_FILE == *"witness_b2_b7"* ]]; then
-        # These sizes are configured specifically for custom small blocks. Don't use this in other scenarios.
-        echo "Using specific circuit sizes for witness_b2_b7.json"
-        export ARITHMETIC_CIRCUIT_SIZE="16..17"
-        export BYTE_PACKING_CIRCUIT_SIZE="8..12"
-        export CPU_CIRCUIT_SIZE="10..19"
-        export KECCAK_CIRCUIT_SIZE="7..15"
-        export KECCAK_SPONGE_CIRCUIT_SIZE="8..11"
-        export LOGIC_CIRCUIT_SIZE="5..14"
-        export MEMORY_CIRCUIT_SIZE="17..21"
-        export MEMORY_BEFORE_CIRCUIT_SIZE="16..17"
-        export MEMORY_AFTER_CIRCUIT_SIZE="7..8"
-=======
-    if [[ $INPUT_FILE == *"witness_b19807080"* ]]; then
-      # These sizes are configured specifically for block 19807080. Don't use this in other scenarios
-        echo "Using specific circuit sizes for witness_b19807080.json"
-        export ARITHMETIC_CIRCUIT_SIZE="16..18"
-        export BYTE_PACKING_CIRCUIT_SIZE="11..15"
-        export CPU_CIRCUIT_SIZE="17..21"
-        export KECCAK_CIRCUIT_SIZE="14..17"
-        export KECCAK_SPONGE_CIRCUIT_SIZE="10..13"
-        export LOGIC_CIRCUIT_SIZE="13..16"
-        export MEMORY_CIRCUIT_SIZE="19..23"
     elif [[ $INPUT_FILE == *"witness_b3_b6"* ]]; then
       # These sizes are configured specifically for custom blocks 3 to 6. Don't use this in other scenarios
         echo "Using specific circuit sizes for witness_b3_b6.json"
-        export ARITHMETIC_CIRCUIT_SIZE="16..17"
-        export BYTE_PACKING_CIRCUIT_SIZE="8..14"
-        export CPU_CIRCUIT_SIZE="14..19"
-        export KECCAK_CIRCUIT_SIZE="14..15"
-        export KECCAK_SPONGE_CIRCUIT_SIZE="10..11"
-        export LOGIC_CIRCUIT_SIZE="12..13"
-        export MEMORY_CIRCUIT_SIZE="17..21"
->>>>>>> e7e83ded
+        export ARITHMETIC_CIRCUIT_SIZE="16..18"
+        export BYTE_PACKING_CIRCUIT_SIZE="8..15"
+        export CPU_CIRCUIT_SIZE="10..20"
+        export KECCAK_CIRCUIT_SIZE="4..13"
+        export KECCAK_SPONGE_CIRCUIT_SIZE="8..9"
+        export LOGIC_CIRCUIT_SIZE="4..14"
+        export MEMORY_CIRCUIT_SIZE="17..22"
+        export MEMORY_BEFORE_CIRCUIT_SIZE="17..18"
+        export MEMORY_AFTER_CIRCUIT_SIZE="7..8"
     else
         export ARITHMETIC_CIRCUIT_SIZE="16..21"
         export BYTE_PACKING_CIRCUIT_SIZE="8..21"
